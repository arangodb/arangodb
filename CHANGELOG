devel
-----

<<<<<<< HEAD
* ui: graph vertex collections not restricted to 10 anymore

* fixed docs for issue #2968

=======
* fixed issue #2835: UI detection of JWT token in case of server restart or upgrade

* upgrade jemalloc version to 5.0.1

* fixed docs for issue #2968

* fixed issue #2978: log something more obvious when you log a Buffer

* fixed issue #2982: AQL parse error?

* fixed docs for issue #2968: Collection _key autoincrement value increases on error 

* fixed issue #3011: Optimizer rule reduce-extraction-to-projection breaks queries

* Now allowing to restore users in a sharded environment as well
  It is still not possible to restore collections that are sharded
  differently than by _key.

* fixed an isse with restoring of system collections and user rights.
  It was not possible to restore users into an authenticated server.

* fixed issue #2977: Documentation for db._createDatabase is wrong

* ui: added bind parameters to slow query history view

>>>>>>> e06c8588
* fixed issue #1751: Slow Query API should provide bind parameters, webui should display them

* ui: fixed a bug when moving multiple documents was not possible

* fixed docs for issue #2968: Collection _key autoincrement value increases on error

* AQL CHAR_LENGTH(null) returns now 0. Since AQL TO_STRING(null) is '' (string of length 0)

* ui: now supports single js file upload for Foxx services in addition to zip files

* fixed a multi-threading issue in the agency when callElection was called
  while the Supervision was calling updateSnapshot

* added startup option `--query.tracking-with-bindvars`

  This option controls whether the list of currently running queries
  and the list of slow queries should contain the bind variables used
  in the queries or not.

  The option can be changed at runtime using the commands

      // enables tracking of bind variables
      // set to false to turn tracking of bind variables off
      var value = true;
      require("@arangodb/aql/queries").properties({
        trackBindVars: value
      });

* index selectivity estimates are now available in the cluster as well

* fixed issue #2943: loadIndexesIntoMemory not returning the same structure
  as the rest of the collection APIs

* fixed issue #2949: ArangoError 1208: illegal name

* fixed issue #2874: Collection properties do not return `isVolatile`
  attribute

* potential fix for issue #2939: Segmentation fault when starting
  coordinator node

* fixed issue #2810: out of memory error when running UPDATE/REPLACE
  on medium-size collection

* fix potential deadlock errors in collector thread

* disallow the usage of volatile collections in the RocksDB engine
  by throwing an error when a collection is created with attribute
  `isVolatile` set to `true`.
  Volatile collections are unsupported by the RocksDB engine, so
  creating them should not succeed and silently create a non-volatile
  collection

* prevent V8 from issuing SIGILL instructions when it runs out of memory

  Now arangod will attempt to log a FATAL error into its logfile in case V8
  runs out of memory. In case V8 runs out of memory, it will still terminate the
  entire process. But at least there should be something in the ArangoDB logs
  indicating what the problem was. Apart from that, the arangod process should
  now be exited with SIGABRT rather than SIGILL as it shouldn't return into the
  V8 code that aborted the process with `__builtin_trap`.

  this potentially fixes issue #2920: DBServer crashing automatically post upgrade to 3.2

* Foxx queues and tasks now ensure that the scripts in them run with the same
  permissions as the Foxx code who started the task / queue

* fixed issue #2928: Offset problems

* fixed issue #2876: wrong skiplist index usage in edge collection

* fixed issue #2868: cname missing from logger-follow results in rocksdb

* fixed issue #2889: Traversal query using incorrect collection id

* fixed issue #2884: AQL traversal uniqueness constraints "propagating" to other traversals? Weird results

* arangoexport: added `--query` option for passing an AQL query to export the result

* fixed issue #2879: No result when querying for the last record of a query

* ui: allows now to edit default access level for collections in database
  _system for all users except the root user.

* added new option "--rocksdb.max-background-jobs"

* removed options "--rocksdb.max-background-compactions", "--rocksdb.base-background-compactions" and "--rocksdb.max-background-flushes"

* option "--rocksdb.compaction-read-ahead-size" now defaults to 2MB

* change Windows build so that RocksDB doesn't enforce AVX optimizations by default

* speed up RocksDB secondary index creation and dropping

* removed RocksDB note in Geo index docs


v3.2.0 (2017-07-20)
-------------------

* fixed UI issues

* fixed multi-threading issues in Pregel

* fixed Foxx resilience

* added command-line option `--javascript.allow-admin-execute`

  This option can be used to control whether user-defined JavaScript code
  is allowed to be executed on server by sending via HTTP to the API endpoint
  `/_admin/execute`  with an authenticated user account.
  The default value is `false`, which disables the execution of user-defined
  code. This is also the recommended setting for production. In test environments,
  it may be convenient to turn the option on in order to send arbitrary setup
  or teardown commands for execution on the server.


v3.2.beta6 (2017-07-18)
-----------------------

* various bugfixes


v3.2.beta5 (2017-07-16)
-----------------------

* numerous bugfixes


v3.2.beta4 (2017-07-04)
-----------------------

* ui: fixed document view _from and _to linking issue for special characters

* added function `db._parse(query)` for parsing an AQL query and returning information about it

* fixed one medium priority and two low priority security user interface
  issues found by owasp zap.

* ui: added index deduplicate options

* ui: fixed renaming of collections for the rocksdb storage engine

* documentation and js fixes for secondaries

* RocksDB storage format was changed, users of the previous beta/alpha versions
  must delete the database directory and re-import their data

* enabled permissions on database and collection level

* added and changed some user related REST APIs
    * added `PUT /_api/user/{user}/database/{database}/{collection}` to change collection permission
    * added `GET /_api/user/{user}/database/{database}/{collection}`
    * added optional `full` parameter to the `GET /_api/user/{user}/database/` REST call

* added user functions in the arangoshell `@arangodb/users` module
    * added `grantCollection` and `revokeCollection` functions
    * added `permission(user, database, collection)` to retrieve collection specific rights

* added "deduplicate" attribute for array indexes, which controls whether inserting
  duplicate index values from the same document into a unique array index will lead to
  an error or not:

      // with deduplicate = true, which is the default value:
      db._create("test");
      db.test.ensureIndex({ type: "hash", fields: ["tags[*]"], deduplicate: true });
      db.test.insert({ tags: ["a", "b"] });
      db.test.insert({ tags: ["c", "d", "c"] }); // will work, because deduplicate = true
      db.test.insert({ tags: ["a"] }); // will fail

      // with deduplicate = false
      db._create("test");
      db.test.ensureIndex({ type: "hash", fields: ["tags[*]"], deduplicate: false });
      db.test.insert({ tags: ["a", "b"] });
      db.test.insert({ tags: ["c", "d", "c"] }); // will not work, because deduplicate = false
      db.test.insert({ tags: ["a"] }); // will fail

  The "deduplicate" attribute is now also accepted by the index creation HTTP
  API endpoint POST /_api/index and is returned by GET /_api/index.

* added optimizer rule "remove-filters-covered-by-traversal"

* Debian/Ubuntu installer: make messages about future package upgrades more clear

* fix a hangup in VST

  The problem happened when the two first chunks of a VST message arrived
  together on a connection that was newly switched to VST.

* fix deletion of outdated WAL files in RocksDB engine

* make use of selectivity estimates in hash, skiplist and persistent indexes
  in RocksDB engine

* changed VM overcommit recommendation for user-friendliness

* fix a shutdown bug in the cluster: a destroyed query could still be active

* do not terminate the entire server process if a temp file cannot be created
  (Windows only)

* fix log output in the front-end, it stopped in case of too many messages


v3.2.beta3 (2017-06-27)
-----------------------

* numerous bugfixes


v3.2.beta2 (2017-06-20)
-----------------------

* potentially fixed issue #2559: Duplicate _key generated on insertion

* fix invalid results (too many) when a skipping LIMIT was used for a
  traversal. `LIMIT x` or `LIMIT 0, x` were not affected, but `LIMIT s, x`
  may have returned too many results

* fix races in SSL communication code

* fix invalid locking in JWT authentication cache, which could have
  crashed the server

* fix invalid first group results for sorted AQL COLLECT when LIMIT
  was used

* fix potential race, which could make arangod hang on startup

* removed `exception` field from transaction error result; users should throw
  explicit `Error` instances to return custom exceptions (addresses issue #2561)

* fixed issue #2613: Reduce log level when Foxx manager tries to self heal missing database

* add a read only mode for users and collection level authorization

* removed `exception` field from transaction error result; users should throw
  explicit `Error` instances to return custom exceptions (addresses issue #2561)

* fixed issue #2677: Foxx disabling development mode creates non-deterministic service bundle

* fixed issue #2684: Legacy service UI not working


v3.2.beta1 (2017-06-12)
-----------------------

* provide more context for index errors (addresses issue #342)

* arangod now validates several OS/environment settings on startup and warns if
  the settings are non-ideal. Most of the checks are executed on Linux systems only.

* fixed issue #2515: The replace-or-with-in optimization rule might prevent use of indexes

* added `REGEX_REPLACE` AQL function

* the RocksDB storage format was changed, users of the previous alpha versions
  must delete the database directory and re-import their data

* added server startup option `--query.fail-on-warning`

  setting this option to `true` will abort any AQL query with an exception if
  it causes a warning at runtime. The value can be overridden per query by
  setting the `failOnWarning` attribute in a query's options.

* added --rocksdb.num-uncompressed-levels to adjust number of non-compressed levels

* added checks for memory managment and warn (i. e. if hugepages are enabled)

* set default SSL cipher suite string to "HIGH:!EXPORT:!aNULL@STRENGTH"

* fixed issue #2469: Authentication = true does not protect foxx-routes

* fixed issue #2459: compile success but can not run with rocksdb

* `--server.maximal-queue-size` is now an absolute maximum. If the queue is
  full, then 503 is returned. Setting it to 0 means "no limit".

* (Enterprise only) added authentication against an LDAP server

* fixed issue #2083: Foxx services aren't distributed to all coordinators

* fixed issue #2384: new coordinators don't pick up existing Foxx services

* fixed issue #2408: Foxx service validation causes unintended side-effects

* extended HTTP API with routes for managing Foxx services

* added distinction between hasUser and authorized within Foxx
  (cluster internal requests are authorized requests but don't have a user)

* arangoimp now has a `--threads` option to enable parallel imports of data

* PR #2514: Foxx services that can't be fixed by self-healing now serve a 503 error

* added `time` function to `@arangodb` module


v3.2.alpha4 (2017-04-25)
------------------------

* fixed issue #2450: Bad optimization plan on simple query

* fixed issue #2448: ArangoDB Web UI takes no action when Delete button is clicked

* fixed issue #2442: Frontend shows already deleted databases during login

* added 'x-content-type-options: nosniff' to avoid MSIE bug

* set default value for `--ssl.protocol` from TLSv1 to TLSv1.2.

* AQL breaking change in cluster:
  The SHORTEST_PATH statement using edge-collection names instead
  of a graph name now requires to explicitly name the vertex-collection names
  within the AQL query in the cluster. It can be done by adding `WITH <name>`
  at the beginning of the query.

  Example:
  ```
  FOR v,e IN OUTBOUND SHORTEST_PATH @start TO @target edges [...]
  ```

  Now has to be:

  ```
  WITH vertices
  FOR v,e IN OUTBOUND SHORTEST_PATH @start TO @target edges [...]
  ```

  This change is due to avoid dead-lock sitations in clustered case.
  An error stating the above is included.

* add implicit use of geo indexes when using SORT/FILTER in AQL, without
  the need to use the special-purpose geo AQL functions `NEAR` or `WITHIN`.

  the special purpose `NEAR` AQL function can now be substituted with the
  following AQL (provided there is a geo index present on the `doc.latitude`
  and `doc.longitude` attributes):

      FOR doc in geoSort
        SORT DISTANCE(doc.latitude, doc.longitude, 0, 0)
        LIMIT 5
        RETURN doc

  `WITHIN` can be substituted with the following AQL:

      FOR doc in geoFilter
        FILTER DISTANCE(doc.latitude, doc.longitude, 0, 0) < 2000
        RETURN doc

  Compared to using the special purpose AQL functions this approach has the
  advantage that it is more composable, and will also honor any `LIMIT` values
  used in the AQL query.

* potential fix for shutdown hangs on OSX

* added KB, MB, GB prefix for integer parameters, % for integer parameters
  with a base value

* added JEMALLOC 4.5.0

* added `--vm.resident-limit` and `--vm.path` for file-backed memory mapping
  after reaching a configurable maximum RAM size

* try recommended limit for file descriptors in case of unlimited
  hard limit

* issue #2413: improve logging in case of lock timeout and deadlocks

* added log topic attribute to /_admin/log api

* removed internal build option `USE_DEV_TIMERS`

  Enabling this option activated some proprietary timers for only selected
  events in arangod. Instead better use `perf` to gather timings.


v3.2.alpha3 (2017-03-22)
------------------------

* increase default collection lock timeout from 30 to 900 seconds

* added function `db._engine()` for retrieval of storage engine information at
  server runtime

  There is also an HTTP REST handler at GET /_api/engine that returns engine
  information.

* require at least cmake 3.2 for building ArangoDB

* make arangod start with less V8 JavaScript contexts

  This speeds up the server start (a little bit) and makes it use less memory.
  Whenever a V8 context is needed by a Foxx action or some other operation and
  there is no usable V8 context, a new one will be created dynamically now.

  Up to `--javascript.v8-contexts` V8 contexts will be created, so this option
  will change its meaning. Previously as many V8 contexts as specified by this
  option were created at server start, and the number of V8 contexts did not
  change at runtime. Now up to this number of V8 contexts will be in use at the
  same time, but the actual number of V8 contexts is dynamic.

  The garbage collector thread will automatically delete unused V8 contexts after
  a while. The number of spare contexts will go down to as few as configured in
  the new option `--javascript.v8-contexts-minimum`. Actually that many V8 contexts
  are also created at server start.

  The first few requests in new V8 contexts will take longer than in contexts
  that have been there already. Performance may therefore suffer a bit for the
  initial requests sent to ArangoDB or when there are only few but performance-
  critical situations in which new V8 contexts will be created. If this is a
  concern, it can easily be fixed by setting `--javascipt.v8-contexts-minimum`
  and `--javascript.v8-contexts` to a relatively high value, which will guarantee
  that many number of V8 contexts to be created at startup and kept around even
  when unused.

  Waiting for an unused V8 context will now also abort if no V8 context can be
  acquired/created after 120 seconds.

* improved diagnostic messages written to logfiles by supervisor process

* fixed issue #2367

* added "bindVars" to attributes of currently running and slow queries

* added "jsonl" as input file type for arangoimp

* upgraded version of bundled zlib library from 1.2.8 to 1.2.11

* added input file type `auto` for arangoimp so it can automatically detect the
  type of the input file from the filename extension

* fixed variables parsing in GraphQL

* added `--translate` option for arangoimp to translate attribute names from
  the input files to attriubte names expected by ArangoDB

  The `--translate` option can be specified multiple times (once per translation
  to be executed). The following example renames the "id" column from the input
  file to "_key", and the "from" column to "_from", and the "to" column to "_to":

      arangoimp --type csv --file data.csv --translate "id=_key" --translate "from=_from" --translate "to=_to"

  `--translate` works for CSV and TSV inputs only.

* changed default value for `--server.max-packet-size` from 128 MB to 256 MB

* fixed issue #2350

* fixed issue #2349

* fixed issue #2346

* fixed issue #2342

* change default string truncation length from 80 characters to 256 characters for
  `print`/`printShell` functions in ArangoShell and arangod. This will emit longer
  prefixes of string values before truncating them with `...`, which is helpful
  for debugging.

* always validate incoming JSON HTTP requests for duplicate attribute names

  Incoming JSON data with duplicate attribute names will now be rejected as
  invalid. Previous versions of ArangoDB only validated the uniqueness of
  attribute names inside incoming JSON for some API endpoints, but not
  consistently for all APIs.

* don't let read-only transactions block the WAL collector

* allow passing own `graphql-sync` module instance to Foxx GraphQL router

* arangoexport can now export to csv format

* arangoimp: fixed issue #2214

* Foxx: automatically add CORS response headers

* added "OPTIONS" to CORS `access-control-allow-methods` header

* Foxx: Fix arangoUser sometimes not being set correctly

* fixed issue #1974


v3.2.alpha2 (2017-02-20)
------------------------

* ui: fixed issue #2065

* ui: fixed a dashboard related memory issue

* Internal javascript rest actions will now hide their stack traces to the client
  unless maintainer mode is activated. Instead they will always log to the logfile

* Removed undocumented internal HTTP API:
  * PUT _api/edges

  The documented GET _api/edges and the undocumented POST _api/edges remains unmodified.

* updated V8 version to 5.7.0.0

* change undocumented behaviour in case of invalid revision ids in
  If-Match and If-None-Match headers from 400 (BAD) to 412 (PRECONDITION
  FAILED).

* change undocumented behaviour in case of invalid revision ids in
  JavaScript document operations from 1239 ("illegal document revision")
  to 1200 ("conflict").

* added data export tool, arangoexport.

  arangoexport can be used to export collections to json, jsonl or xml
  and export a graph or collections to xgmml.

* fixed a race condition when closing a connection

* raised default hard limit on threads for very small to 64

* fixed negative counting of http connection in UI


v3.2.alpha1 (2017-02-05)
------------------------

* added figure `httpRequests` to AQL query statistics

* removed revisions cache intermediate layer implementation

* obsoleted startup options `--database.revision-cache-chunk-size` and
  `--database.revision-cache-target-size`

* fix potential port number over-/underruns

* added startup option `--log.shorten-filenames` for controlling whether filenames
  in log messages should be shortened to just the filename with the absolute path

* removed IndexThreadFeature, made `--database.index-threads` option obsolete

* changed index filling to make it more parallel, dispatch tasks to boost::asio

* more detailed stacktraces in Foxx apps

* generated Foxx services now use swagger tags


v3.1.24 (XXXX-XX-XX)
--------------------

* fixed one more LIMIT issue in traversals


v3.1.23 (2017-06-19)
--------------------

* potentially fixed issue #2559: Duplicate _key generated on insertion

* fix races in SSL communication code

* fix invalid results (too many) when a skipping LIMIT was used for a
  traversal. `LIMIT x` or `LIMIT 0, x` were not affected, but `LIMIT s, x`
  may have returned too many results

* fix invalid first group results for sorted AQL COLLECT when LIMIT
  was used

* fix invalid locking in JWT authentication cache, which could have
  crashed the server

* fix undefined behavior in traverser when traversals were used inside
  a FOR loop


v3.1.22 (2017-06-07)
--------------------

* fixed issue #2505: Problem with export + report of a bug

* documented changed behavior of WITH

* fixed ui glitch in aardvark

* avoid agency compaction bug

* fixed issue #2283: disabled proxy communication internally


v3.1.21 (2017-05-22)
--------------------

* fixed issue #2488:  AQL operator IN error when data use base64 chars

* more randomness in seeding RNG

v3.1.20 (2016-05-16)
--------------------

* fixed incorrect sorting for distributeShardsLike

* improve reliability of AgencyComm communication with Agency

* fixed shard numbering bug, where ids were erouneously incremented by 1

* remove an unnecessary precondition in createCollectionCoordinator

* funny fail rotation fix

* fix in SimpleHttpClient for correct advancement of readBufferOffset

* forward SIG_HUP in supervisor process to the server process to fix logrotaion
  You need to stop the remaining arangod server process manually for the upgrade to work.


v3.1.19 (2017-04-28)
--------------------

* Fixed a StackOverflow issue in Traversal and ShortestPath. Occured if many (>1000) input
  values in a row do not return any result. Fixes issue: #2445

* fixed issue #2448

* fixed issue #2442

* added 'x-content-type-options: nosniff' to avoid MSIE bug

* fixed issue #2441

* fixed issue #2440

* Fixed a StackOverflow issue in Traversal and ShortestPath. Occured if many (>1000) input
  values in a row do not return any result. Fixes issue: #2445

* fix occasional hanging shutdowns on OS X


v3.1.18 (2017-04-18)
--------------------

* fixed error in continuous synchronization of collections

* fixed spurious hangs on server shutdown

* better error messages during restore collection

* completely overhaul supervision. More detailed tests

* Fixed a dead-lock situation in cluster traversers, it could happen in
  rare cases if the computation on one DBServer could be completed much earlier
  than the other server. It could also be restricted to SmartGraphs only.

* (Enterprise only) Fixed a bug in SmartGraph DepthFirstSearch. In some
  more complicated queries, the maxDepth limit of 1 was not considered strictly
  enough, causing the traverser to do unlimited depth searches.

* fixed issue #2415

* fixed issue #2422

* fixed issue #1974


v3.1.17 (2017-04-04)
--------------------

* (Enterprise only) fixed a bug where replicationFactor was not correctly
  forwarded in SmartGraph creation.

* fixed issue #2404

* fixed issue #2397

* ui - fixed smart graph option not appearing

* fixed issue #2389

* fixed issue #2400


v3.1.16 (2017-03-27)
--------------------

* fixed issue #2392

* try to raise file descriptors to at least 8192, warn otherwise

* ui - aql editor improvements + updated ace editor version (memory leak)

* fixed lost HTTP requests

* ui - fixed some event issues

* avoid name resolution when given connection string is a valid ip address

* helps with issue #1842, bug in COLLECT statement in connection with LIMIT.

* fix locking bug in cluster traversals

* increase lock timeout defaults

* increase various cluster timeouts

* limit default target size for revision cache to 1GB, which is better for
  tight RAM situations (used to be 40% of (totalRAM - 1GB), use
  --database.revision-cache-target-size <VALUEINBYTES> to get back the
  old behaviour

* fixed a bug with restarted servers indicating status as "STARTUP"
  rather that "SERVING" in Nodes UI.


v3.1.15 (2017-03-20)
--------------------

* add logrotate configuration as requested in #2355

* fixed issue #2376

* ui - changed document api due a chrome bug

* ui - fixed a submenu bug

* added endpoint /_api/cluster/endpoints in cluster case to get all
  coordinator endpoints

* fix documentation of /_api/endpoint, declaring this API obsolete.

* Foxx response objects now have a `type` method for manipulating the content-type header

* Foxx tests now support `xunit` and `tap` reporters


v3.1.14 (2017-03-13)
--------------------

* ui - added feature request (multiple start nodes within graph viewer) #2317

* added missing locks to authentication cache methods

* ui - added feature request (multiple start nodes within graph viewer) #2317

* ui - fixed wrong merge of statistics information from different coordinators

* ui - fixed issue #2316

* ui - fixed wrong protocol usage within encrypted environment

* fixed compile error on Mac Yosemite

* minor UI fixes


v3.1.13 (2017-03-06)
--------------------

* fixed variables parsing in GraphQL

* fixed issue #2214

* fixed issue #2342

* changed thread handling to queue only user requests on coordinator

* use exponential backoff when waiting for collection locks

* repair short name server lookup in cluster in the case of a removed
  server


v3.1.12 (2017-02-28)
--------------------

* disable shell color escape sequences on Windows

* fixed issue #2326

* fixed issue #2320

* fixed issue #2315

* fixed a race condition when closing a connection

* raised default hard limit on threads for very small to 64

* fixed negative counting of http connection in UI

* fixed a race when renaming collections

* fixed a race when dropping databases


v3.1.11 (2017-02-17)
--------------------

* fixed a race between connection closing and sending out last chunks of data to clients
  when the "Connection: close" HTTP header was set in requests

* ui: optimized smart graph creation usability

* ui: fixed #2308

* fixed a race in async task cancellation via `require("@arangodb/tasks").unregisterTask()`

* fixed spuriously hanging threads in cluster AQL that could sit idle for a few minutes

* fixed potential numeric overflow for big index ids in index deletion API

* fixed sort issue in cluster, occurring when one of the local sort buffers of a
  GatherNode was empty

* reduce number of HTTP requests made for certain kinds of join queries in cluster,
  leading to speedup of some join queries

* supervision deals with demised coordinators correctly again

* implement a timeout in TraverserEngineRegistry

* agent communication reduced in large batches of append entries RPCs

* inception no longer estimates RAFT timings

* compaction in agents has been moved to a separate thread

* replicated logs hold local timestamps

* supervision jobs failed leader and failed follower revisited for
  function in precarious stability situations

* fixed bug in random number generator for 64bit int


v3.1.10 (2017-02-02)
--------------------

* updated versions of bundled node modules:
  - joi: from 8.4.2 to 9.2.0
  - joi-to-json-schema: from 2.2.0 to 2.3.0
  - sinon: from 1.17.4 to 1.17.6
  - lodash: from 4.13.1 to 4.16.6

* added shortcut for AQL ternary operator
  instead of `condition ? true-part : false-part` it is now possible to also use a
  shortcut variant `condition ? : false-part`, e.g.

      FOR doc IN docs RETURN doc.value ?: 'not present'

  instead of

      FOR doc IN docs RETURN doc.value ? doc.value : 'not present'

* fixed wrong sorting order in cluster, if an index was used to sort with many
  shards.

* added --replication-factor, --number-of-shards and --wait-for-sync to arangobench

* turn on UTF-8 string validation for VelocyPack values received via VST connections

* fixed issue #2257

* upgraded Boost version to 1.62.0

* added optional detail flag for db.<collection>.count()
  setting the flag to `true` will make the count operation returned the per-shard
  counts for the collection:

      db._create("test", { numberOfShards: 10 });
      for (i = 0; i < 1000; ++i) {
        db.test.insert({value: i});
      }
      db.test.count(true);

      {
	"s100058" : 99,
	"s100057" : 103,
	"s100056" : 100,
	"s100050" : 94,
	"s100055" : 90,
	"s100054" : 122,
	"s100051" : 109,
	"s100059" : 99,
	"s100053" : 95,
	"s100052" : 89
      }

* added optional memory limit for AQL queries:

      db._query("FOR i IN 1..100000 SORT i RETURN i", {}, { options: { memoryLimit: 100000 } });

  This option limits the default maximum amount of memory (in bytes) that a single
  AQL query can use.
  When a single AQL query reaches the specified limit value, the query will be
  aborted with a *resource limit exceeded* exception. In a cluster, the memory
  accounting is done per shard, so the limit value is effectively a memory limit per
  query per shard.

  The global limit value can be overriden per query by setting the *memoryLimit*
  option value for individual queries when running an AQL query.

* added server startup option `--query.memory-limit`

* added convenience function to create vertex-centric indexes.

  Usage: `db.collection.ensureVertexCentricIndex("label", {type: "hash", direction: "outbound"})`
  That will create an index that can be used on OUTBOUND with filtering on the
  edge attribute `label`.

* change default log output for tools to stdout (instead of stderr)

* added option -D to define a configuration file environment key=value

* changed encoding behavior for URLs encoded in the C++ code of ArangoDB:
  previously the special characters `-`, `_`, `~` and `.` were returned as-is
  after URL-encoding, now `.` will be encoded to be `%2e`.
  This also changes the behavior of how incoming URIs are processed: previously
  occurrences of `..` in incoming request URIs were collapsed (e.g. `a/../b/` was
  collapsed to a plain `b/`). Now `..` in incoming request URIs are not collapsed.

* Foxx request URL suffix is no longer unescaped

* @arangodb/request option json now defaults to `true` if the response body is not empty and encoding is not explicitly set to `null` (binary).
  The option can still be set to `false` to avoid unnecessary attempts at parsing the response as JSON.

* Foxx configuration values for unknown options will be discarded when saving the configuration in production mode using the web interface

* module.context.dependencies is now immutable

* process.stdout.isTTY now returns `true` in arangosh and when running arangod with the `--console` flag

* add support for Swagger tags in Foxx


v3.1.9 (XXXX-XX-XX)
-------------------

* macos CLI package: store databases and apps in the users home directory

* ui: fixed re-login issue within a non system db, when tab was closed

* fixed a race in the VelocyStream Commtask implementation

* fixed issue #2256


v3.1.8 (2017-01-09)
-------------------

* add Windows silent installer

* add handling of debug symbols during Linux & windows release builds.

* fixed issue #2181

* fixed issue #2248: reduce V8 max old space size from 3 GB to 1 GB on 32 bit systems

* upgraded Boost version to 1.62.0

* fixed issue #2238

* fixed issue #2234

* agents announce new endpoints in inception phase to leader

* agency leadership accepts updatet endpoints to given uuid

* unified endpoints replace localhost with 127.0.0.1

* fix several problems within an authenticated cluster


v3.1.7 (2016-12-29)
-------------------

* fixed one too many elections in RAFT

* new agency comm backported from devel


v3.1.6 (2016-12-20)
-------------------

* fixed issue #2227

* fixed issue #2220

* agency constituent/agent bug fixes in race conditions picking up
  leadership

* supervision does not need waking up anymore as it is running
  regardless

* agents challenge their leadership more rigorously


v3.1.5 (2016-12-16)
-------------------

* lowered default value of `--database.revision-cache-target-size` from 75% of
  RAM to less than 40% of RAM

* fixed issue #2218

* fixed issue #2217

* Foxx router.get/post/etc handler argument can no longer accidentally omitted

* fixed issue #2223


v3.1.4 (2016-12-08)
-------------------

* fixed issue #2211

* fixed issue #2204

* at cluster start, coordinators wait until at least one DBserver is there,
  and either at least two DBservers are there or 15s have passed, before they
  initiate the bootstrap of system collections.

* more robust agency startup from devel

* supervision's AddFollower adds many followers at once

* supervision has new FailedFollower job

* agency's Node has new method getArray

* agency RAFT timing estimates more conservative in waitForSync
  scenario

* agency RAFT timing estimates capped at maximum 2.0/10.0 for low/high


v3.1.3 (2016-12-02)
-------------------

* fix a traversal bug when using skiplist indexes:
  if we have a skiplist of ["a", "unused", "_from"] and a traversal like:
  FOR v,e,p IN OUTBOUND @start @@edges
    FILTER p.edges[0].a == 'foo'
    RETURN v
  And the above index applied on "a" is considered better than EdgeIndex, than
  the executor got into undefined behaviour.

* fix endless loop when trying to create a collection with replicationFactor: -1


v3.1.2 (2016-11-24)
-------------------

* added support for descriptions field in Foxx dependencies

* (Enterprise only) fixed a bug in the statistic report for SmartGraph traversals.
Now they state correctly how many documents were fetched from the index and how many
have been filtered.

* Prevent uniform shard distribution when replicationFactor == numServers

v3.1.1 (2016-11-15)
-------------------

* fixed issue #2176

* fixed issue #2168

* display index usage of traversals in AQL explainer output (previously missing)

* fixed issue #2163

* preserve last-used HLC value across server starts

* allow more control over handling of pre-3.1 _rev values

  this changes the server startup option `--database.check-30-revisions` from a boolean (true/false)
  parameter to a string parameter with the following possible values:

  - "fail":
    will validate _rev values of 3.0 collections on collection loading and throw an exception when invalid _rev values are found.
    in this case collections with invalid _rev values are marked as corrupted and cannot be used in the ArangoDB 3.1 instance.
    the fix procedure for such collections is to export the collections from 3.0 database with arangodump and restore them in 3.1 with arangorestore.
    collections that do not contain invalid _rev values are marked as ok and will not be re-checked on following loads.
    collections that contain invalid _rev values will be re-checked on following loads.

  - "true":
    will validate _rev values of 3.0 collections on collection loading and print a warning when invalid _rev values are found.
    in this case collections with invalid _rev values can be used in the ArangoDB 3.1 instance.
    however, subsequent operations on documents with invalid _rev values may silently fail or fail with explicit errors.
    the fix procedure for such collections is to export the collections from 3.0 database with arangodump and restore them in 3.1 with arangorestore.
    collections that do not contain invalid _rev values are marked as ok and will not be re-checked on following loads.
    collections that contain invalid _rev values will be re-checked on following loads.

  - "false":
    will not validate _rev values on collection loading and not print warnings.
    no hint is given when invalid _rev values are found.
    subsequent operations on documents with invalid _rev values may silently fail or fail with explicit errors.
    this setting does not affect whether collections are re-checked later.
    collections will be re-checked on following loads if `--database.check-30-revisions` is later set to either `true` or `fail`.

  The change also suppresses warnings that were printed when collections were restored using arangorestore, and the restore
  data contained invalid _rev values. Now these warnings are suppressed, and new HLC _rev values are generated for these documents
  as before.

* added missing functions to AQL syntax highlighter in web interface

* fixed display of `ANY` direction in traversal explainer output (direction `ANY` was shown as either
  `INBOUND` or `OUTBOUND`)

* changed behavior of toJSON() function when serializing an object before saving it in the database

  if an object provides a toJSON() function, this function is still called for serializing it.
  the change is that the result of toJSON() is not stringified anymore, but saved as is. previous
  versions of ArangoDB called toJSON() and after that additionally stringified its result.

  This change will affect the saving of JS Buffer objects, which will now be saved as arrays of
  bytes instead of a comma-separated string of the Buffer's byte contents.

* allow creating unique indexes on more attributes than present in shardKeys

  The following combinations of shardKeys and indexKeys are allowed/not allowed:

  shardKeys     indexKeys
      a             a        ok
      a             b    not ok
      a           a b        ok
    a b             a    not ok
    a b             b    not ok
    a b           a b        ok
    a b         a b c        ok
  a b c           a b    not ok
  a b c         a b c        ok

* fixed wrong version in web interface login screen (EE only)

* make web interface not display an exclamation mark next to ArangoDB version number 3.1

* fixed search for arbitrary document attributes in web interface in case multiple
  search values were used on different attribute names. in this case, the search always
  produced an empty result

* disallow updating `_from` and `_to` values of edges in Smart Graphs. Updating these
  attributes would lead to potential redistribution of edges to other shards, which must be
  avoided.

* fixed issue #2148

* updated graphql-sync dependency to 0.6.2

* fixed issue #2156

* fixed CRC4 assembly linkage


v3.1.0 (2016-10-29)
-------------------

* AQL breaking change in cluster:

  from ArangoDB 3.1 onwards `WITH` is required for traversals in a
  clustered environment in order to avoid deadlocks.

  Note that for queries that access only a single collection or that have all
  collection names specified somewhere else in the query string, there is no
  need to use *WITH*. *WITH* is only useful when the AQL query parser cannot
  automatically figure out which collections are going to be used by the query.
  *WITH* is only useful for queries that dynamically access collections, e.g.
  via traversals, shortest path operations or the *DOCUMENT()* function.

  more info can be found [here](https://github.com/arangodb/arangodb/blob/devel/Documentation/Books/AQL/Operations/With.md)

* added AQL function `DISTANCE` to calculate the distance between two arbitrary
  coordinates (haversine formula)

* fixed issue #2110

* added Auto-aptation of RAFT timings as calculations only


v3.1.rc2 (2016-10-10)
---------------------

* second release candidate


v3.1.rc1 (2016-09-30)
---------------------

* first release candidate


v3.1.alpha2 (2016-09-01)
------------------------

* added module.context.createDocumentationRouter to replace module.context.apiDocumentation

* bug in RAFT implementation of reads. dethroned leader still answered requests in isolation

* ui: added new graph viewer

* ui: aql-editor added tabular & graph display

* ui: aql-editor improved usability

* ui: aql-editor: query profiling support

* fixed issue #2109

* fixed issue #2111

* fixed issue #2075

* added AQL function `DISTANCE` to calculate the distance between two arbitrary
  coordinates (haversine formula)

* rewrote scheduler and dispatcher based on boost::asio

  parameters changed:
    `--scheduler.threads` and `--server.threads` are now merged into a single one: `--server.threads`

    hidden `--server.extra-threads` has been removed

    hidden `--server.aql-threads` has been removed

    hidden `--server.backend` has been removed

    hidden `--server.show-backends` has been removed

    hidden `--server.thread-affinity` has been removed

* fixed issue #2086

* fixed issue #2079

* fixed issue #2071

  make the AQL query optimizer inject filter condition expressions referred to
  by variables during filter condition aggregation.
  For example, in the following query

      FOR doc IN collection
        LET cond1 = (doc.value == 1)
        LET cond2 = (doc.value == 2)
        FILTER cond1 || cond2
        RETURN { doc, cond1, cond2 }

  the optimizer will now inject the conditions for `cond1` and `cond2` into the filter
  condition `cond1 || cond2`, expanding it to `(doc.value == 1) || (doc.value == 2)`
  and making these conditions available for index searching.

  Note that the optimizer previously already injected some conditions into other
  conditions, but only if the variable that defined the condition was not used
  elsewhere. For example, the filter condition in the query

      FOR doc IN collection
        LET cond = (doc.value == 1)
        FILTER cond
        RETURN { doc }

  already got optimized before because `cond` was only used once in the query and
  the optimizer decided to inject it into the place where it was used.

  This only worked for variables that were referred to once in the query.
  When a variable was used multiple times, the condition was not injected as
  in the following query:

      FOR doc IN collection
        LET cond = (doc.value == 1)
        FILTER cond
        RETURN { doc, cond }

  The fix for #2070 now will enable this optimization so that the query can
  use an index on `doc.value` if available.

* changed behavior of AQL array comparison operators for empty arrays:
  * `ALL` and `ANY` now always return `false` when the left-hand operand is an
    empty array. The behavior for non-empty arrays does not change:
    * `[] ALL == 1` will return `false`
    * `[1] ALL == 1` will return `true`
    * `[1, 2] ALL == 1` will return `false`
    * `[2, 2] ALL == 1` will return `false`
    * `[] ANY == 1` will return `false`
    * `[1] ANY == 1` will return `true`
    * `[1, 2] ANY == 1` will return `true`
    * `[2, 2] ANY == 1` will return `false`
  * `NONE` now always returns `true` when the left-hand operand is an empty array.
    The behavior for non-empty arrays does not change:
    * `[] NONE == 1` will return `true`
    * `[1] NONE == 1` will return `false`
    * `[1, 2] NONE == 1` will return `false`
    * `[2, 2] NONE == 1` will return `true`

* added experimental AQL functions `JSON_STRINGIFY` and `JSON_PARSE`

* added experimental support for incoming gzip-compressed requests

* added HTTP REST APIs for online loglevel adjustments:

  - GET `/_admin/log/level` returns the current loglevel settings
  - PUT `/_admin/log/level` modifies the current loglevel settings

* PATCH /_api/gharial/{graph-name}/vertex/{collection-name}/{vertex-key}
  - changed default value for keepNull to true

* PATCH /_api/gharial/{graph-name}/edge/{collection-name}/{edge-key}
  - changed default value for keepNull to true

* renamed `maximalSize` attribute in parameter.json files to `journalSize`

  The `maximalSize` attribute will still be picked up from collections that
  have not been adjusted. Responses from the replication API will now also use
  `journalSize` instead of `maximalSize`.

* added `--cluster.system-replication-factor` in order to adjust the
  replication factor for new system collections

* fixed issue #2012

* added a memory expection in case V8 memory gets too low

* added Optimizer Rule for other indexes in Traversals
  this allows AQL traversals to use other indexes than the edge index.
  So traversals with filters on edges can now make use of more specific
  indexes, e.g.

      FOR v, e, p IN 2 OUTBOUND @start @@edge FILTER p.edges[0].foo == "bar"

  will prefer a Hash Index on [_from, foo] above the EdgeIndex.

* fixed epoch computation in hybrid logical clock

* fixed thread affinity

* replaced require("internal").db by require("@arangodb").db

* added option `--skip-lines` for arangoimp
  this allows skipping the first few lines from the import file in case the
  CSV or TSV import are used

* fixed periodic jobs: there should be only one instance running - even if it
  runs longer than the period

* improved performance of primary index and edge index lookups

* optimizations for AQL `[*]` operator in case no filter, no projection and
  no offset/limit are used

* added AQL function `OUTERSECTION` to return the symmetric difference of its
  input arguments

* Foxx manifests of installed services are now saved to disk with indentation

* Foxx tests and scripts in development mode should now always respect updated
  files instead of loading stale modules

* When disabling Foxx development mode the setup script is now re-run

* Foxx now provides an easy way to directly serve GraphQL requests using the
  `@arangodb/foxx/graphql` module and the bundled `graphql-sync` dependency

* Foxx OAuth2 module now correctly passes the `access_token` to the OAuth2 server

* added iconv-lite and timezone modules

* web interface now allows installing GitHub and zip services in legacy mode

* added module.context.createDocumentationRouter to replace module.context.apiDocumentation

* bug in RAFT implementation of reads. dethroned leader still answered
  requests in isolation

* all lambdas in ClusterInfo might have been left with dangling references.

* Agency bug fix for handling of empty json objects as values.

* Foxx tests no longer support the Mocha QUnit interface as this resulted in weird
  inconsistencies in the BDD and TDD interfaces. This fixes the TDD interface
  as well as out-of-sequence problems when using the BDD before/after functions.

* updated bundled JavaScript modules to latest versions; joi has been updated from 8.4 to 9.2
  (see [joi 9.0.0 release notes](https://github.com/hapijs/joi/issues/920) for information on
  breaking changes and new features)

* fixed issue #2139

* updated graphql-sync dependency to 0.6.2

* fixed issue #2156


v3.0.13 (XXXX-XX-XX)
--------------------

* fixed issue #2315

* fixed issue #2210


v3.0.12 (2016-11-23)
--------------------

* fixed issue #2176

* fixed issue #2168

* fixed issues #2149, #2159

* fixed error reporting for issue #2158

* fixed assembly linkage bug in CRC4 module

* added support for descriptions field in Foxx dependencies


v3.0.11 (2016-11-08)
--------------------

* fixed issue #2140: supervisor dies instead of respawning child

* fixed issue #2131: use shard key value entered by user in web interface

* fixed issue #2129: cannot kill a long-run query

* fixed issue #2110

* fixed issue #2081

* fixed issue #2038

* changes to Foxx service configuration or dependencies should now be
  stored correctly when options are cleared or omitted

* Foxx tests no longer support the Mocha QUnit interface as this resulted in weird
  inconsistencies in the BDD and TDD interfaces. This fixes the TDD interface
  as well as out-of-sequence problems when using the BDD before/after functions.

* fixed issue #2148


v3.0.10 (2016-09-26)
--------------------

* fixed issue #2072

* fixed issue #2070

* fixed slow cluster starup issues. supervision will demonstrate more
  patience with db servers


v3.0.9 (2016-09-21)
-------------------

* fixed issue #2064

* fixed issue #2060

* speed up `collection.any()` and skiplist index creation

* fixed multiple issues where ClusterInfo bug hung agency in limbo
  timeouting on multiple collection and database callbacks


v3.0.8 (2016-09-14)
-------------------

* fixed issue #2052

* fixed issue #2005

* fixed issue #2039

* fixed multiple issues where ClusterInfo bug hung agency in limbo
  timeouting on multiple collection and database callbacks


v3.0.7 (2016-09-05)
-------------------

* new supervision job handles db server failure during collection creation.


v3.0.6 (2016-09-02)
-------------------

* fixed issue #2026

* slightly better error diagnostics for AQL query compilation and replication

* fixed issue #2018

* fixed issue #2015

* fixed issue #2012

* fixed wrong default value for arangoimp's `--on-duplicate` value

* fix execution of AQL traversal expressions when there are multiple
  conditions that refer to variables set outside the traversal

* properly return HTTP 503 in JS actions when backend is gone

* supervision creates new key in agency for failed servers

* new shards will not be allocated on failed or cleaned servers


v3.0.5 (2016-08-18)
-------------------

* execute AQL ternary operator via C++ if possible

* fixed issue #1977

* fixed extraction of _id attribute in AQL traversal conditions

* fix SSL agency endpoint

* Minimum RAFT timeout was one order of magnitude to short.

* Optimized RAFT RPCs from leader to followers for efficiency.

* Optimized RAFT RPC handling on followers with respect to compaction.

* Fixed bug in handling of duplicates and overlapping logs

* Fixed bug in supervision take over after leadership change.

v3.0.4 (2016-08-01)
-------------------

* added missing lock for periodic jobs access

* fix multiple foxx related cluster issues

* fix handling of empty AQL query strings

* fixed issue in `INTERSECTION` AQL function with duplicate elements
  in the source arrays

* fixed issue #1970

* fixed issue #1968

* fixed issue #1967

* fixed issue #1962

* fixed issue #1959

* replaced require("internal").db by require("@arangodb").db

* fixed issue #1954

* fixed issue #1953

* fixed issue #1950

* fixed issue #1949

* fixed issue #1943

* fixed segfault in V8, by backporting https://bugs.chromium.org/p/v8/issues/detail?id=5033

* Foxx OAuth2 module now correctly passes the `access_token` to the OAuth2 server

* fixed credentialed CORS requests properly respecting --http.trusted-origin

* fixed a crash in V8Periodic task (forgotten lock)

* fixed two bugs in synchronous replication (syncCollectionFinalize)


v3.0.3 (2016-07-17)
-------------------

* fixed issue #1942

* fixed issue #1941

* fixed array index batch insertion issues for hash indexes that caused problems when
  no elements remained for insertion

* fixed AQL MERGE() function with External objects originating from traversals

* fixed some logfile recovery errors with error message "document not found"

* fixed issue #1937

* fixed issue #1936

* improved performance of arangorestore in clusters with synchronous
  replication

* Foxx tests and scripts in development mode should now always respect updated
  files instead of loading stale modules

* When disabling Foxx development mode the setup script is now re-run

* Foxx manifests of installed services are now saved to disk with indentation


v3.0.2 (2016-07-09)
-------------------

* fixed assertion failure in case multiple remove operations were used in the same query

* fixed upsert behavior in case upsert was used in a loop with the same document example

* fixed issue #1930

* don't expose local file paths in Foxx error messages.

* fixed issue #1929

* make arangodump dump the attribute `isSystem` when dumping the structure
  of a collection, additionally make arangorestore not fail when the attribute
  is missing

* fixed "Could not extract custom attribute" issue when using COLLECT with
  MIN/MAX functions in some contexts

* honor presence of persistent index for sorting

* make AQL query optimizer not skip "use-indexes-rule", even if enough
  plans have been created already

* make AQL optimizer not skip "use-indexes-rule", even if enough execution plans
  have been created already

* fix double precision value loss in VelocyPack JSON parser

* added missing SSL support for arangorestore

* improved cluster import performance

* fix Foxx thumbnails on DC/OS

* fix Foxx configuration not being saved

* fix Foxx app access from within the frontend on DC/OS

* add option --default-replication-factor to arangorestore and simplify
  the control over the number of shards when restoring

* fix a bug in the VPack -> V8 conversion if special attributes _key,
  _id, _rev, _from and _to had non-string values, which is allowed
  below the top level

* fix malloc_usable_size for darwin


v3.0.1 (2016-06-30)
-------------------

* fixed periodic jobs: there should be only one instance running - even if it
  runs longer than the period

* increase max. number of collections in AQL queries from 32 to 256

* fixed issue #1916: header "authorization" is required" when opening
  services page

* fixed issue #1915: Explain: member out of range

* fixed issue #1914: fix unterminated buffer

* don't remove lockfile if we are the same (now stale) pid
  fixes docker setups (our pid will always be 1)

* do not use revision id comparisons in compaction for determining whether a
  revision is obsolete, but marker memory addresses
  this ensures revision ids don't matter when compacting documents

* escape Unicode characters in JSON HTTP responses
  this converts UTF-8 characters in HTTP responses of arangod into `\uXXXX`
  escape sequences. This makes the HTTP responses fit into the 7 bit ASCII
  character range, which speeds up HTTP response parsing for some clients,
  namely node.js/v8

* add write before read collections when starting a user transaction
  this allows specifying the same collection in both read and write mode without
  unintended side effects

* fixed buffer overrun that occurred when building very large result sets

* index lookup optimizations for primary index and edge index

* fixed "collection is a nullptr" issue when starting a traversal from a transaction

* enable /_api/import on coordinator servers


v3.0.0 (2016-06-22)
-------------------

* minor GUI fixxes

* fix for replication and nonces


v3.0.0-rc3 (2016-06-19)
-----------------------

* renamed various Foxx errors to no longer refer to Foxx services as apps

* adjusted various error messages in Foxx to be more informative

* specifying "files" in a Foxx manifest to be mounted at the service root
  no longer results in 404s when trying to access non-file routes

* undeclared path parameters in Foxx no longer break the service

* trusted reverse proxy support is now handled more consistently

* ArangoDB request compatibility and user are now exposed in Foxx

* all bundled NPM modules have been upgraded to their latest versions


v3.0.0-rc2 (2016-06-12)
-----------------------

* added option `--server.max-packet-size` for client tools

* renamed option `--server.ssl-protocol` to `--ssl.protocol` in client tools
  (was already done for arangod, but overlooked for client tools)

* fix handling of `--ssl.protocol` value 5 (TLS v1.2) in client tools, which
  claimed to support it but didn't

* config file can use '@include' to include a different config file as base


v3.0.0-rc1 (2016-06-10)
-----------------------

* the user management has changed: it now has users that are independent of
  databases. A user can have one or more database assigned to the user.

* forward ported V8 Comparator bugfix for inline heuristics from
  https://github.com/v8/v8/commit/5ff7901e24c2c6029114567de5a08ed0f1494c81

* changed to-string conversion for AQL objects and arrays, used by the AQL
  function `TO_STRING()` and implicit to-string casts in AQL

  - arrays are now converted into their JSON-stringify equivalents, e.g.

    - `[ ]` is now converted to `[]`
    - `[ 1, 2, 3 ]` is now converted to `[1,2,3]`
    - `[ "test", 1, 2 ] is now converted to `["test",1,2]`

    Previous versions of ArangoDB converted arrays with no members into the
    empty string, and non-empty arrays into a comma-separated list of member
    values, without the surrounding angular brackets. Additionally, string
    array members were not enclosed in quotes in the result string:

    - `[ ]` was converted to ``
    - `[ 1, 2, 3 ]` was converted to `1,2,3`
    - `[ "test", 1, 2 ] was converted to `test,1,2`

  - objects are now converted to their JSON-stringify equivalents, e.g.

    - `{ }` is converted to `{}`
    - `{ a: 1, b: 2 }` is converted to `{"a":1,"b":2}`
    - `{ "test" : "foobar" }` is converted to `{"test":"foobar"}`

    Previous versions of ArangoDB always converted objects into the string
    `[object Object]`

  This change affects also the AQL functions `CONCAT()` and `CONCAT_SEPARATOR()`
  which treated array values differently in previous versions. Previous versions
  of ArangoDB automatically flattened array values on the first level of the array,
  e.g. `CONCAT([1, 2, 3, [ 4, 5, 6 ]])` produced `1,2,3,4,5,6`. Now this will produce
  `[1,2,3,[4,5,6]]`. To flatten array members on the top level, you can now use
  the more explicit `CONCAT(FLATTEN([1, 2, 3, [4, 5, 6]], 1))`.

* added C++ implementations for AQL functions `SLICE()`, `CONTAINS()` and
  `RANDOM_TOKEN()`

* as a consequence of the upgrade to V8 version 5, the implementation of the
  JavaScript `Buffer` object had to be changed. JavaScript `Buffer` objects in
  ArangoDB now always store their data on the heap. There is no shared pool
  for small Buffer values, and no pointing into existing Buffer data when
  extracting slices. This change may increase the cost of creating Buffers with
  short contents or when peeking into existing Buffers, but was required for
  safer memory management and to prevent leaks.

* the `db` object's function `_listDatabases()` was renamed to just `_databases()`
  in order to make it more consistent with the existing `_collections()` function.
  Additionally the `db` object's `_listEndpoints()` function was renamed to just
  `_endpoints()`.

* changed default value of `--server.authentication` from `false` to `true` in
  configuration files etc/relative/arangod.conf and etc/arangodb/arangod.conf.in.
  This means the server will be started with authentication enabled by default,
  requiring all client connections to provide authentication data when connecting
  to ArangoDB. Authentication can still be turned off via setting the value of
  `--server.authentication` to `false` in ArangoDB's configuration files or by
  specifying the option on the command-line.

* Changed result format for querying all collections via the API GET `/_api/collection`.

  Previous versions of ArangoDB returned an object with an attribute named `collections`
  and an attribute named `names`. Both contained all available collections, but
  `collections` contained the collections as an array, and `names` contained the
  collections again, contained in an object in which the attribute names were the
  collection names, e.g.

  ```
  {
    "collections": [
      {"id":"5874437","name":"test","isSystem":false,"status":3,"type":2},
      {"id":"17343237","name":"something","isSystem":false,"status":3,"type":2},
      ...
    ],
    "names": {
      "test": {"id":"5874437","name":"test","isSystem":false,"status":3,"type":2},
      "something": {"id":"17343237","name":"something","isSystem":false,"status":3,"type":2},
      ...
    }
  }
  ```
  This result structure was redundant, and therefore has been simplified to just

  ```
  {
    "result": [
      {"id":"5874437","name":"test","isSystem":false,"status":3,"type":2},
      {"id":"17343237","name":"something","isSystem":false,"status":3,"type":2},
      ...
    ]
  }
  ```

  in ArangoDB 3.0.

* added AQL functions `TYPENAME()` and `HASH()`

* renamed arangob tool to arangobench

* added AQL string comparison operator `LIKE`

  The operator can be used to compare strings like this:

      value LIKE search

  The operator is currently implemented by calling the already existing AQL
  function `LIKE`.

  This change also makes `LIKE` an AQL keyword. Using `LIKE` in either case as
  an attribute or collection name in AQL thus requires quoting.

* make AQL optimizer rule "remove-unnecessary-calculations" fire in more cases

  The rule will now remove calculations that are used exactly once in other
  expressions (e.g. `LET a = doc RETURN a.value`) and calculations,
  or calculations that are just references (e.g. `LET a = b`).

* renamed AQL optimizer rule "merge-traversal-filter" to "optimize-traversals"
  Additionally, the optimizer rule will remove unused edge and path result variables
  from the traversal in case they are specified in the `FOR` section of the traversal,
  but not referenced later in the query. This saves constructing edges and paths
  results.

* added AQL optimizer rule "inline-subqueries"

  This rule can pull out certain subqueries that are used as an operand to a `FOR`
  loop one level higher, eliminating the subquery completely. For example, the query

      FOR i IN (FOR j IN [1,2,3] RETURN j) RETURN i

  will be transformed by the rule to:

      FOR i IN [1,2,3] RETURN i

  The query

      FOR name IN (FOR doc IN _users FILTER doc.status == 1 RETURN doc.name) LIMIT 2 RETURN name

  will be transformed into

      FOR tmp IN _users FILTER tmp.status == 1 LIMIT 2 RETURN tmp.name

  The rule will only fire when the subquery is used as an operand to a `FOR` loop, and
  if the subquery does not contain a `COLLECT` with an `INTO` variable.

* added new endpoint "srv://" for DNS service records

* The result order of the AQL functions VALUES and ATTRIBUTES has never been
  guaranteed and it only had the "correct" ordering by accident when iterating
  over objects that were not loaded from the database. This accidental behavior
  is now changed by introduction of VelocyPack. No ordering is guaranteed unless
  you specify the sort parameter.

* removed configure option `--enable-logger`

* added AQL array comparison operators

  All AQL comparison operators now also exist in an array variant. In the
  array variant, the operator is preceded with one of the keywords *ALL*, *ANY*
  or *NONE*. Using one of these keywords changes the operator behavior to
  execute the comparison operation for all, any, or none of its left hand
  argument values. It is therefore expected that the left hand argument
  of an array operator is an array.

  Examples:

      [ 1, 2, 3 ] ALL IN [ 2, 3, 4 ]   // false
      [ 1, 2, 3 ] ALL IN [ 1, 2, 3 ]   // true
      [ 1, 2, 3 ] NONE IN [ 3 ]        // false
      [ 1, 2, 3 ] NONE IN [ 23, 42 ]   // true
      [ 1, 2, 3 ] ANY IN [ 4, 5, 6 ]   // false
      [ 1, 2, 3 ] ANY IN [ 1, 42 ]     // true
      [ 1, 2, 3 ] ANY == 2             // true
      [ 1, 2, 3 ] ANY == 4             // false
      [ 1, 2, 3 ] ANY > 0              // true
      [ 1, 2, 3 ] ANY <= 1             // true
      [ 1, 2, 3 ] NONE < 99            // false
      [ 1, 2, 3 ] NONE > 10            // true
      [ 1, 2, 3 ] ALL > 2              // false
      [ 1, 2, 3 ] ALL > 0              // true
      [ 1, 2, 3 ] ALL >= 3             // false
      ["foo", "bar"] ALL != "moo"      // true
      ["foo", "bar"] NONE == "bar"     // false
      ["foo", "bar"] ANY == "foo"      // true

* improved AQL optimizer to remove unnecessary sort operations in more cases

* allow enclosing AQL identifiers in forward ticks in addition to using
  backward ticks

  This allows for convenient writing of AQL queries in JavaScript template strings
  (which are delimited with backticks themselves), e.g.

      var q = `FOR doc IN ´collection´ RETURN doc.´name´`;

* allow to set `print.limitString` to configure the number of characters
  to output before truncating

* make logging configurable per log "topic"

  `--log.level <level>` sets the global log level to <level>, e.g. `info`,
  `debug`, `trace`.

  `--log.level topic=<level>` sets the log level for a specific topic.
  Currently, the following topics exist: `collector`, `compactor`, `mmap`,
  `performance`, `queries`, and `requests`. `performance` and `requests` are
  set to FATAL by default. `queries` is set to info. All others are
  set to the global level by default.

  The new log option `--log.output <definition>` allows directing the global
  or per-topic log output to different outputs. The output definition
  "<definition>" can be one of

    "-" for stdin
    "+" for stderr
    "syslog://<syslog-facility>"
    "syslog://<syslog-facility>/<application-name>"
    "file://<relative-path>"

  The option can be specified multiple times in order to configure the output
  for different log topics. To set up a per-topic output configuration, use
  `--log.output <topic>=<definition>`, e.g.

    queries=file://queries.txt

  logs all queries to the file "queries.txt".

* the option `--log.requests-file` is now deprecated. Instead use

    `--log.level requests=info`
    `--log.output requests=file://requests.txt`

* the option `--log.facility` is now deprecated. Instead use

    `--log.output requests=syslog://facility`

* the option `--log.performance` is now deprecated. Instead use

    `--log.level performance=trace`

* removed option `--log.source-filter`

* removed configure option `--enable-logger`

* change collection directory names to include a random id component at the end

  The new pattern is `collection-<id>-<random>`, where `<id>` is the collection
  id and `<random>` is a random number. Previous versions of ArangoDB used a
  pattern `collection-<id>` without the random number.

  ArangoDB 3.0 understands both the old and name directory name patterns.

* removed mostly unused internal spin-lock implementation

* removed support for pre-Windows 7-style locks. This removes compatibility for
  Windows versions older than Windows 7 (e.g. Windows Vista, Windows XP) and
  Windows 2008R2 (e.g. Windows 2008).

* changed names of sub-threads started by arangod

* added option `--default-number-of-shards` to arangorestore, allowing creating
  collections with a specifiable number of shards from a non-cluster dump

* removed support for CoffeeScript source files

* removed undocumented SleepAndRequeue

* added WorkMonitor to inspect server threads

* when downloading a Foxx service from the web interface the suggested filename
  is now based on the service's mount path instead of simply "app.zip"

* the `@arangodb/request` response object now stores the parsed JSON response
  body in a property `json` instead of `body` when the request was made using the
  `json` option. The `body` instead contains the response body as a string.

* the Foxx API has changed significantly, 2.8 services are still supported
  using a backwards-compatible "legacy mode"


v2.8.12 (XXXX-XX-XX)
--------------------

* issue #2091: decrease connect timeout to 5 seconds on startup

* fixed issue #2072

* slightly better error diagnostics for some replication errors

* fixed issue #1977

* fixed issue in `INTERSECTION` AQL function with duplicate elements
  in the source arrays

* fixed issue #1962

* fixed issue #1959

* export aqlQuery template handler as require('org/arangodb').aql for forwards-compatibility


v2.8.11 (2016-07-13)
--------------------

* fixed array index batch insertion issues for hash indexes that caused problems when
  no elements remained for insertion

* fixed issue #1937


v2.8.10 (2016-07-01)
--------------------

* make sure next local _rev value used for a document is at least as high as the
  _rev value supplied by external sources such as replication

* make adding a collection in both read- and write-mode to a transaction behave as
  expected (write includes read). This prevents the `unregister collection used in
  transaction` error

* fixed sometimes invalid result for `byExample(...).count()` when an index plus
  post-filtering was used

* fixed "collection is a nullptr" issue when starting a traversal from a transaction

* honor the value of startup option `--database.wait-for-sync` (that is used to control
  whether new collections are created with `waitForSync` set to `true` by default) also
  when creating collections via the HTTP API (and thus the ArangoShell). When creating
  a collection via these mechanisms, the option was ignored so far, which was inconsistent.

* fixed issue #1826: arangosh --javascript.execute: internal error (geo index issue)

* fixed issue #1823: Arango crashed hard executing very simple query on windows


v2.8.9 (2016-05-13)
-------------------

* fixed escaping and quoting of extra parameters for executables in Mac OS X App

* added "waiting for" status variable to web interface collection figures view

* fixed undefined behavior in query cache invaldation

* fixed access to /_admin/statistics API in case statistics are disable via option
  `--server.disable-statistics`

* Foxx manager will no longer fail hard when Foxx store is unreachable unless installing
  a service from the Foxx store (e.g. when behind a firewall or GitHub is unreachable).


v2.8.8 (2016-04-19)
-------------------

* fixed issue #1805: Query: internal error (location: arangod/Aql/AqlValue.cpp:182).
  Please report this error to arangodb.com (while executing)

* allow specifying collection name prefixes for `_from` and `_to` in arangoimp:

  To avoid specifying complete document ids (consisting of collection names and document
  keys) for *_from* and *_to* values when importing edges with arangoimp, there are now
  the options *--from-collection-prefix* and *--to-collection-prefix*.

  If specified, these values will be automatically prepended to each value in *_from*
  (or *_to* resp.). This allows specifying only document keys inside *_from* and/or *_to*.

  *Example*

      > arangoimp --from-collection-prefix users --to-collection-prefix products ...

  Importing the following document will then create an edge between *users/1234* and
  *products/4321*:

  ```js
  { "_from" : "1234", "_to" : "4321", "desc" : "users/1234 is connected to products/4321" }
  ```

* requests made with the interactive system API documentation in the web interface
  (Swagger) will now respect the active database instead of always using `_system`


v2.8.7 (2016-04-07)
-------------------

* optimized primary=>secondary failover

* fix to-boolean conversion for documents in AQL

* expose the User-Agent HTTP header from the ArangoShell since Github seems to
  require it now, and we use the ArangoShell for fetching Foxx repositories from Github

* work with http servers that only send

* fixed potential race condition between compactor and collector threads

* fix removal of temporary directories on arangosh exit

* javadoc-style comments in Foxx services are no longer interpreted as
  Foxx comments outside of controller/script/exports files (#1748)

* removed remaining references to class syntax for Foxx Model and Repository
  from the documentation

* added a safe-guard for corrupted master-pointer


v2.8.6 (2016-03-23)
-------------------

* arangosh can now execute JavaScript script files that contain a shebang
  in the first line of the file. This allows executing script files directly.

  Provided there is a script file `/path/to/script.js` with the shebang
  `#!arangosh --javascript.execute`:

      > cat /path/to/script.js
      #!arangosh --javascript.execute
      print("hello from script.js");

  If the script file is made executable

      > chmod a+x /path/to/script.js

  it can be invoked on the shell directly and use arangosh for its execution:

      > /path/to/script.js
      hello from script.js

  This did not work in previous versions of ArangoDB, as the whole script contents
  (including the shebang) were treated as JavaScript code.
  Now shebangs in script files will now be ignored for all files passed to arangosh's
  `--javascript.execute` parameter.

  The alternative way of executing a JavaScript file with arangosh still works:

      > arangosh --javascript.execute /path/to/script.js
      hello from script.js

* added missing reset of traversal state for nested traversals.
  The state of nested traversals (a traversal in an AQL query that was
  located in a repeatedly executed subquery or inside another FOR loop)
  was not reset properly, so that multiple invocations of the same nested
  traversal with different start vertices led to the nested traversal
  always using the start vertex provided on the first invocation.

* fixed issue #1781: ArangoDB startup time increased tremendously

* fixed issue #1783: SIGHUP should rotate the log


v2.8.5 (2016-03-11)
-------------------

* Add OpenSSL handler for TLS V1.2 as sugested by kurtkincaid in #1771

* fixed issue #1765 (The webinterface should display the correct query time)
  and #1770 (Display ACTUAL query time in aardvark's AQL editor)

* Windows: the unhandled exception handler now calls the windows logging
  facilities directly without locks.
  This fixes lockups on crashes from the logging framework.

* improve nullptr handling in logger.

* added new endpoint "srv://" for DNS service records

* `org/arangodb/request` no longer sets the content-type header to the
  string "undefined" when no content-type header should be sent (issue #1776)


v2.8.4 (2016-03-01)
-------------------

* global modules are no longer incorrectly resolved outside the ArangoDB
  JavaScript directory or the Foxx service's root directory (issue #1577)

* improved error messages from Foxx and JavaScript (issues #1564, #1565, #1744)


v2.8.3 (2016-02-22)
-------------------

* fixed AQL filter condition collapsing for deeply-nested cases, potentially
  enabling usage of indexes in some dedicated cases

* added parentheses in AQL explain command output to correctly display precedence
  of logical and arithmetic operators

* Foxx Model event listeners defined on the model are now correctly invoked by
  the Repository methods (issue #1665)

* Deleting a Foxx service in the frontend should now always succeed even if the
  files no longer exist on the file system (issue #1358)

* Routing actions loaded from the database no longer throw exceptions when
  trying to load other modules using "require"

* The `org/arangodb/request` response object now sets a property `json` to the
  parsed JSON response body in addition to overwriting the `body` property when
  the request was made using the `json` option.

* Improved Windows stability

* Fixed a bug in the interactive API documentation that would escape slashes
  in document-handle fields. Document handles are now provided as separate
  fields for collection name and document key.


v2.8.2 (2016-02-09)
-------------------

* the continuous replication applier will now prevent the master's WAL logfiles
  from being removed if they are still needed by the applier on the slave. This
  should help slaves that suffered from masters garbage collection WAL logfiles
  which would have been needed by the slave later.

  The initial synchronization will block removal of still needed WAL logfiles
  on the master for 10 minutes initially, and will extend this period when further
  requests are made to the master. Initial synchronization hands over its handle
  for blocking logfile removal to the continuous replication when started via
  the *setupReplication* function. In this case, continuous replication will
  extend the logfile removal blocking period for the required WAL logfiles when
  the slave makes additional requests.

  All handles that block logfile removal will time out automatically after at
  most 5 minutes should a master not be contacted by the slave anymore (e.g. in
  case the slave's replication is turned off, the slaves loses the connection
  to the master or the slave goes down).

* added all-in-one function *setupReplication* to synchronize data from master
  to slave and start the continuous replication:

      require("@arangodb/replication").setupReplication(configuration);

  The command will return when the initial synchronization is finished and the
  continuous replication has been started, or in case the initial synchronization
  has failed.

  If the initial synchronization is successful, the command will store the given
  configuration on the slave. It also configures the continuous replication to start
  automatically if the slave is restarted, i.e. *autoStart* is set to *true*.

  If the command is run while the slave's replication applier is already running,
  it will first stop the running applier, drop its configuration and do a
  resynchronization of data with the master. It will then use the provided configration,
  overwriting any previously existing replication configuration on the slave.

  The following example demonstrates how to use the command for setting up replication
  for the *_system* database. Note that it should be run on the slave and not the
  master:

      db._useDatabase("_system");
      require("@arangodb/replication").setupReplication({
        endpoint: "tcp://master.domain.org:8529",
        username: "myuser",
        password: "mypasswd",
        verbose: false,
        includeSystem: false,
        incremental: true,
        autoResync: true
      });

* the *sync* and *syncCollection* functions now always start the data synchronization
  as an asynchronous server job. The call to *sync* or *syncCollection* will block
  until synchronization is either complete or has failed with an error. The functions
  will automatically poll the slave periodically for status updates.

  The main benefit is that the connection to the slave does not need to stay open
  permanently and is thus not affected by timeout issues. Additionally the caller does
  not need to query the synchronization status from the slave manually as this is
  now performed automatically by these functions.

* fixed undefined behavior when explaining some types of AQL traversals, fixed
  display of some types of traversals in AQL explain output


v2.8.1 (2016-01-29)
-------------------

* Improved AQL Pattern matching by allowing to specify a different traversal
  direction for one or many of the edge collections.

      FOR v, e, p IN OUTBOUND @start @@ec1, INBOUND @@ec2, @@ec3

  will traverse *ec1* and *ec3* in the OUTBOUND direction and for *ec2* it will use
  the INBOUND direction. These directions can be combined in arbitrary ways, the
  direction defined after *IN [steps]* will we used as default direction and can
  be overriden for specific collections.
  This feature is only available for collection lists, it is not possible to
  combine it with graph names.

* detect more types of transaction deadlocks early

* fixed display of relational operators in traversal explain output

* fixed undefined behavior in AQL function `PARSE_IDENTIFIER`

* added "engines" field to Foxx services generated in the admin interface

* added AQL function `IS_SAME_COLLECTION`:

  *IS_SAME_COLLECTION(collection, document)*: Return true if *document* has the same
  collection id as the collection specified in *collection*. *document* can either be
  a [document handle](../Glossary/README.md#document-handle) string, or a document with
  an *_id* attribute. The function does not validate whether the collection actually
  contains the specified document, but only compares the name of the specified collection
  with the collection name part of the specified document.
  If *document* is neither an object with an *id* attribute nor a *string* value,
  the function will return *null* and raise a warning.

      /* true */
      IS_SAME_COLLECTION('_users', '_users/my-user')
      IS_SAME_COLLECTION('_users', { _id: '_users/my-user' })

      /* false */
      IS_SAME_COLLECTION('_users', 'foobar/baz')
      IS_SAME_COLLECTION('_users', { _id: 'something/else' })


v2.8.0 (2016-01-25)
-------------------

* avoid recursive locking


v2.8.0-beta8 (2016-01-19)
-------------------------

* improved internal datafile statistics for compaction and compaction triggering
  conditions, preventing excessive growth of collection datafiles under some
  workloads. This should also fix issue #1596.

* renamed AQL optimizer rule `remove-collect-into` to `remove-collect-variables`

* fixed primary and edge index lookups prematurely aborting searches when the
  specified id search value contained a different collection than the collection
  the index was created for


v2.8.0-beta7 (2016-01-06)
-------------------------

* added vm.runInThisContext

* added AQL keyword `AGGREGATE` for use in AQL `COLLECT` statement

  Using `AGGREGATE` allows more efficient aggregation (incrementally while building
  the groups) than previous versions of AQL, which built group aggregates afterwards
  from the total of all group values.

  `AGGREGATE` can be used inside a `COLLECT` statement only. If used, it must follow
  the declaration of grouping keys:

      FOR doc IN collection
        COLLECT gender = doc.gender AGGREGATE minAge = MIN(doc.age), maxAge = MAX(doc.age)
        RETURN { gender, minAge, maxAge }

  or, if no grouping keys are used, it can follow the `COLLECT` keyword:

      FOR doc IN collection
        COLLECT AGGREGATE minAge = MIN(doc.age), maxAge = MAX(doc.age)
        RETURN {
  minAge, maxAge
}

  Only specific expressions are allowed on the right-hand side of each `AGGREGATE`
  assignment:

  - on the top level the expression must be a call to one of the supported aggregation
    functions `LENGTH`, `MIN`, `MAX`, `SUM`, `AVERAGE`, `STDDEV_POPULATION`, `STDDEV_SAMPLE`,
    `VARIANCE_POPULATION`, or `VARIANCE_SAMPLE`

  - the expression must not refer to variables introduced in the `COLLECT` itself

* Foxx: mocha test paths with wildcard characters (asterisks) now work on Windows

* reserved AQL keyword `NONE` for future use

* web interface: fixed a graph display bug concerning dashboard view

* web interface: fixed several bugs during the dashboard initialize process

* web interface: included several bugfixes: #1597, #1611, #1623

* AQL query optimizer now converts `LENGTH(collection-name)` to an optimized
  expression that returns the number of documents in a collection

* adjusted the behavior of the expansion (`[*]`) operator in AQL for non-array values

  In ArangoDB 2.8, calling the expansion operator on a non-array value will always
  return an empty array. Previous versions of ArangoDB expanded non-array values by
  calling the `TO_ARRAY()` function for the value, which for example returned an
  array with a single value for boolean, numeric and string input values, and an array
  with the object's values for an object input value. This behavior was inconsistent
  with how the expansion operator works for the array indexes in 2.8, so the behavior
  is now unified:

  - if the left-hand side operand of `[*]` is an array, the array will be returned as
    is when calling `[*]` on it
  - if the left-hand side operand of `[*]` is not an array, an empty array will be
    returned by `[*]`

  AQL queries that rely on the old behavior can be changed by either calling `TO_ARRAY`
  explicitly or by using the `[*]` at the correct position.

  The following example query will change its result in 2.8 compared to 2.7:

      LET values = "foo" RETURN values[*]

  In 2.7 the query has returned the array `[ "foo" ]`, but in 2.8 it will return an
  empty array `[ ]`. To make it return the array `[ "foo" ]` again, an explicit
  `TO_ARRAY` function call is needed in 2.8 (which in this case allows the removal
  of the `[*]` operator altogether). This also works in 2.7:

      LET values = "foo" RETURN TO_ARRAY(values)

  Another example:

      LET values = [ { name: "foo" }, { name: "bar" } ]
      RETURN values[*].name[*]

  The above returned `[ [ "foo" ], [ "bar" ] ] in 2.7. In 2.8 it will return
  `[ [ ], [ ] ]`, because the value of `name` is not an array. To change the results
  to the 2.7 style, the query can be changed to

      LET values = [ { name: "foo" }, { name: "bar" } ]
      RETURN values[* RETURN TO_ARRAY(CURRENT.name)]

  The above also works in 2.7.
  The following types of queries won't change:

      LET values = [ 1, 2, 3 ] RETURN values[*]
      LET values = [ { name: "foo" }, { name: "bar" } ] RETURN values[*].name
      LET values = [ { names: [ "foo", "bar" ] }, { names: [ "baz" ] } ] RETURN values[*].names[*]
      LET values = [ { names: [ "foo", "bar" ] }, { names: [ "baz" ] } ] RETURN values[*].names[**]

* slightly adjusted V8 garbage collection strategy so that collection eventually
  happens in all contexts that hold V8 external references to documents and
  collections.

  also adjusted default value of `--javascript.gc-frequency` from 10 seconds to
  15 seconds, as less internal operations are carried out in JavaScript.

* fixes for AQL optimizer and traversal

* added `--create-collection-type` option to arangoimp

  This allows specifying the type of the collection to be created when
  `--create-collection` is set to `true`.

* Foxx export cache should no longer break if a broken app is loaded in the
  web admin interface.


v2.8.0-beta2 (2015-12-16)
-------------------------

* added AQL query optimizer rule "sort-in-values"

  This rule pre-sorts the right-hand side operand of the `IN` and `NOT IN`
  operators so the operation can use a binary search with logarithmic complexity
  instead of a linear search. The rule is applied when the right-hand side
  operand of an `IN` or `NOT IN` operator in a filter condition is a variable that
  is defined in a different loop/scope than the operator itself. Additionally,
  the filter condition must consist of solely the `IN` or `NOT IN` operation
  in order to avoid any side-effects.

* changed collection status terminology in web interface for collections for
  which an unload request has been issued from `in the process of being unloaded`
  to `will be unloaded`.

* unloading a collection via the web interface will now trigger garbage collection
  in all v8 contexts and force a WAL flush. This increases the chances of perfoming
  the unload faster.

* added the following attributes to the result of `collection.figures()` and the
  corresponding HTTP API at `PUT /_api/collection/<name>/figures`:

  - `documentReferences`: The number of references to documents in datafiles
    that JavaScript code currently holds. This information can be used for
    debugging compaction and unload issues.
  - `waitingFor`: An optional string value that contains information about
    which object type is at the head of the collection's cleanup queue. This
    information can be used for debugging compaction and unload issues.
  - `compactionStatus.time`: The point in time the compaction for the collection
    was last executed. This information can be used for debugging compaction
    issues.
  - `compactionStatus.message`: The action that was performed when the compaction
    was last run for the collection. This information can be used for debugging
    compaction issues.

  Note: `waitingFor` and `compactionStatus` may be empty when called on a coordinator
  in a cluster.

* the compaction will now provide queryable status info that can be used to track
  its progress. The compaction status is displayed in the web interface, too.

* better error reporting for arangodump and arangorestore

* arangodump will now fail by default when trying to dump edges that
  refer to already dropped collections. This can be circumvented by
  specifying the option `--force true` when invoking arangodump

* fixed cluster upgrade procedure

* the AQL functions `NEAR` and `WITHIN` now have stricter validations
  for their input parameters `limit`, `radius` and `distance`. They may now throw
  exceptions when invalid parameters are passed that may have not led
  to exceptions in previous versions.

* deprecation warnings now log stack traces

* Foxx: improved backwards compatibility with 2.5 and 2.6

  - reverted Model and Repository back to non-ES6 "classes" because of
    compatibility issues when using the extend method with a constructor

  - removed deprecation warnings for extend and controller.del

  - restored deprecated method Model.toJSONSchema

  - restored deprecated `type`, `jwt` and `sessionStorageApp` options
    in Controller#activateSessions

* Fixed a deadlock problem in the cluster


v2.8.0-beta1 (2015-12-06)
-------------------------

* added AQL function `IS_DATESTRING(value)`

  Returns true if *value* is a string that can be used in a date function.
  This includes partial dates such as *2015* or *2015-10* and strings containing
  invalid dates such as *2015-02-31*. The function will return false for all
  non-string values, even if some of them may be usable in date functions.


v2.8.0-alpha1 (2015-12-03)
--------------------------

* added AQL keywords `GRAPH`, `OUTBOUND`, `INBOUND` and `ANY` for use in graph
  traversals, reserved AQL keyword `ALL` for future use

  Usage of these keywords as collection names, variable names or attribute names
  in AQL queries will not be possible without quoting. For example, the following
  AQL query will still work as it uses a quoted collection name and a quoted
  attribute name:

      FOR doc IN `OUTBOUND`
        RETURN doc.`any`

* issue #1593: added AQL `POW` function for exponentation

* added cluster execution site info in explain output for AQL queries

* replication improvements:

  - added `autoResync` configuration parameter for continuous replication.

    When set to `true`, a replication slave will automatically trigger a full data
    re-synchronization with the master when the master cannot provide the log data
    the slave had asked for. Note that `autoResync` will only work when the option
    `requireFromPresent` is also set to `true` for the continuous replication, or
    when the continuous syncer is started and detects that no start tick is present.

    Automatic re-synchronization may transfer a lot of data from the master to the
    slave and may be expensive. It is therefore turned off by default.
    When turned off, the slave will never perform an automatic re-synchronization
    with the master.

  - added `idleMinWaitTime` and `idleMaxWaitTime` configuration parameters for
    continuous replication.

    These parameters can be used to control the minimum and maximum wait time the
    slave will (intentionally) idle and not poll for master log changes in case the
    master had sent the full logs already.
    The `idleMaxWaitTime` value will only be used when `adapativePolling` is set
    to `true`. When `adaptivePolling` is disable, only `idleMinWaitTime` will be
    used as a constant time span in which the slave will not poll the master for
    further changes. The default values are 0.5 seconds for `idleMinWaitTime` and
    2.5 seconds for `idleMaxWaitTime`, which correspond to the hard-coded values
    used in previous versions of ArangoDB.

  - added `initialSyncMaxWaitTime` configuration parameter for initial and continuous
    replication

    This option controls the maximum wait time (in seconds) that the initial
    synchronization will wait for a response from the master when fetching initial
    collection data. If no response is received within this time period, the initial
    synchronization will give up and fail. This option is also relevant for
    continuous replication in case *autoResync* is set to *true*, as then the
    continuous replication may trigger a full data re-synchronization in case
    the master cannot the log data the slave had asked for.

  - HTTP requests sent from the slave to the master during initial synchronization
    will now be retried if they fail with connection problems.

  - the initial synchronization now logs its progress so it can be queried using
    the regular replication status check APIs.

  - added `async` attribute for `sync` and `syncCollection` operations called from
    the ArangoShell. Setthing this attribute to `true` will make the synchronization
    job on the server go into the background, so that the shell does not block. The
    status of the started asynchronous synchronization job can be queried from the
    ArangoShell like this:

        /* starts initial synchronization */
        var replication = require("@arangodb/replication");
        var id = replication.sync({
          endpoint: "tcp://master.domain.org:8529",
          username: "myuser",
          password: "mypasswd",
          async: true
       });

       /* now query the id of the returned async job and print the status */
       print(replication.getSyncResult(id));

    The result of `getSyncResult()` will be `false` while the server-side job
    has not completed, and different to `false` if it has completed. When it has
    completed, all job result details will be returned by the call to `getSyncResult()`.


* fixed non-deterministic query results in some cluster queries

* fixed issue #1589

* return HTTP status code 410 (gone) instead of HTTP 408 (request timeout) for
  server-side operations that are canceled / killed. Sending 410 instead of 408
  prevents clients from re-starting the same (canceled) operation. Google Chrome
  for example sends the HTTP request again in case it is responded with an HTTP
  408, and this is exactly the opposite of the desired behavior when an operation
  is canceled / killed by the user.

* web interface: queries in AQL editor now cancelable

* web interface: dashboard - added replication information

* web interface: AQL editor now supports bind parameters

* added startup option `--server.hide-product-header` to make the server not send
  the HTTP response header `"Server: ArangoDB"` in its HTTP responses. By default,
  the option is turned off so the header is still sent as usual.

* added new AQL function `UNSET_RECURSIVE` to recursively unset attritutes from
  objects/documents

* switched command-line editor in ArangoShell and arangod to linenoise-ng

* added automatic deadlock detection for transactions

  In case a deadlock is detected, a multi-collection operation may be rolled back
  automatically and fail with error 29 (`deadlock detected`). Client code for
  operations containing more than one collection should be aware of this potential
  error and handle it accordingly, either by giving up or retrying the transaction.

* Added C++ implementations for the AQL arithmetic operations and the following
  AQL functions:
  - ABS
  - APPEND
  - COLLECTIONS
  - CURRENT_DATABASE
  - DOCUMENT
  - EDGES
  - FIRST
  - FIRST_DOCUMENT
  - FIRST_LIST
  - FLATTEN
  - FLOOR
  - FULLTEXT
  - LAST
  - MEDIAN
  - MERGE_RECURSIVE
  - MINUS
  - NEAR
  - NOT_NULL
  - NTH
  - PARSE_IDENTIFIER
  - PERCENTILE
  - POP
  - POSITION
  - PUSH
  - RAND
  - RANGE
  - REMOVE_NTH
  - REMOVE_VALUE
  - REMOVE_VALUES
  - ROUND
  - SHIFT
  - SQRT
  - STDDEV_POPULATION
  - STDDEV_SAMPLE
  - UNSHIFT
  - VARIANCE_POPULATION
  - VARIANCE_SAMPLE
  - WITHIN
  - ZIP

* improved performance of skipping over many documents in an AQL query when no
  indexes and no filters are used, e.g.

      FOR doc IN collection
        LIMIT 1000000, 10
        RETURN doc

* Added array indexes

  Hash indexes and skiplist indexes can now optionally be defined for array values
  so they index individual array members.

  To define an index for array values, the attribute name is extended with the
  expansion operator `[*]` in the index definition:

      arangosh> db.colName.ensureHashIndex("tags[*]");

  When given the following document

      { tags: [ "AQL", "ArangoDB", "Index" ] }

  the index will now contain the individual values `"AQL"`, `"ArangoDB"` and `"Index"`.

  Now the index can be used for finding all documents having `"ArangoDB"` somewhere in their
  tags array using the following AQL query:

      FOR doc IN colName
        FILTER "ArangoDB" IN doc.tags[*]
        RETURN doc

* rewrote AQL query optimizer rule `use-index-range` and renamed it to `use-indexes`.
  The name change affects rule names in the optimizer's output.

* rewrote AQL execution node `IndexRangeNode` and renamed it to `IndexNode`. The name
  change affects node names in the optimizer's explain output.

* added convenience function `db._explain(query)` for human-readable explanation
  of AQL queries

* module resolution as used by `require` now behaves more like in node.js

* the `org/arangodb/request` module now returns response bodies for error responses
  by default. The old behavior of not returning bodies for error responses can be
  re-enabled by explicitly setting the option `returnBodyOnError` to `false` (#1437)


v2.7.6 (2016-01-30)
-------------------

* detect more types of transaction deadlocks early


v2.7.5 (2016-01-22)
-------------------

* backported added automatic deadlock detection for transactions

  In case a deadlock is detected, a multi-collection operation may be rolled back
  automatically and fail with error 29 (`deadlock detected`). Client code for
  operations containing more than one collection should be aware of this potential
  error and handle it accordingly, either by giving up or retrying the transaction.

* improved internal datafile statistics for compaction and compaction triggering
  conditions, preventing excessive growth of collection datafiles under some
  workloads. This should also fix issue #1596.

* Foxx export cache should no longer break if a broken app is loaded in the
  web admin interface.

* Foxx: removed some incorrect deprecation warnings.

* Foxx: mocha test paths with wildcard characters (asterisks) now work on Windows


v2.7.4 (2015-12-21)
-------------------

* slightly adjusted V8 garbage collection strategy so that collection eventually
  happens in all contexts that hold V8 external references to documents and
  collections.

* added the following attributes to the result of `collection.figures()` and the
  corresponding HTTP API at `PUT /_api/collection/<name>/figures`:

  - `documentReferences`: The number of references to documents in datafiles
    that JavaScript code currently holds. This information can be used for
    debugging compaction and unload issues.
  - `waitingFor`: An optional string value that contains information about
    which object type is at the head of the collection's cleanup queue. This
    information can be used for debugging compaction and unload issues.
  - `compactionStatus.time`: The point in time the compaction for the collection
    was last executed. This information can be used for debugging compaction
    issues.
  - `compactionStatus.message`: The action that was performed when the compaction
    was last run for the collection. This information can be used for debugging
    compaction issues.

  Note: `waitingFor` and `compactionStatus` may be empty when called on a coordinator
  in a cluster.

* the compaction will now provide queryable status info that can be used to track
  its progress. The compaction status is displayed in the web interface, too.


v2.7.3 (2015-12-17)
-------------------

* fixed some replication value conversion issues when replication applier properties
  were set via ArangoShell

* fixed disappearing of documents for collections transferred via `sync` or
  `syncCollection` if the collection was dropped right before synchronization
  and drop and (re-)create collection markers were located in the same WAL file


* fixed an issue where overwriting the system sessions collection would break
  the web interface when authentication is enabled

v2.7.2 (2015-12-01)
-------------------

* replication improvements:

  - added `autoResync` configuration parameter for continuous replication.

    When set to `true`, a replication slave will automatically trigger a full data
    re-synchronization with the master when the master cannot provide the log data
    the slave had asked for. Note that `autoResync` will only work when the option
    `requireFromPresent` is also set to `true` for the continuous replication, or
    when the continuous syncer is started and detects that no start tick is present.

    Automatic re-synchronization may transfer a lot of data from the master to the
    slave and may be expensive. It is therefore turned off by default.
    When turned off, the slave will never perform an automatic re-synchronization
    with the master.

  - added `idleMinWaitTime` and `idleMaxWaitTime` configuration parameters for
    continuous replication.

    These parameters can be used to control the minimum and maximum wait time the
    slave will (intentionally) idle and not poll for master log changes in case the
    master had sent the full logs already.
    The `idleMaxWaitTime` value will only be used when `adapativePolling` is set
    to `true`. When `adaptivePolling` is disable, only `idleMinWaitTime` will be
    used as a constant time span in which the slave will not poll the master for
    further changes. The default values are 0.5 seconds for `idleMinWaitTime` and
    2.5 seconds for `idleMaxWaitTime`, which correspond to the hard-coded values
    used in previous versions of ArangoDB.

  - added `initialSyncMaxWaitTime` configuration parameter for initial and continuous
    replication

    This option controls the maximum wait time (in seconds) that the initial
    synchronization will wait for a response from the master when fetching initial
    collection data. If no response is received within this time period, the initial
    synchronization will give up and fail. This option is also relevant for
    continuous replication in case *autoResync* is set to *true*, as then the
    continuous replication may trigger a full data re-synchronization in case
    the master cannot the log data the slave had asked for.

  - HTTP requests sent from the slave to the master during initial synchronization
    will now be retried if they fail with connection problems.

  - the initial synchronization now logs its progress so it can be queried using
    the regular replication status check APIs.

* fixed non-deterministic query results in some cluster queries

* added missing lock instruction for primary index in compactor size calculation

* fixed issue #1589

* fixed issue #1583

* fixed undefined behavior when accessing the top level of a document with the `[*]`
  operator

* fixed potentially invalid pointer access in shaper when the currently accessed
  document got re-located by the WAL collector at the very same time

* Foxx: optional configuration options no longer log validation errors when assigned
  empty values (#1495)

* Foxx: constructors provided to Repository and Model sub-classes via extend are
  now correctly called (#1592)


v2.7.1 (2015-11-07)
-------------------

* switch to linenoise next generation

* exclude `_apps` collection from replication

  The slave has its own `_apps` collection which it populates on server start.
  When replicating data from the master to the slave, the data from the master may
  clash with the slave's own data in the `_apps` collection. Excluding the `_apps`
  collection from replication avoids this.

* disable replication appliers when starting in modes `--upgrade`, `--no-server`
  and `--check-upgrade`

* more detailed output in arango-dfdb

* fixed "no start tick" issue in replication applier

  This error could occur after restarting a slave server after a shutdown
  when no data was ever transferred from the master to the slave via the
  continuous replication

* fixed problem during SSL client connection abort that led to scheduler thread
  staying at 100% CPU saturation

* fixed potential segfault in AQL `NEIGHBORS` function implementation when C++ function
  variant was used and collection names were passed as strings

* removed duplicate target for some frontend JavaScript files from the Makefile

* make AQL function `MERGE()` work on a single array parameter, too.
  This allows combining the attributes of multiple objects from an array into
  a single object, e.g.

      RETURN MERGE([
        { foo: 'bar' },
        { quux: 'quetzalcoatl', ruled: true },
        { bar: 'baz', foo: 'done' }
      ])

  will now return:

      {
        "foo": "done",
        "quux": "quetzalcoatl",
        "ruled": true,
        "bar": "baz"
      }

* fixed potential deadlock in collection status changing on Windows

* fixed hard-coded `incremental` parameter in shell implementation of
  `syncCollection` function in replication module

* fix for GCC5: added check for '-stdlib' option


v2.7.0 (2015-10-09)
-------------------

* fixed request statistics aggregation
  When arangod was started in supervisor mode, the request statistics always showed
  0 requests, as the statistics aggregation thread did not run then.

* read server configuration files before dropping privileges. this ensures that
  the SSL keyfile specified in the configuration can be read with the server's start
  privileges (i.e. root when using a standard ArangoDB package).

* fixed replication with a 2.6 replication configuration and issues with a 2.6 master

* raised default value of `--server.descriptors-minimum` to 1024

* allow Foxx apps to be installed underneath URL path `/_open/`, so they can be
  (intentionally) accessed without authentication.

* added *allowImplicit* sub-attribute in collections declaration of transactions.
  The *allowImplicit* attributes allows making transactions fail should they
  read-access a collection that was not explicitly declared in the *collections*
  array of the transaction.

* added "special" password ARANGODB_DEFAULT_ROOT_PASSWORD. If you pass
  ARANGODB_DEFAULT_ROOT_PASSWORD as password, it will read the password
  from the environment variable ARANGODB_DEFAULT_ROOT_PASSWORD


v2.7.0-rc2 (2015-09-22)
-----------------------

* fix over-eager datafile compaction

  This should reduce the need to compact directly after loading a collection when a
  collection datafile contained many insertions and updates for the same documents. It
  should also prevent from re-compacting already merged datafiles in case not many
  changes were made. Compaction will also make fewer index lookups than before.

* added `syncCollection()` function in module `org/arangodb/replication`

  This allows synchronizing the data of a single collection from a master to a slave
  server. Synchronization can either restore the whole collection by transferring all
  documents from the master to the slave, or incrementally by only transferring documents
  that differ. This is done by partitioning the collection's entire key space into smaller
  chunks and comparing the data chunk-wise between master and slave. Only chunks that are
  different will be re-transferred.

  The `syncCollection()` function can be used as follows:

      require("org/arangodb/replication").syncCollection(collectionName, options);

  e.g.

      require("org/arangodb/replication").syncCollection("myCollection", {
        endpoint: "tcp://127.0.0.1:8529",  /* master */
        username: "root",                  /* username for master */
        password: "secret",                /* password for master */
        incremental: true                  /* use incremental mode */
      });


* additionally allow the following characters in document keys:

  `(` `)` `+` `,` `=` `;` `$` `!` `*` `'` `%`


v2.7.0-rc1 (2015-09-17)
-----------------------

* removed undocumented server-side-only collection functions:
  * collection.OFFSET()
  * collection.NTH()
  * collection.NTH2()
  * collection.NTH3()

* upgraded Swagger to version 2.0 for the Documentation

  This gives the user better prepared test request structures.
  More conversions will follow so finally client libraries can be auto-generated.

* added extra AQL functions for date and time calculation and manipulation.
  These functions were contributed by GitHub users @CoDEmanX and @friday.
  A big thanks for their work!

  The following extra date functions are available from 2.7 on:

  * `DATE_DAYOFYEAR(date)`: Returns the day of year number of *date*.
    The return values range from 1 to 365, or 366 in a leap year respectively.

  * `DATE_ISOWEEK(date)`: Returns the ISO week date of *date*.
    The return values range from 1 to 53. Monday is considered the first day of the week.
    There are no fractional weeks, thus the last days in December may belong to the first
    week of the next year, and the first days in January may be part of the previous year's
    last week.

  * `DATE_LEAPYEAR(date)`: Returns whether the year of *date* is a leap year.

  * `DATE_QUARTER(date)`: Returns the quarter of the given date (1-based):
    * 1: January, February, March
    * 2: April, May, June
    * 3: July, August, September
    * 4: October, November, December

  - *DATE_DAYS_IN_MONTH(date)*: Returns the number of days in *date*'s month (28..31).

  * `DATE_ADD(date, amount, unit)`: Adds *amount* given in *unit* to *date* and
    returns the calculated date.

    *unit* can be either of the following to specify the time unit to add or
    subtract (case-insensitive):
    - y, year, years
    - m, month, months
    - w, week, weeks
    - d, day, days
    - h, hour, hours
    - i, minute, minutes
    - s, second, seconds
    - f, millisecond, milliseconds

    *amount* is the number of *unit*s to add (positive value) or subtract
    (negative value).

  * `DATE_SUBTRACT(date, amount, unit)`: Subtracts *amount* given in *unit* from
    *date* and returns the calculated date.

    It works the same as `DATE_ADD()`, except that it subtracts. It is equivalent
    to calling `DATE_ADD()` with a negative amount, except that `DATE_SUBTRACT()`
    can also subtract ISO durations. Note that negative ISO durations are not
    supported (i.e. starting with `-P`, like `-P1Y`).

  * `DATE_DIFF(date1, date2, unit, asFloat)`: Calculate the difference
    between two dates in given time *unit*, optionally with decimal places.
    Returns a negative value if *date1* is greater than *date2*.

  * `DATE_COMPARE(date1, date2, unitRangeStart, unitRangeEnd)`: Compare two
    partial dates and return true if they match, false otherwise. The parts to
    compare are defined by a range of time units.

    The full range is: years, months, days, hours, minutes, seconds, milliseconds.
    Pass the unit to start from as *unitRangeStart*, and the unit to end with as
    *unitRangeEnd*. All units in between will be compared. Leave out *unitRangeEnd*
    to only compare *unitRangeStart*.

  * `DATE_FORMAT(date, format)`: Format a date according to the given format string.
    It supports the following placeholders (case-insensitive):
    - %t: timestamp, in milliseconds since midnight 1970-01-01
    - %z: ISO date (0000-00-00T00:00:00.000Z)
    - %w: day of week (0..6)
    - %y: year (0..9999)
    - %yy: year (00..99), abbreviated (last two digits)
    - %yyyy: year (0000..9999), padded to length of 4
    - %yyyyyy: year (-009999 .. +009999), with sign prefix and padded to length of 6
    - %m: month (1..12)
    - %mm: month (01..12), padded to length of 2
    - %d: day (1..31)
    - %dd: day (01..31), padded to length of 2
    - %h: hour (0..23)
    - %hh: hour (00..23), padded to length of 2
    - %i: minute (0..59)
    - %ii: minute (00..59), padded to length of 2
    - %s: second (0..59)
    - %ss: second (00..59), padded to length of 2
    - %f: millisecond (0..999)
    - %fff: millisecond (000..999), padded to length of 3
    - %x: day of year (1..366)
    - %xxx: day of year (001..366), padded to length of 3
    - %k: ISO week date (1..53)
    - %kk: ISO week date (01..53), padded to length of 2
    - %l: leap year (0 or 1)
    - %q: quarter (1..4)
    - %a: days in month (28..31)
    - %mmm: abbreviated English name of month (Jan..Dec)
    - %mmmm: English name of month (January..December)
    - %www: abbreviated English name of weekday (Sun..Sat)
    - %wwww: English name of weekday (Sunday..Saturday)
    - %&: special escape sequence for rare occasions
    - %%: literal %
    - %: ignored

* new WAL logfiles and datafiles are now created non-sparse

  This prevents SIGBUS signals being raised when memory of a sparse datafile is accessed
  and the disk is full and the accessed file part is not actually disk-backed. In
  this case the mapped memory region is not necessarily backed by physical memory, and
  accessing the memory may raise SIGBUS and crash arangod.

* the `internal.download()` function and the module `org/arangodb/request` used some
  internal library function that handled the sending of HTTP requests from inside of
  ArangoDB. This library unconditionally set an HTTP header `Accept-Encoding: gzip`
  in all outgoing HTTP requests.

  This has been fixed in 2.7, so `Accept-Encoding: gzip` is not set automatically anymore.
  Additionally, the header `User-Agent: ArangoDB` is not set automatically either. If
  client applications desire to send these headers, they are free to add it when
  constructing the requests using the `download` function or the request module.

* fixed issue #1436: org/arangodb/request advertises deflate without supporting it

* added template string generator function `aqlQuery` for generating AQL queries

  This can be used to generate safe AQL queries with JavaScript parameter
  variables or expressions easily:

      var name = 'test';
      var attributeName = '_key';
      var query = aqlQuery`FOR u IN users FILTER u.name == ${name} RETURN u.${attributeName}`;
      db._query(query);

* report memory usage for document header data (revision id, pointer to data etc.)
  in `db.collection.figures()`. The memory used for document headers will now
  show up in the already existing attribute `indexes.size`. Due to that, the index
  sizes reported by `figures()` in 2.7 will be higher than those reported by 2.6,
  but the 2.7 values are more accurate.

* IMPORTANT CHANGE: the filenames in dumps created by arangodump now contain
  not only the name of the dumped collection, but also an additional 32-digit hash
  value. This is done to prevent overwriting dump files in case-insensitive file
  systems when there exist multiple collections with the same name (but with
  different cases).

  For example, if a database has two collections: `test` and `Test`, previous
  versions of ArangoDB created the files

  * `test.structure.json` and `test.data.json` for collection `test`
  * `Test.structure.json` and `Test.data.json` for collection `Test`

  This did not work for case-insensitive filesystems, because the files for the
  second collection would have overwritten the files of the first. arangodump in
  2.7 will create the following filenames instead:

  * `test_098f6bcd4621d373cade4e832627b4f6.structure.json` and `test_098f6bcd4621d373cade4e832627b4f6.data.json`
  * `Test_0cbc6611f5540bd0809a388dc95a615b.structure.json` and `Test_0cbc6611f5540bd0809a388dc95a615b.data.json`

  These filenames will be unambiguous even in case-insensitive filesystems.

* IMPORTANT CHANGE: make arangod actually close lingering client connections
  when idle for at least the duration specified via `--server.keep-alive-timeout`.
  In previous versions of ArangoDB, connections were not closed by the server
  when the timeout was reached and the client was still connected. Now the
  connection is properly closed by the server in case of timeout. Client
  applications relying on the old behavior may now need to reconnect to the
  server when their idle connections time out and get closed (note: connections
  being idle for a long time may be closed by the OS or firewalls anyway -
  client applications should be aware of that and try to reconnect).

* IMPORTANT CHANGE: when starting arangod, the server will drop the process
  privileges to the specified values in options `--server.uid` and `--server.gid`
  instantly after parsing the startup options.

  That means when either `--server.uid` or `--server.gid` are set, the privilege
  change will happen earlier. This may prevent binding the server to an endpoint
  with a port number lower than 1024 if the arangodb user has no privileges
  for that. Previous versions of ArangoDB changed the privileges later, so some
  startup actions were still carried out under the invoking user (i.e. likely
  *root* when started via init.d or system scripts) and especially binding to
  low port numbers was still possible there.

  The default privileges for user *arangodb* will not be sufficient for binding
  to port numbers lower than 1024. To have an ArangoDB 2.7 bind to a port number
  lower than 1024, it needs to be started with either a different privileged user,
  or the privileges of the *arangodb* user have to raised manually beforehand.

* added AQL optimizer rule `patch-update-statements`

* Linux startup scripts and systemd configuration for arangod now try to
  adjust the NOFILE (number of open files) limits for the process. The limit
  value is set to 131072 (128k) when ArangoDB is started via start/stop
  commands

* When ArangoDB is started/stopped manually via the start/stop commands, the
  main process will wait for up to 10 seconds after it forks the supervisor
  and arangod child processes. If the startup fails within that period, the
  start/stop script will fail with an exit code other than zero. If the
  startup of the supervisor or arangod is still ongoing after 10 seconds,
  the main program will still return with exit code 0. The limit of 10 seconds
  is arbitrary because the time required for a startup is not known in advance.

* added startup option `--database.throw-collection-not-loaded-error`

  Accessing a not-yet loaded collection will automatically load a collection
  on first access. This flag controls what happens in case an operation
  would need to wait for another thread to finalize loading a collection. If
  set to *true*, then the first operation that accesses an unloaded collection
  will load it. Further threads that try to access the same collection while
  it is still loading immediately fail with an error (1238, *collection not loaded*).
  This is to prevent all server threads from being blocked while waiting on the
  same collection to finish loading. When the first thread has completed loading
  the collection, the collection becomes regularly available, and all operations
  from that point on can be carried out normally, and error 1238 will not be
  thrown anymore for that collection.

  If set to *false*, the first thread that accesses a not-yet loaded collection
  will still load it. Other threads that try to access the collection while
  loading will not fail with error 1238 but instead block until the collection
  is fully loaded. This configuration might lead to all server threads being
  blocked because they are all waiting for the same collection to complete
  loading. Setting the option to *true* will prevent this from happening, but
  requires clients to catch error 1238 and react on it (maybe by scheduling
  a retry for later).

  The default value is *false*.

* added better control-C support in arangosh

  When CTRL-C is pressed in arangosh, it will now print a `^C` first. Pressing
  CTRL-C again will reset the prompt if something was entered before, or quit
  arangosh if no command was entered directly before.

  This affects the arangosh version build with Readline-support only (Linux
  and MacOS).

  The MacOS version of ArangoDB for Homebrew now depends on Readline, too. The
  Homebrew formula has been changed accordingly.
  When self-compiling ArangoDB on MacOS without Homebrew, Readline now is a
  prerequisite.

* increased default value for collection-specific `indexBuckets` value from 1 to 8

  Collections created from 2.7 on will use the new default value of `8` if not
  overridden on collection creation or later using
  `collection.properties({ indexBuckets: ... })`.

  The `indexBuckets` value determines the number of buckets to use for indexes of
  type `primary`, `hash` and `edge`. Having multiple index buckets allows splitting
  an index into smaller components, which can be filled in parallel when a collection
  is loading. Additionally, resizing and reallocation of indexes are faster and
  less intrusive if the index uses multiple buckets, because resize and reallocation
  will affect only data in a single bucket instead of all index values.

  The index buckets will be filled in parallel when loading a collection if the collection
  has an `indexBuckets` value greater than 1 and the collection contains a significant
  amount of documents/edges (the current threshold is 256K documents but this value
  may change in future versions of ArangoDB).

* changed HTTP client to use poll instead of select on Linux and MacOS

  This affects the ArangoShell and user-defined JavaScript code running inside
  arangod that initiates its own HTTP calls.

  Using poll instead of select allows using arbitrary high file descriptors
  (bigger than the compiled in FD_SETSIZE). Server connections are still handled using
  epoll, which has never been affected by FD_SETSIZE.

* implemented AQL `LIKE` function using ICU regexes

* added `RETURN DISTINCT` for AQL queries to return unique results:

      FOR doc IN collection
        RETURN DISTINCT doc.status

  This change also introduces `DISTINCT` as an AQL keyword.

* removed `createNamedQueue()` and `addJob()` functions from org/arangodb/tasks

* use less locks and more atomic variables in the internal dispatcher
  and V8 context handling implementations. This leads to improved throughput in
  some ArangoDB internals and allows for higher HTTP request throughput for
  many operations.

  A short overview of the improvements can be found here:

  https://www.arangodb.com/2015/08/throughput-enhancements/

* added shorthand notation for attribute names in AQL object literals:

      LET name = "Peter"
      LET age = 42
      RETURN { name, age }

  The above is the shorthand equivalent of the generic form

      LET name = "Peter"
      LET age = 42
      RETURN { name : name, age : age }

* removed configure option `--enable-timings`

  This option did not have any effect.

* removed configure option `--enable-figures`

  This option previously controlled whether HTTP request statistics code was
  compiled into ArangoDB or not. The previous default value was `true` so
  statistics code was available in official packages. Setting the option to
  `false` led to compile errors so it is doubtful the default value was
  ever changed. By removing the option some internal statistics code was also
  simplified.

* removed run-time manipulation methods for server endpoints:

  * `db._removeEndpoint()`
  * `db._configureEndpoint()`
  * HTTP POST `/_api/endpoint`
  * HTTP DELETE `/_api/endpoint`

* AQL query result cache

  The query result cache can optionally cache the complete results of all or selected AQL queries.
  It can be operated in the following modes:

  * `off`: the cache is disabled. No query results will be stored
  * `on`: the cache will store the results of all AQL queries unless their `cache`
    attribute flag is set to `false`
  * `demand`: the cache will store the results of AQL queries that have their
    `cache` attribute set to `true`, but will ignore all others

  The mode can be set at server startup using the `--database.query-cache-mode` configuration
  option and later changed at runtime.

  The following HTTP REST APIs have been added for controlling the query cache:

  * HTTP GET `/_api/query-cache/properties`: returns the global query cache configuration
  * HTTP PUT `/_api/query-cache/properties`: modifies the global query cache configuration
  * HTTP DELETE `/_api/query-cache`: invalidates all results in the query cache

  The following JavaScript functions have been added for controlling the query cache:

  * `require("org/arangodb/aql/cache").properties()`: returns the global query cache configuration
  * `require("org/arangodb/aql/cache").properties(properties)`: modifies the global query cache configuration
  * `require("org/arangodb/aql/cache").clear()`: invalidates all results in the query cache

* do not link arangoimp against V8

* AQL function call arguments optimization

  This will lead to arguments in function calls inside AQL queries not being copied but passed
  by reference. This may speed up calls to functions with bigger argument values or queries that
  call functions a lot of times.

* upgraded V8 version to 4.3.61

* removed deprecated AQL `SKIPLIST` function.

  This function was introduced in older versions of ArangoDB with a less powerful query optimizer to
  retrieve data from a skiplist index using a `LIMIT` clause. It was marked as deprecated in ArangoDB
  2.6.

  Since ArangoDB 2.3 the behavior of the `SKIPLIST` function can be emulated using regular AQL
  constructs, e.g.

      FOR doc IN @@collection
        FILTER doc.value >= @value
        SORT doc.value DESC
        LIMIT 1
        RETURN doc

* the `skip()` function for simple queries does not accept negative input any longer.
  This feature was deprecated in 2.6.0.

* fix exception handling

  In some cases JavaScript exceptions would re-throw without information of the original problem.
  Now the original exception is logged for failure analysis.

* based REST API method PUT `/_api/simple/all` on the cursor API and make it use AQL internally.

  The change speeds up this REST API method and will lead to additional query information being
  returned by the REST API. Clients can use this extra information or ignore it.

* Foxx Queue job success/failure handlers arguments have changed from `(jobId, jobData, result, jobFailures)` to `(result, jobData, job)`.

* added Foxx Queue job options `repeatTimes`, `repeatUntil` and `repeatDelay` to automatically re-schedule jobs when they are completed.

* added Foxx manifest configuration type `password` to mask values in the web interface.

* fixed default values in Foxx manifest configurations sometimes not being used as defaults.

* fixed optional parameters in Foxx manifest configurations sometimes not being cleared correctly.

* Foxx dependencies can now be marked as optional using a slightly more verbose syntax in your manifest file.

* converted Foxx constructors to ES6 classes so you can extend them using class syntax.

* updated aqb to 2.0.

* updated chai to 3.0.

* Use more madvise calls to speed up things when memory is tight, in particular
  at load time but also for random accesses later.

* Overhauled web interface

  The web interface now has a new design.

  The API documentation for ArangoDB has been moved from "Tools" to "Links" in the web interface.

  The "Applications" tab in the web interfaces has been renamed to "Services".


v2.6.12 (2015-12-02)
--------------------

* fixed disappearing of documents for collections transferred via `sync` if the
  the collection was dropped right before synchronization and drop and (re-)create
  collection markers were located in the same WAL file

* added missing lock instruction for primary index in compactor size calculation

* fixed issue #1589

* fixed issue #1583

* Foxx: optional configuration options no longer log validation errors when assigned
  empty values (#1495)


v2.6.11 (2015-11-18)
--------------------

* fixed potentially invalid pointer access in shaper when the currently accessed
  document got re-located by the WAL collector at the very same time


v2.6.10 (2015-11-10)
--------------------

* disable replication appliers when starting in modes `--upgrade`, `--no-server`
  and `--check-upgrade`

* more detailed output in arango-dfdb

* fixed potential deadlock in collection status changing on Windows

* issue #1521: Can't dump/restore with user and password


v2.6.9 (2015-09-29)
-------------------

* added "special" password ARANGODB_DEFAULT_ROOT_PASSWORD. If you pass
  ARANGODB_DEFAULT_ROOT_PASSWORD as password, it will read the password
  from the environment variable ARANGODB_DEFAULT_ROOT_PASSWORD

* fixed failing AQL skiplist, sort and limit combination

  When using a Skiplist index on an attribute (say "a") and then using sort
  and skip on this attribute caused the result to be empty e.g.:

    require("internal").db.test.ensureSkiplist("a");
    require("internal").db._query("FOR x IN test SORT x.a LIMIT 10, 10");

  Was always empty no matter how many documents are stored in test.
  This is now fixed.

v2.6.8 (2015-09-09)
-------------------

* ARM only:

  The ArangoDB packages for ARM require the kernel to allow unaligned memory access.
  How the kernel handles unaligned memory access is configurable at runtime by
  checking and adjusting the contents `/proc/cpu/alignment`.

  In order to operate on ARM, ArangoDB requires the bit 1 to be set. This will
  make the kernel trap and adjust unaligned memory accesses. If this bit is not
  set, the kernel may send a SIGBUS signal to ArangoDB and terminate it.

  To set bit 1 in `/proc/cpu/alignment` use the following command as a privileged
  user (e.g. root):

      echo "2" > /proc/cpu/alignment

  Note that this setting affects all user processes and not just ArangoDB. Setting
  the alignment with the above command will also not make the setting permanent,
  so it will be lost after a restart of the system. In order to make the setting
  permanent, it should be executed during system startup or before starting arangod.

  The ArangoDB start/stop scripts do not adjust the alignment setting, but rely on
  the environment to have the correct alignment setting already. The reason for this
  is that the alignment settings also affect all other user processes (which ArangoDB
  is not aware of) and thus may have side-effects outside of ArangoDB. It is therefore
  more reasonable to have the system administrator carry out the change.


v2.6.7 (2015-08-25)
-------------------

* improved AssocMulti index performance when resizing.

  This makes the edge index perform less I/O when under memory pressure.


v2.6.6 (2015-08-23)
-------------------

* added startup option `--server.additional-threads` to create separate queues
  for slow requests.


v2.6.5 (2015-08-17)
-------------------

* added startup option `--database.throw-collection-not-loaded-error`

  Accessing a not-yet loaded collection will automatically load a collection
  on first access. This flag controls what happens in case an operation
  would need to wait for another thread to finalize loading a collection. If
  set to *true*, then the first operation that accesses an unloaded collection
  will load it. Further threads that try to access the same collection while
  it is still loading immediately fail with an error (1238, *collection not loaded*).
  This is to prevent all server threads from being blocked while waiting on the
  same collection to finish loading. When the first thread has completed loading
  the collection, the collection becomes regularly available, and all operations
  from that point on can be carried out normally, and error 1238 will not be
  thrown anymore for that collection.

  If set to *false*, the first thread that accesses a not-yet loaded collection
  will still load it. Other threads that try to access the collection while
  loading will not fail with error 1238 but instead block until the collection
  is fully loaded. This configuration might lead to all server threads being
  blocked because they are all waiting for the same collection to complete
  loading. Setting the option to *true* will prevent this from happening, but
  requires clients to catch error 1238 and react on it (maybe by scheduling
  a retry for later).

  The default value is *false*.

* fixed busy wait loop in scheduler threads that sometimes consumed 100% CPU while
  waiting for events on connections closed unexpectedly by the client side

* handle attribute `indexBuckets` when restoring collections via arangorestore.
  Previously the `indexBuckets` attribute value from the dump was ignored, and the
   server default value for `indexBuckets` was used when restoring a collection.

* fixed "EscapeValue already set error" crash in V8 actions that might have occurred when
  canceling V8-based operations.


v2.6.4 (2015-08-01)
-------------------

* V8: Upgrade to version 4.1.0.27 - this is intended to be the stable V8 version.

* fixed issue #1424: Arango shell should not processing arrows pushing on keyboard


v2.6.3 (2015-07-21)
-------------------

* issue #1409: Document values with null character truncated


v2.6.2 (2015-07-04)
-------------------

* fixed issue #1383: bindVars for HTTP API doesn't work with empty string

* fixed handling of default values in Foxx manifest configurations

* fixed handling of optional parameters in Foxx manifest configurations

* fixed a reference error being thrown in Foxx queues when a function-based job type is used that is not available and no options object is passed to queue.push


v2.6.1 (2015-06-24)
-------------------

* Add missing swagger files to cmake build. fixes #1368

* fixed documentation errors


v2.6.0 (2015-06-20)
-------------------

* using negative values for `SimpleQuery.skip()` is deprecated.
  This functionality will be removed in future versions of ArangoDB.

* The following simple query functions are now deprecated:

  * collection.near
  * collection.within
  * collection.geo
  * collection.fulltext
  * collection.range
  * collection.closedRange

  This also lead to the following REST API methods being deprecated from now on:

  * PUT /_api/simple/near
  * PUT /_api/simple/within
  * PUT /_api/simple/fulltext
  * PUT /_api/simple/range

  It is recommended to replace calls to these functions or APIs with equivalent AQL queries,
  which are more flexible because they can be combined with other operations:

      FOR doc IN NEAR(@@collection, @latitude, @longitude, @limit)
        RETURN doc

      FOR doc IN WITHIN(@@collection, @latitude, @longitude, @radius, @distanceAttributeName)
        RETURN doc

      FOR doc IN FULLTEXT(@@collection, @attributeName, @queryString, @limit)
        RETURN doc

      FOR doc IN @@collection
        FILTER doc.value >= @left && doc.value < @right
        LIMIT @skip, @limit
        RETURN doc`

  The above simple query functions and REST API methods may be removed in future versions
  of ArangoDB.

* deprecated now-obsolete AQL `SKIPLIST` function

  The function was introduced in older versions of ArangoDB with a less powerful query optimizer to
  retrieve data from a skiplist index using a `LIMIT` clause.

  Since 2.3 the same goal can be achieved by using regular AQL constructs, e.g.

      FOR doc IN collection FILTER doc.value >= @value SORT doc.value DESC LIMIT 1 RETURN doc

* fixed issues when switching the database inside tasks and during shutdown of database cursors

  These features were added during 2.6 alpha stage so the fixes affect devel/2.6-alpha builds only

* issue #1360: improved foxx-manager help

* added `--enable-tcmalloc` configure option.

  When this option is set, arangod and the client tools will be linked against tcmalloc, which replaces
  the system allocator. When the option is set, a tcmalloc library must be present on the system under
  one of the names `libtcmalloc`, `libtcmalloc_minimal` or `libtcmalloc_debug`.

  As this is a configure option, it is supported for manual builds on Linux-like systems only. tcmalloc
  support is currently experimental.

* issue #1353: Windows: HTTP API - incorrect path in errorMessage

* issue #1347: added option `--create-database` for arangorestore.

  Setting this option to `true` will now create the target database if it does not exist. When creating
  the target database, the username and passwords passed to arangorestore will be used to create an
  initial user for the new database.

* issue #1345: advanced debug information for User Functions

* issue #1341: Can't use bindvars in UPSERT

* fixed vulnerability in JWT implementation.

* changed default value of option `--database.ignore-datafile-errors` from `true` to `false`

  If the new default value of `false` is used, then arangod will refuse loading collections that contain
  datafiles with CRC mismatches or other errors. A collection with datafile errors will then become
  unavailable. This prevents follow up errors from happening.

  The only way to access such collection is to use the datafile debugger (arango-dfdb) and try to repair
  or truncate the datafile with it.

  If `--database.ignore-datafile-errors` is set to `true`, then collections will become available
  even if parts of their data cannot be loaded. This helps availability, but may cause (partial) data
  loss and follow up errors.

* added server startup option `--server.session-timeout` for controlling the timeout of user sessions
  in the web interface

* add sessions and cookie authentication for ArangoDB's web interface

  ArangoDB's built-in web interface now uses sessions. Session information ids are stored in cookies,
  so clients using the web interface must accept cookies in order to use it

* web interface: display query execution time in AQL editor

* web interface: renamed AQL query *submit* button to *execute*

* web interface: added query explain feature in AQL editor

* web interface: demo page added. only working if demo data is available, hidden otherwise

* web interface: added support for custom app scripts with optional arguments and results

* web interface: mounted apps that need to be configured are now indicated in the app overview

* web interface: added button for running tests to app details

* web interface: added button for configuring app dependencies to app details

* web interface: upgraded API documentation to use Swagger 2

* INCOMPATIBLE CHANGE

  removed startup option `--log.severity`

  The docs for `--log.severity` mentioned lots of severities (e.g. `exception`, `technical`, `functional`, `development`)
  but only a few severities (e.g. `all`, `human`) were actually used, with `human` being the default and `all` enabling the
  additional logging of requests. So the option pretended to control a lot of things which it actually didn't. Additionally,
  the option `--log.requests-file` was around for a long time already, also controlling request logging.

  Because the `--log.severity` option effectively did not control that much, it was removed. A side effect of removing the
  option is that 2.5 installations which used `--log.severity all` will not log requests after the upgrade to 2.6. This can
  be adjusted by setting the `--log.requests-file` option.

* add backtrace to fatal log events

* added optional `limit` parameter for AQL function `FULLTEXT`

* make fulltext index also index text values contained in direct sub-objects of the indexed
  attribute.

  Previous versions of ArangoDB only indexed the attribute value if it was a string. Sub-attributes
  of the index attribute were ignored when fulltext indexing.

  Now, if the index attribute value is an object, the object's values will each be included in the
  fulltext index if they are strings. If the index attribute value is an array, the array's values
  will each be included in the fulltext index if they are strings.

  For example, with a fulltext index present on the `translations` attribute, the following text
  values will now be indexed:

      var c = db._create("example");
      c.ensureFulltextIndex("translations");
      c.insert({ translations: { en: "fox", de: "Fuchs", fr: "renard", ru: "лиса" } });
      c.insert({ translations: "Fox is the English translation of the German word Fuchs" });
      c.insert({ translations: [ "ArangoDB", "document", "database", "Foxx" ] });

      c.fulltext("translations", "лиса").toArray();       // returns only first document
      c.fulltext("translations", "Fox").toArray();        // returns first and second documents
      c.fulltext("translations", "prefix:Fox").toArray(); // returns all three documents

* added batch document removal and lookup commands:

      collection.lookupByKeys(keys)
      collection.removeByKeys(keys)

  These commands can be used to perform multi-document lookup and removal operations efficiently
  from the ArangoShell. The argument to these operations is an array of document keys.

  Also added HTTP APIs for batch document commands:

  * PUT /_api/simple/lookup-by-keys
  * PUT /_api/simple/remove-by-keys

* properly prefix document address URLs with the current database name for calls to the REST
  API method GET `/_api/document?collection=...` (that method will return partial URLs to all
  documents in the collection).

  Previous versions of ArangoDB returned the URLs starting with `/_api/` but without the current
  database name, e.g. `/_api/document/mycollection/mykey`. Starting with 2.6, the response URLs
  will include the database name as well, e.g. `/_db/_system/_api/document/mycollection/mykey`.

* added dedicated collection export HTTP REST API

  ArangoDB now provides a dedicated collection export API, which can take snapshots of entire
  collections more efficiently than the general-purpose cursor API. The export API is useful
  to transfer the contents of an entire collection to a client application. It provides optional
  filtering on specific attributes.

  The export API is available at endpoint `POST /_api/export?collection=...`. The API has the
  same return value structure as the already established cursor API (`POST /_api/cursor`).

  An introduction to the export API is given in this blog post:
  http://jsteemann.github.io/blog/2015/04/04/more-efficient-data-exports/

* subquery optimizations for AQL queries

  This optimization avoids copying intermediate results into subqueries that are not required
  by the subquery.

  A brief description can be found here:
  http://jsteemann.github.io/blog/2015/05/04/subquery-optimizations/

* return value optimization for AQL queries

  This optimization avoids copying the final query result inside the query's main `ReturnNode`.

  A brief description can be found here:
  http://jsteemann.github.io/blog/2015/05/04/return-value-optimization-for-aql/

* speed up AQL queries containing big `IN` lists for index lookups

  `IN` lists used for index lookups had performance issues in previous versions of ArangoDB.
  These issues have been addressed in 2.6 so using bigger `IN` lists for filtering is much
  faster.

  A brief description can be found here:
  http://jsteemann.github.io/blog/2015/05/07/in-list-improvements/

* allow `@` and `.` characters in document keys, too

  This change also leads to document keys being URL-encoded when returned in HTTP `location`
  response headers.

* added alternative implementation for AQL COLLECT

  The alternative method uses a hash table for grouping and does not require its input elements
  to be sorted. It will be taken into account by the optimizer for `COLLECT` statements that do
  not use an `INTO` clause.

  In case a `COLLECT` statement can use the hash table variant, the optimizer will create an extra
  plan for it at the beginning of the planning phase. In this plan, no extra `SORT` node will be
  added in front of the `COLLECT` because the hash table variant of `COLLECT` does not require
  sorted input. Instead, a `SORT` node will be added after it to sort its output. This `SORT` node
  may be optimized away again in later stages. If the sort order of the result is irrelevant to
  the user, adding an extra `SORT null` after a hash `COLLECT` operation will allow the optimizer to
  remove the sorts altogether.

  In addition to the hash table variant of `COLLECT`, the optimizer will modify the original plan
  to use the regular `COLLECT` implementation. As this implementation requires sorted input, the
  optimizer will insert a `SORT` node in front of the `COLLECT`. This `SORT` node may be optimized
  away in later stages.

  The created plans will then be shipped through the regular optimization pipeline. In the end,
  the optimizer will pick the plan with the lowest estimated total cost as usual. The hash table
  variant does not require an up-front sort of the input, and will thus be preferred over the
  regular `COLLECT` if the optimizer estimates many input elements for the `COLLECT` node and
  cannot use an index to sort them.

  The optimizer can be explicitly told to use the regular *sorted* variant of `COLLECT` by
  suffixing a `COLLECT` statement with `OPTIONS { "method" : "sorted" }`. This will override the
  optimizer guesswork and only produce the *sorted* variant of `COLLECT`.

  A blog post on the new `COLLECT` implementation can be found here:
  http://jsteemann.github.io/blog/2015/04/22/collecting-with-a-hash-table/

* refactored HTTP REST API for cursors

  The HTTP REST API for cursors (`/_api/cursor`) has been refactored to improve its performance
  and use less memory.

  A post showing some of the performance improvements can be found here:
  http://jsteemann.github.io/blog/2015/04/01/improvements-for-the-cursor-api/

* simplified return value syntax for data-modification AQL queries

  ArangoDB 2.4 since version allows to return results from data-modification AQL queries. The
  syntax for this was quite limited and verbose:

      FOR i IN 1..10
        INSERT { value: i } IN test
        LET inserted = NEW
        RETURN inserted

  The `LET inserted = NEW RETURN inserted` was required literally to return the inserted
  documents. No calculations could be made using the inserted documents.

  This is now more flexible. After a data-modification clause (e.g. `INSERT`, `UPDATE`, `REPLACE`,
  `REMOVE`, `UPSERT`) there can follow any number of `LET` calculations. These calculations can
  refer to the pseudo-values `OLD` and `NEW` that are created by the data-modification statements.

  This allows returning projections of inserted or updated documents, e.g.:

      FOR i IN 1..10
        INSERT { value: i } IN test
        RETURN { _key: NEW._key, value: i }

  Still not every construct is allowed after a data-modification clause. For example, no functions
  can be called that may access documents.

  More information can be found here:
  http://jsteemann.github.io/blog/2015/03/27/improvements-for-data-modification-queries/

* added AQL `UPSERT` statement

  This adds an `UPSERT` statement to AQL that is a combination of both `INSERT` and `UPDATE` /
  `REPLACE`. The `UPSERT` will search for a matching document using a user-provided example.
  If no document matches the example, the *insert* part of the `UPSERT` statement will be
  executed. If there is a match, the *update* / *replace* part will be carried out:

      UPSERT { page: 'index.html' }                 /* search example */
        INSERT { page: 'index.html', pageViews: 1 } /* insert part */
        UPDATE { pageViews: OLD.pageViews + 1 }     /* update part */
        IN pageViews

  `UPSERT` can be used with an `UPDATE` or `REPLACE` clause. The `UPDATE` clause will perform
  a partial update of the found document, whereas the `REPLACE` clause will replace the found
  document entirely. The `UPDATE` or `REPLACE` parts can refer to the pseudo-value `OLD`, which
  contains all attributes of the found document.

  `UPSERT` statements can optionally return values. In the following query, the return
  attribute `found` will return the found document before the `UPDATE` was applied. If no
  document was found, `found` will contain a value of `null`. The `updated` result attribute will
  contain the inserted / updated document:

      UPSERT { page: 'index.html' }                 /* search example */
        INSERT { page: 'index.html', pageViews: 1 } /* insert part */
        UPDATE { pageViews: OLD.pageViews + 1 }     /* update part */
        IN pageViews
        RETURN { found: OLD, updated: NEW }

  A more detailed description of `UPSERT` can be found here:
  http://jsteemann.github.io/blog/2015/03/27/preview-of-the-upsert-command/

* adjusted default configuration value for `--server.backlog-size` from 10 to 64.

* issue #1231: bug xor feature in AQL: LENGTH(null) == 4

  This changes the behavior of the AQL `LENGTH` function as follows:

  - if the single argument to `LENGTH()` is `null`, then the result will now be `0`. In previous
    versions of ArangoDB, the result of `LENGTH(null)` was `4`.

  - if the single argument to `LENGTH()` is `true`, then the result will now be `1`. In previous
    versions of ArangoDB, the result of `LENGTH(true)` was `4`.

  - if the single argument to `LENGTH()` is `false`, then the result will now be `0`. In previous
    versions of ArangoDB, the result of `LENGTH(false)` was `5`.

  The results of `LENGTH()` with string, numeric, array object argument values do not change.

* issue #1298: Bulk import if data already exists (#1298)

  This change extends the HTTP REST API for bulk imports as follows:

  When documents are imported and the `_key` attribute is specified for them, the import can be
  used for inserting and updating/replacing documents. Previously, the import could be used for
  inserting new documents only, and re-inserting a document with an existing key would have failed
  with a *unique key constraint violated* error.

  The above behavior is still the default. However, the API now allows controlling the behavior
  in case of a unique key constraint error via the optional URL parameter `onDuplicate`.

  This parameter can have one of the following values:

  - `error`: when a unique key constraint error occurs, do not import or update the document but
    report an error. This is the default.

  - `update`: when a unique key constraint error occurs, try to (partially) update the existing
    document with the data specified in the import. This may still fail if the document would
    violate secondary unique indexes. Only the attributes present in the import data will be
    updated and other attributes already present will be preserved. The number of updated documents
    will be reported in the `updated` attribute of the HTTP API result.

  - `replace`: when a unique key constraint error occurs, try to fully replace the existing
    document with the data specified in the import. This may still fail if the document would
    violate secondary unique indexes. The number of replaced documents will be reported in the
    `updated` attribute of the HTTP API result.

  - `ignore`: when a unique key constraint error occurs, ignore this error. There will be no
    insert, update or replace for the particular document. Ignored documents will be reported
    separately in the `ignored` attribute of the HTTP API result.

  The result of the HTTP import API will now contain the attributes `ignored` and `updated`, which
  contain the number of ignored and updated documents respectively. These attributes will contain a
  value of zero unless the `onDuplicate` URL parameter is set to either `update` or `replace`
  (in this case the `updated` attribute may contain non-zero values) or `ignore` (in this case the
  `ignored` attribute may contain a non-zero value).

  To support the feature, arangoimp also has a new command line option `--on-duplicate` which can
  have one of the values `error`, `update`, `replace`, `ignore`. The default value is `error`.

  A few examples for using arangoimp with the `--on-duplicate` option can be found here:
  http://jsteemann.github.io/blog/2015/04/14/updating-documents-with-arangoimp/

* changed behavior of `db._query()` in the ArangoShell:

  if the command's result is printed in the shell, the first 10 results will be printed. Previously
  only a basic description of the underlying query result cursor was printed. Additionally, if the
  cursor result contains more than 10 results, the cursor is assigned to a global variable `more`,
  which can be used to iterate over the cursor result.

  Example:

      arangosh [_system]> db._query("FOR i IN 1..15 RETURN i")
      [object ArangoQueryCursor, count: 15, hasMore: true]

      [
        1,
        2,
        3,
        4,
        5,
        6,
        7,
        8,
        9,
        10
      ]

      type 'more' to show more documents


      arangosh [_system]> more
      [object ArangoQueryCursor, count: 15, hasMore: false]

      [
        11,
        12,
        13,
        14,
        15
      ]

* Disallow batchSize value 0 in HTTP `POST /_api/cursor`:

  The HTTP REST API `POST /_api/cursor` does not accept a `batchSize` parameter value of
  `0` any longer. A batch size of 0 never made much sense, but previous versions of ArangoDB
  did not check for this value. Now creating a cursor using a `batchSize` value 0 will
  result in an HTTP 400 error response

* REST Server: fix memory leaks when failing to add jobs

* 'EDGES' AQL Function

  The AQL function `EDGES` got a new fifth option parameter.
  Right now only one option is available: 'includeVertices'. This is a boolean parameter
  that allows to modify the result of the `EDGES` function.
  Default is 'includeVertices: false' which does not have any effect.
  'includeVertices: true' modifies the result, such that
  {vertex: <vertexDocument>, edge: <edgeDocument>} is returned.

* INCOMPATIBLE CHANGE:

  The result format of the AQL function `NEIGHBORS` has been changed.
  Before it has returned an array of objects containing 'vertex' and 'edge'.
  Now it will only contain the vertex directly.
  Also an additional option 'includeData' has been added.
  This is used to define if only the 'vertex._id' value should be returned (false, default),
  or if the vertex should be looked up in the collection and the complete JSON should be returned
  (true).
  Using only the id values can lead to significantly improved performance if this is the only information
  required.

  In order to get the old result format prior to ArangoDB 2.6, please use the function EDGES instead.
  Edges allows for a new option 'includeVertices' which, set to true, returns exactly the format of NEIGHBORS.
  Example:

      NEIGHBORS(<vertexCollection>, <edgeCollection>, <vertex>, <direction>, <example>)

  This can now be achieved by:

      EDGES(<edgeCollection>, <vertex>, <direction>, <example>, {includeVertices: true})

  If you are nesting several NEIGHBORS steps you can speed up their performance in the following way:

  Old Example:

  FOR va IN NEIGHBORS(Users, relations, 'Users/123', 'outbound') FOR vc IN NEIGHBORS(Products, relations, va.vertex._id, 'outbound') RETURN vc

  This can now be achieved by:

  FOR va IN NEIGHBORS(Users, relations, 'Users/123', 'outbound') FOR vc IN NEIGHBORS(Products, relations, va, 'outbound', null, {includeData: true}) RETURN vc
                                                                                                          ^^^^                  ^^^^^^^^^^^^^^^^^^^
                                                                                                  Use intermediate directly     include Data for final

* INCOMPATIBLE CHANGE:

  The AQL function `GRAPH_NEIGHBORS` now provides an additional option `includeData`.
  This option allows controlling whether the function should return the complete vertices
  or just their IDs. Returning only the IDs instead of the full vertices can lead to
  improved performance .

  If provided, `includeData` is set to `true`, all vertices in the result will be returned
  with all their attributes. The default value of `includeData` is `false`.
  This makes the default function results incompatible with previous versions of ArangoDB.

  To get the old result style in ArangoDB 2.6, please set the options as follows in calls
  to `GRAPH_NEIGHBORS`:

      GRAPH_NEIGHBORS(<graph>, <vertex>, { includeData: true })

* INCOMPATIBLE CHANGE:

  The AQL function `GRAPH_COMMON_NEIGHBORS` now provides an additional option `includeData`.
  This option allows controlling whether the function should return the complete vertices
  or just their IDs. Returning only the IDs instead of the full vertices can lead to
  improved performance .

  If provided, `includeData` is set to `true`, all vertices in the result will be returned
  with all their attributes. The default value of `includeData` is `false`.
  This makes the default function results incompatible with previous versions of ArangoDB.

  To get the old result style in ArangoDB 2.6, please set the options as follows in calls
  to `GRAPH_COMMON_NEIGHBORS`:

      GRAPH_COMMON_NEIGHBORS(<graph>, <vertexExamples1>, <vertexExamples2>, { includeData: true }, { includeData: true })

* INCOMPATIBLE CHANGE:

  The AQL function `GRAPH_SHORTEST_PATH` now provides an additional option `includeData`.
  This option allows controlling whether the function should return the complete vertices
  and edges or just their IDs. Returning only the IDs instead of full vertices and edges
  can lead to improved performance .

  If provided, `includeData` is set to `true`, all vertices and edges in the result will
  be returned with all their attributes. There is also an optional parameter `includePath` of
  type object.
  It has two optional sub-attributes `vertices` and `edges`, both of type boolean.
  Both can be set individually and the result will include all vertices on the path if
  `includePath.vertices == true` and all edges if `includePath.edges == true` respectively.

  The default value of `includeData` is `false`, and paths are now excluded by default.
  This makes the default function results incompatible with previous versions of ArangoDB.

  To get the old result style in ArangoDB 2.6, please set the options as follows in calls
  to `GRAPH_SHORTEST_PATH`:

      GRAPH_SHORTEST_PATH(<graph>, <source>, <target>, { includeData: true, includePath: { edges: true, vertices: true } })

  The attributes `startVertex` and `vertex` that were present in the results of `GRAPH_SHORTEST_PATH`
  in previous versions of ArangoDB will not be produced in 2.6. To calculate these attributes in 2.6,
  please extract the first and last elements from the `vertices` result attribute.

* INCOMPATIBLE CHANGE:

  The AQL function `GRAPH_DISTANCE_TO` will now return only the id the destination vertex
  in the `vertex` attribute, and not the full vertex data with all vertex attributes.

* INCOMPATIBLE CHANGE:

  All graph measurements functions in JavaScript module `general-graph` that calculated a
  single figure previously returned an array containing just the figure. Now these functions
  will return the figure directly and not put it inside an array.

  The affected functions are:

  * `graph._absoluteEccentricity`
  * `graph._eccentricity`
  * `graph._absoluteCloseness`
  * `graph._closeness`
  * `graph._absoluteBetweenness`
  * `graph._betweenness`
  * `graph._radius`
  * `graph._diameter`

* Create the `_graphs` collection in new databases with `waitForSync` attribute set to `false`

  The previous `waitForSync` value was `true`, so default the behavior when creating and dropping
  graphs via the HTTP REST API changes as follows if the new settings are in effect:

  * `POST /_api/graph` by default returns `HTTP 202` instead of `HTTP 201`
  * `DELETE /_api/graph/graph-name` by default returns `HTTP 202` instead of `HTTP 201`

  If the `_graphs` collection still has its `waitForSync` value set to `true`, then the HTTP status
  code will not change.

* Upgraded ICU to version 54; this increases performance in many places.
  based on https://code.google.com/p/chromium/issues/detail?id=428145

* added support for HTTP push aka chunked encoding

* issue #1051: add info whether server is running in service or user mode?

  This will add a "mode" attribute to the result of the result of HTTP GET `/_api/version?details=true`

  "mode" can have the following values:

  - `standalone`: server was started manually (e.g. on command-line)
  - `service`: service is running as Windows service, in daemon mode or under the supervisor

* improve system error messages in Windows port

* increased default value of `--server.request-timeout` from 300 to 1200 seconds for client tools
  (arangosh, arangoimp, arangodump, arangorestore)

* increased default value of `--server.connect-timeout` from 3 to 5 seconds for client tools
  (arangosh, arangoimp, arangodump, arangorestore)

* added startup option `--server.foxx-queues-poll-interval`

  This startup option controls the frequency with which the Foxx queues manager is checking
  the queue (or queues) for jobs to be executed.

  The default value is `1` second. Lowering this value will result in the queue manager waking
  up and checking the queues more frequently, which may increase CPU usage of the server.
  When not using Foxx queues, this value can be raised to save some CPU time.

* added startup option `--server.foxx-queues`

  This startup option controls whether the Foxx queue manager will check queue and job entries.
  Disabling this option can reduce server load but will prevent jobs added to Foxx queues from
  being processed at all.

  The default value is `true`, enabling the Foxx queues feature.

* make Foxx queues really database-specific.

  Foxx queues were and are stored in a database-specific collection `_queues`. However, a global
  cache variable for the queues led to the queue names being treated database-independently, which
  was wrong.

  Since 2.6, Foxx queues names are truly database-specific, so the same queue name can be used in
  two different databases for two different queues. Until then, it is advisable to think of queues
  as already being database-specific, and using the database name as a queue name prefix to be
  avoid name conflicts, e.g.:

      var queueName = "myQueue";
      var Foxx = require("org/arangodb/foxx");
      Foxx.queues.create(db._name() + ":" + queueName);

* added support for Foxx queue job types defined as app scripts.

  The old job types introduced in 2.4 are still supported but are known to cause issues in 2.5
  and later when the server is restarted or the job types are not defined in every thread.

  The new job types avoid this issue by storing an explicit mount path and script name rather
  than an assuming the job type is defined globally. It is strongly recommended to convert your
  job types to the new script-based system.

* renamed Foxx sessions option "sessionStorageApp" to "sessionStorage". The option now also accepts session storages directly.

* Added the following JavaScript methods for file access:
  * fs.copyFile() to copy single files
  * fs.copyRecursive() to copy directory trees
  * fs.chmod() to set the file permissions (non-Windows only)

* Added process.env for accessing the process environment from JavaScript code

* Cluster: kickstarter shutdown routines will more precisely follow the shutdown of its nodes.

* Cluster: don't delete agency connection objects that are currently in use.

* Cluster: improve passing along of HTTP errors

* fixed issue #1247: debian init script problems

* multi-threaded index creation on collection load

  When a collection contains more than one secondary index, they can be built in memory in
  parallel when the collection is loaded. How many threads are used for parallel index creation
  is determined by the new configuration parameter `--database.index-threads`. If this is set
  to 0, indexes are built by the opening thread only and sequentially. This is equivalent to
  the behavior in 2.5 and before.

* speed up building up primary index when loading collections

* added `count` attribute to `parameters.json` files of collections. This attribute indicates
  the number of live documents in the collection on unload. It is read when the collection is
  (re)loaded to determine the initial size for the collection's primary index

* removed remainders of MRuby integration, removed arangoirb

* simplified `controllers` property in Foxx manifests. You can now specify a filename directly
  if you only want to use a single file mounted at the base URL of your Foxx app.

* simplified `exports` property in Foxx manifests. You can now specify a filename directly if
  you only want to export variables from a single file in your Foxx app.

* added support for node.js-style exports in Foxx exports. Your Foxx exports file can now export
  arbitrary values using the `module.exports` property instead of adding properties to the
  `exports` object.

* added `scripts` property to Foxx manifests. You should now specify the `setup` and `teardown`
  files as properties of the `scripts` object in your manifests and can define custom,
  app-specific scripts that can be executed from the web interface or the CLI.

* added `tests` property to Foxx manifests. You can now define test cases using the `mocha`
  framework which can then be executed inside ArangoDB.

* updated `joi` package to 6.0.8.

* added `extendible` package.

* added Foxx model lifecycle events to repositories. See #1257.

* speed up resizing of edge index.

* allow to split an edge index into buckets which are resized individually.
  This is controlled by the `indexBuckets` attribute in the `properties`
  of the collection.

* fix a cluster deadlock bug in larger clusters by marking a thread waiting
  for a lock on a DBserver as blocked


v2.5.7 (2015-08-02)
-------------------

* V8: Upgrade to version 4.1.0.27 - this is intended to be the stable V8 version.


v2.5.6 (2015-07-21)
-------------------

* alter Windows build infrastructure so we can properly store pdb files.

* potentially fixed issue #1313: Wrong metric calculation at dashboard

  Escape whitespace in process name when scanning /proc/pid/stats

  This fixes statistics values read from that file

* Fixed variable naming in AQL `COLLECT INTO` results in case the COLLECT is placed
  in a subquery which itself is followed by other constructs that require variables


v2.5.5 (2015-05-29)
-------------------

* fixed vulnerability in JWT implementation.

* fixed format string for reading /proc/pid/stat

* take into account barriers used in different V8 contexts


v2.5.4 (2015-05-14)
-------------------

* added startup option `--log.performance`: specifying this option at startup will log
  performance-related info messages, mainly timings via the regular logging mechanisms

* cluster fixes

* fix for recursive copy under Windows


v2.5.3 (2015-04-29)
-------------------

* Fix fs.move to work across filesystem borders; Fixes Foxx app installation problems;
  issue #1292.

* Fix Foxx app install when installed on a different drive on Windows

* issue #1322: strange AQL result

* issue #1318: Inconsistent db._create() syntax

* issue #1315: queries to a collection fail with an empty response if the
  collection contains specific JSON data

* issue #1300: Make arangodump not fail if target directory exists but is empty

* allow specifying higher values than SOMAXCONN for `--server.backlog-size`

  Previously, arangod would not start when a `--server.backlog-size` value was
  specified that was higher than the platform's SOMAXCONN header value.

  Now, arangod will use the user-provided value for `--server.backlog-size` and
  pass it to the listen system call even if the value is higher than SOMAXCONN.
  If the user-provided value is higher than SOMAXCONN, arangod will log a warning
  on startup.

* Fixed a cluster deadlock bug. Mark a thread that is in a RemoteBlock as
  blocked to allow for additional dispatcher threads to be started.

* Fix locking in cluster by using another ReadWriteLock class for collections.

* Add a second DispatcherQueue for AQL in the cluster. This fixes a
  cluster-AQL thread explosion bug.


v2.5.2 (2015-04-11)
-------------------

* modules stored in _modules are automatically flushed when changed

* added missing query-id parameter in documentation of HTTP DELETE `/_api/query` endpoint

* added iterator for edge index in AQL queries

  this change may lead to less edges being read when used together with a LIMIT clause

* make graph viewer in web interface issue less expensive queries for determining
  a random vertex from the graph, and for determining vertex attributes

* issue #1285: syntax error, unexpected $undefined near '@_to RETURN obj

  this allows AQL bind parameter names to also start with underscores

* moved /_api/query to C++

* issue #1289: Foxx models created from database documents expose an internal method

* added `Foxx.Repository#exists`

* parallelize initialization of V8 context in multiple threads

* fixed a possible crash when the debug-level was TRACE

* cluster: do not initialize statistics collection on each
  coordinator, this fixes a race condition at startup

* cluster: fix a startup race w.r.t. the _configuration collection

* search for db:// JavaScript modules only after all local files have been
  considered, this speeds up the require command in a cluster considerably

* general cluster speedup in certain areas


v2.5.1 (2015-03-19)
-------------------

* fixed bug that caused undefined behavior when an AQL query was killed inside
  a calculation block

* fixed memleaks in AQL query cleanup in case out-of-memory errors are thrown

* by default, Debian and RedHat packages are built with debug symbols

* added option `--database.ignore-logfile-errors`

  This option controls how collection datafiles with a CRC mismatch are treated.

  If set to `false`, CRC mismatch errors in collection datafiles will lead
  to a collection not being loaded at all. If a collection needs to be loaded
  during WAL recovery, the WAL recovery will also abort (if not forced with
  `--wal.ignore-recovery-errors true`). Setting this flag to `false` protects
  users from unintentionally using a collection with corrupted datafiles, from
  which only a subset of the original data can be recovered.

  If set to `true`, CRC mismatch errors in collection datafiles will lead to
  the datafile being partially loaded. All data up to until the mismatch will
  be loaded. This will enable users to continue with collection datafiles
  that are corrupted, but will result in only a partial load of the data.
  The WAL recovery will still abort when encountering a collection with a
  corrupted datafile, at least if `--wal.ignore-recovery-errors` is not set to
  `true`.

  The default value is *true*, so for collections with corrupted datafiles
  there might be partial data loads once the WAL recovery has finished. If
  the WAL recovery will need to load a collection with a corrupted datafile,
  it will still stop when using the default values.

* INCOMPATIBLE CHANGE:

  make the arangod server refuse to start if during startup it finds a non-readable
  `parameter.json` file for a database or a collection.

  Stopping the startup process in this case requires manual intervention (fixing
  the unreadable files), but prevents follow-up errors due to ignored databases or
  collections from happening.

* datafiles and `parameter.json` files written by arangod are now created with read and write
  privileges for the arangod process user, and with read and write privileges for the arangod
  process group.

  Previously, these files were created with user read and write permissions only.

* INCOMPATIBLE CHANGE:

  abort WAL recovery if one of the collection's datafiles cannot be opened

* INCOMPATIBLE CHANGE:

  never try to raise the privileges after dropping them, this can lead to a race condition while
  running the recovery

  If you require to run ArangoDB on a port lower than 1024, you must run ArangoDB as root.

* fixed inefficiencies in `remove` methods of general-graph module

* added option `--database.slow-query-threshold` for controlling the default AQL slow query
  threshold value on server start

* add system error strings for Windows on many places

* rework service startup so we announce 'RUNNING' only when we're finished starting.

* use the Windows eventlog for FATAL and ERROR - log messages

* fix service handling in NSIS Windows installer, specify human readable name

* add the ICU_DATA environment variable to the fatal error messages

* fixed issue #1265: arangod crashed with SIGSEGV

* fixed issue #1241: Wildcards in examples


v2.5.0 (2015-03-09)
-------------------

* installer fixes for Windows

* fix for downloading Foxx

* fixed issue #1258: http pipelining not working?


v2.5.0-beta4 (2015-03-05)
-------------------------

* fixed issue #1247: debian init script problems


v2.5.0-beta3 (2015-02-27)
-------------------------

* fix Windows install path calculation in arango

* fix Windows logging of long strings

* fix possible undefinedness of const strings in Windows


v2.5.0-beta2 (2015-02-23)
-------------------------

* fixed issue #1256: agency binary not found #1256

* fixed issue #1230: API: document/col-name/_key and cursor return different floats

* front-end: dashboard tries not to (re)load statistics if user has no access

* V8: Upgrade to version 3.31.74.1

* etcd: Upgrade to version 2.0 - This requires go 1.3 to compile at least.

* refuse to startup if ICU wasn't initialized, this will i.e. prevent errors from being printed,
  and libraries from being loaded.

* front-end: unwanted removal of index table header after creating new index

* fixed issue #1248: chrome: applications filtering not working

* fixed issue #1198: queries remain in aql editor (front-end) if you navigate through different tabs

* Simplify usage of Foxx

  Thanks to our user feedback we learned that Foxx is a powerful, yet rather complicated concept.
  With this release we tried to make it less complicated while keeping all its strength.
  That includes a rewrite of the documentation as well as some code changes as listed below:

  * Moved Foxx applications to a different folder.

    The naming convention now is: <app-path>/_db/<dbname>/<mountpoint>/APP
    Before it was: <app-path>/databases/<dbname>/<appname>:<appversion>
    This caused some trouble as apps where cached based on name and version and updates did not apply.
    Hence the path on filesystem and the app's access URL had no relation to one another.
    Now the path on filesystem is identical to the URL (except for slashes and the appended APP)

  * Rewrite of Foxx routing

    The routing of Foxx has been exposed to major internal changes we adjusted because of user feedback.
    This allows us to set the development mode per mountpoint without having to change paths and hold
    apps at separate locations.

  * Foxx Development mode

    The development mode used until 2.4 is gone. It has been replaced by a much more mature version.
    This includes the deprecation of the javascript.dev-app-path parameter, which is useless since 2.5.
    Instead of having two separate app directories for production and development, apps now reside in
    one place, which is used for production as well as for development.
    Apps can still be put into development mode, changing their behavior compared to production mode.
    Development mode apps are still reread from disk at every request, and still they ship more debug
    output.

    This change has also made the startup options `--javascript.frontend-development-mode` and
    `--javascript.dev-app-path` obsolete. The former option will not have any effect when set, and the
    latter option is only read and used during the upgrade to 2.5 and does not have any effects later.

  * Foxx install process

    Installing Foxx apps has been a two step process: import them into ArangoDB and mount them at a
    specific mountpoint. These operations have been joined together. You can install an app at one
    mountpoint, that's it. No fetch, mount, unmount, purge cycle anymore. The commands have been
    simplified to just:

    * install: get your Foxx app up and running
    * uninstall: shut it down and erase it from disk

  * Foxx error output

    Until 2.4 the errors produced by Foxx were not optimal. Often, the error message was just
    `unable to parse manifest` and contained only an internal stack trace.
    In 2.5 we made major improvements there, including a much more fine-grained error output that
    helps you debug your Foxx apps. The error message printed is now much closer to its source and
    should help you track it down.

    Also we added the default handlers for unhandled errors in Foxx apps:

    * You will get a nice internal error page whenever your Foxx app is called but was not installed
      due to any error
    * You will get a proper error message when having an uncaught error appears in any app route

    In production mode the messages above will NOT contain any information about your Foxx internals
    and are safe to be exposed to third party users.
    In development mode the messages above will contain the stacktrace (if available), making it easier for
    your in-house devs to track down errors in the application.

* added `console` object to Foxx apps. All Foxx apps now have a console object implementing
  the familiar Console API in their global scope, which can be used to log diagnostic
  messages to the database.

* added `org/arangodb/request` module, which provides a simple API for making HTTP requests
  to external services.

* added optimizer rule `propagate-constant-attributes`

  This rule will look inside `FILTER` conditions for constant value equality comparisons,
  and insert the constant values in other places in `FILTER`s. For example, the rule will
  insert `42` instead of `i.value` in the second `FILTER` of the following query:

      FOR i IN c1 FOR j IN c2 FILTER i.value == 42 FILTER j.value == i.value RETURN 1

* added `filtered` value to AQL query execution statistics

  This value indicates how many documents were filtered by `FilterNode`s in the AQL query.
  Note that `IndexRangeNode`s can also filter documents by selecting only the required ranges
  from the index. The `filtered` value will not include the work done by `IndexRangeNode`s,
  but only the work performed by `FilterNode`s.

* added support for sparse hash and skiplist indexes

  Hash and skiplist indexes can optionally be made sparse. Sparse indexes exclude documents
  in which at least one of the index attributes is either not set or has a value of `null`.

  As such documents are excluded from sparse indexes, they may contain fewer documents than
  their non-sparse counterparts. This enables faster indexing and can lead to reduced memory
  usage in case the indexed attribute does occur only in some, but not all documents of the
  collection. Sparse indexes will also reduce the number of collisions in non-unique hash
  indexes in case non-existing or optional attributes are indexed.

  In order to create a sparse index, an object with the attribute `sparse` can be added to
  the index creation commands:

      db.collection.ensureHashIndex(attributeName, { sparse: true });
      db.collection.ensureHashIndex(attributeName1, attributeName2, { sparse: true });
      db.collection.ensureUniqueConstraint(attributeName, { sparse: true });
      db.collection.ensureUniqueConstraint(attributeName1, attributeName2, { sparse: true });

      db.collection.ensureSkiplist(attributeName, { sparse: true });
      db.collection.ensureSkiplist(attributeName1, attributeName2, { sparse: true });
      db.collection.ensureUniqueSkiplist(attributeName, { sparse: true });
      db.collection.ensureUniqueSkiplist(attributeName1, attributeName2, { sparse: true });

  Note that in place of the above specialized index creation commands, it is recommended to use
  the more general index creation command `ensureIndex`:

  ```js
  db.collection.ensureIndex({ type: "hash", sparse: true, unique: true, fields: [ attributeName ] });
  db.collection.ensureIndex({ type: "skiplist", sparse: false, unique: false, fields: [ "a", "b" ] });
  ```

  When not explicitly set, the `sparse` attribute defaults to `false` for new indexes.

  This causes a change in behavior when creating a unique hash index without specifying the
  sparse flag: in 2.4, unique hash indexes were implicitly sparse, always excluding `null` values.
  There was no option to control this behavior, and sparsity was neither supported for non-unique
  hash indexes nor skiplists in 2.4. This implicit sparsity of unique hash indexes was considered
  an inconsistency, and therefore the behavior was cleaned up in 2.5. As of 2.5, indexes will
  only be created sparse if sparsity is explicitly requested. Existing unique hash indexes from 2.4
  or before will automatically be migrated so they are still sparse after the upgrade to 2.5.

  Geo indexes are implicitly sparse, meaning documents without the indexed location attribute or
  containing invalid location coordinate values will be excluded from the index automatically. This
  is also a change when compared to pre-2.5 behavior, when documents with missing or invalid
  coordinate values may have caused errors on insertion when the geo index' `unique` flag was set
  and its `ignoreNull` flag was not.

  This was confusing and has been rectified in 2.5. The method `ensureGeoConstaint()` now does the
  same as `ensureGeoIndex()`. Furthermore, the attributes `constraint`, `unique`, `ignoreNull` and
  `sparse` flags are now completely ignored when creating geo indexes.

  The same is true for fulltext indexes. There is no need to specify non-uniqueness or sparsity for
  geo or fulltext indexes. They will always be non-unique and sparse.

  As sparse indexes may exclude some documents, they cannot be used for every type of query.
  Sparse hash indexes cannot be used to find documents for which at least one of the indexed
  attributes has a value of `null`. For example, the following AQL query cannot use a sparse
  index, even if one was created on attribute `attr`:

      FOR doc In collection
        FILTER doc.attr == null
        RETURN doc

  If the lookup value is non-constant, a sparse index may or may not be used, depending on
  the other types of conditions in the query. If the optimizer can safely determine that
  the lookup value cannot be `null`, a sparse index may be used. When uncertain, the optimizer
  will not make use of a sparse index in a query in order to produce correct results.

  For example, the following queries cannot use a sparse index on `attr` because the optimizer
  will not know beforehand whether the comparison values for `doc.attr` will include `null`:

      FOR doc In collection
        FILTER doc.attr == SOME_FUNCTION(...)
        RETURN doc

      FOR other IN otherCollection
        FOR doc In collection
          FILTER doc.attr == other.attr
          RETURN doc

  Sparse skiplist indexes can be used for sorting if the optimizer can safely detect that the
  index range does not include `null` for any of the index attributes.

* inspection of AQL data-modification queries will now detect if the data-modification part
  of the query can run in lockstep with the data retrieval part of the query, or if the data
  retrieval part must be executed before the data modification can start.

  Executing the two in lockstep allows using much smaller buffers for intermediate results
  and starts the actual data-modification operations much earlier than if the two phases
  were executed separately.

* Allow dynamic attribute names in AQL object literals

  This allows using arbitrary expressions to construct attribute names in object
  literals specified in AQL queries. To disambiguate expressions and other unquoted
  attribute names, dynamic attribute names need to be enclosed in brackets (`[` and `]`).
  Example:

      FOR i IN 1..100
        RETURN { [ CONCAT('value-of-', i) ] : i }

* make AQL optimizer rule "use-index-for-sort" remove sort also in case a non-sorted
  index (e.g. a hash index) is used for only equality lookups and all sort attributes
  are covered by the index.

  Example that does not require an extra sort (needs hash index on `value`):

      FOR doc IN collection FILTER doc.value == 1 SORT doc.value RETURN doc

  Another example that does not require an extra sort (with hash index on `value1`, `value2`):

      FOR doc IN collection FILTER doc.value1 == 1 && doc.value2 == 2 SORT doc.value1, doc.value2 RETURN doc

* make AQL optimizer rule "use-index-for-sort" remove sort also in case the sort criteria
  excludes the left-most index attributes, but the left-most index attributes are used
  by the index for equality-only lookups.

  Example that can use the index for sorting (needs skiplist index on `value1`, `value2`):

      FOR doc IN collection FILTER doc.value1 == 1 SORT doc.value2 RETURN doc

* added selectivity estimates for primary index, edge index, and hash index

  The selectivity estimates are returned by the `GET /_api/index` REST API method
  in a sub-attribute `selectivityEstimate` for each index that supports it. This
  attribute will be omitted for indexes that do not provide selectivity estimates.
  If provided, the selectivity estimate will be a numeric value between 0 and 1.

  Selectivity estimates will also be reported in the result of `collection.getIndexes()`
  for all indexes that support this. If no selectivity estimate can be determined for
  an index, the attribute `selectivityEstimate` will be omitted here, too.

  The web interface also shows selectivity estimates for each index that supports this.

  Currently the following index types can provide selectivity estimates:
  - primary index
  - edge index
  - hash index (unique and non-unique)

  No selectivity estimates will be provided when running in cluster mode.

* fixed issue #1226: arangod log issues

* added additional logger if arangod is started in foreground mode on a tty

* added AQL optimizer rule "move-calculations-down"

* use exclusive native SRWLocks on Windows instead of native mutexes

* added AQL functions `MD5`, `SHA1`, and `RANDOM_TOKEN`.

* reduced number of string allocations when parsing certain AQL queries

  parsing numbers (integers or doubles) does not require a string allocation
  per number anymore

* RequestContext#bodyParam now accepts arbitrary joi schemas and rejects invalid (but well-formed) request bodies.

* enforce that AQL user functions are wrapped inside JavaScript function () declarations

  AQL user functions were always expected to be wrapped inside a JavaScript function, but previously
  this was not enforced when registering a user function. Enforcing the AQL user functions to be contained
  inside functions prevents functions from doing some unexpected things that may have led to undefined
  behavior.

* Windows service uninstalling: only remove service if it points to the currently running binary,
  or --force was specified.

* Windows (debug only): print stacktraces on crash and run minidump

* Windows (cygwin): if you run arangosh in a cygwin shell or via ssh we will detect this and use
  the appropriate output functions.

* Windows: improve process management

* fix IPv6 reverse ip lookups - so far we only did IPv4 addresses.

* improve join documentation, add outer join example

* run jslint for unit tests too, to prevent "memory leaks" by global js objects with native code.

* fix error logging for exceptions - we wouldn't log the exception message itself so far.

* improve error reporting in the http client (Windows & *nix)

* improve error reports in cluster

* Standard errors can now contain custom messages.


v2.4.7 (XXXX-XX-XX)
-------------------

* fixed issue #1282: Geo WITHIN_RECTANGLE for nested lat/lng


v2.4.6 (2015-03-18)
-------------------

* added option `--database.ignore-logfile-errors`

  This option controls how collection datafiles with a CRC mismatch are treated.

  If set to `false`, CRC mismatch errors in collection datafiles will lead
  to a collection not being loaded at all. If a collection needs to be loaded
  during WAL recovery, the WAL recovery will also abort (if not forced with
  `--wal.ignore-recovery-errors true`). Setting this flag to `false` protects
  users from unintentionally using a collection with corrupted datafiles, from
  which only a subset of the original data can be recovered.

  If set to `true`, CRC mismatch errors in collection datafiles will lead to
  the datafile being partially loaded. All data up to until the mismatch will
  be loaded. This will enable users to continue with a collection datafiles
  that are corrupted, but will result in only a partial load of the data.
  The WAL recovery will still abort when encountering a collection with a
  corrupted datafile, at least if `--wal.ignore-recovery-errors` is not set to
  `true`.

  The default value is *true*, so for collections with corrupted datafiles
  there might be partial data loads once the WAL recovery has finished. If
  the WAL recovery will need to load a collection with a corrupted datafile,
  it will still stop when using the default values.

* INCOMPATIBLE CHANGE:

  make the arangod server refuse to start if during startup it finds a non-readable
  `parameter.json` file for a database or a collection.

  Stopping the startup process in this case requires manual intervention (fixing
  the unreadable files), but prevents follow-up errors due to ignored databases or
  collections from happening.

* datafiles and `parameter.json` files written by arangod are now created with read and write
  privileges for the arangod process user, and with read and write privileges for the arangod
  process group.

  Previously, these files were created with user read and write permissions only.

* INCOMPATIBLE CHANGE:

  abort WAL recovery if one of the collection's datafiles cannot be opened

* INCOMPATIBLE CHANGE:

  never try to raise the privileges after dropping them, this can lead to a race condition while
  running the recovery

  If you require to run ArangoDB on a port lower than 1024, you must run ArangoDB as root.

* fixed inefficiencies in `remove` methods of general-graph module

* added option `--database.slow-query-threshold` for controlling the default AQL slow query
  threshold value on server start


v2.4.5 (2015-03-16)
-------------------

* added elapsed time to HTTP request logging output (`--log.requests-file`)

* added AQL current and slow query tracking, killing of AQL queries

  This change enables retrieving the list of currently running AQL queries inside the selected database.
  AQL queries with an execution time beyond a certain threshold can be moved to a "slow query" facility
  and retrieved from there. Queries can also be killed by specifying the query id.

  This change adds the following HTTP REST APIs:

  - `GET /_api/query/current`: for retrieving the list of currently running queries
  - `GET /_api/query/slow`: for retrieving the list of slow queries
  - `DELETE /_api/query/slow`: for clearing the list of slow queries
  - `GET /_api/query/properties`: for retrieving the properties for query tracking
  - `PUT /_api/query/properties`: for adjusting the properties for query tracking
  - `DELETE /_api/query/<id>`: for killing an AQL query

  The following JavaScript APIs have been added:

  - require("org/arangodb/aql/queries").current();
  - require("org/arangodb/aql/queries").slow();
  - require("org/arangodb/aql/queries").clearSlow();
  - require("org/arangodb/aql/queries").properties();
  - require("org/arangodb/aql/queries").kill();

* fixed issue #1265: arangod crashed with SIGSEGV

* fixed issue #1241: Wildcards in examples

* fixed comment parsing in Foxx controllers


v2.4.4 (2015-02-24)
-------------------

* fixed the generation template for foxx apps. It now does not create deprecated functions anymore

* add custom visitor functionality for `GRAPH_NEIGHBORS` function, too

* increased default value of traversal option *maxIterations* to 100 times of its previous
  default value


v2.4.3 (2015-02-06)
-------------------

* fix multi-threading with openssl when running under Windows

* fix timeout on socket operations when running under Windows

* Fixed an error in Foxx routing which caused some apps that worked in 2.4.1 to fail with status 500: `undefined is not a function` errors in 2.4.2
  This error was occurring due to seldom internal rerouting introduced by the malformed application handler.


v2.4.2 (2015-01-30)
-------------------

* added custom visitor functionality for AQL traversals

  This allows more complex result processing in traversals triggered by AQL. A few examples
  are shown in [this article](http://jsteemann.github.io/blog/2015/01/28/using-custom-visitors-in-aql-graph-traversals/).

* improved number of results estimated for nodes of type EnumerateListNode and SubqueryNode
  in AQL explain output

* added AQL explain helper to explain arbitrary AQL queries

  The helper function prints the query execution plan and the indexes to be used in the
  query. It can be invoked from the ArangoShell or the web interface as follows:

      require("org/arangodb/aql/explainer").explain(query);

* enable use of indexes for certain AQL conditions with non-equality predicates, in
  case the condition(s) also refer to indexed attributes

  The following queries will now be able to use indexes:

      FILTER a.indexed == ... && a.indexed != ...
      FILTER a.indexed == ... && a.nonIndexed != ...
      FILTER a.indexed == ... && ! (a.indexed == ...)
      FILTER a.indexed == ... && ! (a.nonIndexed == ...)
      FILTER a.indexed == ... && ! (a.indexed != ...)
      FILTER a.indexed == ... && ! (a.nonIndexed != ...)
      FILTER (a.indexed == ... && a.nonIndexed == ...) || (a.indexed == ... && a.nonIndexed == ...)
      FILTER (a.indexed == ... && a.nonIndexed != ...) || (a.indexed == ... && a.nonIndexed != ...)

* Fixed spuriously occurring "collection not found" errors when running queries on local
  collections on a cluster DB server

* Fixed upload of Foxx applications to the server for apps exceeding approx. 1 MB zipped.

* Malformed Foxx applications will now return a more useful error when any route is requested.

  In Production a Foxx app mounted on /app will display an html page on /app/* stating a 503 Service temporarily not available.
  It will not state any information about your Application.
  Before it was a 404 Not Found without any information and not distinguishable from a correct not found on your route.

  In Development Mode the html page also contains information about the error occurred.

* Unhandled errors thrown in Foxx routes are now handled by the Foxx framework itself.

  In Production the route will return a status 500 with a body {error: "Error statement"}.
  In Development the route will return a status 500 with a body {error: "Error statement", stack: "..."}

  Before, it was status 500 with a plain text stack including ArangoDB internal routing information.

* The Applications tab in web interface will now request development apps more often.
  So if you have a fixed a syntax error in your app it should always be visible after reload.


v2.4.1 (2015-01-19)
-------------------

* improved WAL recovery output

* fixed certain OR optimizations in AQL optimizer

* better diagnostics for arangoimp

* fixed invalid result of HTTP REST API method `/_admin/foxx/rescan`

* fixed possible segmentation fault when passing a Buffer object into a V8 function
  as a parameter

* updated AQB module to 1.8.0.


v2.4.0 (2015-01-13)
-------------------

* updated AQB module to 1.7.0.

* fixed V8 integration-related crashes

* make `fs.move(src, dest)` also fail when both `src` and `dest` are
  existing directories. This ensures the same behavior of the move operation
  on different platforms.

* fixed AQL insert operation for multi-shard collections in cluster

* added optional return value for AQL data-modification queries.
  This allows returning the documents inserted, removed or updated with the query, e.g.

      FOR doc IN docs REMOVE doc._key IN docs LET removed = OLD RETURN removed
      FOR doc IN docs INSERT { } IN docs LET inserted = NEW RETURN inserted
      FOR doc IN docs UPDATE doc._key WITH { } IN docs LET previous = OLD RETURN previous
      FOR doc IN docs UPDATE doc._key WITH { } IN docs LET updated = NEW RETURN updated

  The variables `OLD` and `NEW` are automatically available when a `REMOVE`, `INSERT`,
  `UPDATE` or `REPLACE` statement is immediately followed by a `LET` statement.
  Note that the `LET` and `RETURN` statements in data-modification queries are not as
  flexible as the general versions of `LET` and `RETURN`. When returning documents from
  data-modification operations, only a single variable can be assigned using `LET`, and
  the assignment can only be either `OLD` or `NEW`, but not an arbitrary expression. The
  `RETURN` statement also allows using the just-created variable only, and no arbitrary
  expressions.


v2.4.0-beta1 (2014-12-26)
--------------------------

* fixed superstates in FoxxGenerator

* fixed issue #1065: Aardvark: added creation of documents and edges with _key property

* fixed issue #1198: Aardvark: current AQL editor query is now cached

* Upgraded V8 version from 3.16.14 to 3.29.59

  The built-in version of V8 has been upgraded from 3.16.14 to 3.29.59.
  This activates several ES6 (also dubbed *Harmony* or *ES.next*) features in
  ArangoDB, both in the ArangoShell and the ArangoDB server. They can be
  used for scripting and in server-side actions such as Foxx routes, traversals
  etc.

  The following ES6 features are available in ArangoDB 2.4 by default:

  * iterators
  * the `of` operator
  * symbols
  * predefined collections types (Map, Set etc.)
  * typed arrays

  Many other ES6 features are disabled by default, but can be made available by
  starting arangod or arangosh with the appropriate options:

  * arrow functions
  * proxies
  * generators
  * String, Array, and Number enhancements
  * constants
  * enhanced object and numeric literals

  To activate all these ES6 features in arangod or arangosh, start it with
  the following options:

      arangosh --javascript.v8-options="--harmony --harmony_generators"

  More details on the available ES6 features can be found in
  [this blog](https://jsteemann.github.io/blog/2014/12/19/using-es6-features-in-arangodb/).

* Added Foxx generator for building Hypermedia APIs

  A more detailed description is [here](https://www.arangodb.com/2014/12/08/building-hypermedia-apis-foxxgenerator)

* New `Applications` tab in web interface:

  The `applications` tab got a complete redesign.
  It will now only show applications that are currently running on ArangoDB.
  For a selected application, a new detailed view has been created.
  This view provides a better overview of the app:
  * author
  * license
  * version
  * contributors
  * download links
  * API documentation

  To install a new application, a new dialog is now available.
  It provides the features already available in the console application `foxx-manager` plus some more:
  * install an application from Github
  * install an application from a zip file
  * install an application from ArangoDB's application store
  * create a new application from scratch: this feature uses a generator to
    create a Foxx application with pre-defined CRUD methods for a given list
    of collections. The generated Foxx app can either be downloaded as a zip file or
    be installed on the server. Starting with a new Foxx app has never been easier.

* fixed issue #1102: Aardvark: Layout bug in documents overview

  The documents overview was entirely destroyed in some situations on Firefox.
  We replaced the plugin we used there.

* fixed issue #1168: Aardvark: pagination buttons jumping

* fixed issue #1161: Aardvark: Click on Import JSON imports previously uploaded file

* removed configure options `--enable-all-in-one-v8`, `--enable-all-in-one-icu`,
  and `--enable-all-in-one-libev`.

* global internal rename to fix naming incompatibilities with JSON:

  Internal functions with names containing `array` have been renamed to `object`,
  internal functions with names containing `list` have been renamed to `array`.
  The renaming was mainly done in the C++ parts. The documentation has also been
  adjusted so that the correct JSON type names are used in most places.

  The change also led to the addition of a few function aliases in AQL:

  * `TO_LIST` now is an alias of the new `TO_ARRAY`
  * `IS_LIST` now is an alias of the new `IS_ARRAY`
  * `IS_DOCUMENT` now is an alias of the new `IS_OBJECT`

  The changed also renamed the option `mergeArrays` to `mergeObjects` for AQL
  data-modification query options and HTTP document modification API

* AQL: added optimizer rule "remove-filter-covered-by-index"

  This rule removes FilterNodes and CalculationNodes from an execution plan if the
  filter is already covered by a previous IndexRangeNode. Removing the CalculationNode
  and the FilterNode will speed up query execution because the query requires less
  computation.

* AQL: added optimizer rule "remove-sort-rand"

  This rule removes a `SORT RAND()` expression from a query and moves the random
  iteration into the appropriate `EnumerateCollectionNode`. This is more efficient
  than individually enumerating and then sorting randomly.

* AQL: range optimizations for IN and OR

  This change enables usage of indexes for several additional cases. Filters containing
  the `IN` operator can now make use of indexes, and multiple OR- or AND-combined filter
  conditions can now also use indexes if the filters are accessing the same indexed
  attribute.

  Here are a few examples of queries that can now use indexes but couldn't before:

    FOR doc IN collection
      FILTER doc.indexedAttribute == 1 || doc.indexedAttribute > 99
      RETURN doc

    FOR doc IN collection
      FILTER doc.indexedAttribute IN [ 3, 42 ] || doc.indexedAttribute > 99
      RETURN doc

    FOR doc IN collection
      FILTER (doc.indexedAttribute > 2 && doc.indexedAttribute < 10) ||
             (doc.indexedAttribute > 23 && doc.indexedAttribute < 42)
      RETURN doc

* fixed issue #500: AQL parentheses issue

  This change allows passing subqueries as AQL function parameters without using
  duplicate brackets (e.g. `FUNC(query)` instead of `FUNC((query))`

* added optional `COUNT` clause to AQL `COLLECT`

  This allows more efficient group count calculation queries, e.g.

      FOR doc IN collection
        COLLECT age = doc.age WITH COUNT INTO length
        RETURN { age: age, count: length }

  A count-only query is also possible:

      FOR doc IN collection
        COLLECT WITH COUNT INTO length
        RETURN length

* fixed missing makeDirectory when fetching a Foxx application from a zip file

* fixed issue #1134: Change the default endpoint to localhost

  This change will modify the IP address ArangoDB listens on to 127.0.0.1 by default.
  This will make new ArangoDB installations unaccessible from clients other than
  localhost unless changed. This is a security feature.

  To make ArangoDB accessible from any client, change the server's configuration
  (`--server.endpoint`) to either `tcp://0.0.0.0:8529` or the server's publicly
  visible IP address.

* deprecated `Repository#modelPrototype`. Use `Repository#model` instead.

* IMPORTANT CHANGE: by default, system collections are included in replication and all
  replication API return values. This will lead to user accounts and credentials
  data being replicated from master to slave servers. This may overwrite
  slave-specific database users.

  If this is undesired, the `_users` collection can be excluded from replication
  easily by setting the `includeSystem` attribute to `false` in the following commands:

  * replication.sync({ includeSystem: false });
  * replication.applier.properties({ includeSystem: false });

  This will exclude all system collections (including `_aqlfunctions`, `_graphs` etc.)
  from the initial synchronization and the continuous replication.

  If this is also undesired, it is also possible to specify a list of collections to
  exclude from the initial synchronization and the continuous replication using the
  `restrictCollections` attribute, e.g.:

      replication.applier.properties({
        includeSystem: true,
        restrictType: "exclude",
        restrictCollections: [ "_users", "_graphs", "foo" ]
      });

  The HTTP API methods for fetching the replication inventory and for dumping collections
  also support the `includeSystem` control flag via a URL parameter.

* removed DEPRECATED replication methods:
  * `replication.logger.start()`
  * `replication.logger.stop()`
  * `replication.logger.properties()`
  * HTTP PUT `/_api/replication/logger-start`
  * HTTP PUT `/_api/replication/logger-stop`
  * HTTP GET `/_api/replication/logger-config`
  * HTTP PUT `/_api/replication/logger-config`

* fixed issue #1174, which was due to locking problems in distributed
  AQL execution

* improved cluster locking for AQL avoiding deadlocks

* use DistributeNode for modifying queries with REPLACE and UPDATE, if
  possible


v2.3.6 (2015-XX-XX)
-------------------

* fixed AQL subquery optimization that produced wrong result when multiple subqueries
  directly followed each other and and a directly following `LET` statement did refer
  to any but the first subquery.


v2.3.5 (2015-01-16)
-------------------

* fixed intermittent 404 errors in Foxx apps after mounting or unmounting apps

* fixed issue #1200: Expansion operator results in "Cannot call method 'forEach' of null"

* fixed issue #1199: Cannot unlink root node of plan


v2.3.4 (2014-12-23)
-------------------

* fixed cerberus path for MyArangoDB


v2.3.3 (2014-12-17)
-------------------

* fixed error handling in instantiation of distributed AQL queries, this
  also fixes a bug in cluster startup with many servers

* issue #1185: parse non-fractional JSON numbers with exponent (e.g. `4e-261`)

* issue #1159: allow --server.request-timeout and --server.connect-timeout of 0


v2.3.2 (2014-12-09)
-------------------

* fixed issue #1177: Fix bug in the user app's storage

* fixed issue #1173: AQL Editor "Save current query" resets user password

* fixed missing makeDirectory when fetching a Foxx application from a zip file

* put in warning about default changed: fixed issue #1134: Change the default endpoint to localhost

* fixed issue #1163: invalid fullCount value returned from AQL

* fixed range operator precedence

* limit default maximum number of plans created by AQL optimizer to 256 (from 1024)

* make AQL optimizer not generate an extra plan if an index can be used, but modify
  existing plans in place

* fixed AQL cursor ttl (time-to-live) issue

  Any user-specified cursor ttl value was not honored since 2.3.0.

* fixed segfault in AQL query hash index setup with unknown shapes

* fixed memleaks

* added AQL optimizer rule for removing `INTO` from a `COLLECT` statement if not needed

* fixed issue #1131

  This change provides the `KEEP` clause for `COLLECT ... INTO`. The `KEEP` clause
  allows controlling which variables will be kept in the variable created by `INTO`.

* fixed issue #1147, must protect dispatcher ID for etcd

v2.3.1 (2014-11-28)
-------------------

* recreate password if missing during upgrade

* fixed issue #1126

* fixed non-working subquery index optimizations

* do not restrict summary of Foxx applications to 60 characters

* fixed display of "required" path parameters in Foxx application documentation

* added more optimizations of constants values in AQL FILTER conditions

* fixed invalid or-to-in optimization for FILTERs containing comparisons
  with boolean values

* fixed replication of `_graphs` collection

* added AQL list functions `PUSH`, `POP`, `UNSHIFT`, `SHIFT`, `REMOVE_VALUES`,
  `REMOVE_VALUE`, `REMOVE_NTH` and `APPEND`

* added AQL functions `CALL` and `APPLY` to dynamically call other functions

* fixed AQL optimizer cost estimation for LIMIT node

* prevent Foxx queues from permanently writing to the journal even when
  server is idle

* fixed AQL COLLECT statement with INTO clause, which copied more variables
  than v2.2 and thus lead to too much memory consumption.
  This deals with #1107.

* fixed AQL COLLECT statement, this concerned every COLLECT statement,
  only the first group had access to the values of the variables before
  the COLLECT statement. This deals with #1127.

* fixed some AQL internals, where sometimes too many items were
  fetched from upstream in the presence of a LIMIT clause. This should
  generally improve performance.


v2.3.0 (2014-11-18)
-------------------

* fixed syslog flags. `--log.syslog` is deprecated and setting it has no effect,
  `--log.facility` now works as described. Application name has been changed from
  `triagens` to `arangod`. It can be changed using `--log.application`. The syslog
  will only contain the actual log message. The datetime prefix is omitted.

* fixed deflate in SimpleHttpClient

* fixed issue #1104: edgeExamples broken or changed

* fixed issue #1103: Error while importing user queries

* fixed issue #1100: AQL: HAS() fails on doc[attribute_name]

* fixed issue #1098: runtime error when creating graph vertex

* hide system applications in **Applications** tab by default

  Display of system applications can be toggled by using the *system applications*
  toggle in the UI.

* added HTTP REST API for managing tasks (`/_api/tasks`)

* allow passing character lists as optional parameter to AQL functions `TRIM`,
  `LTRIM` and `RTRIM`

  These functions now support trimming using custom character lists. If no character
  lists are specified, all whitespace characters will be removed as previously:

      TRIM("  foobar\t \r\n ")         // "foobar"
      TRIM(";foo;bar;baz, ", "; ")     // "foo;bar;baz"

* added AQL string functions `LTRIM`, `RTRIM`, `FIND_FIRST`, `FIND_LAST`, `SPLIT`,
  `SUBSTITUTE`

* added AQL functions `ZIP`, `VALUES` and `PERCENTILE`

* made AQL functions `CONCAT` and `CONCAT_SEPARATOR` work with list arguments

* dynamically create extra dispatcher threads if required

* fixed issue #1097: schemas in the API docs no longer show required properties as optional


v2.3.0-beta2 (2014-11-08)
-------------------------

* front-end: new icons for uploading and downloading JSON documents into a collection

* front-end: fixed documents pagination css display error

* front-end: fixed flickering of the progress view

* front-end: fixed missing event for documents filter function

* front-end: jsoneditor: added CMD+Return (Mac) CTRL+Return (Linux/Win) shortkey for
  saving a document

* front-end: added information tooltip for uploading json documents.

* front-end: added database management view to the collapsed navigation menu

* front-end: added collection truncation feature

* fixed issue #1086: arangoimp: Odd errors if arguments are not given properly

* performance improvements for AQL queries that use JavaScript-based expressions
  internally

* added AQL geo functions `WITHIN_RECTANGLE` and `IS_IN_POLYGON`

* fixed non-working query results download in AQL editor of web interface

* removed debug print message in AQL editor query export routine

* fixed issue #1075: Aardvark: user name required even if auth is off #1075

  The fix for this prefills the username input field with the current user's
  account name if any and `root` (the default username) otherwise. Additionally,
  the tooltip text has been slightly adjusted.

* fixed issue #1069: Add 'raw' link to swagger ui so that the raw swagger
  json can easily be retrieved

  This adds a link to the Swagger API docs to an application's detail view in
  the **Applications** tab of the web interface. The link produces the Swagger
  JSON directly. If authentication is turned on, the link requires authentication,
  too.

* documentation updates


v2.3.0-beta1 (2014-11-01)
-------------------------

* added dedicated `NOT IN` operator for AQL

  Previously, a `NOT IN` was only achievable by writing a negated `IN` condition:

      FOR i IN ... FILTER ! (i IN [ 23, 42 ]) ...

  This can now alternatively be expressed more intuitively as follows:

      FOR i IN ... FILTER i NOT IN [ 23, 42 ] ...

* added alternative logical operator syntax for AQL

  Previously, the logical operators in AQL could only be written as:
  - `&&`: logical and
  - `||`: logical or
  - `!`: negation

  ArangoDB 2.3 introduces the alternative variants for these operators:
  - `AND`: logical and
  - `OR`: logical or
  - `NOT`: negation

  The new syntax is just an alternative to the old syntax, allowing easier
  migration from SQL. The old syntax is still fully supported and will be.

* improved output of `ArangoStatement.parse()` and POST `/_api/query`

  If an AQL query can be parsed without problems, The return value of
  `ArangoStatement.parse()` now contains an attribute `ast` with the abstract
  syntax tree of the query (before optimizations). Though this is an internal
  representation of the query and is subject to change, it can be used to inspect
  how ArangoDB interprets a given query.

* improved `ArangoStatement.explain()` and POST `/_api/explain`

  The commands for explaining AQL queries have been improved.

* added command-line option `--javascript.v8-contexts` to control the number of
  V8 contexts created in arangod.

  Previously, the number of V8 contexts was equal to the number of server threads
  (as specified by option `--server.threads`).

  However, it may be sensible to create different amounts of threads and V8
  contexts. If the option is not specified, the number of V8 contexts created
  will be equal to the number of server threads. Thus no change in configuration
  is required to keep the old behavior.

  If you are using the default config files or merge them with your local config
  files, please review if the default number of server threads is okay in your
  environment. Additionally you should verify that the number of V8 contexts
  created (as specified in option `--javascript.v8-contexts`) is okay.

* the number of server.threads specified is now the minimum of threads
  started. There are situation in which threads are waiting for results of
  distributed database servers. In this case the number of threads is
  dynamically increased.

* removed index type "bitarray"

  Bitarray indexes were only half-way documented and integrated in previous versions
  of ArangoDB so their benefit was limited. The support for bitarray indexes has
  thus been removed in ArangoDB 2.3. It is not possible to create indexes of type
  "bitarray" with ArangoDB 2.3.

  When a collection is opened that contains a bitarray index definition created
  with a previous version of ArangoDB, ArangoDB will ignore it and log the following
  warning:

      index type 'bitarray' is not supported in this version of ArangoDB and is ignored

  Future versions of ArangoDB may automatically remove such index definitions so the
  warnings will eventually disappear.

* removed internal "_admin/modules/flush" in order to fix requireApp

* added basic support for handling binary data in Foxx

  Requests with binary payload can be processed in Foxx applications by
  using the new method `res.rawBodyBuffer()`. This will return the unparsed request
  body as a Buffer object.

  There is now also the method `req.requestParts()` available in Foxx to retrieve
  the individual components of a multipart HTTP request.

  Buffer objects can now be used when setting the response body of any Foxx action.
  Additionally, `res.send()` has been added as a convenience method for returning
  strings, JSON objects or buffers from a Foxx action:

      res.send("<p>some HTML</p>");
      res.send({ success: true });
      res.send(new Buffer("some binary data"));

  The convenience method `res.sendFile()` can now be used to easily return the
  contents of a file from a Foxx action:

      res.sendFile(applicationContext.foxxFilename("image.png"));

  `fs.write` now accepts not only strings but also Buffer objects as second parameter:

      fs.write(filename, "some data");
      fs.write(filename, new Buffer("some binary data"));

  `fs.readBuffer` can be used to return the contents of a file in a Buffer object.

* improved performance of insertion into non-unique hash indexes significantly in case
  many duplicate keys are used in the index

* issue #1042: set time zone in log output

  the command-line option `--log.use-local-time` was added to print dates and times in
  the server-local timezone instead of UTC

* command-line options that require a boolean value now validate the
  value given on the command-line

  This prevents issues if no value is specified for an option that
  requires a boolean value. For example, the following command-line would
  have caused trouble in 2.2, because `--server.endpoint` would have been
  used as the value for the `--server.disable-authentication` options
  (which requires a boolean value):

      arangod --server.disable-authentication --server.endpoint tcp://127.0.0.1:8529 data

  In 2.3, running this command will fail with an error and requires to
  be modified to:

      arangod --server.disable-authentication true --server.endpoint tcp://127.0.0.1:8529 data

* improved performance of CSV import in arangoimp

* fixed issue #1027: Stack traces are off-by-one

* fixed issue #1026: Modules loaded in different files within the same app
  should refer to the same module

* fixed issue #1025: Traversal not as expected in undirected graph

* added a _relation function in the general-graph module.

  This deprecated _directedRelation and _undirectedRelation.
  ArangoDB does not offer any constraints for undirected edges
  which caused some confusion of users how undirected relations
  have to be handled. Relation now only supports directed relations
  and the user can actively simulate undirected relations.

* changed return value of Foxx.applicationContext#collectionName:

  Previously, the function could return invalid collection names because
  invalid characters were not replaced in the application name prefix, only
  in the collection name passed.

  Now, the function replaces invalid characters also in the application name
  prefix, which might to slightly different results for application names that
  contained any characters outside the ranges [a-z], [A-Z] and [0-9].

* prevent XSS in AQL editor and logs view

* integrated tutorial into ArangoShell and web interface

* added option `--backslash-escape` for arangoimp when running CSV file imports

* front-end: added download feature for (filtered) documents

* front-end: added download feature for the results of a user query

* front-end: added function to move documents to another collection

* front-end: added sort-by attribute to the documents filter

* front-end: added sorting feature to database, graph management and user management view.

* issue #989: front-end: Databases view not refreshing after deleting a database

* issue #991: front-end: Database search broken

* front-end: added infobox which shows more information about a document (_id, _rev, _key) or
  an edge (_id, _rev, _key, _from, _to). The from and to attributes are clickable and redirect
  to their document location.

* front-end: added edit-mode for deleting multiple documents at the same time.

* front-end: added delete button to the detailed document/edge view.

* front-end: added visual feedback for saving documents/edges inside the editor (error/success).

* front-end: added auto-focusing for the first input field in a modal.

* front-end: added validation for user input in a modal.

* front-end: user defined queries are now stored inside the database and are bound to the current
  user, instead of using the local storage functionality of the browsers. The outcome of this is
  that user defined queries are now independently usable from any device. Also queries can now be
  edited through the standard document editor of the front-end through the _users collection.

* front-end: added import and export functionality for user defined queries.

* front-end: added new keywords and functions to the aql-editor theme

* front-end: applied tile-style to the graph view

* front-end: now using the new graph api including multi-collection support

* front-end: foxx apps are now deletable

* front-end: foxx apps are now installable and updateable through github, if github is their
  origin.

* front-end: added foxx app version control. Multiple versions of a single foxx app are now
  installable and easy to manage and are also arranged in groups.

* front-end: the user-set filter of a collection is now stored until the user navigates to
  another collection.

* front-end: fetching and filtering of documents, statistics, and query operations are now
  handled with asynchronous ajax calls.

* front-end: added progress indicator if the front-end is waiting for a server operation.

* front-end: fixed wrong count of documents in the documents view of a collection.

* front-end: fixed unexpected styling of the manage db view and navigation.

* front-end: fixed wrong handling of select fields in a modal view.

* front-end: fixed wrong positioning of some tooltips.

* automatically call `toJSON` function of JavaScript objects (if present)
  when serializing them into database documents. This change allows
  storing JavaScript date objects in the database in a sensible manner.


v2.2.7 (2014-11-19)
-------------------

* fixed issue #998: Incorrect application URL for non-system Foxx apps

* fixed issue #1079: AQL editor: keyword WITH in UPDATE query is not highlighted

* fix memory leak in cluster nodes

* fixed registration of AQL user-defined functions in Web UI (JS shell)

* fixed error display in Web UI for certain errors
  (now error message is printed instead of 'undefined')

* fixed issue #1059: bug in js module console

* fixed issue #1056: "fs": zip functions fail with passwords

* fixed issue #1063: Docs: measuring unit of --wal.logfile-size?

* fixed issue #1062: Docs: typo in 14.2 Example data


v2.2.6 (2014-10-20)
-------------------

* fixed issue #972: Compilation Issue

* fixed issue #743: temporary directories are now unique and one can read
  off the tool that created them, if empty, they are removed atexit

* Highly improved performance of all AQL GRAPH_* functions.

* Orphan collections in general graphs can now be found via GRAPH_VERTICES
  if either "any" or no direction is defined

* Fixed documentation for AQL function GRAPH_NEIGHBORS.
  The option "vertexCollectionRestriction" is meant to filter the target
  vertices only, and should not filter the path.

* Fixed a bug in GRAPH_NEIGHBORS which enforced only empty results
  under certain conditions


v2.2.5 (2014-10-09)
-------------------

* fixed issue #961: allow non-JSON values in undocument request bodies

* fixed issue 1028: libicu is now statically linked

* fixed cached lookups of collections on the server, which may have caused spurious
  problems after collection rename operations


v2.2.4 (2014-10-01)
-------------------

* fixed accessing `_from` and `_to` attributes in `collection.byExample` and
  `collection.firstExample`

  These internal attributes were not handled properly in the mentioned functions, so
  searching for them did not always produce documents

* fixed issue #1030: arangoimp 2.2.3 crashing, not logging on large Windows CSV file

* fixed issue #1025: Traversal not as expected in undirected graph

* fixed issue #1020

  This requires re-introducing the startup option `--database.force-sync-properties`.

  This option can again be used to force fsyncs of collection, index and database properties
  stored as JSON strings on disk in files named `parameter.json`. Syncing these files after
  a write may be necessary if the underlying storage does not sync file contents by itself
  in a "sensible" amount of time after a file has been written and closed.

  The default value is `true` so collection, index and database properties will always be
  synced to disk immediately. This affects creating, renaming and dropping collections as
  well as creating and dropping databases and indexes. Each of these operations will perform
  an additional fsync on the `parameter.json` file if the option is set to `true`.

  It might be sensible to set this option to `false` for workloads that create and drop a
  lot of collections (e.g. test runs).

  Document operations such as creating, updating and dropping documents are not affected
  by this option.

* fixed issue #1016: AQL editor bug

* fixed issue #1014: WITHIN function returns wrong distance

* fixed AQL shortest path calculation in function `GRAPH_SHORTEST_PATH` to return
  complete vertex objects instead of just vertex ids

* allow changing of attributes of documents stored in server-side JavaScript variables

  Previously, the following did not work:

      var doc = db.collection.document(key);
      doc._key = "abc"; // overwriting internal attributes not supported
      doc.value = 123;  // overwriting existing attributes not supported

  Now, modifying documents stored in server-side variables (e.g. `doc` in the above case)
  is supported. Modifying the variables will not update the documents in the database,
  but will modify the JavaScript object (which can be written back to the database using
  `db.collection.update` or `db.collection.replace`)

* fixed issue #997: arangoimp apparently doesn't support files >2gig on Windows

  large file support (requires using `_stat64` instead of `stat`) is now supported on
  Windows


v2.2.3 (2014-09-02)
-------------------

* added `around` for Foxx controller

* added `type` option for HTTP API `GET /_api/document?collection=...`

  This allows controlling the type of results to be returned. By default, paths to
  documents will be returned, e.g.

      [
        `/_api/document/test/mykey1`,
        `/_api/document/test/mykey2`,
        ...
      ]

  To return a list of document ids instead of paths, the `type` URL parameter can be
  set to `id`:

      [
        `test/mykey1`,
        `test/mykey2`,
        ...
      ]

  To return a list of document keys only, the `type` URL parameter can be set to `key`:

      [
        `mykey1`,
        `mykey2`,
        ...
      ]


* properly capitalize HTTP response header field names in case the `x-arango-async`
  HTTP header was used in a request.

* fixed several documentation issues

* speedup for several general-graph functions, AQL functions starting with `GRAPH_`
  and traversals


v2.2.2 (2014-08-08)
-------------------

* allow storing non-reserved attribute names starting with an underscore

  Previous versions of ArangoDB parsed away all attribute names that started with an
  underscore (e.g. `_test', '_foo', `_bar`) on all levels of a document (root level
  and sub-attribute levels). While this behavior was documented, it was unintuitive and
  prevented storing documents inside other documents, e.g.:

      {
        "_key" : "foo",
        "_type" : "mydoc",
        "references" : [
          {
            "_key" : "something",
            "_rev" : "...",
            "value" : 1
          },
          {
            "_key" : "something else",
            "_rev" : "...",
            "value" : 2
          }
        ]
      }

  In the above example, previous versions of ArangoDB removed all attributes and
  sub-attributes that started with underscores, meaning the embedded documents would lose
  some of their attributes. 2.2.2 should preserve such attributes, and will also allow
  storing user-defined attribute names on the top-level even if they start with underscores
  (such as `_type` in the above example).

* fix conversion of JavaScript String, Number and Boolean objects to JSON.

  Objects created in JavaScript using `new Number(...)`, `new String(...)`, or
  `new Boolean(...)` were not converted to JSON correctly.

* fixed a race condition on task registration (i.e. `require("org/arangodb/tasks").register()`)

  this race condition led to undefined behavior when a just-created task with no offset and
  no period was instantly executed and deleted by the task scheduler, before the `register`
  function returned to the caller.

* changed run-tests.sh to execute all suitable tests.

* switch to new version of gyp

* fixed upgrade button


v2.2.1 (2014-07-24)
-------------------

* fixed hanging write-ahead log recovery for certain cases that involved dropping
  databases

* fixed issue with --check-version: when creating a new database the check failed

* issue #947 Foxx applicationContext missing some properties

* fixed issue with --check-version: when creating a new database the check failed

* added startup option `--wal.suppress-shape-information`

  Setting this option to `true` will reduce memory and disk space usage and require
  less CPU time when modifying documents or edges. It should therefore be turned on
  for standalone ArangoDB servers. However, for servers that are used as replication
  masters, setting this option to `true` will effectively disable the usage of the
  write-ahead log for replication, so it should be set to `false` for any replication
  master servers.

  The default value for this option is `false`.

* added optional `ttl` attribute to specify result cursor expiration for HTTP API method
  `POST /_api/cursor`

  The `ttl` attribute can be used to prevent cursor results from timing out too early.

* issue #947: Foxx applicationContext missing some properties

* (reported by Christian Neubauer):

  The problem was that in Google's V8, signed and unsigned chars are not always declared cleanly.
  so we need to force v8 to compile with forced signed chars which is done by the Flag:
    -fsigned-char
  at least it is enough to follow the instructions of compiling arango on rasperry
  and add "CFLAGS='-fsigned-char'" to the make command of V8 and remove the armv7=0

* Fixed a bug with the replication client. In the case of single document
  transactions the collection was not write locked.


v2.2.0 (2014-07-10)
-------------------

* The replication methods `logger.start`, `logger.stop` and `logger.properties` are
  no-ops in ArangoDB 2.2 as there is no separate replication logger anymore. Data changes
  are logged into the write-ahead log in ArangoDB 2.2, and not separately by the
  replication logger. The replication logger object is still there in ArangoDB 2.2 to
  ensure backwards-compatibility, however, logging cannot be started, stopped or
  configured anymore. Using any of these methods will do nothing.

  This also affects the following HTTP API methods:
  - `PUT /_api/replication/logger-start`
  - `PUT /_api/replication/logger-stop`
  - `GET /_api/replication/logger-config`
  - `PUT /_api/replication/logger-config`

  Using any of these methods is discouraged from now on as they will be removed in
  future versions of ArangoDB.

* INCOMPATIBLE CHANGE: replication of transactions has changed. Previously, transactions
  were logged on a master in one big block and shipped to a slave in one block, too.
  Now transactions will be logged and replicated as separate entries, allowing transactions
  to be bigger and also ensure replication progress.

  This change also affects the behavior of the `stop` method of the replication applier.
  If the replication applier is now stopped manually using the `stop` method and later
  restarted using the `start` method, any transactions that were unfinished at the
  point of stopping will be aborted on a slave, even if they later commit on the master.

  In ArangoDB 2.2, stopping the replication applier manually should be avoided unless the
  goal is to stop replication permanently or to do a full resync with the master anyway.
  If the replication applier still must be stopped, it should be made sure that the
  slave has fetched and applied all pending operations from a master, and that no
  extra transactions are started on the master before the `stop` command on the slave
  is executed.

  Replication of transactions in ArangoDB 2.2 might also lock the involved collections on
  the slave while a transaction is either committed or aborted on the master and the
  change has been replicated to the slave. This change in behavior may be important for
  slave servers that are used for read-scaling. In order to avoid long lasting collection
  locks on the slave, transactions should be kept small.

  The `_replication` system collection is not used anymore in ArangoDB 2.2 and its usage is
  discouraged.

* INCOMPATIBLE CHANGE: the figures reported by the `collection.figures` method
  now only reflect documents and data contained in the journals and datafiles of
  collections. Documents or deletions contained only in the write-ahead log will
  not influence collection figures until the write-ahead log garbage collection
  kicks in. The figures for a collection might therefore underreport the total
  resource usage of a collection.

  Additionally, the attributes `lastTick` and `uncollectedLogfileEntries` have been
  added to the result of the `figures` operation and the HTTP API method
  `PUT /_api/collection/figures`

* added `insert` method as an alias for `save`. Documents can now be inserted into
  a collection using either method:

      db.test.save({ foo: "bar" });
      db.test.insert({ foo: "bar" });

* added support for data-modification AQL queries

* added AQL keywords `INSERT`, `UPDATE`, `REPLACE` and `REMOVE` (and `WITH`) to
  support data-modification AQL queries.

  Unquoted usage of these keywords for attribute names in AQL queries will likely
  fail in ArangoDB 2.2. If any such attribute name needs to be used in a query, it
  should be enclosed in backticks to indicate the usage of a literal attribute
  name.

  For example, the following query will fail in ArangoDB 2.2 with a parse error:

      FOR i IN foo RETURN i.remove

  and needs to be rewritten like this:

      FOR i IN foo RETURN i.`remove`

* disallow storing of JavaScript objects that contain JavaScript native objects
  of type `Date`, `Function`, `RegExp` or `External`, e.g.

      db.test.save({ foo: /bar/ });
      db.test.save({ foo: new Date() });

  will now print

      Error: <data> cannot be converted into JSON shape: could not shape document

  Previously, objects of these types were silently converted into an empty object
  (i.e. `{ }`).

  To store such objects in a collection, explicitly convert them into strings
  like this:

      db.test.save({ foo: String(/bar/) });
      db.test.save({ foo: String(new Date()) });

* The replication methods `logger.start`, `logger.stop` and `logger.properties` are
  no-ops in ArangoDB 2.2 as there is no separate replication logger anymore. Data changes
  are logged into the write-ahead log in ArangoDB 2.2, and not separately by the
  replication logger. The replication logger object is still there in ArangoDB 2.2 to
  ensure backwards-compatibility, however, logging cannot be started, stopped or
  configured anymore. Using any of these methods will do nothing.

  This also affects the following HTTP API methods:
  - `PUT /_api/replication/logger-start`
  - `PUT /_api/replication/logger-stop`
  - `GET /_api/replication/logger-config`
  - `PUT /_api/replication/logger-config`

  Using any of these methods is discouraged from now on as they will be removed in
  future versions of ArangoDB.

* INCOMPATIBLE CHANGE: replication of transactions has changed. Previously, transactions
  were logged on a master in one big block and shipped to a slave in one block, too.
  Now transactions will be logged and replicated as separate entries, allowing transactions
  to be bigger and also ensure replication progress.

  This change also affects the behavior of the `stop` method of the replication applier.
  If the replication applier is now stopped manually using the `stop` method and later
  restarted using the `start` method, any transactions that were unfinished at the
  point of stopping will be aborted on a slave, even if they later commit on the master.

  In ArangoDB 2.2, stopping the replication applier manually should be avoided unless the
  goal is to stop replication permanently or to do a full resync with the master anyway.
  If the replication applier still must be stopped, it should be made sure that the
  slave has fetched and applied all pending operations from a master, and that no
  extra transactions are started on the master before the `stop` command on the slave
  is executed.

  Replication of transactions in ArangoDB 2.2 might also lock the involved collections on
  the slave while a transaction is either committed or aborted on the master and the
  change has been replicated to the slave. This change in behavior may be important for
  slave servers that are used for read-scaling. In order to avoid long lasting collection
  locks on the slave, transactions should be kept small.

  The `_replication` system collection is not used anymore in ArangoDB 2.2 and its usage is
  discouraged.

* INCOMPATIBLE CHANGE: the figures reported by the `collection.figures` method
  now only reflect documents and data contained in the journals and datafiles of
  collections. Documents or deletions contained only in the write-ahead log will
  not influence collection figures until the write-ahead log garbage collection
  kicks in. The figures for a collection might therefore underreport the total
  resource usage of a collection.

  Additionally, the attributes `lastTick` and `uncollectedLogfileEntries` have been
  added to the result of the `figures` operation and the HTTP API method
  `PUT /_api/collection/figures`

* added `insert` method as an alias for `save`. Documents can now be inserted into
  a collection using either method:

      db.test.save({ foo: "bar" });
      db.test.insert({ foo: "bar" });

* added support for data-modification AQL queries

* added AQL keywords `INSERT`, `UPDATE`, `REPLACE` and `REMOVE` (and `WITH`) to
  support data-modification AQL queries.

  Unquoted usage of these keywords for attribute names in AQL queries will likely
  fail in ArangoDB 2.2. If any such attribute name needs to be used in a query, it
  should be enclosed in backticks to indicate the usage of a literal attribute
  name.

  For example, the following query will fail in ArangoDB 2.2 with a parse error:

      FOR i IN foo RETURN i.remove

  and needs to be rewritten like this:

      FOR i IN foo RETURN i.`remove`

* disallow storing of JavaScript objects that contain JavaScript native objects
  of type `Date`, `Function`, `RegExp` or `External`, e.g.

      db.test.save({ foo: /bar/ });
      db.test.save({ foo: new Date() });

  will now print

      Error: <data> cannot be converted into JSON shape: could not shape document

  Previously, objects of these types were silently converted into an empty object
  (i.e. `{ }`).

  To store such objects in a collection, explicitly convert them into strings
  like this:

      db.test.save({ foo: String(/bar/) });
      db.test.save({ foo: String(new Date()) });

* honor startup option `--server.disable-statistics` when deciding whether or not
  to start periodic statistics collection jobs

  Previously, the statistics collection jobs were started even if the server was
  started with the `--server.disable-statistics` flag being set to `true`

* removed startup option `--random.no-seed`

  This option had no effect in previous versions of ArangoDB and was thus removed.

* removed startup option `--database.remove-on-drop`

  This option was used for debugging only.

* removed startup option `--database.force-sync-properties`

  This option is now superfluous as collection properties are now stored in the
  write-ahead log.

* introduced write-ahead log

  All write operations in an ArangoDB server instance are automatically logged
  to the server's write-ahead log. The write-ahead log is a set of append-only
  logfiles, and it is used in case of a crash recovery and for replication.
  Data from the write-ahead log will eventually be moved into the journals or
  datafiles of collections, allowing the server to remove older write-ahead log
  logfiles. Figures of collections will be updated when data are moved from the
  write-ahead log into the journals or datafiles of collections.

  Cross-collection transactions in ArangoDB should benefit considerably by this
  change, as less writes than in previous versions are required to ensure the data
  of multiple collections are atomically and durably committed. All data-modifying
  operations inside transactions (insert, update, remove) will write their
  operations into the write-ahead log directly, making transactions with multiple
  operations also require less physical memory than in previous versions of ArangoDB,
  that required all transaction data to fit into RAM.

  The `_trx` system collection is not used anymore in ArangoDB 2.2 and its usage is
  discouraged.

  The data in the write-ahead log can also be used in the replication context.
  The `_replication` collection that was used in previous versions of ArangoDB to
  store all changes on the server is not used anymore in ArangoDB 2.2. Instead,
  slaves can read from a master's write-ahead log to get informed about most
  recent changes. This removes the need to store data-modifying operations in
  both the actual place and the `_replication` collection.

* removed startup option `--server.disable-replication-logger`

  This option is superfluous in ArangoDB 2.2. There is no dedicated replication
  logger in ArangoDB 2.2. There is now always the write-ahead log, and it is also
  used as the server's replication log. Specifying the startup option
  `--server.disable-replication-logger` will do nothing in ArangoDB 2.2, but the
  option should not be used anymore as it might be removed in a future version.

* changed behavior of replication logger

  There is no dedicated replication logger in ArangoDB 2.2 as there is the
  write-ahead log now. The existing APIs for starting and stopping the replication
  logger still exist in ArangoDB 2.2 for downwards-compatibility, but calling
  the start or stop operations are no-ops in ArangoDB 2.2. When querying the
  replication logger status via the API, the server will always report that the
  replication logger is running. Configuring the replication logger is a no-op
  in ArangoDB 2.2, too. Changing the replication logger configuration has no
  effect. Instead, the write-ahead log configuration can be changed.

* removed MRuby integration for arangod

  ArangoDB had an experimental MRuby integration in some of the publish builds.
  This wasn't continuously developed, and so it has been removed in ArangoDB 2.2.

  This change has led to the following startup options being superfluous:

  - `--ruby.gc-interval`
  - `--ruby.action-directory`
  - `--ruby.modules-path`
  - `--ruby.startup-directory`

  Specifying these startup options will do nothing in ArangoDB 2.2, but the
  options should be avoided from now on as they might be removed in future versions.

* reclaim index memory when last document in collection is deleted

  Previously, deleting documents from a collection did not lead to index sizes being
  reduced. Instead, the already allocated index memory was re-used when a collection
  was refilled.

  Now, index memory for primary indexes and hash indexes is reclaimed instantly when
  the last document from a collection is removed.

* inlined and optimized functions in hash indexes

* added AQL TRANSLATE function

  This function can be used to perform lookups from static lists, e.g.

      LET countryNames = { US: "United States", UK: "United Kingdom", FR: "France" }
      RETURN TRANSLATE("FR", countryNames)

* fixed datafile debugger

* fixed check-version for empty directory

* moved try/catch block to the top of routing chain

* added mountedApp function for foxx-manager

* fixed issue #883: arango 2.1 - when starting multi-machine cluster, UI web
  does not change to cluster overview

* fixed dfdb: should not start any other V8 threads

* cleanup of version-check, added module org/arangodb/database-version,
  added --check-version option

* fixed issue #881: [2.1.0] Bombarded (every 10 sec or so) with
  "WARNING format string is corrupt" when in non-system DB Dashboard

* specialized primary index implementation to allow faster hash table
  rebuilding and reduce lookups in datafiles for the actual value of `_key`.

* issue #862: added `--overwrite` option to arangoimp

* removed number of property lookups for documents during AQL queries that
  access documents

* prevent buffering of long print results in arangosh's and arangod's print
  command

  this change will emit buffered intermediate print results and discard the
  output buffer to quickly deliver print results to the user, and to prevent
  constructing very large buffers for large results

* removed sorting of attribute names for use in a collection's shaper

  sorting attribute names was done on document insert to keep attributes
  of a collection in sorted order for faster comparisons. The sort order
  of attributes was only used in one particular and unlikely case, so it
  was removed. Collections with many different attribute names should
  benefit from this change by faster inserts and slightly less memory usage.

* fixed a bug in arangodump which got the collection name in _from and _to
  attributes of edges wrong (all were "_unknown")

* fixed a bug in arangorestore which did not recognize wrong _from and _to
  attributes of edges

* improved error detection and reporting in arangorestore


v2.1.1 (2014-06-06)
-------------------

* fixed dfdb: should not start any other V8 threads

* signature for collection functions was modified

  The basic change was the substitution of the input parameter of the
  function by an generic options object which can contain multiple
  option parameter of the function.
  Following functions were modified
  remove
  removeBySample
  replace
  replaceBySample
  update
  updateBySample

  Old signature is yet supported but it will be removed in future versions

v2.1.0 (2014-05-29)
-------------------

* implemented upgrade procedure for clusters

* fixed communication issue with agency which prevented reconnect
  after an agent failure

* fixed cluster dashboard in the case that one but not all servers
  in the cluster are down

* fixed a bug with coordinators creating local database objects
  in the wrong order (_system needs to be done first)

* improved cluster dashboard


v2.1.0-rc2 (2014-05-25)
-----------------------

* fixed issue #864: Inconsistent behavior of AQL REVERSE(list) function


v2.1.0-rc1 (XXXX-XX-XX)
-----------------------

* added server-side periodic task management functions:

  - require("org/arangodb/tasks").register(): registers a periodic task
  - require("org/arangodb/tasks").unregister(): unregisters and removes a
    periodic task
  - require("org/arangodb/tasks").get(): retrieves a specific tasks or all
    existing tasks

  the previous undocumented function `internal.definePeriodic` is now
  deprecated and will be removed in a future release.

* decrease the size of some seldom used system collections on creation.

  This will make these collections use less disk space and mapped memory.

* added AQL date functions

* added AQL FLATTEN() list function

* added index memory statistics to `db.<collection>.figures()` function

  The `figures` function will now return a sub-document `indexes`, which lists
  the number of indexes in the `count` sub-attribute, and the total memory
  usage of the indexes in bytes in the `size` sub-attribute.

* added AQL CURRENT_DATABASE() function

  This function returns the current database's name.

* added AQL CURRENT_USER() function

  This function returns the current user from an AQL query. The current user is the
  username that was specified in the `Authorization` HTTP header of the request. If
  authentication is turned off or the query was executed outside a request context,
  the function will return `null`.

* fixed issue #796: Searching with newline chars broken?

  fixed slightly different handling of backslash escape characters in a few
  AQL functions. Now handling of escape sequences should be consistent, and
  searching for newline characters should work the same everywhere

* added OpenSSL version check for configure

  It will report all OpenSSL versions < 1.0.1g as being too old.
  `configure` will only complain about an outdated OpenSSL version but not stop.

* require C++ compiler support (requires g++ 4.8, clang++ 3.4 or Visual Studio 13)

* less string copying returning JSONified documents from ArangoDB, e.g. via
  HTTP GET `/_api/document/<collection>/<document>`

* issue #798: Lower case http headers from arango

  This change allows returning capitalized HTTP headers, e.g.
  `Content-Length` instead of `content-length`.
  The HTTP spec says that headers are case-insensitive, but
  in fact several clients rely on a specific case in response
  headers.
  This change will capitalize HTTP headers if the `X-Arango-Version`
  request header is sent by the client and contains a value of at
  least `20100` (for version 2.1). The default value for the
  compatibility can also be set at server start, using the
  `--server.default-api-compatibility` option.

* simplified usage of `db._createStatement()`

  Previously, the function could not be called with a query string parameter as
  follows:

      db._createStatement(queryString);

  Calling it as above resulted in an error because the function expected an
  object as its parameter. From now on, it's possible to call the function with
  just the query string.

* make ArangoDB not send back a `WWW-Authenticate` header to a client in case the
  client sends the `X-Omit-WWW-Authenticate` HTTP header.

  This is done to prevent browsers from showing their built-in HTTP authentication
  dialog for AJAX requests that require authentication.
  ArangoDB will still return an HTTP 401 (Unauthorized) if the request doesn't
  contain valid credentials, but it will omit the `WWW-Authenticate` header,
  allowing clients to bypass the browser's authentication dialog.

* added REST API method HTTP GET `/_api/job/job-id` to query the status of an
  async job without potentially fetching it from the list of done jobs

* fixed non-intuitive behavior in jobs API: previously, querying the status
  of an async job via the API HTTP PUT `/_api/job/job-id` removed a currently
  executing async job from the list of queryable jobs on the server.
  Now, when querying the result of an async job that is still executing,
  the job is kept in the list of queryable jobs so its result can be fetched
  by a subsequent request.

* use a new data structure for the edge index of an edge collection. This
  improves the performance for the creation of the edge index and in
  particular speeds up removal of edges in graphs. Note however that
  this change might change the order in which edges starting at
  or ending in a vertex are returned. However, this order was never
  guaranteed anyway and it is not sensible to guarantee any particular
  order.

* provide a size hint to edge and hash indexes when initially filling them
  this will lead to less re-allocations when populating these indexes

  this may speed up building indexes when opening an existing collection

* don't requeue identical context methods in V8 threads in case a method is
  already registered

* removed arangod command line option `--database.remove-on-compacted`

* export the sort attribute for graph traversals to the HTTP interface

* add support for arangodump/arangorestore for clusters


v2.0.8 (XXXX-XX-XX)
-------------------

* fixed too-busy iteration over skiplists

  Even when a skiplist query was restricted by a limit clause, the skiplist
  index was queried without the limit. this led to slower-than-necessary
  execution times.

* fixed timeout overflows on 32 bit systems

  this bug has led to problems when select was called with a high timeout
  value (2000+ seconds) on 32bit systems that don't have a forgiving select
  implementation. when the call was made on these systems, select failed
  so no data would be read or sent over the connection

  this might have affected some cluster-internal operations.

* fixed ETCD issues on 32 bit systems

  ETCD was non-functional on 32 bit systems at all. The first call to the
  watch API crashed it. This was because atomic operations worked on data
  structures that were not properly aligned on 32 bit systems.

* fixed issue #848: db.someEdgeCollection.inEdge does not return correct
  value when called the 2nd time after a .save to the edge collection


v2.0.7 (2014-05-05)
-------------------

* issue #839: Foxx Manager missing "unfetch"

* fixed a race condition at startup

  this fixes undefined behavior in case the logger was involved directly at
  startup, before the logger initialization code was called. This should have
  occurred only for code that was executed before the invocation of main(),
  e.g. during ctor calls of statically defined objects.


v2.0.6 (2014-04-22)
-------------------

* fixed issue #835: arangosh doesn't show correct database name



v2.0.5 (2014-04-21)
-------------------

* Fixed a caching problem in IE JS Shell

* added cancelation for async jobs

* upgraded to new gyp for V8

* new Windows installer


v2.0.4 (2014-04-14)
-------------------

* fixed cluster authentication front-end issues for Firefox and IE, there are
  still problems with Chrome


v2.0.3 (2014-04-14)
-------------------

* fixed AQL optimizer bug

* fixed front-end issues

* added password change dialog


v2.0.2 (2014-04-06)
-------------------

* during cluster startup, do not log (somewhat expected) connection errors with
  log level error, but with log level info

* fixed dashboard modals

* fixed connection check for cluster planning front end: firefox does
  not support async:false

* document how to persist a cluster plan in order to relaunch an existing
  cluster later


v2.0.1 (2014-03-31)
-------------------

* make ArangoDB not send back a `WWW-Authenticate` header to a client in case the
  client sends the `X-Omit-WWW-Authenticate` HTTP header.

  This is done to prevent browsers from showing their built-in HTTP authentication
  dialog for AJAX requests that require authentication.
  ArangoDB will still return an HTTP 401 (Unauthorized) if the request doesn't
  contain valid credentials, but it will omit the `WWW-Authenticate` header,
  allowing clients to bypass the browser's authentication dialog.

* fixed isses in arango-dfdb:

  the dfdb was not able to unload certain system collections, so these couldn't be
  inspected with the dfdb sometimes. Additionally, it did not truncate corrupt
  markers from datafiles under some circumstances

* added `changePassword` attribute for users

* fixed non-working "save" button in collection edit view of web interface
  clicking the save button did nothing. one had to press enter in one of the input
  fields to send modified form data

* fixed V8 compile error on MacOS X

* prevent `body length: -9223372036854775808` being logged in development mode for
  some Foxx HTTP responses

* fixed several bugs in web interface dashboard

* fixed issue #783: coffee script not working in manifest file

* fixed issue #783: coffee script not working in manifest file

* fixed issue #781: Cant save current query from AQL editor ui

* bumped version in `X-Arango-Version` compatibility header sent by arangosh and other
  client tools from `1.5` to `2.0`.

* fixed startup options for arango-dfdb, added details option for arango-dfdb

* fixed display of missing error messages and codes in arangosh

* when creating a collection via the web interface, the collection type was always
  "document", regardless of the user's choice


v2.0.0 (2014-03-10)
-------------------

* first 2.0 release


v2.0.0-rc2 (2014-03-07)
-----------------------

* fixed cluster authorization


v2.0.0-rc1 (2014-02-28)
-----------------------

* added sharding :-)

* added collection._dbName attribute to query the name of the database from a collection

  more detailed documentation on the sharding and cluster features can be found in the user
  manual, section **Sharding**

* INCOMPATIBLE CHANGE: using complex values in AQL filter conditions with operators other
  than equality (e.g. >=, >, <=, <) will disable usage of skiplist indexes for filter
  evaluation.

  For example, the following queries will be affected by change:

      FOR doc IN docs FILTER doc.value < { foo: "bar" } RETURN doc
      FOR doc IN docs FILTER doc.value >= [ 1, 2, 3 ] RETURN doc

  The following queries will not be affected by the change:

      FOR doc IN docs FILTER doc.value == 1 RETURN doc
      FOR doc IN docs FILTER doc.value == "foo" RETURN doc
      FOR doc IN docs FILTER doc.value == [ 1, 2, 3 ] RETURN doc
      FOR doc IN docs FILTER doc.value == { foo: "bar" } RETURN doc

* INCOMPATIBLE CHANGE: removed undocumented method `collection.saveOrReplace`

  this feature was never advertised nor documented nor tested.

* INCOMPATIBLE CHANGE: removed undocumented REST API method `/_api/simple/BY-EXAMPLE-HASH`

  this feature was never advertised nor documented nor tested.

* added explicit startup parameter `--server.reuse-address`

  This flag can be used to control whether sockets should be acquired with the SO_REUSEADDR
  flag.

  Regardless of this setting, sockets on Windows are always acquired using the
  SO_EXCLUSIVEADDRUSE flag.

* removed undocumented REST API method GET `/_admin/database-name`

* added user validation API at POST `/_api/user/<username>`

* slightly improved users management API in `/_api/user`:

  Previously, when creating a new user via HTTP POST, the username needed to be
  passed in an attribute `username`. When users were returned via this API,
  the usernames were returned in an attribute named `user`. This was slightly
  confusing and was changed in 2.0 as follows:

  - when adding a user via HTTP POST, the username can be specified in an attribute
  `user`. If this attribute is not used, the API will look into the attribute `username`
  as before and use that value.
  - when users are returned via HTTP GET, the usernames are still returned in an
    attribute `user`.

  This change should be fully downwards-compatible with the previous version of the API.

* added AQL SLICE function to extract slices from lists

* made module loader more node compatible

* the startup option `--javascript.package-path` for arangosh is now deprecated and does
  nothing. Using it will not cause an error, but the option is ignored.

* added coffee script support

* Several UI improvements.

* Exchanged icons in the graphviewer toolbar

* always start networking and HTTP listeners when starting the server (even in
  console mode)

* allow vertex and edge filtering with user-defined functions in TRAVERSAL,
  TRAVERSAL_TREE and SHORTEST_PATH AQL functions:

      // using user-defined AQL functions for edge and vertex filtering
      RETURN TRAVERSAL(friends, friendrelations, "friends/john", "outbound", {
        followEdges: "myfunctions::checkedge",
        filterVertices: "myfunctions::checkvertex"
      })

      // using the following custom filter functions
      var aqlfunctions = require("org/arangodb/aql/functions");
      aqlfunctions.register("myfunctions::checkedge", function (config, vertex, edge, path) {
        return (edge.type !== 'dislikes'); // don't follow these edges
      }, false);

      aqlfunctions.register("myfunctions::checkvertex", function (config, vertex, path) {
        if (vertex.isDeleted || ! vertex.isActive) {
          return [ "prune", "exclude" ]; // exclude these and don't follow them
        }
        return [ ]; // include everything else
      }, false);

* fail if invalid `strategy`, `order` or `itemOrder` attribute values
  are passed to the AQL TRAVERSAL function. Omitting these attributes
  is not considered an error, but specifying an invalid value for any
  of these attributes will make an AQL query fail.

* issue #751: Create database through API should return HTTP status code 201

  By default, the server now returns HTTP 201 (created) when creating a new
  database successfully. To keep compatibility with older ArangoDB versions, the
  startup parameter `--server.default-api-compatibility` can be set to a value
  of `10400` to indicate API compatibility with ArangoDB 1.4. The compatibility
  can also be enforced by setting the `X-Arango-Version` HTTP header in a
  client request to this API on a per-request basis.

* allow direct access from the `db` object to collections whose names start
  with an underscore (e.g. db._users).

  Previously, access to such collections via the `db` object was possible from
  arangosh, but not from arangod (and thus Foxx and actions). The only way
  to access such collections from these places was via the `db._collection(<name>)`
  workaround.

* allow `\n` (as well as `\r\n`) as line terminator in batch requests sent to
  `/_api/batch` HTTP API.

* use `--data-binary` instead of `--data` parameter in generated cURL examples

* issue #703: Also show path of logfile for fm.config()

* issue #675: Dropping a collection used in "graph" module breaks the graph

* added "static" Graph.drop() method for graphs API

* fixed issue #695: arangosh server.password error

* use pretty-printing in `--console` mode by default

* simplified ArangoDB startup options

  Some startup options are now superfluous or their usage is simplified. The
  following options have been changed:

  * `--javascript.modules-path`: this option has been removed. The modules paths
    are determined by arangod and arangosh automatically based on the value of
    `--javascript.startup-directory`.

    If the option is set on startup, it is ignored so startup will not abort with
    an error `unrecognized option`.

  * `--javascript.action-directory`: this option has been removed. The actions
    directory is determined by arangod automatically based on the value of
    `--javascript.startup-directory`.

    If the option is set on startup, it is ignored so startup will not abort with
    an error `unrecognized option`.

  * `--javascript.package-path`: this option is still available but it is not
    required anymore to set the standard package paths (e.g. `js/npm`). arangod
    will automatically use this standard package path regardless of whether it
    was specified via the options.

    It is possible to use this option to add additional package paths to the
    standard value.

  Configuration files included with arangod are adjusted accordingly.

* layout of the graphs tab adapted to better fit with the other tabs

* database selection is moved to the bottom right corner of the web interface

* removed priority queue index type

  this feature was never advertised nor documented nor tested.

* display internal attributes in document source view of web interface

* removed separate shape collections

  When upgrading to ArangoDB 2.0, existing collections will be converted to include
  shapes and attribute markers in the datafiles instead of using separate files for
  shapes.

  When a collection is converted, existing shapes from the SHAPES directory will
  be written to a new datafile in the collection directory, and the SHAPES directory
  will be removed afterwards.

  This saves up to 2 MB of memory and disk space for each collection
  (savings are higher, the less different shapes there are in a collection).
  Additionally, one less file descriptor per opened collection will be used.

  When creating a new collection, the amount of sync calls may be reduced. The same
  may be true for documents with yet-unknown shapes. This may help performance
  in these cases.

* added AQL functions `NTH` and `POSITION`

* added signal handler for arangosh to save last command in more cases

* added extra prompt placeholders for arangosh:
  - `%e`: current endpoint
  - `%u`: current user

* added arangosh option `--javascript.gc-interval` to control amount of
  garbage collection performed by arangosh

* fixed issue #651: Allow addEdge() to take vertex ids in the JS library

* removed command-line option `--log.format`

  In previous versions, this option did not have an effect for most log messages, so
  it got removed.

* removed C++ logger implementation

  Logging inside ArangoDB is now done using the LOG_XXX() macros. The LOGGER_XXX()
  macros are gone.

* added collection status "loading"


v1.4.16 (XXXX-XX-XX)
--------------------

* fixed too eager datafile deletion

  this issue could have caused a crash when the compaction had marked datafiles as obsolete
  and they were removed while "old" temporary query results still pointed to the old datafile
  positions

* fixed issue #826: Replication fails when a collection's configuration changes


v1.4.15 (2014-04-19)
--------------------

* bugfix for AQL query optimizer

  the following type of query was too eagerly optimized, leading to errors in code-generation:

      LET a = (FOR i IN [] RETURN i) LET b = (FOR i IN [] RETURN i) RETURN 1

  the problem occurred when both lists in the subqueries were empty. In this case invalid code
  was generated and the query couldn't be executed.


v1.4.14 (2014-04-05)
--------------------

* fixed race conditions during shape / attribute insertion

  A race condition could have led to spurious `cannot find attribute #xx` or
  `cannot find shape #xx` (where xx is a number) warning messages being logged
  by the server. This happened when a new attribute was inserted and at the same
  time was queried by another thread.

  Also fixed a race condition that may have occurred when a thread tried to
  access the shapes / attributes hash tables while they were resized. In this
  cases, the shape / attribute may have been hashed to a wrong slot.

* fixed a memory barrier / cpu synchronization problem with libev, affecting
  Windows with Visual Studio 2013 (probably earlier versions are affected, too)

  The issue is described in detail here:
  http://lists.schmorp.de/pipermail/libev/2014q1/002318.html


v1.4.13 (2014-03-14)
--------------------

* added diagnostic output for Foxx application upload

* allow dump & restore from ArangoDB 1.4 with an ArangoDB 2.0 server

* allow startup options `temp-path` and `default-language` to be specified from the arangod
  configuration file and not only from the command line

* fixed too eager compaction

  The compaction will now wait for several seconds before trying to re-compact the same
  collection. Additionally, some other limits have been introduced for the compaction.


v1.4.12 (2014-03-05)
--------------------

* fixed display bug in web interface which caused the following problems:
  - documents were displayed in web interface as being empty
  - document attributes view displayed many attributes with content "undefined"
  - document source view displayed many attributes with name "TYPEOF" and value "undefined"
  - an alert popping up in the browser with message "Datatables warning..."

* re-introduced old-style read-write locks to supports Windows versions older than
  Windows 2008R2 and Windows 7. This should re-enable support for Windows Vista and
  Windows 2008.


v1.4.11 (2014-02-27)
--------------------

* added SHORTEST_PATH AQL function

  this calculates the shortest paths between two vertices, using the Dijkstra
  algorithm, employing a min-heap

  By default, ArangoDB does not know the distance between any two vertices and
  will use a default distance of 1. A custom distance function can be registered
  as an AQL user function to make the distance calculation use any document
  attributes or custom logic:

      RETURN SHORTEST_PATH(cities, motorways, "cities/CGN", "cities/MUC", "outbound", {
        paths: true,
        distance: "myfunctions::citydistance"
      })

      // using the following custom distance function
      var aqlfunctions = require("org/arangodb/aql/functions");
      aqlfunctions.register("myfunctions::distance", function (config, vertex1, vertex2, edge) {
        return Math.sqrt(Math.pow(vertex1.x - vertex2.x) + Math.pow(vertex1.y - vertex2.y));
      }, false);

* fixed bug in Graph.pathTo function

* fixed small memleak in AQL optimizer

* fixed access to potentially uninitialized variable when collection had a cap constraint


v1.4.10 (2014-02-21)
--------------------

* fixed graph constructor to allow graph with some parameter to be used

* added node.js "events" and "stream"

* updated npm packages

* added loading of .json file

* Fixed http return code in graph api with waitForSync parameter.

* Fixed documentation in graph, simple and index api.

* removed 2 tests due to change in ruby library.

* issue #756: set access-control-expose-headers on CORS response

  the following headers are now whitelisted by ArangoDB in CORS responses:
  - etag
  - content-encoding
  - content-length
  - location
  - server
  - x-arango-errors
  - x-arango-async-id


v1.4.9 (2014-02-07)
-------------------

* return a document's current etag in response header for HTTP HEAD requests on
  documents that return an HTTP 412 (precondition failed) error. This allows
  retrieving the document's current revision easily.

* added AQL function `SKIPLIST` to directly access skiplist indexes from AQL

  This is a shortcut method to use a skiplist index for retrieving specific documents in
  indexed order. The function capability is rather limited, but it may be used
  for several cases to speed up queries. The documents are returned in index order if
  only one condition is used.

      /* return all documents with mycollection.created > 12345678 */
      FOR doc IN SKIPLIST(mycollection, { created: [[ '>', 12345678 ]] })
        RETURN doc

      /* return first document with mycollection.created > 12345678 */
      FOR doc IN SKIPLIST(mycollection, { created: [[ '>', 12345678 ]] }, 0, 1)
        RETURN doc

      /* return all documents with mycollection.created between 12345678 and 123456790 */
      FOR doc IN SKIPLIST(mycollection, { created: [[ '>', 12345678 ], [ '<=', 123456790 ]] })
        RETURN doc

      /* return all documents with mycollection.a equal 1 and .b equal 2 */
      FOR doc IN SKIPLIST(mycollection, { a: [[ '==', 1 ]], b: [[ '==', 2 ]] })
        RETURN doc

  The function requires a skiplist index with the exact same attributes to
  be present on the specified collection. All attributes present in the skiplist
  index must be specified in the conditions specified for the `SKIPLIST` function.
  Attribute declaration order is important, too: attributes must be specified in the
  same order in the condition as they have been declared in the skiplist index.

* added command-line option `--server.disable-authentication-unix-sockets`

  with this option, authentication can be disabled for all requests coming
  in via UNIX domain sockets, enabling clients located on the same host as
  the ArangoDB server to connect without authentication.
  Other connections (e.g. TCP/IP) are not affected by this option.

  The default value for this option is `false`.
  Note: this option is only supported on platforms that support Unix domain
  sockets.

* call global arangod instance destructor on shutdown

* issue #755: TRAVERSAL does not use strategy, order and itemOrder options

  these options were not honored when configuring a traversal via the AQL
  TRAVERSAL function. Now, these options are used if specified.

* allow vertex and edge filtering with user-defined functions in TRAVERSAL,
  TRAVERSAL_TREE and SHORTEST_PATH AQL functions:

      // using user-defined AQL functions for edge and vertex filtering
      RETURN TRAVERSAL(friends, friendrelations, "friends/john", "outbound", {
        followEdges: "myfunctions::checkedge",
        filterVertices: "myfunctions::checkvertex"
      })

      // using the following custom filter functions
      var aqlfunctions = require("org/arangodb/aql/functions");
      aqlfunctions.register("myfunctions::checkedge", function (config, vertex, edge, path) {
        return (edge.type !== 'dislikes'); // don't follow these edges
      }, false);

      aqlfunctions.register("myfunctions::checkvertex", function (config, vertex, path) {
        if (vertex.isDeleted || ! vertex.isActive) {
          return [ "prune", "exclude" ]; // exclude these and don't follow them
        }
        return [ ]; // include everything else
      }, false);

* issue #748: add vertex filtering to AQL's TRAVERSAL[_TREE]() function


v1.4.8 (2014-01-31)
-------------------

* install foxx apps in the web interface

* fixed a segfault in the import API


v1.4.7 (2014-01-23)
-------------------

* issue #744: Add usage example arangoimp from Command line

* issue #738: added __dirname, __filename pseudo-globals. Fixes #733. (@by pluma)

* mount all Foxx applications in system apps directory on startup


v1.4.6 (2014-01-20)
-------------------

* issue #736: AQL function to parse collection and key from document handle

* added fm.rescan() method for Foxx-Manager

* fixed issue #734: foxx cookie and route problem

* added method `fm.configJson` for arangosh

* include `startupPath` in result of API `/_api/foxx/config`


v1.4.5 (2014-01-15)
-------------------

* fixed issue #726: Alternate Windows Install Method

* fixed issue #716: dpkg -P doesn't remove everything

* fixed bugs in description of HTTP API `_api/index`

* fixed issue #732: Rest API GET revision number

* added missing documentation for several methods in HTTP API `/_api/edge/...`

* fixed typos in description of HTTP API `_api/document`

* defer evaluation of AQL subqueries and logical operators (lazy evaluation)

* Updated font in WebFrontend, it now contains a version that renders properly on Windows

* generally allow function return values as call parameters to AQL functions

* fixed potential deadlock in global context method execution

* added override file "arangod.conf.local" (and co)


v1.4.4 (2013-12-24)
-------------------

* uid and gid are now set in the scripts, there is no longer a separate config file for
  arangod when started from a script

* foxx-manager is now an alias for arangosh

* arango-dfdb is now an alias for arangod, moved from bin to sbin

* changed from readline to linenoise for Windows

* added --install-service and --uninstall-service for Windows

* removed --daemon and --supervisor for Windows

* arangosh and arangod now uses the config-file which maps the binary name, i. e. if you
  rename arangosh to foxx-manager it will use the config file foxx-manager.conf

* fixed lock file for Windows

* fixed issue #711, #687: foxx-manager throws internal errors

* added `--server.ssl-protocol` option for client tools
  this allows connecting from arangosh, arangoimp, arangoimp etc. to an ArangoDB
  server that uses a non-default value for `--server.ssl-protocol`. The default
  value for the SSL protocol is 4 (TLSv1). If the server is configured to use a
  different protocol, it was not possible to connect to it with the client tools.

* added more detailed request statistics

  This adds the number of async-executed HTTP requests plus the number of HTTP
  requests per individual HTTP method type.

* added `--force` option for arangorestore
  this option allows continuing a restore operation even if the server reports errors
  in the middle of the restore operation

* better error reporting for arangorestore
  in case the server returned an HTTP error, arangorestore previously reported this
  error as `internal error` without any details only. Now server-side errors are
  reported by arangorestore with the server's error message

* include more system collections in dumps produced by arangodump
  previously some system collections were intentionally excluded from dumps, even if the
  dump was run with `--include-system-collections`. for example, the collections `_aal`,
  `_modules`, `_routing`, and `_users` were excluded. This makes sense in a replication
  context but not always in a dump context.
  When specifying `--include-system-collections`, arangodump will now include the above-
  mentioned collections in the dump, too. Some other system collections are still excluded
  even when the dump is run with `--include-system-collections`, for example `_replication`
  and `_trx`.

* fixed issue #701: ArangoStatement undefined in arangosh

* fixed typos in configuration files


v1.4.3 (2013-11-25)
-------------------

* fixed a segfault in the AQL optimizer, occurring when a constant non-list value was
  used on the right-hand side of an IN operator that had a collection attribute on the
  left-hand side

* issue #662:

  Fixed access violation errors (crashes) in the Windows version, occurring under some
  circumstances when accessing databases with multiple clients in parallel

* fixed issue #681: Problem with ArchLinux PKGBUILD configuration


v1.4.2 (2013-11-20)
-------------------

* fixed issue #669: Tiny documentation update

* ported Windows version to use native Windows API SRWLocks (slim read-write locks)
  and condition variables instead of homemade versions

  MSDN states the following about the compatibility of SRWLocks and Condition Variables:

      Minimum supported client:
      Windows Server 2008 [desktop apps | Windows Store apps]

      Minimum supported server:
      Windows Vista [desktop apps | Windows Store apps]

* fixed issue #662: ArangoDB on Windows hanging

  This fixes a deadlock issue that occurred on Windows when documents were written to
  a collection at the same time when some other thread tried to drop the collection.

* fixed file-based logging in Windows

  the logger complained on startup if the specified log file already existed

* fixed startup of server in daemon mode (`--daemon` startup option)

* fixed a segfault in the AQL optimizer

* issue #671: Method graph.measurement does not exist

* changed Windows condition variable implementation to use Windows native
  condition variables

  This is an attempt to fix spurious Windows hangs as described in issue #662.

* added documentation for JavaScript traversals

* added --code-page command-line option for Windows version of arangosh

* fixed a problem when creating edges via the web interface.

  The problem only occurred if a collection was created with type "document
  collection" via the web interface, and afterwards was dropped and re-created
  with type "edge collection". If the web interface page was not reloaded,
  the old collection type (document) was cached, making the subsequent creation
  of edges into the (seeming-to-be-document) collection fail.

  The fix is to not cache the collection type in the web interface. Users of
  an older version of the web interface can reload the collections page if they
  are affected.

* fixed a caching problem in arangosh: if a collection was created using the web
  interface, and then removed via arangosh, arangosh did not actually drop the
  collection due to caching.

  Because the `drop` operation was not carried out, this caused misleading error
  messages when trying to re-create the collection (e.g. `cannot create collection:
  duplicate name`).

* fixed ALT-introduced characters for arangosh console input on Windows

  The Windows readline port was not able to handle characters that are built
  using CTRL or ALT keys. Regular characters entered using the CTRL or ALT keys
  were silently swallowed and not passed to the terminal input handler.

  This did not seem to cause problems for the US keyboard layout, but was a
  severe issue for keyboard layouts that require the ALT (or ALT-GR) key to
  construct characters. For example, entering the character `{` with a German
  keyboard layout requires pressing ALT-GR + 9.

* fixed issue #665: Hash/skiplist combo madness bit my ass

  this fixes a problem with missing/non-deterministic rollbacks of inserts in
  case of a unique constraint violation into a collection with multiple secondary
  indexes (with at least one of them unique)

* fixed issue #664: ArangoDB installer on Windows requires drive c:

* partly fixed issue #662: ArangoDB on Windows hanging

  This fixes dropping databases on Windows. In previous 1.4 versions on Windows,
  one shape collection file was not unloaded and removed when dropping a database,
  leaving one directory and one shape collection file in the otherwise-dropped
  database directory.

* fixed issue #660: updated documentation on indexes


v1.4.1 (2013-11-08)
-------------------

* performance improvements for skip-list deletes


v1.4.1-rc1 (2013-11-07)
-----------------------

* fixed issue #635: Web-Interface should have a "Databases" Menu for Management

* fixed issue #624: Web-Interface is missing a Database selector

* fixed segfault in bitarray query

* fixed issue #656: Cannot create unique index through web interface

* fixed issue #654: bitarray index makes server down

* fixed issue #653: Slow query

* fixed issue #650: Randomness of any() should be improved

* made AQL `DOCUMENT()` function polymorphic and work with just one parameter.

  This allows using the `DOCUMENT` function like this:

      DOCUMENT('users/john')
      DOCUMENT([ 'users/john', 'users/amy' ])

  in addition to the existing use cases:

      DOCUMENT(users, 'users/john')
      DOCUMENT(users, 'john')
      DOCUMENT(users, [ 'users/john' ])
      DOCUMENT(users, [ 'users/john', 'users/amy' ])
      DOCUMENT(users, [ 'john', 'amy' ])

* simplified usage of ArangoDB batch API

  It is not necessary anymore to send the batch boundary in the HTTP `Content-Type`
  header. Previously, the batch API expected the client to send a Content-Type header
  of`multipart/form-data; boundary=<some boundary value>`. This is still supported in
  ArangoDB 2.0, but clients can now also omit this header. If the header is not
  present in a client request, ArangoDB will ignore the request content type and
  read the MIME boundary from the beginning of the request body.

  This also allows using the batch API with the Swagger "Try it out" feature (which is
  not too good at sending a different or even dynamic content-type request header).

* added API method GET `/_api/database/user`

  This returns the list of databases a specific user can see without changing the
  username/passwd.

* issue #424: Documentation about IDs needs to be upgraded


v1.4.0 (2013-10-29)
-------------------

* fixed issue #648: /batch API is missing from Web Interface API Documentation (Swagger)

* fixed issue #647: Icon tooltips missing

* fixed issue #646: index creation in web interface

* fixed issue #645: Allow jumping from edge to linked vertices

* merged PR for issue #643: Some minor corrections and a link to "Downloads"

* fixed issue #642: Completion of error handling

* fixed issue #639: compiling v1.4 on maverick produces warnings on -Wstrict-null-sentinel

* fixed issue #634: Web interface bug: Escape does not always propagate

* fixed issue #620: added startup option `--server.default-api-compatibility`

  This adds the following changes to the ArangoDB server and clients:
  - the server provides a new startup option `--server.default-api-compatibility`.
    This option can be used to determine the compatibility of (some) server API
    return values. The value for this parameter is a server version number,
    calculated as follows: `10000 * major + 100 * minor` (e.g. `10400` for ArangoDB
    1.3). The default value is `10400` (1.4), the minimum allowed value is `10300`
    (1.3).

    When setting this option to a value lower than the current server version,
    the server might respond with old-style results to "old" clients, increasing
    compatibility with "old" (non-up-to-date) clients.

  - the server will on each incoming request check for an HTTP header
    `x-arango-version`. Clients can optionally set this header to the API
    version number they support. For example, if a client sends the HTTP header
    `x-arango-version: 10300`, the server will pick this up and might send ArangoDB
    1.3-style responses in some situations.

    Setting either the startup parameter or using the HTTP header (or both) allows
    running "old" clients with newer versions of ArangoDB, without having to adjust
    the clients too much.

  - the `location` headers returned by the server for the APIs `/_api/document/...`
    and `/_api/collection/...` will have different values depending on the used API
    version. If the API compatibility is `10300`, the `location` headers returned
    will look like this:

        location: /_api/document/....

    whereas when an API compatibility of `10400` or higher is used, the `location`
    headers will look like this:

        location: /_db/<database name>/_api/document/...

  Please note that even in the presence of this, old API versions still may not
  be supported forever by the server.

* fixed issue #643: Some minor corrections and a link to "Downloads" by @frankmayer

* started issue #642: Completion of error handling

* fixed issue #639: compiling v1.4 on maverick produces warnings on
  -Wstrict-null-sentinel

* fixed issue #621: Standard Config needs to be fixed

* added function to manage indexes (web interface)

* improved server shutdown time by signaling shutdown to applicationserver,
  logging, cleanup and compactor threads

* added foxx-manager `replace` command

* added foxx-manager `installed` command (a more intuitive alias for `list`)

* fixed issue #617: Swagger API is missing '/_api/version'

* fixed issue #615: Swagger API: Some commands have no parameter entry forms

* fixed issue #614: API : Typo in : Request URL /_api/database/current

* fixed issue #609: Graph viz tool - different background color

* fixed issue #608: arangosh config files - eventually missing in the manual

* fixed issue #607: Admin interface: no core documentation

* fixed issue #603: Aardvark Foxx App Manager

* fixed a bug in type-mapping between AQL user functions and the AQL layer

  The bug caused errors like the following when working with collection documents
  in an AQL user function:

      TypeError: Cannot assign to read only property '_id' of #<ShapedJson>

* create less system collections when creating a new database

  This is achieved by deferring collection creation until the collections are actually
  needed by ArangoDB. The following collections are affected by the change:
  - `_fishbowl`
  - `_structures`


v1.4.0-beta2 (2013-10-14)
-------------------------

* fixed compaction on Windows

  The compaction on Windows did not ftruncate the cleaned datafiles to a smaller size.
  This has been fixed so not only the content of the files is cleaned but also files
  are re-created with potentially smaller sizes.

* only the following system collections will be excluded from replication from now on:
  - `_replication`
  - `_trx`
  - `_users`
  - `_aal`
  - `_fishbowl`
  - `_modules`
  - `_routing`

  Especially the following system collections will now be included in replication:
  - `_aqlfunctions`
  - `_graphs`

  In previous versions of ArangoDB, all system collections were excluded from the
  replication.

  The change also caused a change in the replication logger and applier:
  in previous versions of ArangoDB, only a collection's id was logged for an operation.
  This has not caused problems for non-system collections but for system collections
  there ids might differ. In addition to a collection id ArangoDB will now also log the
  name of a collection for each replication event.

  The replication applier will now look for the collection name attribute in logged
  events preferably.

* added database selection to arango-dfdb

* provide foxx-manager, arangodump, and arangorestore in Windows build

* ArangoDB 1.4 will refuse to start if option `--javascript.app-path` is not set.

* added startup option `--server.allow-method-override`

  This option can be set to allow overriding the HTTP request method in a request using
  one of the following custom headers:

  - x-http-method-override
  - x-http-method
  - x-method-override

  This allows bypassing proxies and tools that would otherwise just let certain types of
  requests pass. Enabling this option may impose a security risk, so it should only be
  used in very controlled environments.

  The default value for this option is `false` (no method overriding allowed).

* added "details" URL parameter for bulk import API

  Setting the `details` URL parameter to `true` in a call to POST `/_api/import` will make
  the import return details about non-imported documents in the `details` attribute. If
  `details` is `false` or omitted, no `details` attribute will be present in the response.
  This is the same behavior that previous ArangoDB versions exposed.

* added "complete" option for bulk import API

  Setting the `complete` URL parameter to `true` in a call to POST `/_api/import` will make
  the import completely fail if at least one of documents cannot be imported successfully.

  It defaults to `false`, which will make ArangoDB continue importing the other documents
  from the import even if some documents cannot be imported. This is the same behavior that
  previous ArangoDB versions exposed.

* added missing swagger documentation for `/_api/log`

* calling `/_api/logs` (or `/_admin/logs`) is only permitted from the `_system` database now.

  Calling this API method for/from other database will result in an HTTP 400.

' ported fix from https://github.com/novus/nvd3/commit/0894152def263b8dee60192f75f66700cea532cc

  This prevents JavaScript errors from occurring in Chrome when in the admin interface,
  section "Dashboard".

* show current database name in web interface (bottom right corner)

* added missing documentation for /_api/import in swagger API docs

* allow specification of database name for replication sync command replication applier

  This allows syncing from a master database with a different name than the slave database.

* issue #601: Show DB in prompt

  arangosh now displays the database name as part of the prompt by default.

  Can change the prompt by using the `--prompt` option, e.g.

      > arangosh --prompt "my db is named \"%d\"> "


v1.4.0-beta1 (2013-10-01)
-------------------------

* make the Foxx manager use per-database app directories

  Each database now has its own subdirectory for Foxx applications. Each database
  can thus use different Foxx applications if required. A Foxx app for a specific
  database resides in `<app-path>/databases/<database-name>/<app-name>`.

  System apps are shared between all databases. They reside in `<app-path>/system/<app-name>`.

* only trigger an engine reset in development mode for URLs starting with `/dev/`

  This prevents ArangoDB from reloading all Foxx applications when it is not
  actually necessary.

* changed error code from 10 (bad parameter) to 1232 (invalid key generator) for
  errors that are due to an invalid key generator specification when creating a new
  collection

* automatic detection of content-type / mime-type for Foxx assets based on filenames,
  added possibility to override auto detection

* added endpoint management API at `/_api/endpoint`

* changed HTTP return code of PUT `/_api/cursor` from 400 to 404 in case a
  non-existing cursor is referred to

* issue #360: added support for asynchronous requests

  Incoming HTTP requests with the headers `x-arango-async: true` or
  `x-arango-async: store` will be answered by the server instantly with a generic
  HTTP 202 (Accepted) response.

  The actual requests will be queued and processed by the server asynchronously,
  allowing the client to continue sending other requests without waiting for the
  server to process the actually requested operation.

  The exact point in time when a queued request is executed is undefined. If an
  error occurs during execution of an asynchronous request, the client will not
  be notified by the server.

  The maximum size of the asynchronous task queue can be controlled using the new
  option `--scheduler.maximal-queue-size`. If the queue contains this many number of
  tasks and a new asynchronous request comes in, the server will reject it with an
  HTTP 500 (internal server error) response.

  Results of incoming requests marked with header `x-arango-async: true` will be
  discarded by the server immediately. Clients have no way of accessing the result
  of such asynchronously executed request. This is just _fire and forget_.

  To later retrieve the result of an asynchronously executed request, clients can
  mark a request with the header `x-arango-async: keep`. This makes the server
  store the result of the request in memory until explicitly fetched by a client
  via the `/_api/job` API. The `/_api/job` API also provides methods for basic
  inspection of which pending or already finished requests there are on the server,
  plus ways for garbage collecting unneeded results.

* Added new option `--scheduler.maximal-queue-size`.

* issue #590: Manifest Lint

* added data dump and restore tools, arangodump and arangorestore.

  arangodump can be used to create a logical dump of an ArangoDB database, or
  just dedicated collections. It can be used to dump both a collection's structure
  (properties and indexes) and data (documents).

  arangorestore can be used to restore data from a dump created with arangodump.
  arangorestore currently does not re-create any indexes, and doesn't yet handle
  referenced documents in edges properly when doing just partial restores.
  This will be fixed until 1.4 stable.

* introduced `--server.database` option for arangosh, arangoimp, and arangob.

  The option allows these client tools to use a certain database for their actions.
  In arangosh, the current database can be switched at any time using the command

      db._useDatabase(<name>);

  When no database is specified, all client tools will assume they should use the
  default database `_system`. This is done for downwards-compatibility reasons.

* added basic multi database support (alpha)

  New databases can be created using the REST API POST `/_api/database` and the
  shell command `db._createDatabase(<name>)`.

  The default database in ArangoDB is called `_system`. This database is always
  present and cannot be deleted by the user. When an older version of ArangoDB is
  upgraded to 1.4, the previously only database will automatically become the
  `_system` database.

  New databases can be created with the above commands, and can be deleted with the
  REST API DELETE `/_api/database/<name>` or the shell command `db._dropDatabase(<name>);`.

  Deleting databases is still unstable in ArangoDB 1.4 alpha and might crash the
  server. This will be fixed until 1.4 stable.

  To access a specific database via the HTTP REST API, the `/_db/<name>/` prefix
  can be used in all URLs. ArangoDB will check if an incoming request starts with
  this prefix, and will automatically pick the database name from it. If the prefix
  is not there, ArangoDB will assume the request is made for the default database
  (`_system`). This is done for downwards-compatibility reasons.

  That means, the following URL pathnames are logically identical:

      /_api/document/mycollection/1234
      /_db/_system/document/mycollection/1234

  To access a different database (e.g. `test`), the URL pathname would look like this:

      /_db/test/document/mycollection/1234

  New databases can also be created and existing databases can only be dropped from
  within the default database (`_system`). It is not possible to drop the `_system`
  database itself.

  Cross-database operations are unintended and unsupported. The intention of the
  multi-database feature is to have the possibility to have a few databases managed
  by ArangoDB in parallel, but to only access one database at a time from a connection
  or a request.

  When accessing the web interface via the URL pathname `/_admin/html/` or `/_admin/aardvark`,
  the web interface for the default database (`_system`) will be displayed.
  To access the web interface for a different database, the database name can be
  put into the URLs as a prefix, e.g. `/_db/test/_admin/html` or
  `/_db/test/_admin/aardvark`.

  All internal request handlers and also all user-defined request handlers and actions
  (including Foxx) will only get to see the unprefixed URL pathnames (i.e. excluding
  any database name prefix). This is to ensure downwards-compatibility.

  To access the name of the requested database from any action (including Foxx), use
  use `req.database`.

  For example, when calling the URL `/myapp/myaction`, the content of `req.database`
  will be `_system` (the default database because no database got specified) and the
  content of `req.url` will be `/myapp/myaction`.

  When calling the URL `/_db/test/myapp/myaction`, the content of `req.database` will be
  `test`, and the content of `req.url` will still be `/myapp/myaction`.

* Foxx now excludes files starting with . (dot) when bundling assets

  This mitigates problems with editor swap files etc.

* made the web interface a Foxx application

  This change caused the files for the web interface to be moved from `html/admin` to
  `js/apps/aardvark` in the file system.

  The base URL for the admin interface changed from `_admin/html/index.html` to
  `_admin/aardvark/index.html`.

  The "old" redirection to `_admin/html/index.html` will now produce a 404 error.

  When starting ArangoDB with the `--upgrade` option, this will automatically be remedied
  by putting in a redirection from `/` to `/_admin/aardvark/index.html`, and from
  `/_admin/html/index.html` to `/_admin/aardvark/index.html`.

  This also obsoletes the following configuration (command-line) options:
  - `--server.admin-directory`
  - `--server.disable-admin-interface`

  when using these now obsolete options when the server is started, no error is produced
  for downwards-compatibility.

* changed User-Agent value sent by arangoimp, arangosh, and arangod from "VOC-Agent" to
  "ArangoDB"

* changed journal file creation behavior as follows:

  Previously, a journal file for a collection was always created when a collection was
  created. When a journal filled up and became full, the current journal was made a
  datafile, and a new (empty) journal was created automatically. There weren't many
  intended situations when a collection did not have at least one journal.

  This is changed now as follows:
  - when a collection is created, no journal file will be created automatically
  - when there is a write into a collection without a journal, the journal will be
    created lazily
  - when there is a write into a collection with a full journal, a new journal will
    be created automatically

  From the end user perspective, nothing should have changed, except that there is now
  less disk usage for empty collections. Disk usage of infrequently updated collections
  might also be reduced significantly by running the `rotate()` method of a collection,
  and not writing into a collection subsequently.

* added method `collection.rotate()`

  This allows premature rotation of a collection's current journal file into a (read-only)
  datafile. The purpose of using `rotate()` is to prematurely allow compaction (which is
  performed on datafiles only) on data, even if the journal was not filled up completely.

  Using `rotate()` may make sense in the following scenario:

      c = db._create("test");
      for (i = 0; i < 1000; ++i) {
        c.save(...); // insert lots of data here
      }

      ...
      c.truncate(); // collection is now empty
      // only data in datafiles will be compacted by following compaction runs
      // all data in the current journal would not be compacted

      // calling rotate will make the current journal a datafile, and thus make it
      // eligible for compaction
      c.rotate();

  Using `rotate()` may also be useful when data in a collection is known to not change
  in the immediate future. After having completed all write operations on a collection,
  performing a `rotate()` will reduce the size of the current journal to the actually
  required size (remember that journals are pre-allocated with a specific size) before
  making the journal a datafile. Thus `rotate()` may cause disk space savings, even if
  the datafiles does not qualify for compaction after rotation.

  Note: rotating the journal is asynchronous, so that the actual rotation may be executed
  after `rotate()` returns to the caller.

* changed compaction to merge small datafiles together (up to 3 datafiles are merged in
  a compaction run)

  In the regular case, this should leave less small datafiles stay around on disk and allow
  using less file descriptors in total.

* added AQL MINUS function

* added AQL UNION_DISTINCT function (more efficient than combination of `UNIQUE(UNION())`)

* updated mruby to 2013-08-22

* issue #587: Add db._create() in help for startup arangosh

* issue #586: Share a link on installation instructions in the User Manual

* issue #585: Bison 2.4 missing on Mac for custom build

* issue #584: Web interface images broken in devel

* issue #583: Small documentation update

* issue #581: Parameter binding for attributes

* issue #580: Small improvements (by @guidoreina)

* issue #577: Missing documentation for collection figures in implementor manual

* issue #576: Get disk usage for collections and graphs

  This extends the result of the REST API for /_api/collection/figures with
  the attributes `compactors.count`, `compactors.fileSize`, `shapefiles.count`,
  and `shapefiles.fileSize`.

* issue #575: installing devel version on mac (low prio)

* issue #574: Documentation (POST /_admin/routing/reload)

* issue #558: HTTP cursors, allow count to ignore LIMIT


v1.4.0-alpha1 (2013-08-02)
--------------------------

* added replication. check online manual for details.

* added server startup options `--server.disable-replication-logger` and
  `--server.disable-replication-applier`

* removed action deployment tool, this now handled with Foxx and its manager or
  by kaerus node utility

* fixed a server crash when using byExample / firstExample inside a transaction
  and the collection contained a usable hash/skiplist index for the example

* defineHttp now only expects a single context

* added collection detail dialog (web interface)

  Shows collection properties, figures (datafiles, journals, attributes, etc.)
  and indexes.

* added documents filter (web interface)

  Allows searching for documents based on attribute values. One or many filter
  conditions can be defined, using comparison operators such as '==', '<=', etc.

* improved AQL editor (web interface)

  Editor supports keyboard shortcuts (Submit, Undo, Redo, Select).
  Editor allows saving and reusing of user-defined queries.
  Added example queries to AQL editor.
  Added comment button.

* added document import (web interface)

  Allows upload of JSON-data from files. Files must have an extension of .json.

* added dashboard (web interface)

  Shows the status of replication and multiple system charts, e.g.
  Virtual Memory Size, Request Time, HTTP Connections etc.

* added API method `/_api/graph` to query all graphs with all properties.

* added example queries in web interface AQL editor

* added arango.reconnect(<host>) method for arangosh to dynamically switch server or
  user name

* added AQL range operator `..`

  The `..` operator can be used to easily iterate over a sequence of numeric
  values. It will produce a list of values in the defined range, with both bounding
  values included.

  Example:

      2010..2013

  will produce the following result:

      [ 2010, 2011, 2012, 2013 ]

* added AQL RANGE function

* added collection.first(count) and collection.last(count) document access functions

  These functions allow accessing the first or last n documents in a collection. The order
  is determined by document insertion/update time.

* added AQL INTERSECTION function

* INCOMPATIBLE CHANGE: changed AQL user function namespace resolution operator from `:` to `::`

  AQL user-defined functions were introduced in ArangoDB 1.3, and the namespace resolution
  operator for them was the single colon (`:`). A function call looked like this:

      RETURN mygroup:myfunc()

  The single colon caused an ambiguity in the AQL grammar, making it indistinguishable from
  named attributes or the ternary operator in some cases, e.g.

      { mygroup:myfunc ? mygroup:myfunc }

  The change of the namespace resolution operator from `:` to `::` fixes this ambiguity.

  Existing user functions in the database will be automatically fixed when starting ArangoDB
  1.4 with the `--upgrade` option. However, queries using user-defined functions need to be
  adjusted on the client side to use the new operator.

* allow multiple AQL LET declarations separated by comma, e.g.
  LET a = 1, b = 2, c = 3

* more useful AQL error messages

  The error position (line/column) is more clearly indicated for parse errors.
  Additionally, if a query references a collection that cannot be found, the error
  message will give a hint on the collection name

* changed return value for AQL `DOCUMENT` function in case document is not found

  Previously, when the AQL `DOCUMENT` function was called with the id of a document and
  the document could not be found, it returned `undefined`. This value is not part of the
  JSON type system and this has caused some problems.
  Starting with ArangoDB 1.4, the `DOCUMENT` function will return `null` if the document
  looked for cannot be found.

  In case the function is called with a list of documents, it will continue to return all
  found documents, and will not return `null` for non-found documents. This has not changed.

* added single line comments for AQL

  Single line comments can be started with a double forward slash: `//`.
  They end at the end of the line, or the end of the query string, whichever is first.

* fixed documentation issues #567, #568, #571.

* added collection.checksum(<withData>) method to calculate CRC checksums for
  collections

  This can be used to
  - check if data in a collection has changed
  - compare the contents of two collections on different ArangoDB instances

* issue #565: add description line to aal.listAvailable()

* fixed several out-of-memory situations when double freeing or invalid memory
  accesses could happen

* less msyncing during the creation of collections

  This is achieved by not syncing the initial (standard) markers in shapes collections.
  After all standard markers are written, the shapes collection will get synced.

* renamed command-line option `--log.filter` to `--log.source-filter` to avoid
  misunderstandings

* introduced new command-line option `--log.content-filter` to optionally restrict
  logging to just specific log messages (containing the filter string, case-sensitive).

  For example, to filter on just log entries which contain `ArangoDB`, use:

      --log.content-filter "ArangoDB"

* added optional command-line option `--log.requests-file` to log incoming HTTP
  requests to a file.

  When used, all HTTP requests will be logged to the specified file, containing the
  client IP address, HTTP method, requests URL, HTTP response code, and size of the
  response body.

* added a signal handler for SIGUSR1 signal:

  when ArangoDB receives this signal, it will respond all further incoming requests
  with an HTTP 503 (Service Unavailable) error. This will be the case until another
  SIGUSR1 signal is caught. This will make ArangoDB start serving requests regularly
  again. Note: this is not implemented on Windows.

* limited maximum request URI length to 16384 bytes:

  Incoming requests with longer request URIs will be responded to with an HTTP
  414 (Request-URI Too Long) error.

* require version 1.0 or 1.1 in HTTP version signature of requests sent by clients:

  Clients sending requests with a non-HTTP 1.0 or non-HTTP 1.1 version number will
  be served with an HTTP 505 (HTTP Version Not Supported) error.

* updated manual on indexes:

  using system attributes such as `_id`, `_key`, `_from`, `_to`, `_rev` in indexes is
  disallowed and will be rejected by the server. This was the case since ArangoDB 1.3,
  but was not properly documented.

* issue #563: can aal become a default object?

  aal is now a prefab object in arangosh

* prevent certain system collections from being renamed, dropped, or even unloaded.

  Which restrictions there are for which system collections may vary from release to
  release, but users should in general not try to modify system collections directly
  anyway.

  Note: there are no such restrictions for user-created collections.

* issue #559: added Foxx documentation to user manual

* added server startup option `--server.authenticate-system-only`. This option can be
  used to restrict the need for HTTP authentication to internal functionality and APIs,
  such as `/_api/*` and `/_admin/*`.
  Setting this option to `true` will thus force authentication for the ArangoDB APIs
  and the web interface, but allow unauthenticated requests for other URLs (including
  user defined actions and Foxx applications).
  The default value of this option is `false`, meaning that if authentication is turned
  on, authentication is still required for *all* incoming requests. Only by setting the
  option to `true` this restriction is lifted and authentication becomes required for
  URLs starting with `/_` only.

  Please note that authentication still needs to be enabled regularly by setting the
  `--server.disable-authentication` parameter to `false`. Otherwise no authentication
  will be required for any URLs as before.

* protect collections against unloading when there are still document barriers around.

* extended cap constraints to optionally limit the active data size in a collection to
  a specific number of bytes.

  The arguments for creating a cap constraint are now:
  `collection.ensureCapConstraint(<count>, <byteSize>);`

  It is supported to specify just a count as in ArangoDB 1.3 and before, to specify
  just a fileSize, or both. The first met constraint will trigger the automated
  document removal.

* added `db._exists(doc)` and `collection.exists(doc)` for easy document existence checks

* added API `/_api/current-database` to retrieve information about the database the
  client is currently connected to (note: the API `/_api/current-database` has been
  removed in the meantime. The functionality is accessible via `/_api/database/current`
  now).

* ensure a proper order of tick values in datafiles/journals/compactors.
  any new files written will have the _tick values of their markers in order. for
  older files, there are edge cases at the beginning and end of the datafiles when
  _tick values are not properly in order.

* prevent caching of static pages in PathHandler.
  whenever a static page is requested that is served by the general PathHandler, the
  server will respond to HTTP GET requests with a "Cache-Control: max-age=86400" header.

* added "doCompact" attribute when creating collections and to collection.properties().
  The attribute controls whether collection datafiles are compacted.

* changed the HTTP return code from 400 to 404 for some cases when there is a referral
  to a non-existing collection or document.

* introduced error code 1909 `too many iterations` that is thrown when graph traversals
  hit the `maxIterations` threshold.

* optionally limit traversals to a certain number of iterations
  the limitation can be achieved via the traversal API by setting the `maxIterations`
  attribute, and also via the AQL `TRAVERSAL` and `TRAVERSAL_TREE` functions by setting
  the same attribute. If traversals are not limited by the end user, a server-defined
  limit for `maxIterations` may be used to prevent server-side traversals from running
  endlessly.

* added graph traversal API at `/_api/traversal`

* added "API" link in web interface, pointing to REST API generated with Swagger

* moved "About" link in web interface into "links" menu

* allow incremental access to the documents in a collection from out of AQL
  this allows reading documents from a collection chunks when a full collection scan
  is required. memory usage might be must lower in this case and queries might finish
  earlier if there is an additional LIMIT statement

* changed AQL COLLECT to use a stable sort, so any previous SORT order is preserved

* issue #547: Javascript error in the web interface

* issue #550: Make AQL graph functions support key in addition to id

* issue #526: Unable to escape when an errorneous command is entered into the js shell

* issue #523: Graph and vertex methods for the javascript api

* issue #517: Foxx: Route parameters with capital letters fail

* issue #512: Binded Parameters for LIMIT


v1.3.3 (2013-08-01)
-------------------

* issue #570: updateFishbowl() fails once

* updated and fixed generated examples

* issue #559: added Foxx documentation to user manual

* added missing error reporting for errors that happened during import of edges


v1.3.2 (2013-06-21)
-------------------

* fixed memleak in internal.download()

* made the shape-collection journal size adaptive:
  if too big shapes come in, a shape journal will be created with a big-enough size
  automatically. the maximum size of a shape journal is still restricted, but to a
  very big value that should never be reached in practice.

* fixed a segfault that occurred when inserting documents with a shape size bigger
  than the default shape journal size (2MB)

* fixed a locking issue in collection.truncate()

* fixed value overflow in accumulated filesizes reported by collection.figures()

* issue #545: AQL FILTER unnecessary (?) loop

* issue #549: wrong return code with --daemon


v1.3.1 (2013-05-24)
-------------------

* removed currently unused _ids collection

* fixed usage of --temp-path in aranogd and arangosh

* issue #540: suppress return of temporary internal variables in AQL

* issue #530: ReferenceError: ArangoError is not a constructor

* issue #535: Problem with AQL user functions javascript API

* set --javascript.app-path for test execution to prevent startup error

* issue #532: Graph _edgesCache returns invalid data?

* issue #531: Arangod errors

* issue #529: Really weird transaction issue

* fixed usage of --temp-path in aranogd and arangosh


v1.3.0 (2013-05-10)
-------------------

* fixed problem on restart ("datafile-xxx is not sealed") when server was killed
  during a compaction run

* fixed leak when using cursors with very small batchSize

* issue #508: `unregistergroup` function not mentioned in http interface docs

* issue #507: GET /_api/aqlfunction returns code inside parentheses

* fixed issue #489: Bug in aal.install

* fixed issue 505: statistics not populated on MacOS


v1.3.0-rc1 (2013-04-24)
-----------------------

* updated documentation for 1.3.0

* added node modules and npm packages

* changed compaction to only compact datafiles with more at least 10% of dead
  documents (byte size-wise)

* issue #498: fixed reload of authentication info when using
  `require("org/arangodb/users").reload()`

* issue #495: Passing an empty array to create a document results in a
  "phantom" document

* added more precision for requests statistics figures

* added "sum" attribute for individual statistics results in statistics API
  at /_admin/statistics

* made "limit" an optional parameter in AQL function NEAR().
  limit can now be either omitted completely, or set to 0. If so, an internal
  default value (currently 100) will be applied for the limit.

* issue #481

* added "attributes.count" to output of `collection.figures()`
  this also affects the REST API /_api/collection/<name>/figures

* added IndexedPropertyGetter for ShapedJson objects

* added API for user-defined AQL functions

* issue #475: A better error message for deleting a non-existent graph

* issue #474: Web interface problems with the JS Shell

* added missing documentation for AQL UNION function

* added transaction support.
  This provides ACID transactions for ArangoDB. Transactions can be invoked
  using the `db._executeTransaction()` function, or the `/_api/transaction`
  REST API.

* switched to semantic versioning (at least for alpha & alpha naming)

* added saveOrReplace() for server-side JS

v1.3.alpha1 (2013-04-05)
------------------------

* cleanup of Module, Package, ArangoApp and modules "internal", "fs", "console"

* use Error instead of string in throw to allow stack-trace

* issue #454: error while creation of Collection

* make `collection.count()` not recalculate the number of documents on the fly, but
  use some internal document counters.

* issue #457: invalid string value in web interface

* make datafile id (datafile->_fid) identical to the numeric part of the filename.
  E.g. the datafile `journal-123456.db` will now have a datafile marker with the same
  fid (i.e. `123456`) instead of a different value. This change will only affect
  datafiles that are created with 1.3 and not any older files.
  The intention behind this change is to make datafile debugging easier.

* consistently discard document attributes with reserved names (system attributes)
  but without any known meaning, for example `_test`, `_foo`, ...

  Previously, these attributes were saved with the document regularly in some cases,
  but were discarded in other cases.
  Now these attributes are discarded consistently. "Real" system attributes such as
  `_key`, `_from`, `_to` are not affected and will work as before.

  Additionally, attributes with an empty name (``) are discarded when documents are
  saved.

  Though using reserved or empty attribute names in documents was not really and
  consistently supported in previous versions of ArangoDB, this change might cause
  an incompatibility for clients that rely on this feature.

* added server startup flag `--database.force-sync-properties` to force syncing of
  collection properties on collection creation, deletion and on property update.
  The default value is true to mimic the behavior of previous versions of ArangoDB.
  If set to false, collection properties are written to disk but no call to sync()
  is made.

* added detailed output of server version and components for REST APIs
  `/_admin/version` and `/_api/version`. To retrieve this extended information,
  call the REST APIs with URL parameter `details=true`.

* issue #443: For git-based builds include commit hash in version

* adjust startup log output to be more compact, less verbose

* set the required minimum number of file descriptors to 256.
  On server start, this number is enforced on systems that have rlimit. If the limit
  cannot be enforced, starting the server will fail.
  Note: 256 is considered to be the absolute minimum value. Depending on the use case
  for ArangoDB, a much higher number of file descriptors should be used.

  To avoid checking & potentially changing the number of maximum open files, use the
  startup option `--server.descriptors-minimum 0`

* fixed shapedjson to json conversion for special numeric values (NaN, +inf, -inf).
  Before, "NaN", "inf", or "-inf" were written into the JSONified output, but these
  values are not allowed in JSON. Now, "null" is written to the JSONified output as
  required.

* added AQL functions VARIANCE_POPULATION(), VARIANCE_SAMPLE(), STDDEV_POPULATION(),
  STDDEV_SAMPLE(), AVERAGE(), MEDIAN() to calculate statistical values for lists

* added AQL SQRT() function

* added AQL TRIM(), LEFT() and RIGHT() string functions

* fixed issue #436: GET /_api/document on edge

* make AQL REVERSE() and LENGTH() functions work on strings, too

* disabled DOT generation in `make doxygen`. this speeds up docs generation

* renamed startup option `--dispatcher.report-intervall` to `--dispatcher.report-interval`

* renamed startup option `--scheduler.report-intervall` to `--scheduler.report-interval`

* slightly changed output of REST API method /_admin/log.
  Previously, the log messages returned also contained the date and log level, now
  they will only contain the log message, and no date and log level information.
  This information can be re-created by API users from the `timestamp` and `level`
  attributes of the result.

* removed configure option `--enable-zone-debug`
  memory zone debugging is now automatically turned on when compiling with ArangoDB
  `--enable-maintainer-mode`

* removed configure option `--enable-arangob`
  arangob is now always included in the build


v1.2.3 (XXXX-XX-XX)
-------------------

* added optional parameter `edgexamples` for AQL function EDGES() and NEIGHBORS()

* added AQL function NEIGHBORS()

* added freebsd support

* fixed firstExample() query with `_id` and `_key` attributes

* issue triAGENS/ArangoDB-PHP#55: AQL optimizer may have mis-optimized duplicate
  filter statements with limit


v1.2.2 (2013-03-26)
-------------------

* fixed save of objects with common sub-objects

* issue #459: fulltext internal memory allocation didn't scale well
  This fix improves loading times for collections with fulltext indexes that have
  lots of equal words indexed.

* issue #212: auto-increment support

  The feature can be used by creating a collection with the extra `keyOptions`
  attribute as follows:

      db._create("mycollection", { keyOptions: { type: "autoincrement", offset: 1, increment: 10, allowUserKeys: true } });

  The `type` attribute will make sure the keys will be auto-generated if no
  `_key` attribute is specified for a document.

  The `allowUserKeys` attribute determines whether users might still supply own
  `_key` values with documents or if this is considered an error.

  The `increment` value determines the actual increment value, whereas the `offset`
  value can be used to seed to value sequence with a specific starting value.
  This will be useful later in a multi-master setup, when multiple servers can use
  different auto-increment seed values and thus generate non-conflicting auto-increment values.

  The default values currently are:

  - `allowUserKeys`: `true`
  - `offset`: `0`
  - `increment`: `1`

  The only other available key generator type currently is `traditional`.
  The `traditional` key generator will auto-generate keys in a fashion as ArangoDB
  always did (some increasing integer value, with a more or less unpredictable
  increment value).

  Note that for the `traditional` key generator there is only the option to disallow
  user-supplied keys and give the server the sole responsibility for key generation.
  This can be achieved by setting the `allowUserKeys` property to `false`.

  This change also introduces the following errors that API implementors may want to check
  the return values for:

  - 1222: `document key unexpected`: will be raised when a document is created with
    a `_key` attribute, but the underlying collection was set up with the `keyOptions`
    attribute `allowUserKeys: false`.

  - 1225: `out of keys`: will be raised when the auto-increment key generator runs
    out of keys. This may happen when the next key to be generated is 2^64 or higher.
    In practice, this will only happen if the values for `increment` or `offset` are
    not set appropriately, or if users are allowed to supply own keys, those keys
    are near the 2^64 threshold, and later the auto-increment feature kicks in and
    generates keys that cross that threshold.

    In practice it should not occur with proper configuration and proper usage of the
    collections.

  This change may also affect the following REST APIs:
  - POST `/_api/collection`: the server does now accept the optional `keyOptions`
    attribute in the second parameter
  - GET `/_api/collection/properties`: will return the `keyOptions` attribute as part
    of the collection's properties. The previous optional attribute `createOptions`
    is now gone.

* fixed `ArangoStatement.explain()` method with bind variables

* fixed misleading "cursor not found" error message in arangosh that occurred when
  `count()` was called for client-side cursors

* fixed handling of empty attribute names, which may have crashed the server under
  certain circumstances before

* fixed usage of invalid pointer in error message output when index description could
  not be opened


v1.2.1 (2013-03-14)
-------------------

* issue #444: please darken light color in arangosh

* issue #442: pls update post install info on osx

* fixed conversion of special double values (NaN, -inf, +inf) when converting from
  shapedjson to JSON

* fixed compaction of markers (location of _key was not updated correctly in memory,
  leading to _keys pointing to undefined memory after datafile rotation)

* fixed edge index key pointers to use document master pointer plus offset instead
  of direct _key address

* fixed case when server could not create any more journal or compactor files.
  Previously a wrong status code may have been returned, and not being able to create
  a new compactor file may have led to an infinite loop with error message
  "could not create compactor".

* fixed value truncation for numeric filename parts when renaming datafiles/journals


v1.2.0 (2013-03-01)
-------------------

* by default statistics are now switch off; in order to enable comment out
  the "disable-statistics = yes" line in "arangod.conf"

* fixed issue #435: csv parser skips data at buffer border

* added server startup option `--server.disable-statistics` to turn off statistics
  gathering without recompilation of ArangoDB.
  This partly addresses issue #432.

* fixed dropping of indexes without collection name, e.g.
  `db.xxx.dropIndex("123456");`
  Dropping an index like this failed with an assertion error.

* fixed issue #426: arangoimp should be able to import edges into edge collections

* fixed issue #425: In case of conflict ArangoDB returns HTTP 400 Bad request
  (with 1207 Error) instead of HTTP 409 Conflict

* fixed too greedy token consumption in AQL for negative values:
  e.g. in the statement `RETURN { a: 1 -2 }` the minus token was consumed as part
  of the value `-2`, and not interpreted as the binary arithmetic operator


v1.2.beta3 (2013-02-22)
-----------------------

* issue #427: ArangoDB Importer Manual has no navigation links (previous|home|next)

* issue #319: Documentation missing for Emergency console and incomplete for datafile debugger.

* issue #370: add documentation for reloadRouting and flushServerModules

* issue #393: added REST API for user management at /_api/user

* issue #393, #128: added simple cryptographic functions for user actions in module "crypto":
  * require("org/arangodb/crypto").md5()
  * require("org/arangodb/crypto").sha256()
  * require("org/arangodb/crypto").rand()

* added replaceByExample() Javascript and REST API method

* added updateByExample() Javascript and REST API method

* added optional "limit" parameter for removeByExample() Javascript and REST API method

* fixed issue #413

* updated bundled V8 version from 3.9.4 to 3.16.14.1
  Note: the Windows version used a more recent version (3.14.0.1) and was not updated.

* fixed issue #404: keep original request url in request object


v1.2.beta2 (2013-02-15)
-----------------------

* fixed issue #405: 1.2 compile warnings

* fixed issue #333: [debian] Group "arangodb" is not used when starting vie init.d script

* added optional parameter 'excludeSystem' to GET /_api/collection
  This parameter can be used to disable returning system collections in the list
  of all collections.

* added AQL functions KEEP() and UNSET()

* fixed issue #348: "HTTP Interface for Administration and Monitoring"
  documentation errors.

* fix stringification of specific positive int64 values. Stringification of int64
  values with the upper 32 bits cleared and the 33rd bit set were broken.

* issue #395:  Collection properties() function should return 'isSystem' for
  Javascript and REST API

* make server stop after upgrade procedure when invoked with `--upgrade option`.
  When started with the `--upgrade` option, the server will perfom
  the upgrade, and then exit with a status code indicating the result of the
  upgrade (0 = success, 1 = failure). To start the server regularly in either
  daemon or console mode, the `--upgrade` option must not be specified.
  This change was introduced to allow init.d scripts check the result of
  the upgrade procedure, even in case an upgrade was successful.
  this was introduced as part of issue #391.

* added AQL function EDGES()

* added more crash-protection when reading corrupted collections at startup

* added documentation for AQL function CONTAINS()

* added AQL function LIKE()

* replaced redundant error return code 1520 (Unable to open collection) with error code
  1203 (Collection not found). These error codes have the same meanings, but one of
  them was returned from AQL queries only, the other got thrown by other parts of
  ArangoDB. Now, error 1203 (Collection not found) is used in AQL too in case a
  non-existing collection is used.

v1.2.beta1 (2013-02-01)
-----------------------

* fixed issue #382: [Documentation error] Maschine... should be Machine...

* unified history file locations for arangod, arangosh, and arangoirb.
  - The readline history for arangod (emergency console) is now stored in file
    $HOME/.arangod. It was stored in $HOME/.arango before.
  - The readline history for arangosh is still stored in $HOME/.arangosh.
  - The readline history for arangoirb is now stored in $HOME/.arangoirb. It was
    stored in $HOME/.arango-mrb before.

* fixed issue #381: _users user should have a unique constraint

* allow negative list indexes in AQL to access elements from the end of a list,
  e.g. ```RETURN values[-1]``` will return the last element of the `values` list.

* collection ids, index ids, cursor ids, and document revision ids created and
  returned by ArangoDB are now returned as strings with numeric content inside.
  This is done to prevent some value overrun/truncation in any part of the
  complete client/server workflow.
  In ArangoDB 1.1 and before, these values were previously returned as
  (potentially very big) integer values. This may cause problems (clipping, overrun,
  precision loss) for clients that do not support big integers natively and store
  such values in IEEE754 doubles internally. This type loses precision after about
  52 bits and is thus not safe to hold an id.
  Javascript and 32 bit-PHP are examples for clients that may cause such problems.
  Therefore, ids are now returned by ArangoDB as strings, with the string
  content being the integer value as before.

  Example for documents ("_rev" attribute):
  - Document returned by ArangoDB 1.1: { "_rev": 1234, ... }
  - Document returned by ArangoDB 1.2: { "_rev": "1234", ... }

  Example for collections ("id" attribute / "_id" property):
  - Collection returned by ArangoDB 1.1: { "id": 9327643, "name": "test", ... }
  - Collection returned by ArangoDB 1.2: { "id": "9327643", "name": "test", ... }

  Example for cursors ("id" attribute):
  - Collection returned by ArangoDB 1.1: { "id": 11734292, "hasMore": true, ... }
  - Collection returned by ArangoDB 1.2: { "id": "11734292", "hasMore": true, ... }

* global variables are not automatically available anymore when starting the
  arangod Javascript emergency console (i.e. ```arangod --console```).

  Especially, the variables `db`, `edges`, and `internal` are not available
  anymore. `db` and `internal` can be made available in 1.2 by
  ```var db = require("org/arangodb").db;``` and
  ```var internal = require("internal");```, respectively.
  The reason for this change is to get rid of global variables in the server
  because this will allow more specific inclusion of functionality.

  For convenience, the global variable `db` is still available by default in
  arangosh. The global variable `edges`, which since ArangoDB 1.1 was kind of
  a redundant wrapper of `db`, has been removed in 1.2 completely.
  Please use `db` instead, and if creating an edge collection, use the explicit
  ```db._createEdgeCollection()``` command.

* issue #374: prevent endless redirects when calling admin interface with
  unexpected URLs

* issue #373: TRAVERSAL() `trackPaths` option does not work. Instead `paths` does work

* issue #358: added support for CORS

* honor optional waitForSync property for document removal, replace, update, and
  save operations in arangosh. The waitForSync parameter for these operations
  was previously honored by the REST API and on the server-side, but not when
  the waitForSync parameter was specified for a document operation in arangosh.

* calls to db.collection.figures() and /_api/collection/<collection>/figures now
  additionally return the number of shapes used in the collection in the
  extra attribute "shapes.count"

* added AQL TRAVERSAL_TREE() function to return a hierarchical result from a traversal

* added AQL TRAVERSAL() function to return the results from a traversal

* added AQL function ATTRIBUTES() to return the attribute names of a document

* removed internal server-side AQL functions from global scope.

  Now the AQL internal functions can only be accessed via the exports of the
  ahuacatl module, which can be included via ```require("org/arangodb/ahuacatl")```.
  It shouldn't be necessary for clients to access this module at all, but
  internal code may use this module.

  The previously global AQL-related server-side functions were moved to the
  internal namespace. This produced the following function name changes on
  the server:

     old name              new name
     ------------------------------------------------------
     AHUACATL_RUN       => require("internal").AQL_QUERY
     AHUACATL_EXPLAIN   => require("internal").AQL_EXPLAIN
     AHUACATL_PARSE     => require("internal").AQL_PARSE

  Again, clients shouldn't have used these functions at all as there is the
  ArangoStatement object to execute AQL queries.

* fixed issue #366: Edges index returns strange description

* added AQL function MATCHES() to check a document against a list of examples

* added documentation and tests for db.collection.removeByExample

* added --progress option for arangoimp. This will show the percentage of the input
  file that has been processed by arangoimp while the import is still running. It can
  be used as a rough indicator of progress for the entire import.

* make the server log documents that cannot be imported via /_api/import into the
  logfile using the warning log level. This may help finding illegal documents in big
  import runs.

* check on server startup whether the database directory and all collection directories
  are writable. if not, the server startup will be aborted. this prevents serious
  problems with collections being non-writable and this being detected at some pointer
  after the server has been started

* allow the following AQL constructs: FUNC(...)[...], FUNC(...).attribute

* fixed issue #361: Bug in Admin Interface. Header disappears when clicking new collection

* Added in-memory only collections

  Added collection creation parameter "isVolatile":
  if set to true, the collection is created as an in-memory only collection,
  meaning that all document data of that collection will reside in memory only,
  and will not be stored permanently to disk.
  This means that all collection data will be lost when the collection is unloaded
  or the server is shut down.
  As this collection type does not have datafile disk overhead for the regular
  document operations, it may be faster than normal disk-backed collections. The
  actual performance gains strongly depend on the underlying OS, filesystem, and
  settings though.
  This collection type should be used for caches only and not for any sensible data
  that cannot be re-created otherwise.
  Some platforms, namely Windows, currently do not support this collection type.
  When creating an in-memory collection on such platform, an error message will be
  returned by ArangoDB telling the user the platform does not support it.

  Note: in-memory collections are an experimental feature. The feature might
  change drastically or even be removed altogether in a future version of ArangoDB.

* fixed issue #353: Please include "pretty print" in Emergency Console

* fixed issue #352: "pretty print" console.log
  This was achieved by adding the dump() function for the "internal" object

* reduced insertion time for edges index
  Inserting into the edges index now avoids costly comparisons in case of a hash
  collision, reducing the prefilling/loading timer for bigger edge collections

* added fulltext queries to AQL via FULLTEXT() function. This allows search
  fulltext indexes from an AQL query to find matching documents

* added fulltext index type. This index type allows indexing words and prefixes of
  words from a specific document attribute. The index can be queries using a
  SimpleQueryFull object, the HTTP REST API at /_api/simple/fulltext, or via AQL

* added collection.revision() method to determine whether a collection has changed.
  The revision method returns a revision string that can be used by client programs
  for equality/inequality comparisons. The value returned by the revision method
  should be treated by clients as an opaque string and clients should not try to
  figure out the sense of the revision id. This is still useful enough to check
  whether data in a collection has changed.

* issue #346: adaptively determine NUMBER_HEADERS_PER_BLOCK

* issue #338: arangosh cursor positioning problems

* issue #326: use limit optimization with filters

* issue #325: use index to avoid sorting

* issue #324: add limit optimization to AQL

* removed arango-password script and added Javascript functionality to add/delete
  users instead. The functionality is contained in module `users` and can be invoked
  as follows from arangosh and arangod:
  * require("users").save("name", "passwd");
  * require("users").replace("name", "newPasswd");
  * require("users").remove("name");
  * require("users").reload();
  These functions are intentionally not offered via the web interface.
  This also addresses issue #313

* changed print output in arangosh and the web interface for JSON objects.
  Previously, printing a JSON object in arangosh resulted in the attribute values
  being printed as proper JSON, but attribute names were printed unquoted and
  unescaped. This was fine for the purpose of arangosh, but lead to invalid
  JSON being produced. Now, arangosh will produce valid JSON that can be used
  to send it back to ArangoDB or use it with arangoimp etc.

* fixed issue #300: allow importing documents via the REST /_api/import API
  from a JSON list, too.
  So far, the API only supported importing from a format that had one JSON object
  on each line. This is sometimes inconvenient, e.g. when the result of an AQL
  query or any other list is to be imported. This list is a JSON list and does not
  necessary have a document per line if pretty-printed.
  arangoimp now supports the JSON list format, too. However, the format requires
  arangoimp and the server to read the entire dataset at once. If the dataset is
  too big (bigger than --max-upload-size) then the import will be rejected. Even if
  increased, the entire list must fit in memory on both the client and the server,
  and this may be more resource-intensive than importing individual lines in chunks.

* removed unused parameter --reuse-ids for arangoimp. This parameter did not have
  any effect in 1.2, was never publicly announced and did evil (TM) things.

* fixed issue #297 (partly): added whitespace between command line and
  command result in arangosh, added shell colors for better usability

* fixed issue #296: system collections not usable from AQL

* fixed issue #295: deadlock on shutdown

* fixed issue #293: AQL queries should exploit edges index

* fixed issue #292: use index when filtering on _key in AQL

* allow user-definable document keys
  users can now define their own document keys by using the _key attribute
  when creating new documents or edges. Once specified, the value of _key is
  immutable.
  The restrictions for user-defined key values are:
  * the key must be at most 254 bytes long
  * it must consist of the letters a-z (lower or upper case), the digits 0-9,
    the underscore (_) or dash (-) characters only
  * any other characters, especially multi-byte sequences, whitespace or
    punctuation characters cannot be used inside key values

  Specifying a document key is optional when creating new documents. If no
  document key is specified, ArangoDB will create a document key itself.
  There are no guarantees about the format and pattern of auto-generated document
  keys other than the above restrictions.
  Clients should therefore treat auto-generated document keys as opaque values.
  Keys can be used to look up and reference documents, e.g.:
  * saving a document: `db.users.save({ "_key": "fred", ... })`
  * looking up a document: `db.users.document("fred")`
  * referencing other documents: `edges.relations.save("users/fred", "users/john", ...)`

  This change is downwards-compatible to ArangoDB 1.1 because in ArangoDB 1.1
  users were not able to define their own keys. If the user does not supply a _key
  attribute when creating a document, ArangoDB 1.2 will still generate a key of
  its own as ArangoDB 1.1 did. However, all documents returned by ArangoDB 1.2 will
  include a _key attribute and clients should be able to handle that (e.g. by
  ignoring it if not needed). Documents returned will still include the _id attribute
  as in ArangoDB 1.1.

* require collection names everywhere where a collection id was allowed in
  ArangoDB 1.1 & 1.0
  This change requires clients to use a collection name in place of a collection id
  at all places the client deals with collections.
  Examples:
  * creating edges: the _from and _to attributes must now contain collection names instead
    of collection ids: `edges.relations.save("test/my-key1", "test/my-key2", ...)`
  * retrieving edges: the returned _from and _to attributes now will contain collection
    names instead of ids, too: _from: `test/fred` instead of `1234/3455`
  * looking up documents: db.users.document("fred") or db._document("users/fred")

  Collection names must be used in REST API calls instead of collection ids, too.
  This change is thus not completely downwards-compatible to ArangoDB 1.1. ArangoDB 1.1
  required users to use collection ids in many places instead of collection names.
  This was unintuitive and caused overhead in cases when just the collection name was
  known on client-side but not its id. This overhead can now be avoided so clients can
  work with the collection names directly. There is no need to work with collection ids
  on the client side anymore.
  This change will likely require adjustments to API calls issued by clients, and also
  requires a change in how clients handle the _id value of returned documents. Previously,
  the _id value of returned documents contained the collection id, a slash separator and
  the document number. Since 1.2, _id will contain the collection name, a slash separator
  and the document key. The same applies to the _from and _to attribute values of edges
  that are returned by ArangoDB.

  Also removed (now unnecessary) location header in responses of the collections REST API.
  The location header was previously returned because it was necessary for clients.
  When clients created a collection, they specified the collection name. The collection
  id was generated on the server, but the client needed to use the server-generated
  collection id for further API calls, e.g. when creating edges etc. Therefore, the
  full collection URL, also containing the collection id, was returned by the server in
  responses to the collection API, in the HTTP location header.
  Returning the location header has become unnecessary in ArangoDB 1.2 because users
  can access collections by name and do not need to care about collection ids.


v1.1.3 (2013-XX-XX)
-------------------

* fix case when an error message was looked up for an error code but no error
  message was found. In this case a NULL ptr was returned and not checked everywhere.
  The place this error popped up was when inserting into a non-unique hash index
  failed with a specific, invalid error code.

* fixed issue #381:  db._collection("_users").getIndexes();

* fixed issue #379: arango-password fatal issue javscript.startup-directory

* fixed issue #372: Command-Line Options for the Authentication and Authorization


v1.1.2 (2013-01-20)
-------------------

* upgraded to mruby 2013-01-20 583983385b81c21f82704b116eab52d606a609f4

* fixed issue #357: Some spelling and grammar errors

* fixed issue #355: fix quotes in pdf manual

* fixed issue #351: Strange arangosh error message for long running query

* fixed randomly hanging connections in arangosh on MacOS

* added "any" query method: this returns a random document from a collection. It
  is also available via REST HTTP at /_api/simple/any.

* added deployment tool

* added getPeerVertex

* small fix for logging of long messages: the last character of log messages longer
  than 256 bytes was not logged.

* fixed truncation of human-readable log messages for web interface: the trailing \0
  byte was not appended for messages longer than 256 bytes

* fixed issue #341: ArangoDB crashes when stressed with Batch jobs
  Contrary to the issue title, this did not have anything to do with batch jobs but
  with too high memory usage. The memory usage of ArangoDB is now reduced for cases
   when there are lots of small collections with few documents each

* started with issue #317: Feature Request (from Google Groups): DATE handling

* backported issue #300: Extend arangoImp to Allow importing resultset-like
  (list of documents) formatted files

* fixed issue #337: "WaitForSync" on new collection does not work on Win/X64

* fixed issue #336: Collections REST API docs

* fixed issue #335: mmap errors due to wrong memory address calculation

* fixed issue #332: arangoimp --use-ids parameter seems to have no impact

* added option '--server.disable-authentication' for arangosh as well. No more passwd
  prompts if not needed

* fixed issue #330: session logging for arangosh

* fixed issue #329: Allow passing script file(s) as parameters for arangosh to run

* fixed issue #328: 1.1 compile warnings

* fixed issue #327: Javascript parse errors in front end


v1.1.1 (2012-12-18)
-------------------

* fixed issue #339: DELETE /_api/cursor/cursor-identifier return incollect errorNum

  The fix for this has led to a signature change of the function actions.resultNotFound().
  The meaning of parameter #3 for This function has changed from the error message string
  to the error code. The error message string is now parameter #4.
  Any client code that uses this function in custom actions must be adjusted.

* fixed issue #321: Problem upgrading arangodb 1.0.4 to 1.1.0 with Homebrew (OSX 10.8.2)

* fixed issue #230: add navigation and search for online documentation

* fixed issue #315: Strange result in PATH

* fixed issue #323: Wrong function returned in error message of AQL CHAR_LENGTH()

* fixed some log errors on startup / shutdown due to pid file handling and changing
  of directories


v1.1.0 (2012-12-05)
-------------------

* WARNING:
  arangod now performs a database version check at startup. It will look for a file
  named "VERSION" in its database directory. If the file is not present, arangod will
  perform an automatic upgrade of the database directory. This should be the normal
  case when upgrading from ArangoDB 1.0 to ArangoDB 1.1.

  If the VERSION file is present but is from an older version of ArangoDB, arangod
  will refuse to start and ask the user to run a manual upgrade first. A manual upgrade
  can be performed by starting arangod with the option `--upgrade`.

  This upgrade procedure shall ensure that users have full control over when they
  perform any updates/upgrades of their data, and can plan backups accordingly. The
  procedure also guarantees that the server is not run without any required system
  collections or with in incompatible data state.

* added AQL function DOCUMENT() to retrieve a document by its _id value

* fixed issue #311: fixed segfault on unload

* fixed issue #309: renamed stub "import" button from web interface

* fixed issue #307: added WaitForSync column in collections list in in web interface

* fixed issue #306: naming in web interface

* fixed issue #304: do not clear AQL query text input when switching tabs in
  web interface

* fixed issue #303: added documentation about usage of var keyword in web interface

* fixed issue #301: PATCH does not work in web interface

# fixed issue #269: fix make distclean & clean

* fixed issue #296: system collections not usable from AQL

* fixed issue #295: deadlock on shutdown

* added collection type label to web interface

* fixed issue #290: the web interface now disallows creating non-edges in edge collections
  when creating collections via the web interface, the collection type must also be
  specified (default is document collection)

* fixed issue #289: tab-completion does not insert any spaces

* fixed issue #282: fix escaping in web interface

* made AQL function NOT_NULL take any number of arguments. Will now return its
  first argument that is not null, or null if all arguments are null. This is downwards
  compatible.

* changed misleading AQL function name NOT_LIST() to FIRST_LIST() and slightly changed
  the behavior. The function will now return its first argument that is a list, or null
  if none of the arguments are lists.
  This is mostly downwards-compatible. The only change to the previous implementation in
  1.1-beta will happen if two arguments were passed and the 1st and 2nd arguments were
  both no lists. In previous 1.1, the 2nd argument was returned as is, but now null
  will be returned.

* add AQL function FIRST_DOCUMENT(), with same behavior as FIRST_LIST(), but working
  with documents instead of lists.

* added UPGRADING help text

* fixed issue #284: fixed Javascript errors when adding edges/vertices without own
  attributes

* fixed issue #283: AQL LENGTH() now works on documents, too

* fixed issue #281: documentation for skip lists shows wrong example

* fixed AQL optimizer bug, related to OR-combined conditions that filtered on the
  same attribute but with different conditions

* fixed issue #277: allow usage of collection names when creating edges
  the fix of this issue also implies validation of collection names / ids passed to
  the REST edge create method. edges with invalid collection ids or names in the
  "from" or "to" values will be rejected and not saved


v1.1.beta2 (2012-11-13)
-----------------------

* fixed arangoirb compilation

* fixed doxygen


v1.1.beta1 (2012-10-24)
-----------------------

* fixed AQL optimizer bug

* WARNING:
  - the user has changed from "arango" to "arangodb", the start script has changed from
    "arangod" to "arangodb", the database directory has changed from "/var/arangodb" to
    "/var/lib/arangodb" to be compliant with various Linux policies

  - In 1.1, we have introduced types for collections: regular documents go into document
    collections, and edges go into edge collections. The prefixing (db.xxx vs. edges.xxx)
    works slightly different in 1.1: edges.xxx can still be used to access collections,
    however, it will not determine the type of existing collections anymore. To create an
    edge collection 1.1, you can use db._createEdgeCollection() or edges._create().
    And there's of course also db._createDocumentCollection().
    db._create() is also still there and will create a document collection by default,
    whereas edges._create() will create an edge collection.

  - the admin web interface that was previously available via the simple URL suffix /
    is now available via a dedicated URL suffix only: /_admin/html
    The reason for this is that routing and URLs are now subject to changes by the end user,
    and only URLs parts prefixed with underscores (e.g. /_admin or /_api) are reserved
    for ArangoDB's internal usage.

* the server now handles requests with invalid Content-Length header values as follows:
  - if Content-Length is negative, the server will respond instantly with HTTP 411
    (length required)

  - if Content-Length is positive but shorter than the supplied body, the server will
    respond with HTTP 400 (bad request)

  - if Content-Length is positive but longer than the supplied body, the server will
    wait for the client to send the missing bytes. The server allows 90 seconds for this
    and will close the connection if the client does not send the remaining data

  - if Content-Length is bigger than the maximum allowed size (512 MB), the server will
    fail with HTTP 413 (request entity too large).

  - if the length of the HTTP headers is greater than the maximum allowed size (1 MB),
    the server will fail with HTTP 431 (request header fields too large)

* issue #265: allow optional base64 encoding/decoding of action response data

* issue #252: create _modules collection using arango-upgrade (note: arango-upgrade was
  finally replaced by the `--upgrade` option for arangod)

* issue #251: allow passing arbitrary options to V8 engine using new command line option:
  --javascript.v8-options. Using this option, the Harmony features or other settings in
  v8 can be enabled if the end user requires them

* issue #248: allow AQL optimizer to pull out completely uncorrelated subqueries to the
  top level, resulting in less repeated evaluation of the subquery

* upgraded to Doxygen 1.8.0

* issue #247: added AQL function MERGE_RECURSIVE

* issue #246: added clear() function in arangosh

* issue #245: Documentation: Central place for naming rules/limits inside ArangoDB

* reduced size of hash index elements by 50 %, allowing more index elements to fit in
  memory

* issue #235: GUI Shell throws Error:ReferenceError: db is not defined

* issue #229: methods marked as "under construction"

* issue #228: remove unfinished APIs (/_admin/config/*)

* having the OpenSSL library installed is now a prerequisite to compiling ArangoDB
  Also removed the --enable-ssl configure option because ssl is always required.

* added AQL functions TO_LIST, NOT_LIST

* issue #224: add optional Content-Id for batch requests

* issue #221: more documentation on AQL explain functionality. Also added
  ArangoStatement.explain() client method

* added db._createStatement() method on server as well (was previously available
  on the client only)

* issue #219: continue in case of "document not found" error in PATHS() function

* issue #213: make waitForSync overridable on specific actions

* changed AQL optimizer to use indexes in more cases. Previously, indexes might
  not have been used when in a reference expression the inner collection was
  specified last. Example: FOR u1 IN users FOR u2 IN users FILTER u1._id == u2._id
  Previously, this only checked whether an index could be used for u2._id (not
  possible). It was not checked whether an index on u1._id could be used (possible).
  Now, for expressions that have references/attribute names on both sides of the
  above as above, indexes are checked for both sides.

* issue #204: extend the CSV import by TSV and by user configurable
  separator character(s)

* issue #180: added support for batch operations

* added startup option --server.backlog-size
  this allows setting the value of the backlog for the listen() system call.
  the default value is 10, the maximum value is platform-dependent

* introduced new configure option "--enable-maintainer-mode" for
  ArangoDB maintainers. this option replaces the previous compile switches
  --with-boost-test, --enable-bison, --enable-flex and --enable-errors-dependency
  the individual configure options have been removed. --enable-maintainer-mode
  turns them all on.

* removed potentially unused configure option --enable-memfail

* fixed issue #197: HTML web interface calls /_admin/user-manager/session

* fixed issue #195: VERSION file in database directory

* fixed issue #193: REST API HEAD request returns a message body on 404

* fixed issue #188: intermittent issues with 1.0.0
  (server-side cursors not cleaned up in all cases, pthreads deadlock issue)

* issue #189: key store should use ISO datetime format bug

* issue #187: run arango-upgrade on server start (note: arango-upgrade was finally
  replaced by the `--upgrade` option for arangod)n

* fixed issue #183: strange unittest error

* fixed issue #182: manual pages

* fixed issue #181: use getaddrinfo

* moved default database directory to "/var/lib/arangodb" in accordance with
  http://www.pathname.com/fhs/pub/fhs-2.3.html

* fixed issue #179: strange text in import manual

* fixed issue #178: test for aragoimp is missing

* fixed issue #177: a misleading error message was returned if unknown variables
  were used in certain positions in an AQL query.

* fixed issue #176: explain how to use AQL from the arangosh

* issue #175: re-added hidden (and deprecated) option --server.http-port. This
  option is only there to be downwards-compatible to Arango 1.0.

* fixed issue #174: missing Documentation for `within`

* fixed issue #170: add db.<coll_name>.all().toArray() to arangosh help screen

* fixed issue #169: missing argument in Simple Queries

* added program arango-upgrade. This program must be run after installing ArangoDB
  and after upgrading from a previous version of ArangoDB. The arango-upgrade script
  will ensure all system collections are created and present in the correct state.
  It will also perform any necessary data updates.
  Note: arango-upgrade was finally replaced by the `--upgrade` option for arangod.

* issue #153: edge collection should be a flag for a collection
  collections now have a type so that the distinction between document and edge
  collections can now be done at runtime using a collection's type value.
  A collection's type can be queried in Javascript using the <collection>.type() method.

  When new collections are created using db._create(), they will be document
  collections by default. When edge._create() is called, an edge collection will be created.
  To explicitly create a collection of a specific/different type, use the methods
  _createDocumentCollection() or _createEdgeCollection(), which are available for
  both the db and the edges object.
  The Javascript objects ArangoEdges and ArangoEdgesCollection have been removed
  completely.
  All internal and test code has been adjusted for this, and client code
  that uses edges.* should also still work because edges is still there and creates
  edge collections when _create() is called.

  INCOMPATIBLE CHANGE: Client code might still need to be changed in the following aspect:
  Previously, collections did not have a type so documents and edges could be inserted
  in the same collection. This is now disallowed. Edges can only be inserted into
  edge collections now. As there were no collection types in 1.0, ArangoDB will perform
  an automatic upgrade when migrating from 1.0 to 1.1.
  The automatic upgrade will check every collection and determine its type as follows:
  - if among the first 50 documents in the collection there are documents with
    attributes "_from" and "_to", the collection is typed as an edge collection
  - if among the first 50 documents in the collection there are no documents with
    attributes "_from" and "_to", the collection is made as a document collection

* issue #150: call V8 garbage collection on server periodically

* issue #110: added support for partial updates

  The REST API for documents now offers an HTTP PATCH method to partially update
  documents. Overwriting/replacing documents is still available via the HTTP PUT method
  as before. The Javascript API in the shell also offers a new update() method in extension to
  the previously existing replace() method.


v1.0.4 (2012-11-12)
-------------------

* issue #275: strange error message in arangosh 1.0.3 at startup


v1.0.3 (2012-11-08)
-------------------

* fixed AQL optimizer bug

* issue #273: fixed segfault in arangosh on HTTP 40x

* issue #265: allow optional base64 encoding/decoding of action response data

* issue #252: _modules collection not created automatically


v1.0.2 (2012-10-22)
-------------------

* repository CentOS-X.Y moved to CentOS-X, same for Debian

* bugfix for rollback from edges

* bugfix for hash indexes

* bugfix for StringBuffer::erase_front

* added autoload for modules

* added AQL function TO_LIST


v1.0.1 (2012-09-30)
-------------------

* draft for issue #165: front-end application howto

* updated mruby to cf8fdea4a6598aa470e698e8cbc9b9b492319d

* fix for issue #190: install doesn't create log directory

* fix for issue #194: potential race condition between creating and dropping collections

* fix for issue #193: REST API HEAD request returns a message body on 404

* fix for issue #188: intermittent issues with 1.0.0

* fix for issue #163: server cannot create collection because of abandoned files

* fix for issue #150: call V8 garbage collection on server periodically


v1.0.0 (2012-08-17)
-------------------

* fix for issue #157: check for readline and ncurses headers, not only libraries


v1.0.beta4 (2012-08-15)
-----------------------

* fix for issue #152: fix memleak for barriers


v1.0.beta3 (2012-08-10)
-----------------------

* fix for issue #151: Memleak, collection data not removed

* fix for issue #149: Inconsistent port for admin interface

* fix for issue #163: server cannot create collection because of abandoned files

* fix for issue #157: check for readline and ncurses headers, not only libraries

* fix for issue #108: db.<collection>.truncate() inefficient

* fix for issue #109: added startup note about cached collection names and how to
  refresh them

* fix for issue #156: fixed memleaks in /_api/import

* fix for issue #59: added tests for /_api/import

* modified return value for calls to /_api/import: now, the attribute "empty" is
  returned as well, stating the number of empty lines in the input. Also changed the
  return value of the error code attribute ("errorNum") from 1100 ("corrupted datafile")
  to 400 ("bad request") in case invalid/unexpected JSON data was sent to the server.
  This error code is more appropriate as no datafile is broken but just input data is
  incorrect.

* fix for issue #152: Memleak for barriers

* fix for issue #151: Memleak, collection data not removed

* value of --database.maximal-journal-size parameter is now validated on startup. If
  value is smaller than the minimum value (currently 1048576), an error is thrown and
  the server will not start. Before this change, the global value of maximal journal
  size was not validated at server start, but only on collection level

* increased sleep value in statistics creation loop from 10 to 500 microseconds. This
  reduces accuracy of statistics values somewhere after the decimal points but saves
  CPU time.

* avoid additional sync() calls when writing partial shape data (attribute name data)
  to disk. sync() will still be called when the shape marker (will be written after
  the attributes) is written to disk

* issue #147: added flag --database.force-sync-shapes to force synching of shape data
  to disk. The default value is true so it is the same behavior as in version 1.0.
  if set to false, shape data is synched to disk if waitForSync for the collection is
  set to true, otherwise, shape data is not synched.

* fix for issue #145: strange issue on Travis: added epsilon for numeric comparison in
  geo index

* fix for issue #136: adjusted message during indexing

* issue #131: added timeout for HTTP keep-alive connections. The default value is 300
  seconds. There is a startup parameter server.keep-alive-timeout to configure the value.
  Setting it to 0 will disable keep-alive entirely on the server.

* fix for issue #137: AQL optimizer should use indexes for ref accesses with
  2 named attributes


v1.0.beta2 (2012-08-03)
-----------------------

* fix for issue #134: improvements for centos RPM

* fixed problem with disable-admin-interface in config file


v1.0.beta1 (2012-07-29)
-----------------------

* fixed issue #118: We need a collection "debugger"

* fixed issue #126: Access-Shaper must be cached

* INCOMPATIBLE CHANGE: renamed parameters "connect-timeout" and "request-timeout"
  for arangosh and arangoimp to "--server.connect-timeout" and "--server.request-timeout"

* INCOMPATIBLE CHANGE: authorization is now required on the server side
  Clients sending requests without HTTP authorization will be rejected with HTTP 401
  To allow backwards compatibility, the server can be started with the option
  "--server.disable-authentication"

* added options "--server.username" and "--server.password" for arangosh and arangoimp
  These parameters must be used to specify the user and password to be used when
  connecting to the server. If no password is given on the command line, arangosh/
  arangoimp will interactively prompt for a password.
  If no user name is specified on the command line, the default user "root" will be
  used.

* added startup option "--server.ssl-cipher-list" to determine which ciphers to
  use in SSL context. also added SSL_OP_CIPHER_SERVER_PREFERENCE to SSL default
  options so ciphers are tried in server and not in client order

* changed default SSL protocol to TLSv1 instead of SSLv2

* changed log-level of SSL-related messages

* added SSL connections if server is compiled with OpenSSL support. Use --help-ssl

* INCOMPATIBLE CHANGE: removed startup option "--server.admin-port".
  The new endpoints feature (see --server.endpoint) allows opening multiple endpoints
  anyway, and the distinction between admin and "other" endpoints can be emulated
  later using privileges.

* INCOMPATIBLE CHANGE: removed startup options "--port", "--server.port", and
  "--server.http-port" for arangod.
  These options have been replaced by the new "--server.endpoint" parameter

* INCOMPATIBLE CHANGE: removed startup option "--server" for arangosh and arangoimp.
  These options have been replaced by the new "--server.endpoint" parameter

* Added "--server.endpoint" option to arangod, arangosh, and arangoimp.
  For arangod, this option allows specifying the bind endpoints for the server
  The server can be bound to one or multiple endpoints at once. For arangosh
  and arangoimp, the option specifies the server endpoint to connect to.
  The following endpoint syntax is currently supported:
  - tcp://host:port or http@tcp://host:port (HTTP over IPv4)
  - tcp://[host]:port or http@tcp://[host]:port (HTTP over IPv6)
  - ssl://host:port or http@tcp://host:port (HTTP over SSL-encrypted IPv4)
  - ssl://[host]:port or http@tcp://[host]:port (HTTP over SSL-encrypted IPv6)
  - unix:///path/to/socket or http@unix:///path/to/socket (HTTP over UNIX socket)

  If no port is specified, the default port of 8529 will be used.

* INCOMPATIBLE CHANGE: removed startup options "--server.require-keep-alive" and
  "--server.secure-require-keep-alive".
  The server will now behave as follows which should be more conforming to the
  HTTP standard:
  * if a client sends a "Connection: close" header, the server will close the
    connection
  * if a client sends a "Connection: keep-alive" header, the server will not
    close the connection
  * if a client does not send any "Connection" header, the server will assume
    "keep-alive" if the request was an HTTP/1.1 request, and "close" if the
    request was an HTTP/1.0 request

* (minimal) internal optimizations for HTTP request parsing and response header
  handling

* fixed Unicode unescaping bugs for \f and surrogate pairs in BasicsC/strings.c

* changed implementation of TRI_BlockCrc32 algorithm to use 8 bytes at a time

* fixed issue #122: arangod doesn't start if <log.file> cannot be created

* fixed issue #121: wrong collection size reported

* fixed issue #98: Unable to change journalSize

* fixed issue #88: fds not closed

* fixed escaping of document data in HTML admin front end

* added HTTP basic authentication, this is always turned on

* added server startup option --server.disable-admin-interface to turn off the
  HTML admin interface

* honor server startup option --database.maximal-journal-size when creating new
  collections without specific journalsize setting. Previously, these
  collections were always created with journal file sizes of 32 MB and the
  --database.maximal-journal-size setting was ignored

* added server startup option --database.wait-for-sync to control the default
  behavior

* renamed "--unit-tests" to "--javascript.unit-tests"


v1.0.alpha3 (2012-06-30)
------------------------

* fixed issue #116: createCollection=create option doesn't work

* fixed issue #115: Compilation issue under OSX 10.7 Lion & 10.8 Mountain Lion
  (homebrew)

* fixed issue #114: image not found

* fixed issue #111: crash during "make unittests"

* fixed issue #104: client.js -> ARANGO_QUIET is not defined


v1.0.alpha2 (2012-06-24)
------------------------

* fixed issue #112: do not accept document with duplicate attribute names

* fixed issue #103: Should we cleanup the directory structure

* fixed issue #100: "count" attribute exists in cursor response with "count:
  false"

* fixed issue #84 explain command

* added new MRuby version (2012-06-02)

* added --log.filter

* cleanup of command line options:
** --startup.directory => --javascript.startup-directory
** --quite => --quiet
** --gc.interval => --javascript.gc-interval
** --startup.modules-path => --javascript.modules-path
** --action.system-directory => --javascript.action-directory
** --javascript.action-threads => removed (is now the same pool as --server.threads)

* various bug-fixes

* support for import

* added option SKIP_RANGES=1 for make unittests

* fixed several range-related assertion failures in the AQL query optimizer

* fixed AQL query optimizations for some edge cases (e.g. nested subqueries with
  invalid constant filter expressions)


v1.0.alpha1 (2012-05-28)
------------------------

Alpha Release of ArangoDB 1.0<|MERGE_RESOLUTION|>--- conflicted
+++ resolved
@@ -1,12 +1,10 @@
 devel
 -----
 
-<<<<<<< HEAD
 * ui: graph vertex collections not restricted to 10 anymore
 
 * fixed docs for issue #2968
 
-=======
 * fixed issue #2835: UI detection of JWT token in case of server restart or upgrade
 
 * upgrade jemalloc version to 5.0.1
@@ -32,7 +30,6 @@
 
 * ui: added bind parameters to slow query history view
 
->>>>>>> e06c8588
 * fixed issue #1751: Slow Query API should provide bind parameters, webui should display them
 
 * ui: fixed a bug when moving multiple documents was not possible
