--- conflicted
+++ resolved
@@ -1,7 +1,6 @@
 devel
 -----
 
-<<<<<<< HEAD
 * make the ArangoShell refill its collection cache when a yet-unknown collection
   is first accessed. This fixes the following problem:
 
@@ -11,10 +10,9 @@
                                      // in shell2, so the insert will fail
 
 * make AQL `DISTINCT` not change the order of the results it is applied on
-=======
+
 * enable JEMalloc background thread for purging and returning unused memory
   back to the operating system (Linux only)
->>>>>>> 7a4f0e16
 
 * incremental transfer of initial collection data now can handle partial 
   responses for a chunk, allowing the leader/master to send smaller chunks 
