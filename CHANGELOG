--- conflicted
+++ resolved
@@ -1,11 +1,9 @@
 devel
 -----
 
-
-<<<<<<< HEAD
 * UI: fixed an issue where a collection name gets wrongly cached within the
   documents overview of a collection.
-=======
+
 * UI: fixed a query editor caching and parsing issue
 
 * issue #4222: Permission error preventing AQL query import / export on webui
@@ -13,7 +11,6 @@
 * Fixed an issue with the index estimates in RocksDB in the case a transaction is aborted.
   Former the index estimates were modified if the transaction commited or not.
   Now they will only be modified if the transaction commited successfully.
->>>>>>> 9d2e11f7
 
 * UI: optimized login view for very small screen sizes
 
