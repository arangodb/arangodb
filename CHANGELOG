devel
-----

<<<<<<< HEAD
* ui: fixed the appearance of the documents filter
=======
* ui: graph vertex collections not restricted to 10 anymore

* fixed docs for issue #2968

* fixed issue #2835: UI detection of JWT token in case of server restart or upgrade

* upgrade jemalloc version to 5.0.1
>>>>>>> 286db19d

* fixed docs for issue #2968

* fixed issue #2978: log something more obvious when you log a Buffer

* fixed issue #2982: AQL parse error?

* fixed docs for issue #2968: Collection _key autoincrement value increases on error 

* fixed issue #3011: Optimizer rule reduce-extraction-to-projection breaks queries

* Now allowing to restore users in a sharded environment as well
  It is still not possible to restore collections that are sharded
  differently than by _key.

* fixed an isse with restoring of system collections and user rights.
  It was not possible to restore users into an authenticated server.

* fixed issue #2977: Documentation for db._createDatabase is wrong

* ui: added bind parameters to slow query history view

* fixed issue #1751: Slow Query API should provide bind parameters, webui should display them

* ui: fixed a bug when moving multiple documents was not possible

* fixed docs for issue #2968: Collection _key autoincrement value increases on error

* AQL CHAR_LENGTH(null) returns now 0. Since AQL TO_STRING(null) is '' (string of length 0)

* ui: now supports single js file upload for Foxx services in addition to zip files

* fixed a multi-threading issue in the agency when callElection was called
  while the Supervision was calling updateSnapshot

* added startup option `--query.tracking-with-bindvars`

  This option controls whether the list of currently running queries
  and the list of slow queries should contain the bind variables used
  in the queries or not.

  The option can be changed at runtime using the commands

      // enables tracking of bind variables
      // set to false to turn tracking of bind variables off
      var value = true;
      require("@arangodb/aql/queries").properties({
        trackBindVars: value
      });

* index selectivity estimates are now available in the cluster as well

* fixed issue #2943: loadIndexesIntoMemory not returning the same structure
  as the rest of the collection APIs

* fixed issue #2949: ArangoError 1208: illegal name

* fixed issue #2874: Collection properties do not return `isVolatile`
  attribute

* potential fix for issue #2939: Segmentation fault when starting
  coordinator node

* fixed issue #2810: out of memory error when running UPDATE/REPLACE
  on medium-size collection

* fix potential deadlock errors in collector thread

* disallow the usage of volatile collections in the RocksDB engine
  by throwing an error when a collection is created with attribute
  `isVolatile` set to `true`.
  Volatile collections are unsupported by the RocksDB engine, so
  creating them should not succeed and silently create a non-volatile
  collection

* prevent V8 from issuing SIGILL instructions when it runs out of memory

  Now arangod will attempt to log a FATAL error into its logfile in case V8
  runs out of memory. In case V8 runs out of memory, it will still terminate the
  entire process. But at least there should be something in the ArangoDB logs
  indicating what the problem was. Apart from that, the arangod process should
  now be exited with SIGABRT rather than SIGILL as it shouldn't return into the
  V8 code that aborted the process with `__builtin_trap`.

  this potentially fixes issue #2920: DBServer crashing automatically post upgrade to 3.2

* Foxx queues and tasks now ensure that the scripts in them run with the same
  permissions as the Foxx code who started the task / queue

* fixed issue #2928: Offset problems

* fixed issue #2876: wrong skiplist index usage in edge collection

* fixed issue #2868: cname missing from logger-follow results in rocksdb

* fixed issue #2889: Traversal query using incorrect collection id

* fixed issue #2884: AQL traversal uniqueness constraints "propagating" to other traversals? Weird results

* arangoexport: added `--query` option for passing an AQL query to export the result

* fixed issue #2879: No result when querying for the last record of a query

* ui: allows now to edit default access level for collections in database
  _system for all users except the root user.

* added new option "--rocksdb.max-background-jobs"

* removed options "--rocksdb.max-background-compactions", "--rocksdb.base-background-compactions" and "--rocksdb.max-background-flushes"

* option "--rocksdb.compaction-read-ahead-size" now defaults to 2MB

* change Windows build so that RocksDB doesn't enforce AVX optimizations by default

* speed up RocksDB secondary index creation and dropping

* removed RocksDB note in Geo index docs


v3.2.0 (2017-07-20)
-------------------

* fixed UI issues

* fixed multi-threading issues in Pregel

* fixed Foxx resilience

* added command-line option `--javascript.allow-admin-execute`

  This option can be used to control whether user-defined JavaScript code
  is allowed to be executed on server by sending via HTTP to the API endpoint
  `/_admin/execute`  with an authenticated user account.
  The default value is `false`, which disables the execution of user-defined
  code. This is also the recommended setting for production. In test environments,
  it may be convenient to turn the option on in order to send arbitrary setup
  or teardown commands for execution on the server.


v3.2.beta6 (2017-07-18)
-----------------------

* various bugfixes


v3.2.beta5 (2017-07-16)
-----------------------

* numerous bugfixes


v3.2.beta4 (2017-07-04)
-----------------------

* ui: fixed document view _from and _to linking issue for special characters

* added function `db._parse(query)` for parsing an AQL query and returning information about it

* fixed one medium priority and two low priority security user interface
  issues found by owasp zap.

* ui: added index deduplicate options

* ui: fixed renaming of collections for the rocksdb storage engine

* documentation and js fixes for secondaries

* RocksDB storage format was changed, users of the previous beta/alpha versions
  must delete the database directory and re-import their data

* enabled permissions on database and collection level

* added and changed some user related REST APIs
    * added `PUT /_api/user/{user}/database/{database}/{collection}` to change collection permission
    * added `GET /_api/user/{user}/database/{database}/{collection}`
    * added optional `full` parameter to the `GET /_api/user/{user}/database/` REST call

* added user functions in the arangoshell `@arangodb/users` module
    * added `grantCollection` and `revokeCollection` functions
    * added `permission(user, database, collection)` to retrieve collection specific rights

* added "deduplicate" attribute for array indexes, which controls whether inserting
  duplicate index values from the same document into a unique array index will lead to
  an error or not:

      // with deduplicate = true, which is the default value:
      db._create("test");
      db.test.ensureIndex({ type: "hash", fields: ["tags[*]"], deduplicate: true });
      db.test.insert({ tags: ["a", "b"] });
      db.test.insert({ tags: ["c", "d", "c"] }); // will work, because deduplicate = true
      db.test.insert({ tags: ["a"] }); // will fail

      // with deduplicate = false
      db._create("test");
      db.test.ensureIndex({ type: "hash", fields: ["tags[*]"], deduplicate: false });
      db.test.insert({ tags: ["a", "b"] });
      db.test.insert({ tags: ["c", "d", "c"] }); // will not work, because deduplicate = false
      db.test.insert({ tags: ["a"] }); // will fail

  The "deduplicate" attribute is now also accepted by the index creation HTTP
  API endpoint POST /_api/index and is returned by GET /_api/index.

* added optimizer rule "remove-filters-covered-by-traversal"

* Debian/Ubuntu installer: make messages about future package upgrades more clear

* fix a hangup in VST

  The problem happened when the two first chunks of a VST message arrived
  together on a connection that was newly switched to VST.

* fix deletion of outdated WAL files in RocksDB engine

* make use of selectivity estimates in hash, skiplist and persistent indexes
  in RocksDB engine

* changed VM overcommit recommendation for user-friendliness

* fix a shutdown bug in the cluster: a destroyed query could still be active

* do not terminate the entire server process if a temp file cannot be created
  (Windows only)

* fix log output in the front-end, it stopped in case of too many messages


v3.2.beta3 (2017-06-27)
-----------------------

* numerous bugfixes


v3.2.beta2 (2017-06-20)
-----------------------

* potentially fixed issue #2559: Duplicate _key generated on insertion

* fix invalid results (too many) when a skipping LIMIT was used for a
  traversal. `LIMIT x` or `LIMIT 0, x` were not affected, but `LIMIT s, x`
  may have returned too many results

* fix races in SSL communication code

* fix invalid locking in JWT authentication cache, which could have
  crashed the server

* fix invalid first group results for sorted AQL COLLECT when LIMIT
  was used

* fix potential race, which could make arangod hang on startup

* removed `exception` field from transaction error result; users should throw
  explicit `Error` instances to return custom exceptions (addresses issue #2561)

* fixed issue #2613: Reduce log level when Foxx manager tries to self heal missing database

* add a read only mode for users and collection level authorization

* removed `exception` field from transaction error result; users should throw
  explicit `Error` instances to return custom exceptions (addresses issue #2561)

* fixed issue #2677: Foxx disabling development mode creates non-deterministic service bundle

* fixed issue #2684: Legacy service UI not working


v3.2.beta1 (2017-06-12)
-----------------------

* provide more context for index errors (addresses issue #342)

* arangod now validates several OS/environment settings on startup and warns if
  the settings are non-ideal. Most of the checks are executed on Linux systems only.

* fixed issue #2515: The replace-or-with-in optimization rule might prevent use of indexes

* added `REGEX_REPLACE` AQL function

* the RocksDB storage format was changed, users of the previous alpha versions
  must delete the database directory and re-import their data

* added server startup option `--query.fail-on-warning`

  setting this option to `true` will abort any AQL query with an exception if
  it causes a warning at runtime. The value can be overridden per query by
  setting the `failOnWarning` attribute in a query's options.

* added --rocksdb.num-uncompressed-levels to adjust number of non-compressed levels

* added checks for memory managment and warn (i. e. if hugepages are enabled)

* set default SSL cipher suite string to "HIGH:!EXPORT:!aNULL@STRENGTH"

* fixed issue #2469: Authentication = true does not protect foxx-routes

* fixed issue #2459: compile success but can not run with rocksdb

* `--server.maximal-queue-size` is now an absolute maximum. If the queue is
  full, then 503 is returned. Setting it to 0 means "no limit".

* (Enterprise only) added authentication against an LDAP server

* fixed issue #2083: Foxx services aren't distributed to all coordinators

* fixed issue #2384: new coordinators don't pick up existing Foxx services

* fixed issue #2408: Foxx service validation causes unintended side-effects

* extended HTTP API with routes for managing Foxx services

* added distinction between hasUser and authorized within Foxx
  (cluster internal requests are authorized requests but don't have a user)

* arangoimp now has a `--threads` option to enable parallel imports of data

* PR #2514: Foxx services that can't be fixed by self-healing now serve a 503 error

* added `time` function to `@arangodb` module


v3.2.alpha4 (2017-04-25)
------------------------

* fixed issue #2450: Bad optimization plan on simple query

* fixed issue #2448: ArangoDB Web UI takes no action when Delete button is clicked

* fixed issue #2442: Frontend shows already deleted databases during login

* added 'x-content-type-options: nosniff' to avoid MSIE bug

* set default value for `--ssl.protocol` from TLSv1 to TLSv1.2.

* AQL breaking change in cluster:
  The SHORTEST_PATH statement using edge-collection names instead
  of a graph name now requires to explicitly name the vertex-collection names
  within the AQL query in the cluster. It can be done by adding `WITH <name>`
  at the beginning of the query.

  Example:
  ```
  FOR v,e IN OUTBOUND SHORTEST_PATH @start TO @target edges [...]
  ```

  Now has to be:

  ```
  WITH vertices
  FOR v,e IN OUTBOUND SHORTEST_PATH @start TO @target edges [...]
  ```

  This change is due to avoid dead-lock sitations in clustered case.
  An error stating the above is included.

* add implicit use of geo indexes when using SORT/FILTER in AQL, without
  the need to use the special-purpose geo AQL functions `NEAR` or `WITHIN`.

  the special purpose `NEAR` AQL function can now be substituted with the
  following AQL (provided there is a geo index present on the `doc.latitude`
  and `doc.longitude` attributes):

      FOR doc in geoSort
        SORT DISTANCE(doc.latitude, doc.longitude, 0, 0)
        LIMIT 5
        RETURN doc

  `WITHIN` can be substituted with the following AQL:

      FOR doc in geoFilter
        FILTER DISTANCE(doc.latitude, doc.longitude, 0, 0) < 2000
        RETURN doc

  Compared to using the special purpose AQL functions this approach has the
  advantage that it is more composable, and will also honor any `LIMIT` values
  used in the AQL query.

* potential fix for shutdown hangs on OSX

* added KB, MB, GB prefix for integer parameters, % for integer parameters
  with a base value

* added JEMALLOC 4.5.0

* added `--vm.resident-limit` and `--vm.path` for file-backed memory mapping
  after reaching a configurable maximum RAM size

* try recommended limit for file descriptors in case of unlimited
  hard limit

* issue #2413: improve logging in case of lock timeout and deadlocks

* added log topic attribute to /_admin/log api

* removed internal build option `USE_DEV_TIMERS`

  Enabling this option activated some proprietary timers for only selected
  events in arangod. Instead better use `perf` to gather timings.


v3.2.alpha3 (2017-03-22)
------------------------

* increase default collection lock timeout from 30 to 900 seconds

* added function `db._engine()` for retrieval of storage engine information at
  server runtime

  There is also an HTTP REST handler at GET /_api/engine that returns engine
  information.

* require at least cmake 3.2 for building ArangoDB

* make arangod start with less V8 JavaScript contexts

  This speeds up the server start (a little bit) and makes it use less memory.
  Whenever a V8 context is needed by a Foxx action or some other operation and
  there is no usable V8 context, a new one will be created dynamically now.

  Up to `--javascript.v8-contexts` V8 contexts will be created, so this option
  will change its meaning. Previously as many V8 contexts as specified by this
  option were created at server start, and the number of V8 contexts did not
  change at runtime. Now up to this number of V8 contexts will be in use at the
  same time, but the actual number of V8 contexts is dynamic.

  The garbage collector thread will automatically delete unused V8 contexts after
  a while. The number of spare contexts will go down to as few as configured in
  the new option `--javascript.v8-contexts-minimum`. Actually that many V8 contexts
  are also created at server start.

  The first few requests in new V8 contexts will take longer than in contexts
  that have been there already. Performance may therefore suffer a bit for the
  initial requests sent to ArangoDB or when there are only few but performance-
  critical situations in which new V8 contexts will be created. If this is a
  concern, it can easily be fixed by setting `--javascipt.v8-contexts-minimum`
  and `--javascript.v8-contexts` to a relatively high value, which will guarantee
  that many number of V8 contexts to be created at startup and kept around even
  when unused.

  Waiting for an unused V8 context will now also abort if no V8 context can be
  acquired/created after 120 seconds.

* improved diagnostic messages written to logfiles by supervisor process

* fixed issue #2367

* added "bindVars" to attributes of currently running and slow queries

* added "jsonl" as input file type for arangoimp

* upgraded version of bundled zlib library from 1.2.8 to 1.2.11

* added input file type `auto` for arangoimp so it can automatically detect the
  type of the input file from the filename extension

* fixed variables parsing in GraphQL

* added `--translate` option for arangoimp to translate attribute names from
  the input files to attriubte names expected by ArangoDB

  The `--translate` option can be specified multiple times (once per translation
  to be executed). The following example renames the "id" column from the input
  file to "_key", and the "from" column to "_from", and the "to" column to "_to":

      arangoimp --type csv --file data.csv --translate "id=_key" --translate "from=_from" --translate "to=_to"

  `--translate` works for CSV and TSV inputs only.

* changed default value for `--server.max-packet-size` from 128 MB to 256 MB

* fixed issue #2350

* fixed issue #2349

* fixed issue #2346

* fixed issue #2342

* change default string truncation length from 80 characters to 256 characters for
  `print`/`printShell` functions in ArangoShell and arangod. This will emit longer
  prefixes of string values before truncating them with `...`, which is helpful
  for debugging.

* always validate incoming JSON HTTP requests for duplicate attribute names

  Incoming JSON data with duplicate attribute names will now be rejected as
  invalid. Previous versions of ArangoDB only validated the uniqueness of
  attribute names inside incoming JSON for some API endpoints, but not
  consistently for all APIs.

* don't let read-only transactions block the WAL collector

* allow passing own `graphql-sync` module instance to Foxx GraphQL router

* arangoexport can now export to csv format

* arangoimp: fixed issue #2214

* Foxx: automatically add CORS response headers

* added "OPTIONS" to CORS `access-control-allow-methods` header

* Foxx: Fix arangoUser sometimes not being set correctly

* fixed issue #1974


v3.2.alpha2 (2017-02-20)
------------------------

* ui: fixed issue #2065

* ui: fixed a dashboard related memory issue

* Internal javascript rest actions will now hide their stack traces to the client
  unless maintainer mode is activated. Instead they will always log to the logfile

* Removed undocumented internal HTTP API:
  * PUT _api/edges

  The documented GET _api/edges and the undocumented POST _api/edges remains unmodified.

* updated V8 version to 5.7.0.0

* change undocumented behaviour in case of invalid revision ids in
  If-Match and If-None-Match headers from 400 (BAD) to 412 (PRECONDITION
  FAILED).

* change undocumented behaviour in case of invalid revision ids in
  JavaScript document operations from 1239 ("illegal document revision")
  to 1200 ("conflict").

* added data export tool, arangoexport.

  arangoexport can be used to export collections to json, jsonl or xml
  and export a graph or collections to xgmml.

* fixed a race condition when closing a connection

* raised default hard limit on threads for very small to 64

* fixed negative counting of http connection in UI


v3.2.alpha1 (2017-02-05)
------------------------

* added figure `httpRequests` to AQL query statistics

* removed revisions cache intermediate layer implementation

* obsoleted startup options `--database.revision-cache-chunk-size` and
  `--database.revision-cache-target-size`

* fix potential port number over-/underruns

* added startup option `--log.shorten-filenames` for controlling whether filenames
  in log messages should be shortened to just the filename with the absolute path

* removed IndexThreadFeature, made `--database.index-threads` option obsolete

* changed index filling to make it more parallel, dispatch tasks to boost::asio

* more detailed stacktraces in Foxx apps

* generated Foxx services now use swagger tags


v3.1.24 (XXXX-XX-XX)
--------------------

* fixed one more LIMIT issue in traversals


v3.1.23 (2017-06-19)
--------------------

* potentially fixed issue #2559: Duplicate _key generated on insertion

* fix races in SSL communication code

* fix invalid results (too many) when a skipping LIMIT was used for a
  traversal. `LIMIT x` or `LIMIT 0, x` were not affected, but `LIMIT s, x`
  may have returned too many results

* fix invalid first group results for sorted AQL COLLECT when LIMIT
  was used

* fix invalid locking in JWT authentication cache, which could have
  crashed the server

* fix undefined behavior in traverser when traversals were used inside
  a FOR loop


v3.1.22 (2017-06-07)
--------------------

* fixed issue #2505: Problem with export + report of a bug

* documented changed behavior of WITH

* fixed ui glitch in aardvark

* avoid agency compaction bug

* fixed issue #2283: disabled proxy communication internally


v3.1.21 (2017-05-22)
--------------------

* fixed issue #2488:  AQL operator IN error when data use base64 chars

* more randomness in seeding RNG

v3.1.20 (2016-05-16)
--------------------

* fixed incorrect sorting for distributeShardsLike

* improve reliability of AgencyComm communication with Agency

* fixed shard numbering bug, where ids were erouneously incremented by 1

* remove an unnecessary precondition in createCollectionCoordinator

* funny fail rotation fix

* fix in SimpleHttpClient for correct advancement of readBufferOffset

* forward SIG_HUP in supervisor process to the server process to fix logrotaion
  You need to stop the remaining arangod server process manually for the upgrade to work.


v3.1.19 (2017-04-28)
--------------------

* Fixed a StackOverflow issue in Traversal and ShortestPath. Occured if many (>1000) input
  values in a row do not return any result. Fixes issue: #2445

* fixed issue #2448

* fixed issue #2442

* added 'x-content-type-options: nosniff' to avoid MSIE bug

* fixed issue #2441

* fixed issue #2440

* Fixed a StackOverflow issue in Traversal and ShortestPath. Occured if many (>1000) input
  values in a row do not return any result. Fixes issue: #2445

* fix occasional hanging shutdowns on OS X


v3.1.18 (2017-04-18)
--------------------

* fixed error in continuous synchronization of collections

* fixed spurious hangs on server shutdown

* better error messages during restore collection

* completely overhaul supervision. More detailed tests

* Fixed a dead-lock situation in cluster traversers, it could happen in
  rare cases if the computation on one DBServer could be completed much earlier
  than the other server. It could also be restricted to SmartGraphs only.

* (Enterprise only) Fixed a bug in SmartGraph DepthFirstSearch. In some
  more complicated queries, the maxDepth limit of 1 was not considered strictly
  enough, causing the traverser to do unlimited depth searches.

* fixed issue #2415

* fixed issue #2422

* fixed issue #1974


v3.1.17 (2017-04-04)
--------------------

* (Enterprise only) fixed a bug where replicationFactor was not correctly
  forwarded in SmartGraph creation.

* fixed issue #2404

* fixed issue #2397

* ui - fixed smart graph option not appearing

* fixed issue #2389

* fixed issue #2400


v3.1.16 (2017-03-27)
--------------------

* fixed issue #2392

* try to raise file descriptors to at least 8192, warn otherwise

* ui - aql editor improvements + updated ace editor version (memory leak)

* fixed lost HTTP requests

* ui - fixed some event issues

* avoid name resolution when given connection string is a valid ip address

* helps with issue #1842, bug in COLLECT statement in connection with LIMIT.

* fix locking bug in cluster traversals

* increase lock timeout defaults

* increase various cluster timeouts

* limit default target size for revision cache to 1GB, which is better for
  tight RAM situations (used to be 40% of (totalRAM - 1GB), use
  --database.revision-cache-target-size <VALUEINBYTES> to get back the
  old behaviour

* fixed a bug with restarted servers indicating status as "STARTUP"
  rather that "SERVING" in Nodes UI.


v3.1.15 (2017-03-20)
--------------------

* add logrotate configuration as requested in #2355

* fixed issue #2376

* ui - changed document api due a chrome bug

* ui - fixed a submenu bug

* added endpoint /_api/cluster/endpoints in cluster case to get all
  coordinator endpoints

* fix documentation of /_api/endpoint, declaring this API obsolete.

* Foxx response objects now have a `type` method for manipulating the content-type header

* Foxx tests now support `xunit` and `tap` reporters


v3.1.14 (2017-03-13)
--------------------

* ui - added feature request (multiple start nodes within graph viewer) #2317

* added missing locks to authentication cache methods

* ui - added feature request (multiple start nodes within graph viewer) #2317

* ui - fixed wrong merge of statistics information from different coordinators

* ui - fixed issue #2316

* ui - fixed wrong protocol usage within encrypted environment

* fixed compile error on Mac Yosemite

* minor UI fixes


v3.1.13 (2017-03-06)
--------------------

* fixed variables parsing in GraphQL

* fixed issue #2214

* fixed issue #2342

* changed thread handling to queue only user requests on coordinator

* use exponential backoff when waiting for collection locks

* repair short name server lookup in cluster in the case of a removed
  server


v3.1.12 (2017-02-28)
--------------------

* disable shell color escape sequences on Windows

* fixed issue #2326

* fixed issue #2320

* fixed issue #2315

* fixed a race condition when closing a connection

* raised default hard limit on threads for very small to 64

* fixed negative counting of http connection in UI

* fixed a race when renaming collections

* fixed a race when dropping databases


v3.1.11 (2017-02-17)
--------------------

* fixed a race between connection closing and sending out last chunks of data to clients
  when the "Connection: close" HTTP header was set in requests

* ui: optimized smart graph creation usability

* ui: fixed #2308

* fixed a race in async task cancellation via `require("@arangodb/tasks").unregisterTask()`

* fixed spuriously hanging threads in cluster AQL that could sit idle for a few minutes

* fixed potential numeric overflow for big index ids in index deletion API

* fixed sort issue in cluster, occurring when one of the local sort buffers of a
  GatherNode was empty

* reduce number of HTTP requests made for certain kinds of join queries in cluster,
  leading to speedup of some join queries

* supervision deals with demised coordinators correctly again

* implement a timeout in TraverserEngineRegistry

* agent communication reduced in large batches of append entries RPCs

* inception no longer estimates RAFT timings

* compaction in agents has been moved to a separate thread

* replicated logs hold local timestamps

* supervision jobs failed leader and failed follower revisited for
  function in precarious stability situations

* fixed bug in random number generator for 64bit int


v3.1.10 (2017-02-02)
--------------------

* updated versions of bundled node modules:
  - joi: from 8.4.2 to 9.2.0
  - joi-to-json-schema: from 2.2.0 to 2.3.0
  - sinon: from 1.17.4 to 1.17.6
  - lodash: from 4.13.1 to 4.16.6

* added shortcut for AQL ternary operator
  instead of `condition ? true-part : false-part` it is now possible to also use a
  shortcut variant `condition ? : false-part`, e.g.

      FOR doc IN docs RETURN doc.value ?: 'not present'

  instead of

      FOR doc IN docs RETURN doc.value ? doc.value : 'not present'

* fixed wrong sorting order in cluster, if an index was used to sort with many
  shards.

* added --replication-factor, --number-of-shards and --wait-for-sync to arangobench

* turn on UTF-8 string validation for VelocyPack values received via VST connections

* fixed issue #2257

* upgraded Boost version to 1.62.0

* added optional detail flag for db.<collection>.count()
  setting the flag to `true` will make the count operation returned the per-shard
  counts for the collection:

      db._create("test", { numberOfShards: 10 });
      for (i = 0; i < 1000; ++i) {
        db.test.insert({value: i});
      }
      db.test.count(true);

      {
	"s100058" : 99,
	"s100057" : 103,
	"s100056" : 100,
	"s100050" : 94,
	"s100055" : 90,
	"s100054" : 122,
	"s100051" : 109,
	"s100059" : 99,
	"s100053" : 95,
	"s100052" : 89
      }

* added optional memory limit for AQL queries:

      db._query("FOR i IN 1..100000 SORT i RETURN i", {}, { options: { memoryLimit: 100000 } });

  This option limits the default maximum amount of memory (in bytes) that a single
  AQL query can use.
  When a single AQL query reaches the specified limit value, the query will be
  aborted with a *resource limit exceeded* exception. In a cluster, the memory
  accounting is done per shard, so the limit value is effectively a memory limit per
  query per shard.

  The global limit value can be overriden per query by setting the *memoryLimit*
  option value for individual queries when running an AQL query.

* added server startup option `--query.memory-limit`

* added convenience function to create vertex-centric indexes.

  Usage: `db.collection.ensureVertexCentricIndex("label", {type: "hash", direction: "outbound"})`
  That will create an index that can be used on OUTBOUND with filtering on the
  edge attribute `label`.

* change default log output for tools to stdout (instead of stderr)

* added option -D to define a configuration file environment key=value

* changed encoding behavior for URLs encoded in the C++ code of ArangoDB:
  previously the special characters `-`, `_`, `~` and `.` were returned as-is
  after URL-encoding, now `.` will be encoded to be `%2e`.
  This also changes the behavior of how incoming URIs are processed: previously
  occurrences of `..` in incoming request URIs were collapsed (e.g. `a/../b/` was
  collapsed to a plain `b/`). Now `..` in incoming request URIs are not collapsed.

* Foxx request URL suffix is no longer unescaped

* @arangodb/request option json now defaults to `true` if the response body is not empty and encoding is not explicitly set to `null` (binary).
  The option can still be set to `false` to avoid unnecessary attempts at parsing the response as JSON.

* Foxx configuration values for unknown options will be discarded when saving the configuration in production mode using the web interface

* module.context.dependencies is now immutable

* process.stdout.isTTY now returns `true` in arangosh and when running arangod with the `--console` flag

* add support for Swagger tags in Foxx


v3.1.9 (XXXX-XX-XX)
-------------------

* macos CLI package: store databases and apps in the users home directory

* ui: fixed re-login issue within a non system db, when tab was closed

* fixed a race in the VelocyStream Commtask implementation

* fixed issue #2256


v3.1.8 (2017-01-09)
-------------------

* add Windows silent installer

* add handling of debug symbols during Linux & windows release builds.

* fixed issue #2181

* fixed issue #2248: reduce V8 max old space size from 3 GB to 1 GB on 32 bit systems

* upgraded Boost version to 1.62.0

* fixed issue #2238

* fixed issue #2234

* agents announce new endpoints in inception phase to leader

* agency leadership accepts updatet endpoints to given uuid

* unified endpoints replace localhost with 127.0.0.1

* fix several problems within an authenticated cluster


v3.1.7 (2016-12-29)
-------------------

* fixed one too many elections in RAFT

* new agency comm backported from devel


v3.1.6 (2016-12-20)
-------------------

* fixed issue #2227

* fixed issue #2220

* agency constituent/agent bug fixes in race conditions picking up
  leadership

* supervision does not need waking up anymore as it is running
  regardless

* agents challenge their leadership more rigorously


v3.1.5 (2016-12-16)
-------------------

* lowered default value of `--database.revision-cache-target-size` from 75% of
  RAM to less than 40% of RAM

* fixed issue #2218

* fixed issue #2217

* Foxx router.get/post/etc handler argument can no longer accidentally omitted

* fixed issue #2223


v3.1.4 (2016-12-08)
-------------------

* fixed issue #2211

* fixed issue #2204

* at cluster start, coordinators wait until at least one DBserver is there,
  and either at least two DBservers are there or 15s have passed, before they
  initiate the bootstrap of system collections.

* more robust agency startup from devel

* supervision's AddFollower adds many followers at once

* supervision has new FailedFollower job

* agency's Node has new method getArray

* agency RAFT timing estimates more conservative in waitForSync
  scenario

* agency RAFT timing estimates capped at maximum 2.0/10.0 for low/high


v3.1.3 (2016-12-02)
-------------------

* fix a traversal bug when using skiplist indexes:
  if we have a skiplist of ["a", "unused", "_from"] and a traversal like:
  FOR v,e,p IN OUTBOUND @start @@edges
    FILTER p.edges[0].a == 'foo'
    RETURN v
  And the above index applied on "a" is considered better than EdgeIndex, than
  the executor got into undefined behaviour.

* fix endless loop when trying to create a collection with replicationFactor: -1


v3.1.2 (2016-11-24)
-------------------

* added support for descriptions field in Foxx dependencies

* (Enterprise only) fixed a bug in the statistic report for SmartGraph traversals.
Now they state correctly how many documents were fetched from the index and how many
have been filtered.

* Prevent uniform shard distribution when replicationFactor == numServers

v3.1.1 (2016-11-15)
-------------------

* fixed issue #2176

* fixed issue #2168

* display index usage of traversals in AQL explainer output (previously missing)

* fixed issue #2163

* preserve last-used HLC value across server starts

* allow more control over handling of pre-3.1 _rev values

  this changes the server startup option `--database.check-30-revisions` from a boolean (true/false)
  parameter to a string parameter with the following possible values:

  - "fail":
    will validate _rev values of 3.0 collections on collection loading and throw an exception when invalid _rev values are found.
    in this case collections with invalid _rev values are marked as corrupted and cannot be used in the ArangoDB 3.1 instance.
    the fix procedure for such collections is to export the collections from 3.0 database with arangodump and restore them in 3.1 with arangorestore.
    collections that do not contain invalid _rev values are marked as ok and will not be re-checked on following loads.
    collections that contain invalid _rev values will be re-checked on following loads.

  - "true":
    will validate _rev values of 3.0 collections on collection loading and print a warning when invalid _rev values are found.
    in this case collections with invalid _rev values can be used in the ArangoDB 3.1 instance.
    however, subsequent operations on documents with invalid _rev values may silently fail or fail with explicit errors.
    the fix procedure for such collections is to export the collections from 3.0 database with arangodump and restore them in 3.1 with arangorestore.
    collections that do not contain invalid _rev values are marked as ok and will not be re-checked on following loads.
    collections that contain invalid _rev values will be re-checked on following loads.

  - "false":
    will not validate _rev values on collection loading and not print warnings.
    no hint is given when invalid _rev values are found.
    subsequent operations on documents with invalid _rev values may silently fail or fail with explicit errors.
    this setting does not affect whether collections are re-checked later.
    collections will be re-checked on following loads if `--database.check-30-revisions` is later set to either `true` or `fail`.

  The change also suppresses warnings that were printed when collections were restored using arangorestore, and the restore
  data contained invalid _rev values. Now these warnings are suppressed, and new HLC _rev values are generated for these documents
  as before.

* added missing functions to AQL syntax highlighter in web interface

* fixed display of `ANY` direction in traversal explainer output (direction `ANY` was shown as either
  `INBOUND` or `OUTBOUND`)

* changed behavior of toJSON() function when serializing an object before saving it in the database

  if an object provides a toJSON() function, this function is still called for serializing it.
  the change is that the result of toJSON() is not stringified anymore, but saved as is. previous
  versions of ArangoDB called toJSON() and after that additionally stringified its result.

  This change will affect the saving of JS Buffer objects, which will now be saved as arrays of
  bytes instead of a comma-separated string of the Buffer's byte contents.

* allow creating unique indexes on more attributes than present in shardKeys

  The following combinations of shardKeys and indexKeys are allowed/not allowed:

  shardKeys     indexKeys
      a             a        ok
      a             b    not ok
      a           a b        ok
    a b             a    not ok
    a b             b    not ok
    a b           a b        ok
    a b         a b c        ok
  a b c           a b    not ok
  a b c         a b c        ok

* fixed wrong version in web interface login screen (EE only)

* make web interface not display an exclamation mark next to ArangoDB version number 3.1

* fixed search for arbitrary document attributes in web interface in case multiple
  search values were used on different attribute names. in this case, the search always
  produced an empty result

* disallow updating `_from` and `_to` values of edges in Smart Graphs. Updating these
  attributes would lead to potential redistribution of edges to other shards, which must be
  avoided.

* fixed issue #2148

* updated graphql-sync dependency to 0.6.2

* fixed issue #2156

* fixed CRC4 assembly linkage


v3.1.0 (2016-10-29)
-------------------

* AQL breaking change in cluster:

  from ArangoDB 3.1 onwards `WITH` is required for traversals in a
  clustered environment in order to avoid deadlocks.

  Note that for queries that access only a single collection or that have all
  collection names specified somewhere else in the query string, there is no
  need to use *WITH*. *WITH* is only useful when the AQL query parser cannot
  automatically figure out which collections are going to be used by the query.
  *WITH* is only useful for queries that dynamically access collections, e.g.
  via traversals, shortest path operations or the *DOCUMENT()* function.

  more info can be found [here](https://github.com/arangodb/arangodb/blob/devel/Documentation/Books/AQL/Operations/With.md)

* added AQL function `DISTANCE` to calculate the distance between two arbitrary
  coordinates (haversine formula)

* fixed issue #2110

* added Auto-aptation of RAFT timings as calculations only


v3.1.rc2 (2016-10-10)
---------------------

* second release candidate


v3.1.rc1 (2016-09-30)
---------------------

* first release candidate


v3.1.alpha2 (2016-09-01)
------------------------

* added module.context.createDocumentationRouter to replace module.context.apiDocumentation

* bug in RAFT implementation of reads. dethroned leader still answered requests in isolation

* ui: added new graph viewer

* ui: aql-editor added tabular & graph display

* ui: aql-editor improved usability

* ui: aql-editor: query profiling support

* fixed issue #2109

* fixed issue #2111

* fixed issue #2075

* added AQL function `DISTANCE` to calculate the distance between two arbitrary
  coordinates (haversine formula)

* rewrote scheduler and dispatcher based on boost::asio

  parameters changed:
    `--scheduler.threads` and `--server.threads` are now merged into a single one: `--server.threads`

    hidden `--server.extra-threads` has been removed

    hidden `--server.aql-threads` has been removed

    hidden `--server.backend` has been removed

    hidden `--server.show-backends` has been removed

    hidden `--server.thread-affinity` has been removed

* fixed issue #2086

* fixed issue #2079

* fixed issue #2071

  make the AQL query optimizer inject filter condition expressions referred to
  by variables during filter condition aggregation.
  For example, in the following query

      FOR doc IN collection
        LET cond1 = (doc.value == 1)
        LET cond2 = (doc.value == 2)
        FILTER cond1 || cond2
        RETURN { doc, cond1, cond2 }

  the optimizer will now inject the conditions for `cond1` and `cond2` into the filter
  condition `cond1 || cond2`, expanding it to `(doc.value == 1) || (doc.value == 2)`
  and making these conditions available for index searching.

  Note that the optimizer previously already injected some conditions into other
  conditions, but only if the variable that defined the condition was not used
  elsewhere. For example, the filter condition in the query

      FOR doc IN collection
        LET cond = (doc.value == 1)
        FILTER cond
        RETURN { doc }

  already got optimized before because `cond` was only used once in the query and
  the optimizer decided to inject it into the place where it was used.

  This only worked for variables that were referred to once in the query.
  When a variable was used multiple times, the condition was not injected as
  in the following query:

      FOR doc IN collection
        LET cond = (doc.value == 1)
        FILTER cond
        RETURN { doc, cond }

  The fix for #2070 now will enable this optimization so that the query can
  use an index on `doc.value` if available.

* changed behavior of AQL array comparison operators for empty arrays:
  * `ALL` and `ANY` now always return `false` when the left-hand operand is an
    empty array. The behavior for non-empty arrays does not change:
    * `[] ALL == 1` will return `false`
    * `[1] ALL == 1` will return `true`
    * `[1, 2] ALL == 1` will return `false`
    * `[2, 2] ALL == 1` will return `false`
    * `[] ANY == 1` will return `false`
    * `[1] ANY == 1` will return `true`
    * `[1, 2] ANY == 1` will return `true`
    * `[2, 2] ANY == 1` will return `false`
  * `NONE` now always returns `true` when the left-hand operand is an empty array.
    The behavior for non-empty arrays does not change:
    * `[] NONE == 1` will return `true`
    * `[1] NONE == 1` will return `false`
    * `[1, 2] NONE == 1` will return `false`
    * `[2, 2] NONE == 1` will return `true`

* added experimental AQL functions `JSON_STRINGIFY` and `JSON_PARSE`

* added experimental support for incoming gzip-compressed requests

* added HTTP REST APIs for online loglevel adjustments:

  - GET `/_admin/log/level` returns the current loglevel settings
  - PUT `/_admin/log/level` modifies the current loglevel settings

* PATCH /_api/gharial/{graph-name}/vertex/{collection-name}/{vertex-key}
  - changed default value for keepNull to true

* PATCH /_api/gharial/{graph-name}/edge/{collection-name}/{edge-key}
  - changed default value for keepNull to true

* renamed `maximalSize` attribute in parameter.json files to `journalSize`

  The `maximalSize` attribute will still be picked up from collections that
  have not been adjusted. Responses from the replication API will now also use
  `journalSize` instead of `maximalSize`.

* added `--cluster.system-replication-factor` in order to adjust the
  replication factor for new system collections

* fixed issue #2012

* added a memory expection in case V8 memory gets too low

* added Optimizer Rule for other indexes in Traversals
  this allows AQL traversals to use other indexes than the edge index.
  So traversals with filters on edges can now make use of more specific
  indexes, e.g.

      FOR v, e, p IN 2 OUTBOUND @start @@edge FILTER p.edges[0].foo == "bar"

  will prefer a Hash Index on [_from, foo] above the EdgeIndex.

* fixed epoch computation in hybrid logical clock

* fixed thread affinity

* replaced require("internal").db by require("@arangodb").db

* added option `--skip-lines` for arangoimp
  this allows skipping the first few lines from the import file in case the
  CSV or TSV import are used

* fixed periodic jobs: there should be only one instance running - even if it
  runs longer than the period

* improved performance of primary index and edge index lookups

* optimizations for AQL `[*]` operator in case no filter, no projection and
  no offset/limit are used

* added AQL function `OUTERSECTION` to return the symmetric difference of its
  input arguments

* Foxx manifests of installed services are now saved to disk with indentation

* Foxx tests and scripts in development mode should now always respect updated
  files instead of loading stale modules

* When disabling Foxx development mode the setup script is now re-run

* Foxx now provides an easy way to directly serve GraphQL requests using the
  `@arangodb/foxx/graphql` module and the bundled `graphql-sync` dependency

* Foxx OAuth2 module now correctly passes the `access_token` to the OAuth2 server

* added iconv-lite and timezone modules

* web interface now allows installing GitHub and zip services in legacy mode

* added module.context.createDocumentationRouter to replace module.context.apiDocumentation

* bug in RAFT implementation of reads. dethroned leader still answered
  requests in isolation

* all lambdas in ClusterInfo might have been left with dangling references.

* Agency bug fix for handling of empty json objects as values.

* Foxx tests no longer support the Mocha QUnit interface as this resulted in weird
  inconsistencies in the BDD and TDD interfaces. This fixes the TDD interface
  as well as out-of-sequence problems when using the BDD before/after functions.

* updated bundled JavaScript modules to latest versions; joi has been updated from 8.4 to 9.2
  (see [joi 9.0.0 release notes](https://github.com/hapijs/joi/issues/920) for information on
  breaking changes and new features)

* fixed issue #2139

* updated graphql-sync dependency to 0.6.2

* fixed issue #2156


v3.0.13 (XXXX-XX-XX)
--------------------

* fixed issue #2315

* fixed issue #2210


v3.0.12 (2016-11-23)
--------------------

* fixed issue #2176

* fixed issue #2168

* fixed issues #2149, #2159

* fixed error reporting for issue #2158

* fixed assembly linkage bug in CRC4 module

* added support for descriptions field in Foxx dependencies


v3.0.11 (2016-11-08)
--------------------

* fixed issue #2140: supervisor dies instead of respawning child

* fixed issue #2131: use shard key value entered by user in web interface

* fixed issue #2129: cannot kill a long-run query

* fixed issue #2110

* fixed issue #2081

* fixed issue #2038

* changes to Foxx service configuration or dependencies should now be
  stored correctly when options are cleared or omitted

* Foxx tests no longer support the Mocha QUnit interface as this resulted in weird
  inconsistencies in the BDD and TDD interfaces. This fixes the TDD interface
  as well as out-of-sequence problems when using the BDD before/after functions.

* fixed issue #2148


v3.0.10 (2016-09-26)
--------------------

* fixed issue #2072

* fixed issue #2070

* fixed slow cluster starup issues. supervision will demonstrate more
  patience with db servers


v3.0.9 (2016-09-21)
-------------------

* fixed issue #2064

* fixed issue #2060

* speed up `collection.any()` and skiplist index creation

* fixed multiple issues where ClusterInfo bug hung agency in limbo
  timeouting on multiple collection and database callbacks


v3.0.8 (2016-09-14)
-------------------

* fixed issue #2052

* fixed issue #2005

* fixed issue #2039

* fixed multiple issues where ClusterInfo bug hung agency in limbo
  timeouting on multiple collection and database callbacks


v3.0.7 (2016-09-05)
-------------------

* new supervision job handles db server failure during collection creation.


v3.0.6 (2016-09-02)
-------------------

* fixed issue #2026

* slightly better error diagnostics for AQL query compilation and replication

* fixed issue #2018

* fixed issue #2015

* fixed issue #2012

* fixed wrong default value for arangoimp's `--on-duplicate` value

* fix execution of AQL traversal expressions when there are multiple
  conditions that refer to variables set outside the traversal

* properly return HTTP 503 in JS actions when backend is gone

* supervision creates new key in agency for failed servers

* new shards will not be allocated on failed or cleaned servers


v3.0.5 (2016-08-18)
-------------------

* execute AQL ternary operator via C++ if possible

* fixed issue #1977

* fixed extraction of _id attribute in AQL traversal conditions

* fix SSL agency endpoint

* Minimum RAFT timeout was one order of magnitude to short.

* Optimized RAFT RPCs from leader to followers for efficiency.

* Optimized RAFT RPC handling on followers with respect to compaction.

* Fixed bug in handling of duplicates and overlapping logs

* Fixed bug in supervision take over after leadership change.

v3.0.4 (2016-08-01)
-------------------

* added missing lock for periodic jobs access

* fix multiple foxx related cluster issues

* fix handling of empty AQL query strings

* fixed issue in `INTERSECTION` AQL function with duplicate elements
  in the source arrays

* fixed issue #1970

* fixed issue #1968

* fixed issue #1967

* fixed issue #1962

* fixed issue #1959

* replaced require("internal").db by require("@arangodb").db

* fixed issue #1954

* fixed issue #1953

* fixed issue #1950

* fixed issue #1949

* fixed issue #1943

* fixed segfault in V8, by backporting https://bugs.chromium.org/p/v8/issues/detail?id=5033

* Foxx OAuth2 module now correctly passes the `access_token` to the OAuth2 server

* fixed credentialed CORS requests properly respecting --http.trusted-origin

* fixed a crash in V8Periodic task (forgotten lock)

* fixed two bugs in synchronous replication (syncCollectionFinalize)


v3.0.3 (2016-07-17)
-------------------

* fixed issue #1942

* fixed issue #1941

* fixed array index batch insertion issues for hash indexes that caused problems when
  no elements remained for insertion

* fixed AQL MERGE() function with External objects originating from traversals

* fixed some logfile recovery errors with error message "document not found"

* fixed issue #1937

* fixed issue #1936

* improved performance of arangorestore in clusters with synchronous
  replication

* Foxx tests and scripts in development mode should now always respect updated
  files instead of loading stale modules

* When disabling Foxx development mode the setup script is now re-run

* Foxx manifests of installed services are now saved to disk with indentation


v3.0.2 (2016-07-09)
-------------------

* fixed assertion failure in case multiple remove operations were used in the same query

* fixed upsert behavior in case upsert was used in a loop with the same document example

* fixed issue #1930

* don't expose local file paths in Foxx error messages.

* fixed issue #1929

* make arangodump dump the attribute `isSystem` when dumping the structure
  of a collection, additionally make arangorestore not fail when the attribute
  is missing

* fixed "Could not extract custom attribute" issue when using COLLECT with
  MIN/MAX functions in some contexts

* honor presence of persistent index for sorting

* make AQL query optimizer not skip "use-indexes-rule", even if enough
  plans have been created already

* make AQL optimizer not skip "use-indexes-rule", even if enough execution plans
  have been created already

* fix double precision value loss in VelocyPack JSON parser

* added missing SSL support for arangorestore

* improved cluster import performance

* fix Foxx thumbnails on DC/OS

* fix Foxx configuration not being saved

* fix Foxx app access from within the frontend on DC/OS

* add option --default-replication-factor to arangorestore and simplify
  the control over the number of shards when restoring

* fix a bug in the VPack -> V8 conversion if special attributes _key,
  _id, _rev, _from and _to had non-string values, which is allowed
  below the top level

* fix malloc_usable_size for darwin


v3.0.1 (2016-06-30)
-------------------

* fixed periodic jobs: there should be only one instance running - even if it
  runs longer than the period

* increase max. number of collections in AQL queries from 32 to 256

* fixed issue #1916: header "authorization" is required" when opening
  services page

* fixed issue #1915: Explain: member out of range

* fixed issue #1914: fix unterminated buffer

* don't remove lockfile if we are the same (now stale) pid
  fixes docker setups (our pid will always be 1)

* do not use revision id comparisons in compaction for determining whether a
  revision is obsolete, but marker memory addresses
  this ensures revision ids don't matter when compacting documents

* escape Unicode characters in JSON HTTP responses
  this converts UTF-8 characters in HTTP responses of arangod into `\uXXXX`
  escape sequences. This makes the HTTP responses fit into the 7 bit ASCII
  character range, which speeds up HTTP response parsing for some clients,
  namely node.js/v8

* add write before read collections when starting a user transaction
  this allows specifying the same collection in both read and write mode without
  unintended side effects

* fixed buffer overrun that occurred when building very large result sets

* index lookup optimizations for primary index and edge index

* fixed "collection is a nullptr" issue when starting a traversal from a transaction

* enable /_api/import on coordinator servers


v3.0.0 (2016-06-22)
-------------------

* minor GUI fixxes

* fix for replication and nonces


v3.0.0-rc3 (2016-06-19)
-----------------------

* renamed various Foxx errors to no longer refer to Foxx services as apps

* adjusted various error messages in Foxx to be more informative

* specifying "files" in a Foxx manifest to be mounted at the service root
  no longer results in 404s when trying to access non-file routes

* undeclared path parameters in Foxx no longer break the service

* trusted reverse proxy support is now handled more consistently

* ArangoDB request compatibility and user are now exposed in Foxx

* all bundled NPM modules have been upgraded to their latest versions


v3.0.0-rc2 (2016-06-12)
-----------------------

* added option `--server.max-packet-size` for client tools

* renamed option `--server.ssl-protocol` to `--ssl.protocol` in client tools
  (was already done for arangod, but overlooked for client tools)

* fix handling of `--ssl.protocol` value 5 (TLS v1.2) in client tools, which
  claimed to support it but didn't

* config file can use '@include' to include a different config file as base


v3.0.0-rc1 (2016-06-10)
-----------------------

* the user management has changed: it now has users that are independent of
  databases. A user can have one or more database assigned to the user.

* forward ported V8 Comparator bugfix for inline heuristics from
  https://github.com/v8/v8/commit/5ff7901e24c2c6029114567de5a08ed0f1494c81

* changed to-string conversion for AQL objects and arrays, used by the AQL
  function `TO_STRING()` and implicit to-string casts in AQL

  - arrays are now converted into their JSON-stringify equivalents, e.g.

    - `[ ]` is now converted to `[]`
    - `[ 1, 2, 3 ]` is now converted to `[1,2,3]`
    - `[ "test", 1, 2 ] is now converted to `["test",1,2]`

    Previous versions of ArangoDB converted arrays with no members into the
    empty string, and non-empty arrays into a comma-separated list of member
    values, without the surrounding angular brackets. Additionally, string
    array members were not enclosed in quotes in the result string:

    - `[ ]` was converted to ``
    - `[ 1, 2, 3 ]` was converted to `1,2,3`
    - `[ "test", 1, 2 ] was converted to `test,1,2`

  - objects are now converted to their JSON-stringify equivalents, e.g.

    - `{ }` is converted to `{}`
    - `{ a: 1, b: 2 }` is converted to `{"a":1,"b":2}`
    - `{ "test" : "foobar" }` is converted to `{"test":"foobar"}`

    Previous versions of ArangoDB always converted objects into the string
    `[object Object]`

  This change affects also the AQL functions `CONCAT()` and `CONCAT_SEPARATOR()`
  which treated array values differently in previous versions. Previous versions
  of ArangoDB automatically flattened array values on the first level of the array,
  e.g. `CONCAT([1, 2, 3, [ 4, 5, 6 ]])` produced `1,2,3,4,5,6`. Now this will produce
  `[1,2,3,[4,5,6]]`. To flatten array members on the top level, you can now use
  the more explicit `CONCAT(FLATTEN([1, 2, 3, [4, 5, 6]], 1))`.

* added C++ implementations for AQL functions `SLICE()`, `CONTAINS()` and
  `RANDOM_TOKEN()`

* as a consequence of the upgrade to V8 version 5, the implementation of the
  JavaScript `Buffer` object had to be changed. JavaScript `Buffer` objects in
  ArangoDB now always store their data on the heap. There is no shared pool
  for small Buffer values, and no pointing into existing Buffer data when
  extracting slices. This change may increase the cost of creating Buffers with
  short contents or when peeking into existing Buffers, but was required for
  safer memory management and to prevent leaks.

* the `db` object's function `_listDatabases()` was renamed to just `_databases()`
  in order to make it more consistent with the existing `_collections()` function.
  Additionally the `db` object's `_listEndpoints()` function was renamed to just
  `_endpoints()`.

* changed default value of `--server.authentication` from `false` to `true` in
  configuration files etc/relative/arangod.conf and etc/arangodb/arangod.conf.in.
  This means the server will be started with authentication enabled by default,
  requiring all client connections to provide authentication data when connecting
  to ArangoDB. Authentication can still be turned off via setting the value of
  `--server.authentication` to `false` in ArangoDB's configuration files or by
  specifying the option on the command-line.

* Changed result format for querying all collections via the API GET `/_api/collection`.

  Previous versions of ArangoDB returned an object with an attribute named `collections`
  and an attribute named `names`. Both contained all available collections, but
  `collections` contained the collections as an array, and `names` contained the
  collections again, contained in an object in which the attribute names were the
  collection names, e.g.

  ```
  {
    "collections": [
      {"id":"5874437","name":"test","isSystem":false,"status":3,"type":2},
      {"id":"17343237","name":"something","isSystem":false,"status":3,"type":2},
      ...
    ],
    "names": {
      "test": {"id":"5874437","name":"test","isSystem":false,"status":3,"type":2},
      "something": {"id":"17343237","name":"something","isSystem":false,"status":3,"type":2},
      ...
    }
  }
  ```
  This result structure was redundant, and therefore has been simplified to just

  ```
  {
    "result": [
      {"id":"5874437","name":"test","isSystem":false,"status":3,"type":2},
      {"id":"17343237","name":"something","isSystem":false,"status":3,"type":2},
      ...
    ]
  }
  ```

  in ArangoDB 3.0.

* added AQL functions `TYPENAME()` and `HASH()`

* renamed arangob tool to arangobench

* added AQL string comparison operator `LIKE`

  The operator can be used to compare strings like this:

      value LIKE search

  The operator is currently implemented by calling the already existing AQL
  function `LIKE`.

  This change also makes `LIKE` an AQL keyword. Using `LIKE` in either case as
  an attribute or collection name in AQL thus requires quoting.

* make AQL optimizer rule "remove-unnecessary-calculations" fire in more cases

  The rule will now remove calculations that are used exactly once in other
  expressions (e.g. `LET a = doc RETURN a.value`) and calculations,
  or calculations that are just references (e.g. `LET a = b`).

* renamed AQL optimizer rule "merge-traversal-filter" to "optimize-traversals"
  Additionally, the optimizer rule will remove unused edge and path result variables
  from the traversal in case they are specified in the `FOR` section of the traversal,
  but not referenced later in the query. This saves constructing edges and paths
  results.

* added AQL optimizer rule "inline-subqueries"

  This rule can pull out certain subqueries that are used as an operand to a `FOR`
  loop one level higher, eliminating the subquery completely. For example, the query

      FOR i IN (FOR j IN [1,2,3] RETURN j) RETURN i

  will be transformed by the rule to:

      FOR i IN [1,2,3] RETURN i

  The query

      FOR name IN (FOR doc IN _users FILTER doc.status == 1 RETURN doc.name) LIMIT 2 RETURN name

  will be transformed into

      FOR tmp IN _users FILTER tmp.status == 1 LIMIT 2 RETURN tmp.name

  The rule will only fire when the subquery is used as an operand to a `FOR` loop, and
  if the subquery does not contain a `COLLECT` with an `INTO` variable.

* added new endpoint "srv://" for DNS service records

* The result order of the AQL functions VALUES and ATTRIBUTES has never been
  guaranteed and it only had the "correct" ordering by accident when iterating
  over objects that were not loaded from the database. This accidental behavior
  is now changed by introduction of VelocyPack. No ordering is guaranteed unless
  you specify the sort parameter.

* removed configure option `--enable-logger`

* added AQL array comparison operators

  All AQL comparison operators now also exist in an array variant. In the
  array variant, the operator is preceded with one of the keywords *ALL*, *ANY*
  or *NONE*. Using one of these keywords changes the operator behavior to
  execute the comparison operation for all, any, or none of its left hand
  argument values. It is therefore expected that the left hand argument
  of an array operator is an array.

  Examples:

      [ 1, 2, 3 ] ALL IN [ 2, 3, 4 ]   // false
      [ 1, 2, 3 ] ALL IN [ 1, 2, 3 ]   // true
      [ 1, 2, 3 ] NONE IN [ 3 ]        // false
      [ 1, 2, 3 ] NONE IN [ 23, 42 ]   // true
      [ 1, 2, 3 ] ANY IN [ 4, 5, 6 ]   // false
      [ 1, 2, 3 ] ANY IN [ 1, 42 ]     // true
      [ 1, 2, 3 ] ANY == 2             // true
      [ 1, 2, 3 ] ANY == 4             // false
      [ 1, 2, 3 ] ANY > 0              // true
      [ 1, 2, 3 ] ANY <= 1             // true
      [ 1, 2, 3 ] NONE < 99            // false
      [ 1, 2, 3 ] NONE > 10            // true
      [ 1, 2, 3 ] ALL > 2              // false
      [ 1, 2, 3 ] ALL > 0              // true
      [ 1, 2, 3 ] ALL >= 3             // false
      ["foo", "bar"] ALL != "moo"      // true
      ["foo", "bar"] NONE == "bar"     // false
      ["foo", "bar"] ANY == "foo"      // true

* improved AQL optimizer to remove unnecessary sort operations in more cases

* allow enclosing AQL identifiers in forward ticks in addition to using
  backward ticks

  This allows for convenient writing of AQL queries in JavaScript template strings
  (which are delimited with backticks themselves), e.g.

      var q = `FOR doc IN ´collection´ RETURN doc.´name´`;

* allow to set `print.limitString` to configure the number of characters
  to output before truncating

* make logging configurable per log "topic"

  `--log.level <level>` sets the global log level to <level>, e.g. `info`,
  `debug`, `trace`.

  `--log.level topic=<level>` sets the log level for a specific topic.
  Currently, the following topics exist: `collector`, `compactor`, `mmap`,
  `performance`, `queries`, and `requests`. `performance` and `requests` are
  set to FATAL by default. `queries` is set to info. All others are
  set to the global level by default.

  The new log option `--log.output <definition>` allows directing the global
  or per-topic log output to different outputs. The output definition
  "<definition>" can be one of

    "-" for stdin
    "+" for stderr
    "syslog://<syslog-facility>"
    "syslog://<syslog-facility>/<application-name>"
    "file://<relative-path>"

  The option can be specified multiple times in order to configure the output
  for different log topics. To set up a per-topic output configuration, use
  `--log.output <topic>=<definition>`, e.g.

    queries=file://queries.txt

  logs all queries to the file "queries.txt".

* the option `--log.requests-file` is now deprecated. Instead use

    `--log.level requests=info`
    `--log.output requests=file://requests.txt`

* the option `--log.facility` is now deprecated. Instead use

    `--log.output requests=syslog://facility`

* the option `--log.performance` is now deprecated. Instead use

    `--log.level performance=trace`

* removed option `--log.source-filter`

* removed configure option `--enable-logger`

* change collection directory names to include a random id component at the end

  The new pattern is `collection-<id>-<random>`, where `<id>` is the collection
  id and `<random>` is a random number. Previous versions of ArangoDB used a
  pattern `collection-<id>` without the random number.

  ArangoDB 3.0 understands both the old and name directory name patterns.

* removed mostly unused internal spin-lock implementation

* removed support for pre-Windows 7-style locks. This removes compatibility for
  Windows versions older than Windows 7 (e.g. Windows Vista, Windows XP) and
  Windows 2008R2 (e.g. Windows 2008).

* changed names of sub-threads started by arangod

* added option `--default-number-of-shards` to arangorestore, allowing creating
  collections with a specifiable number of shards from a non-cluster dump

* removed support for CoffeeScript source files

* removed undocumented SleepAndRequeue

* added WorkMonitor to inspect server threads

* when downloading a Foxx service from the web interface the suggested filename
  is now based on the service's mount path instead of simply "app.zip"

* the `@arangodb/request` response object now stores the parsed JSON response
  body in a property `json` instead of `body` when the request was made using the
  `json` option. The `body` instead contains the response body as a string.

* the Foxx API has changed significantly, 2.8 services are still supported
  using a backwards-compatible "legacy mode"


v2.8.12 (XXXX-XX-XX)
--------------------

* issue #2091: decrease connect timeout to 5 seconds on startup

* fixed issue #2072

* slightly better error diagnostics for some replication errors

* fixed issue #1977

* fixed issue in `INTERSECTION` AQL function with duplicate elements
  in the source arrays

* fixed issue #1962

* fixed issue #1959

* export aqlQuery template handler as require('org/arangodb').aql for forwards-compatibility


v2.8.11 (2016-07-13)
--------------------

* fixed array index batch insertion issues for hash indexes that caused problems when
  no elements remained for insertion

* fixed issue #1937


v2.8.10 (2016-07-01)
--------------------

* make sure next local _rev value used for a document is at least as high as the
  _rev value supplied by external sources such as replication

* make adding a collection in both read- and write-mode to a transaction behave as
  expected (write includes read). This prevents the `unregister collection used in
  transaction` error

* fixed sometimes invalid result for `byExample(...).count()` when an index plus
  post-filtering was used

* fixed "collection is a nullptr" issue when starting a traversal from a transaction

* honor the value of startup option `--database.wait-for-sync` (that is used to control
  whether new collections are created with `waitForSync` set to `true` by default) also
  when creating collections via the HTTP API (and thus the ArangoShell). When creating
  a collection via these mechanisms, the option was ignored so far, which was inconsistent.

* fixed issue #1826: arangosh --javascript.execute: internal error (geo index issue)

* fixed issue #1823: Arango crashed hard executing very simple query on windows


v2.8.9 (2016-05-13)
-------------------

* fixed escaping and quoting of extra parameters for executables in Mac OS X App

* added "waiting for" status variable to web interface collection figures view

* fixed undefined behavior in query cache invaldation

* fixed access to /_admin/statistics API in case statistics are disable via option
  `--server.disable-statistics`

* Foxx manager will no longer fail hard when Foxx store is unreachable unless installing
  a service from the Foxx store (e.g. when behind a firewall or GitHub is unreachable).


v2.8.8 (2016-04-19)
-------------------

* fixed issue #1805: Query: internal error (location: arangod/Aql/AqlValue.cpp:182).
  Please report this error to arangodb.com (while executing)

* allow specifying collection name prefixes for `_from` and `_to` in arangoimp:

  To avoid specifying complete document ids (consisting of collection names and document
  keys) for *_from* and *_to* values when importing edges with arangoimp, there are now
  the options *--from-collection-prefix* and *--to-collection-prefix*.

  If specified, these values will be automatically prepended to each value in *_from*
  (or *_to* resp.). This allows specifying only document keys inside *_from* and/or *_to*.

  *Example*

      > arangoimp --from-collection-prefix users --to-collection-prefix products ...

  Importing the following document will then create an edge between *users/1234* and
  *products/4321*:

  ```js
  { "_from" : "1234", "_to" : "4321", "desc" : "users/1234 is connected to products/4321" }
  ```

* requests made with the interactive system API documentation in the web interface
  (Swagger) will now respect the active database instead of always using `_system`


v2.8.7 (2016-04-07)
-------------------

* optimized primary=>secondary failover

* fix to-boolean conversion for documents in AQL

* expose the User-Agent HTTP header from the ArangoShell since Github seems to
  require it now, and we use the ArangoShell for fetching Foxx repositories from Github

* work with http servers that only send

* fixed potential race condition between compactor and collector threads

* fix removal of temporary directories on arangosh exit

* javadoc-style comments in Foxx services are no longer interpreted as
  Foxx comments outside of controller/script/exports files (#1748)

* removed remaining references to class syntax for Foxx Model and Repository
  from the documentation

* added a safe-guard for corrupted master-pointer


v2.8.6 (2016-03-23)
-------------------

* arangosh can now execute JavaScript script files that contain a shebang
  in the first line of the file. This allows executing script files directly.

  Provided there is a script file `/path/to/script.js` with the shebang
  `#!arangosh --javascript.execute`:

      > cat /path/to/script.js
      #!arangosh --javascript.execute
      print("hello from script.js");

  If the script file is made executable

      > chmod a+x /path/to/script.js

  it can be invoked on the shell directly and use arangosh for its execution:

      > /path/to/script.js
      hello from script.js

  This did not work in previous versions of ArangoDB, as the whole script contents
  (including the shebang) were treated as JavaScript code.
  Now shebangs in script files will now be ignored for all files passed to arangosh's
  `--javascript.execute` parameter.

  The alternative way of executing a JavaScript file with arangosh still works:

      > arangosh --javascript.execute /path/to/script.js
      hello from script.js

* added missing reset of traversal state for nested traversals.
  The state of nested traversals (a traversal in an AQL query that was
  located in a repeatedly executed subquery or inside another FOR loop)
  was not reset properly, so that multiple invocations of the same nested
  traversal with different start vertices led to the nested traversal
  always using the start vertex provided on the first invocation.

* fixed issue #1781: ArangoDB startup time increased tremendously

* fixed issue #1783: SIGHUP should rotate the log


v2.8.5 (2016-03-11)
-------------------

* Add OpenSSL handler for TLS V1.2 as sugested by kurtkincaid in #1771

* fixed issue #1765 (The webinterface should display the correct query time)
  and #1770 (Display ACTUAL query time in aardvark's AQL editor)

* Windows: the unhandled exception handler now calls the windows logging
  facilities directly without locks.
  This fixes lockups on crashes from the logging framework.

* improve nullptr handling in logger.

* added new endpoint "srv://" for DNS service records

* `org/arangodb/request` no longer sets the content-type header to the
  string "undefined" when no content-type header should be sent (issue #1776)


v2.8.4 (2016-03-01)
-------------------

* global modules are no longer incorrectly resolved outside the ArangoDB
  JavaScript directory or the Foxx service's root directory (issue #1577)

* improved error messages from Foxx and JavaScript (issues #1564, #1565, #1744)


v2.8.3 (2016-02-22)
-------------------

* fixed AQL filter condition collapsing for deeply-nested cases, potentially
  enabling usage of indexes in some dedicated cases

* added parentheses in AQL explain command output to correctly display precedence
  of logical and arithmetic operators

* Foxx Model event listeners defined on the model are now correctly invoked by
  the Repository methods (issue #1665)

* Deleting a Foxx service in the frontend should now always succeed even if the
  files no longer exist on the file system (issue #1358)

* Routing actions loaded from the database no longer throw exceptions when
  trying to load other modules using "require"

* The `org/arangodb/request` response object now sets a property `json` to the
  parsed JSON response body in addition to overwriting the `body` property when
  the request was made using the `json` option.

* Improved Windows stability

* Fixed a bug in the interactive API documentation that would escape slashes
  in document-handle fields. Document handles are now provided as separate
  fields for collection name and document key.


v2.8.2 (2016-02-09)
-------------------

* the continuous replication applier will now prevent the master's WAL logfiles
  from being removed if they are still needed by the applier on the slave. This
  should help slaves that suffered from masters garbage collection WAL logfiles
  which would have been needed by the slave later.

  The initial synchronization will block removal of still needed WAL logfiles
  on the master for 10 minutes initially, and will extend this period when further
  requests are made to the master. Initial synchronization hands over its handle
  for blocking logfile removal to the continuous replication when started via
  the *setupReplication* function. In this case, continuous replication will
  extend the logfile removal blocking period for the required WAL logfiles when
  the slave makes additional requests.

  All handles that block logfile removal will time out automatically after at
  most 5 minutes should a master not be contacted by the slave anymore (e.g. in
  case the slave's replication is turned off, the slaves loses the connection
  to the master or the slave goes down).

* added all-in-one function *setupReplication* to synchronize data from master
  to slave and start the continuous replication:

      require("@arangodb/replication").setupReplication(configuration);

  The command will return when the initial synchronization is finished and the
  continuous replication has been started, or in case the initial synchronization
  has failed.

  If the initial synchronization is successful, the command will store the given
  configuration on the slave. It also configures the continuous replication to start
  automatically if the slave is restarted, i.e. *autoStart* is set to *true*.

  If the command is run while the slave's replication applier is already running,
  it will first stop the running applier, drop its configuration and do a
  resynchronization of data with the master. It will then use the provided configration,
  overwriting any previously existing replication configuration on the slave.

  The following example demonstrates how to use the command for setting up replication
  for the *_system* database. Note that it should be run on the slave and not the
  master:

      db._useDatabase("_system");
      require("@arangodb/replication").setupReplication({
        endpoint: "tcp://master.domain.org:8529",
        username: "myuser",
        password: "mypasswd",
        verbose: false,
        includeSystem: false,
        incremental: true,
        autoResync: true
      });

* the *sync* and *syncCollection* functions now always start the data synchronization
  as an asynchronous server job. The call to *sync* or *syncCollection* will block
  until synchronization is either complete or has failed with an error. The functions
  will automatically poll the slave periodically for status updates.

  The main benefit is that the connection to the slave does not need to stay open
  permanently and is thus not affected by timeout issues. Additionally the caller does
  not need to query the synchronization status from the slave manually as this is
  now performed automatically by these functions.

* fixed undefined behavior when explaining some types of AQL traversals, fixed
  display of some types of traversals in AQL explain output


v2.8.1 (2016-01-29)
-------------------

* Improved AQL Pattern matching by allowing to specify a different traversal
  direction for one or many of the edge collections.

      FOR v, e, p IN OUTBOUND @start @@ec1, INBOUND @@ec2, @@ec3

  will traverse *ec1* and *ec3* in the OUTBOUND direction and for *ec2* it will use
  the INBOUND direction. These directions can be combined in arbitrary ways, the
  direction defined after *IN [steps]* will we used as default direction and can
  be overriden for specific collections.
  This feature is only available for collection lists, it is not possible to
  combine it with graph names.

* detect more types of transaction deadlocks early

* fixed display of relational operators in traversal explain output

* fixed undefined behavior in AQL function `PARSE_IDENTIFIER`

* added "engines" field to Foxx services generated in the admin interface

* added AQL function `IS_SAME_COLLECTION`:

  *IS_SAME_COLLECTION(collection, document)*: Return true if *document* has the same
  collection id as the collection specified in *collection*. *document* can either be
  a [document handle](../Glossary/README.md#document-handle) string, or a document with
  an *_id* attribute. The function does not validate whether the collection actually
  contains the specified document, but only compares the name of the specified collection
  with the collection name part of the specified document.
  If *document* is neither an object with an *id* attribute nor a *string* value,
  the function will return *null* and raise a warning.

      /* true */
      IS_SAME_COLLECTION('_users', '_users/my-user')
      IS_SAME_COLLECTION('_users', { _id: '_users/my-user' })

      /* false */
      IS_SAME_COLLECTION('_users', 'foobar/baz')
      IS_SAME_COLLECTION('_users', { _id: 'something/else' })


v2.8.0 (2016-01-25)
-------------------

* avoid recursive locking


v2.8.0-beta8 (2016-01-19)
-------------------------

* improved internal datafile statistics for compaction and compaction triggering
  conditions, preventing excessive growth of collection datafiles under some
  workloads. This should also fix issue #1596.

* renamed AQL optimizer rule `remove-collect-into` to `remove-collect-variables`

* fixed primary and edge index lookups prematurely aborting searches when the
  specified id search value contained a different collection than the collection
  the index was created for


v2.8.0-beta7 (2016-01-06)
-------------------------

* added vm.runInThisContext

* added AQL keyword `AGGREGATE` for use in AQL `COLLECT` statement

  Using `AGGREGATE` allows more efficient aggregation (incrementally while building
  the groups) than previous versions of AQL, which built group aggregates afterwards
  from the total of all group values.

  `AGGREGATE` can be used inside a `COLLECT` statement only. If used, it must follow
  the declaration of grouping keys:

      FOR doc IN collection
        COLLECT gender = doc.gender AGGREGATE minAge = MIN(doc.age), maxAge = MAX(doc.age)
        RETURN { gender, minAge, maxAge }

  or, if no grouping keys are used, it can follow the `COLLECT` keyword:

      FOR doc IN collection
        COLLECT AGGREGATE minAge = MIN(doc.age), maxAge = MAX(doc.age)
        RETURN {
  minAge, maxAge
}

  Only specific expressions are allowed on the right-hand side of each `AGGREGATE`
  assignment:

  - on the top level the expression must be a call to one of the supported aggregation
    functions `LENGTH`, `MIN`, `MAX`, `SUM`, `AVERAGE`, `STDDEV_POPULATION`, `STDDEV_SAMPLE`,
    `VARIANCE_POPULATION`, or `VARIANCE_SAMPLE`

  - the expression must not refer to variables introduced in the `COLLECT` itself

* Foxx: mocha test paths with wildcard characters (asterisks) now work on Windows

* reserved AQL keyword `NONE` for future use

* web interface: fixed a graph display bug concerning dashboard view

* web interface: fixed several bugs during the dashboard initialize process

* web interface: included several bugfixes: #1597, #1611, #1623

* AQL query optimizer now converts `LENGTH(collection-name)` to an optimized
  expression that returns the number of documents in a collection

* adjusted the behavior of the expansion (`[*]`) operator in AQL for non-array values

  In ArangoDB 2.8, calling the expansion operator on a non-array value will always
  return an empty array. Previous versions of ArangoDB expanded non-array values by
  calling the `TO_ARRAY()` function for the value, which for example returned an
  array with a single value for boolean, numeric and string input values, and an array
  with the object's values for an object input value. This behavior was inconsistent
  with how the expansion operator works for the array indexes in 2.8, so the behavior
  is now unified:

  - if the left-hand side operand of `[*]` is an array, the array will be returned as
    is when calling `[*]` on it
  - if the left-hand side operand of `[*]` is not an array, an empty array will be
    returned by `[*]`

  AQL queries that rely on the old behavior can be changed by either calling `TO_ARRAY`
  explicitly or by using the `[*]` at the correct position.

  The following example query will change its result in 2.8 compared to 2.7:

      LET values = "foo" RETURN values[*]

  In 2.7 the query has returned the array `[ "foo" ]`, but in 2.8 it will return an
  empty array `[ ]`. To make it return the array `[ "foo" ]` again, an explicit
  `TO_ARRAY` function call is needed in 2.8 (which in this case allows the removal
  of the `[*]` operator altogether). This also works in 2.7:

      LET values = "foo" RETURN TO_ARRAY(values)

  Another example:

      LET values = [ { name: "foo" }, { name: "bar" } ]
      RETURN values[*].name[*]

  The above returned `[ [ "foo" ], [ "bar" ] ] in 2.7. In 2.8 it will return
  `[ [ ], [ ] ]`, because the value of `name` is not an array. To change the results
  to the 2.7 style, the query can be changed to

      LET values = [ { name: "foo" }, { name: "bar" } ]
      RETURN values[* RETURN TO_ARRAY(CURRENT.name)]

  The above also works in 2.7.
  The following types of queries won't change:

      LET values = [ 1, 2, 3 ] RETURN values[*]
      LET values = [ { name: "foo" }, { name: "bar" } ] RETURN values[*].name
      LET values = [ { names: [ "foo", "bar" ] }, { names: [ "baz" ] } ] RETURN values[*].names[*]
      LET values = [ { names: [ "foo", "bar" ] }, { names: [ "baz" ] } ] RETURN values[*].names[**]

* slightly adjusted V8 garbage collection strategy so that collection eventually
  happens in all contexts that hold V8 external references to documents and
  collections.

  also adjusted default value of `--javascript.gc-frequency` from 10 seconds to
  15 seconds, as less internal operations are carried out in JavaScript.

* fixes for AQL optimizer and traversal

* added `--create-collection-type` option to arangoimp

  This allows specifying the type of the collection to be created when
  `--create-collection` is set to `true`.

* Foxx export cache should no longer break if a broken app is loaded in the
  web admin interface.


v2.8.0-beta2 (2015-12-16)
-------------------------

* added AQL query optimizer rule "sort-in-values"

  This rule pre-sorts the right-hand side operand of the `IN` and `NOT IN`
  operators so the operation can use a binary search with logarithmic complexity
  instead of a linear search. The rule is applied when the right-hand side
  operand of an `IN` or `NOT IN` operator in a filter condition is a variable that
  is defined in a different loop/scope than the operator itself. Additionally,
  the filter condition must consist of solely the `IN` or `NOT IN` operation
  in order to avoid any side-effects.

* changed collection status terminology in web interface for collections for
  which an unload request has been issued from `in the process of being unloaded`
  to `will be unloaded`.

* unloading a collection via the web interface will now trigger garbage collection
  in all v8 contexts and force a WAL flush. This increases the chances of perfoming
  the unload faster.

* added the following attributes to the result of `collection.figures()` and the
  corresponding HTTP API at `PUT /_api/collection/<name>/figures`:

  - `documentReferences`: The number of references to documents in datafiles
    that JavaScript code currently holds. This information can be used for
    debugging compaction and unload issues.
  - `waitingFor`: An optional string value that contains information about
    which object type is at the head of the collection's cleanup queue. This
    information can be used for debugging compaction and unload issues.
  - `compactionStatus.time`: The point in time the compaction for the collection
    was last executed. This information can be used for debugging compaction
    issues.
  - `compactionStatus.message`: The action that was performed when the compaction
    was last run for the collection. This information can be used for debugging
    compaction issues.

  Note: `waitingFor` and `compactionStatus` may be empty when called on a coordinator
  in a cluster.

* the compaction will now provide queryable status info that can be used to track
  its progress. The compaction status is displayed in the web interface, too.

* better error reporting for arangodump and arangorestore

* arangodump will now fail by default when trying to dump edges that
  refer to already dropped collections. This can be circumvented by
  specifying the option `--force true` when invoking arangodump

* fixed cluster upgrade procedure

* the AQL functions `NEAR` and `WITHIN` now have stricter validations
  for their input parameters `limit`, `radius` and `distance`. They may now throw
  exceptions when invalid parameters are passed that may have not led
  to exceptions in previous versions.

* deprecation warnings now log stack traces

* Foxx: improved backwards compatibility with 2.5 and 2.6

  - reverted Model and Repository back to non-ES6 "classes" because of
    compatibility issues when using the extend method with a constructor

  - removed deprecation warnings for extend and controller.del

  - restored deprecated method Model.toJSONSchema

  - restored deprecated `type`, `jwt` and `sessionStorageApp` options
    in Controller#activateSessions

* Fixed a deadlock problem in the cluster


v2.8.0-beta1 (2015-12-06)
-------------------------

* added AQL function `IS_DATESTRING(value)`

  Returns true if *value* is a string that can be used in a date function.
  This includes partial dates such as *2015* or *2015-10* and strings containing
  invalid dates such as *2015-02-31*. The function will return false for all
  non-string values, even if some of them may be usable in date functions.


v2.8.0-alpha1 (2015-12-03)
--------------------------

* added AQL keywords `GRAPH`, `OUTBOUND`, `INBOUND` and `ANY` for use in graph
  traversals, reserved AQL keyword `ALL` for future use

  Usage of these keywords as collection names, variable names or attribute names
  in AQL queries will not be possible without quoting. For example, the following
  AQL query will still work as it uses a quoted collection name and a quoted
  attribute name:

      FOR doc IN `OUTBOUND`
        RETURN doc.`any`

* issue #1593: added AQL `POW` function for exponentation

* added cluster execution site info in explain output for AQL queries

* replication improvements:

  - added `autoResync` configuration parameter for continuous replication.

    When set to `true`, a replication slave will automatically trigger a full data
    re-synchronization with the master when the master cannot provide the log data
    the slave had asked for. Note that `autoResync` will only work when the option
    `requireFromPresent` is also set to `true` for the continuous replication, or
    when the continuous syncer is started and detects that no start tick is present.

    Automatic re-synchronization may transfer a lot of data from the master to the
    slave and may be expensive. It is therefore turned off by default.
    When turned off, the slave will never perform an automatic re-synchronization
    with the master.

  - added `idleMinWaitTime` and `idleMaxWaitTime` configuration parameters for
    continuous replication.

    These parameters can be used to control the minimum and maximum wait time the
    slave will (intentionally) idle and not poll for master log changes in case the
    master had sent the full logs already.
    The `idleMaxWaitTime` value will only be used when `adapativePolling` is set
    to `true`. When `adaptivePolling` is disable, only `idleMinWaitTime` will be
    used as a constant time span in which the slave will not poll the master for
    further changes. The default values are 0.5 seconds for `idleMinWaitTime` and
    2.5 seconds for `idleMaxWaitTime`, which correspond to the hard-coded values
    used in previous versions of ArangoDB.

  - added `initialSyncMaxWaitTime` configuration parameter for initial and continuous
    replication

    This option controls the maximum wait time (in seconds) that the initial
    synchronization will wait for a response from the master when fetching initial
    collection data. If no response is received within this time period, the initial
    synchronization will give up and fail. This option is also relevant for
    continuous replication in case *autoResync* is set to *true*, as then the
    continuous replication may trigger a full data re-synchronization in case
    the master cannot the log data the slave had asked for.

  - HTTP requests sent from the slave to the master during initial synchronization
    will now be retried if they fail with connection problems.

  - the initial synchronization now logs its progress so it can be queried using
    the regular replication status check APIs.

  - added `async` attribute for `sync` and `syncCollection` operations called from
    the ArangoShell. Setthing this attribute to `true` will make the synchronization
    job on the server go into the background, so that the shell does not block. The
    status of the started asynchronous synchronization job can be queried from the
    ArangoShell like this:

        /* starts initial synchronization */
        var replication = require("@arangodb/replication");
        var id = replication.sync({
          endpoint: "tcp://master.domain.org:8529",
          username: "myuser",
          password: "mypasswd",
          async: true
       });

       /* now query the id of the returned async job and print the status */
       print(replication.getSyncResult(id));

    The result of `getSyncResult()` will be `false` while the server-side job
    has not completed, and different to `false` if it has completed. When it has
    completed, all job result details will be returned by the call to `getSyncResult()`.


* fixed non-deterministic query results in some cluster queries

* fixed issue #1589

* return HTTP status code 410 (gone) instead of HTTP 408 (request timeout) for
  server-side operations that are canceled / killed. Sending 410 instead of 408
  prevents clients from re-starting the same (canceled) operation. Google Chrome
  for example sends the HTTP request again in case it is responded with an HTTP
  408, and this is exactly the opposite of the desired behavior when an operation
  is canceled / killed by the user.

* web interface: queries in AQL editor now cancelable

* web interface: dashboard - added replication information

* web interface: AQL editor now supports bind parameters

* added startup option `--server.hide-product-header` to make the server not send
  the HTTP response header `"Server: ArangoDB"` in its HTTP responses. By default,
  the option is turned off so the header is still sent as usual.

* added new AQL function `UNSET_RECURSIVE` to recursively unset attritutes from
  objects/documents

* switched command-line editor in ArangoShell and arangod to linenoise-ng

* added automatic deadlock detection for transactions

  In case a deadlock is detected, a multi-collection operation may be rolled back
  automatically and fail with error 29 (`deadlock detected`). Client code for
  operations containing more than one collection should be aware of this potential
  error and handle it accordingly, either by giving up or retrying the transaction.

* Added C++ implementations for the AQL arithmetic operations and the following
  AQL functions:
  - ABS
  - APPEND
  - COLLECTIONS
  - CURRENT_DATABASE
  - DOCUMENT
  - EDGES
  - FIRST
  - FIRST_DOCUMENT
  - FIRST_LIST
  - FLATTEN
  - FLOOR
  - FULLTEXT
  - LAST
  - MEDIAN
  - MERGE_RECURSIVE
  - MINUS
  - NEAR
  - NOT_NULL
  - NTH
  - PARSE_IDENTIFIER
  - PERCENTILE
  - POP
  - POSITION
  - PUSH
  - RAND
  - RANGE
  - REMOVE_NTH
  - REMOVE_VALUE
  - REMOVE_VALUES
  - ROUND
  - SHIFT
  - SQRT
  - STDDEV_POPULATION
  - STDDEV_SAMPLE
  - UNSHIFT
  - VARIANCE_POPULATION
  - VARIANCE_SAMPLE
  - WITHIN
  - ZIP

* improved performance of skipping over many documents in an AQL query when no
  indexes and no filters are used, e.g.

      FOR doc IN collection
        LIMIT 1000000, 10
        RETURN doc

* Added array indexes

  Hash indexes and skiplist indexes can now optionally be defined for array values
  so they index individual array members.

  To define an index for array values, the attribute name is extended with the
  expansion operator `[*]` in the index definition:

      arangosh> db.colName.ensureHashIndex("tags[*]");

  When given the following document

      { tags: [ "AQL", "ArangoDB", "Index" ] }

  the index will now contain the individual values `"AQL"`, `"ArangoDB"` and `"Index"`.

  Now the index can be used for finding all documents having `"ArangoDB"` somewhere in their
  tags array using the following AQL query:

      FOR doc IN colName
        FILTER "ArangoDB" IN doc.tags[*]
        RETURN doc

* rewrote AQL query optimizer rule `use-index-range` and renamed it to `use-indexes`.
  The name change affects rule names in the optimizer's output.

* rewrote AQL execution node `IndexRangeNode` and renamed it to `IndexNode`. The name
  change affects node names in the optimizer's explain output.

* added convenience function `db._explain(query)` for human-readable explanation
  of AQL queries

* module resolution as used by `require` now behaves more like in node.js

* the `org/arangodb/request` module now returns response bodies for error responses
  by default. The old behavior of not returning bodies for error responses can be
  re-enabled by explicitly setting the option `returnBodyOnError` to `false` (#1437)


v2.7.6 (2016-01-30)
-------------------

* detect more types of transaction deadlocks early


v2.7.5 (2016-01-22)
-------------------

* backported added automatic deadlock detection for transactions

  In case a deadlock is detected, a multi-collection operation may be rolled back
  automatically and fail with error 29 (`deadlock detected`). Client code for
  operations containing more than one collection should be aware of this potential
  error and handle it accordingly, either by giving up or retrying the transaction.

* improved internal datafile statistics for compaction and compaction triggering
  conditions, preventing excessive growth of collection datafiles under some
  workloads. This should also fix issue #1596.

* Foxx export cache should no longer break if a broken app is loaded in the
  web admin interface.

* Foxx: removed some incorrect deprecation warnings.

* Foxx: mocha test paths with wildcard characters (asterisks) now work on Windows


v2.7.4 (2015-12-21)
-------------------

* slightly adjusted V8 garbage collection strategy so that collection eventually
  happens in all contexts that hold V8 external references to documents and
  collections.

* added the following attributes to the result of `collection.figures()` and the
  corresponding HTTP API at `PUT /_api/collection/<name>/figures`:

  - `documentReferences`: The number of references to documents in datafiles
    that JavaScript code currently holds. This information can be used for
    debugging compaction and unload issues.
  - `waitingFor`: An optional string value that contains information about
    which object type is at the head of the collection's cleanup queue. This
    information can be used for debugging compaction and unload issues.
  - `compactionStatus.time`: The point in time the compaction for the collection
    was last executed. This information can be used for debugging compaction
    issues.
  - `compactionStatus.message`: The action that was performed when the compaction
    was last run for the collection. This information can be used for debugging
    compaction issues.

  Note: `waitingFor` and `compactionStatus` may be empty when called on a coordinator
  in a cluster.

* the compaction will now provide queryable status info that can be used to track
  its progress. The compaction status is displayed in the web interface, too.


v2.7.3 (2015-12-17)
-------------------

* fixed some replication value conversion issues when replication applier properties
  were set via ArangoShell

* fixed disappearing of documents for collections transferred via `sync` or
  `syncCollection` if the collection was dropped right before synchronization
  and drop and (re-)create collection markers were located in the same WAL file


* fixed an issue where overwriting the system sessions collection would break
  the web interface when authentication is enabled

v2.7.2 (2015-12-01)
-------------------

* replication improvements:

  - added `autoResync` configuration parameter for continuous replication.

    When set to `true`, a replication slave will automatically trigger a full data
    re-synchronization with the master when the master cannot provide the log data
    the slave had asked for. Note that `autoResync` will only work when the option
    `requireFromPresent` is also set to `true` for the continuous replication, or
    when the continuous syncer is started and detects that no start tick is present.

    Automatic re-synchronization may transfer a lot of data from the master to the
    slave and may be expensive. It is therefore turned off by default.
    When turned off, the slave will never perform an automatic re-synchronization
    with the master.

  - added `idleMinWaitTime` and `idleMaxWaitTime` configuration parameters for
    continuous replication.

    These parameters can be used to control the minimum and maximum wait time the
    slave will (intentionally) idle and not poll for master log changes in case the
    master had sent the full logs already.
    The `idleMaxWaitTime` value will only be used when `adapativePolling` is set
    to `true`. When `adaptivePolling` is disable, only `idleMinWaitTime` will be
    used as a constant time span in which the slave will not poll the master for
    further changes. The default values are 0.5 seconds for `idleMinWaitTime` and
    2.5 seconds for `idleMaxWaitTime`, which correspond to the hard-coded values
    used in previous versions of ArangoDB.

  - added `initialSyncMaxWaitTime` configuration parameter for initial and continuous
    replication

    This option controls the maximum wait time (in seconds) that the initial
    synchronization will wait for a response from the master when fetching initial
    collection data. If no response is received within this time period, the initial
    synchronization will give up and fail. This option is also relevant for
    continuous replication in case *autoResync* is set to *true*, as then the
    continuous replication may trigger a full data re-synchronization in case
    the master cannot the log data the slave had asked for.

  - HTTP requests sent from the slave to the master during initial synchronization
    will now be retried if they fail with connection problems.

  - the initial synchronization now logs its progress so it can be queried using
    the regular replication status check APIs.

* fixed non-deterministic query results in some cluster queries

* added missing lock instruction for primary index in compactor size calculation

* fixed issue #1589

* fixed issue #1583

* fixed undefined behavior when accessing the top level of a document with the `[*]`
  operator

* fixed potentially invalid pointer access in shaper when the currently accessed
  document got re-located by the WAL collector at the very same time

* Foxx: optional configuration options no longer log validation errors when assigned
  empty values (#1495)

* Foxx: constructors provided to Repository and Model sub-classes via extend are
  now correctly called (#1592)


v2.7.1 (2015-11-07)
-------------------

* switch to linenoise next generation

* exclude `_apps` collection from replication

  The slave has its own `_apps` collection which it populates on server start.
  When replicating data from the master to the slave, the data from the master may
  clash with the slave's own data in the `_apps` collection. Excluding the `_apps`
  collection from replication avoids this.

* disable replication appliers when starting in modes `--upgrade`, `--no-server`
  and `--check-upgrade`

* more detailed output in arango-dfdb

* fixed "no start tick" issue in replication applier

  This error could occur after restarting a slave server after a shutdown
  when no data was ever transferred from the master to the slave via the
  continuous replication

* fixed problem during SSL client connection abort that led to scheduler thread
  staying at 100% CPU saturation

* fixed potential segfault in AQL `NEIGHBORS` function implementation when C++ function
  variant was used and collection names were passed as strings

* removed duplicate target for some frontend JavaScript files from the Makefile

* make AQL function `MERGE()` work on a single array parameter, too.
  This allows combining the attributes of multiple objects from an array into
  a single object, e.g.

      RETURN MERGE([
        { foo: 'bar' },
        { quux: 'quetzalcoatl', ruled: true },
        { bar: 'baz', foo: 'done' }
      ])

  will now return:

      {
        "foo": "done",
        "quux": "quetzalcoatl",
        "ruled": true,
        "bar": "baz"
      }

* fixed potential deadlock in collection status changing on Windows

* fixed hard-coded `incremental` parameter in shell implementation of
  `syncCollection` function in replication module

* fix for GCC5: added check for '-stdlib' option


v2.7.0 (2015-10-09)
-------------------

* fixed request statistics aggregation
  When arangod was started in supervisor mode, the request statistics always showed
  0 requests, as the statistics aggregation thread did not run then.

* read server configuration files before dropping privileges. this ensures that
  the SSL keyfile specified in the configuration can be read with the server's start
  privileges (i.e. root when using a standard ArangoDB package).

* fixed replication with a 2.6 replication configuration and issues with a 2.6 master

* raised default value of `--server.descriptors-minimum` to 1024

* allow Foxx apps to be installed underneath URL path `/_open/`, so they can be
  (intentionally) accessed without authentication.

* added *allowImplicit* sub-attribute in collections declaration of transactions.
  The *allowImplicit* attributes allows making transactions fail should they
  read-access a collection that was not explicitly declared in the *collections*
  array of the transaction.

* added "special" password ARANGODB_DEFAULT_ROOT_PASSWORD. If you pass
  ARANGODB_DEFAULT_ROOT_PASSWORD as password, it will read the password
  from the environment variable ARANGODB_DEFAULT_ROOT_PASSWORD


v2.7.0-rc2 (2015-09-22)
-----------------------

* fix over-eager datafile compaction

  This should reduce the need to compact directly after loading a collection when a
  collection datafile contained many insertions and updates for the same documents. It
  should also prevent from re-compacting already merged datafiles in case not many
  changes were made. Compaction will also make fewer index lookups than before.

* added `syncCollection()` function in module `org/arangodb/replication`

  This allows synchronizing the data of a single collection from a master to a slave
  server. Synchronization can either restore the whole collection by transferring all
  documents from the master to the slave, or incrementally by only transferring documents
  that differ. This is done by partitioning the collection's entire key space into smaller
  chunks and comparing the data chunk-wise between master and slave. Only chunks that are
  different will be re-transferred.

  The `syncCollection()` function can be used as follows:

      require("org/arangodb/replication").syncCollection(collectionName, options);

  e.g.

      require("org/arangodb/replication").syncCollection("myCollection", {
        endpoint: "tcp://127.0.0.1:8529",  /* master */
        username: "root",                  /* username for master */
        password: "secret",                /* password for master */
        incremental: true                  /* use incremental mode */
      });


* additionally allow the following characters in document keys:

  `(` `)` `+` `,` `=` `;` `$` `!` `*` `'` `%`


v2.7.0-rc1 (2015-09-17)
-----------------------

* removed undocumented server-side-only collection functions:
  * collection.OFFSET()
  * collection.NTH()
  * collection.NTH2()
  * collection.NTH3()

* upgraded Swagger to version 2.0 for the Documentation

  This gives the user better prepared test request structures.
  More conversions will follow so finally client libraries can be auto-generated.

* added extra AQL functions for date and time calculation and manipulation.
  These functions were contributed by GitHub users @CoDEmanX and @friday.
  A big thanks for their work!

  The following extra date functions are available from 2.7 on:

  * `DATE_DAYOFYEAR(date)`: Returns the day of year number of *date*.
    The return values range from 1 to 365, or 366 in a leap year respectively.

  * `DATE_ISOWEEK(date)`: Returns the ISO week date of *date*.
    The return values range from 1 to 53. Monday is considered the first day of the week.
    There are no fractional weeks, thus the last days in December may belong to the first
    week of the next year, and the first days in January may be part of the previous year's
    last week.

  * `DATE_LEAPYEAR(date)`: Returns whether the year of *date* is a leap year.

  * `DATE_QUARTER(date)`: Returns the quarter of the given date (1-based):
    * 1: January, February, March
    * 2: April, May, June
    * 3: July, August, September
    * 4: October, November, December

  - *DATE_DAYS_IN_MONTH(date)*: Returns the number of days in *date*'s month (28..31).

  * `DATE_ADD(date, amount, unit)`: Adds *amount* given in *unit* to *date* and
    returns the calculated date.

    *unit* can be either of the following to specify the time unit to add or
    subtract (case-insensitive):
    - y, year, years
    - m, month, months
    - w, week, weeks
    - d, day, days
    - h, hour, hours
    - i, minute, minutes
    - s, second, seconds
    - f, millisecond, milliseconds

    *amount* is the number of *unit*s to add (positive value) or subtract
    (negative value).

  * `DATE_SUBTRACT(date, amount, unit)`: Subtracts *amount* given in *unit* from
    *date* and returns the calculated date.

    It works the same as `DATE_ADD()`, except that it subtracts. It is equivalent
    to calling `DATE_ADD()` with a negative amount, except that `DATE_SUBTRACT()`
    can also subtract ISO durations. Note that negative ISO durations are not
    supported (i.e. starting with `-P`, like `-P1Y`).

  * `DATE_DIFF(date1, date2, unit, asFloat)`: Calculate the difference
    between two dates in given time *unit*, optionally with decimal places.
    Returns a negative value if *date1* is greater than *date2*.

  * `DATE_COMPARE(date1, date2, unitRangeStart, unitRangeEnd)`: Compare two
    partial dates and return true if they match, false otherwise. The parts to
    compare are defined by a range of time units.

    The full range is: years, months, days, hours, minutes, seconds, milliseconds.
    Pass the unit to start from as *unitRangeStart*, and the unit to end with as
    *unitRangeEnd*. All units in between will be compared. Leave out *unitRangeEnd*
    to only compare *unitRangeStart*.

  * `DATE_FORMAT(date, format)`: Format a date according to the given format string.
    It supports the following placeholders (case-insensitive):
    - %t: timestamp, in milliseconds since midnight 1970-01-01
    - %z: ISO date (0000-00-00T00:00:00.000Z)
    - %w: day of week (0..6)
    - %y: year (0..9999)
    - %yy: year (00..99), abbreviated (last two digits)
    - %yyyy: year (0000..9999), padded to length of 4
    - %yyyyyy: year (-009999 .. +009999), with sign prefix and padded to length of 6
    - %m: month (1..12)
    - %mm: month (01..12), padded to length of 2
    - %d: day (1..31)
    - %dd: day (01..31), padded to length of 2
    - %h: hour (0..23)
    - %hh: hour (00..23), padded to length of 2
    - %i: minute (0..59)
    - %ii: minute (00..59), padded to length of 2
    - %s: second (0..59)
    - %ss: second (00..59), padded to length of 2
    - %f: millisecond (0..999)
    - %fff: millisecond (000..999), padded to length of 3
    - %x: day of year (1..366)
    - %xxx: day of year (001..366), padded to length of 3
    - %k: ISO week date (1..53)
    - %kk: ISO week date (01..53), padded to length of 2
    - %l: leap year (0 or 1)
    - %q: quarter (1..4)
    - %a: days in month (28..31)
    - %mmm: abbreviated English name of month (Jan..Dec)
    - %mmmm: English name of month (January..December)
    - %www: abbreviated English name of weekday (Sun..Sat)
    - %wwww: English name of weekday (Sunday..Saturday)
    - %&: special escape sequence for rare occasions
    - %%: literal %
    - %: ignored

* new WAL logfiles and datafiles are now created non-sparse

  This prevents SIGBUS signals being raised when memory of a sparse datafile is accessed
  and the disk is full and the accessed file part is not actually disk-backed. In
  this case the mapped memory region is not necessarily backed by physical memory, and
  accessing the memory may raise SIGBUS and crash arangod.

* the `internal.download()` function and the module `org/arangodb/request` used some
  internal library function that handled the sending of HTTP requests from inside of
  ArangoDB. This library unconditionally set an HTTP header `Accept-Encoding: gzip`
  in all outgoing HTTP requests.

  This has been fixed in 2.7, so `Accept-Encoding: gzip` is not set automatically anymore.
  Additionally, the header `User-Agent: ArangoDB` is not set automatically either. If
  client applications desire to send these headers, they are free to add it when
  constructing the requests using the `download` function or the request module.

* fixed issue #1436: org/arangodb/request advertises deflate without supporting it

* added template string generator function `aqlQuery` for generating AQL queries

  This can be used to generate safe AQL queries with JavaScript parameter
  variables or expressions easily:

      var name = 'test';
      var attributeName = '_key';
      var query = aqlQuery`FOR u IN users FILTER u.name == ${name} RETURN u.${attributeName}`;
      db._query(query);

* report memory usage for document header data (revision id, pointer to data etc.)
  in `db.collection.figures()`. The memory used for document headers will now
  show up in the already existing attribute `indexes.size`. Due to that, the index
  sizes reported by `figures()` in 2.7 will be higher than those reported by 2.6,
  but the 2.7 values are more accurate.

* IMPORTANT CHANGE: the filenames in dumps created by arangodump now contain
  not only the name of the dumped collection, but also an additional 32-digit hash
  value. This is done to prevent overwriting dump files in case-insensitive file
  systems when there exist multiple collections with the same name (but with
  different cases).

  For example, if a database has two collections: `test` and `Test`, previous
  versions of ArangoDB created the files

  * `test.structure.json` and `test.data.json` for collection `test`
  * `Test.structure.json` and `Test.data.json` for collection `Test`

  This did not work for case-insensitive filesystems, because the files for the
  second collection would have overwritten the files of the first. arangodump in
  2.7 will create the following filenames instead:

  * `test_098f6bcd4621d373cade4e832627b4f6.structure.json` and `test_098f6bcd4621d373cade4e832627b4f6.data.json`
  * `Test_0cbc6611f5540bd0809a388dc95a615b.structure.json` and `Test_0cbc6611f5540bd0809a388dc95a615b.data.json`

  These filenames will be unambiguous even in case-insensitive filesystems.

* IMPORTANT CHANGE: make arangod actually close lingering client connections
  when idle for at least the duration specified via `--server.keep-alive-timeout`.
  In previous versions of ArangoDB, connections were not closed by the server
  when the timeout was reached and the client was still connected. Now the
  connection is properly closed by the server in case of timeout. Client
  applications relying on the old behavior may now need to reconnect to the
  server when their idle connections time out and get closed (note: connections
  being idle for a long time may be closed by the OS or firewalls anyway -
  client applications should be aware of that and try to reconnect).

* IMPORTANT CHANGE: when starting arangod, the server will drop the process
  privileges to the specified values in options `--server.uid` and `--server.gid`
  instantly after parsing the startup options.

  That means when either `--server.uid` or `--server.gid` are set, the privilege
  change will happen earlier. This may prevent binding the server to an endpoint
  with a port number lower than 1024 if the arangodb user has no privileges
  for that. Previous versions of ArangoDB changed the privileges later, so some
  startup actions were still carried out under the invoking user (i.e. likely
  *root* when started via init.d or system scripts) and especially binding to
  low port numbers was still possible there.

  The default privileges for user *arangodb* will not be sufficient for binding
  to port numbers lower than 1024. To have an ArangoDB 2.7 bind to a port number
  lower than 1024, it needs to be started with either a different privileged user,
  or the privileges of the *arangodb* user have to raised manually beforehand.

* added AQL optimizer rule `patch-update-statements`

* Linux startup scripts and systemd configuration for arangod now try to
  adjust the NOFILE (number of open files) limits for the process. The limit
  value is set to 131072 (128k) when ArangoDB is started via start/stop
  commands

* When ArangoDB is started/stopped manually via the start/stop commands, the
  main process will wait for up to 10 seconds after it forks the supervisor
  and arangod child processes. If the startup fails within that period, the
  start/stop script will fail with an exit code other than zero. If the
  startup of the supervisor or arangod is still ongoing after 10 seconds,
  the main program will still return with exit code 0. The limit of 10 seconds
  is arbitrary because the time required for a startup is not known in advance.

* added startup option `--database.throw-collection-not-loaded-error`

  Accessing a not-yet loaded collection will automatically load a collection
  on first access. This flag controls what happens in case an operation
  would need to wait for another thread to finalize loading a collection. If
  set to *true*, then the first operation that accesses an unloaded collection
  will load it. Further threads that try to access the same collection while
  it is still loading immediately fail with an error (1238, *collection not loaded*).
  This is to prevent all server threads from being blocked while waiting on the
  same collection to finish loading. When the first thread has completed loading
  the collection, the collection becomes regularly available, and all operations
  from that point on can be carried out normally, and error 1238 will not be
  thrown anymore for that collection.

  If set to *false*, the first thread that accesses a not-yet loaded collection
  will still load it. Other threads that try to access the collection while
  loading will not fail with error 1238 but instead block until the collection
  is fully loaded. This configuration might lead to all server threads being
  blocked because they are all waiting for the same collection to complete
  loading. Setting the option to *true* will prevent this from happening, but
  requires clients to catch error 1238 and react on it (maybe by scheduling
  a retry for later).

  The default value is *false*.

* added better control-C support in arangosh

  When CTRL-C is pressed in arangosh, it will now print a `^C` first. Pressing
  CTRL-C again will reset the prompt if something was entered before, or quit
  arangosh if no command was entered directly before.

  This affects the arangosh version build with Readline-support only (Linux
  and MacOS).

  The MacOS version of ArangoDB for Homebrew now depends on Readline, too. The
  Homebrew formula has been changed accordingly.
  When self-compiling ArangoDB on MacOS without Homebrew, Readline now is a
  prerequisite.

* increased default value for collection-specific `indexBuckets` value from 1 to 8

  Collections created from 2.7 on will use the new default value of `8` if not
  overridden on collection creation or later using
  `collection.properties({ indexBuckets: ... })`.

  The `indexBuckets` value determines the number of buckets to use for indexes of
  type `primary`, `hash` and `edge`. Having multiple index buckets allows splitting
  an index into smaller components, which can be filled in parallel when a collection
  is loading. Additionally, resizing and reallocation of indexes are faster and
  less intrusive if the index uses multiple buckets, because resize and reallocation
  will affect only data in a single bucket instead of all index values.

  The index buckets will be filled in parallel when loading a collection if the collection
  has an `indexBuckets` value greater than 1 and the collection contains a significant
  amount of documents/edges (the current threshold is 256K documents but this value
  may change in future versions of ArangoDB).

* changed HTTP client to use poll instead of select on Linux and MacOS

  This affects the ArangoShell and user-defined JavaScript code running inside
  arangod that initiates its own HTTP calls.

  Using poll instead of select allows using arbitrary high file descriptors
  (bigger than the compiled in FD_SETSIZE). Server connections are still handled using
  epoll, which has never been affected by FD_SETSIZE.

* implemented AQL `LIKE` function using ICU regexes

* added `RETURN DISTINCT` for AQL queries to return unique results:

      FOR doc IN collection
        RETURN DISTINCT doc.status

  This change also introduces `DISTINCT` as an AQL keyword.

* removed `createNamedQueue()` and `addJob()` functions from org/arangodb/tasks

* use less locks and more atomic variables in the internal dispatcher
  and V8 context handling implementations. This leads to improved throughput in
  some ArangoDB internals and allows for higher HTTP request throughput for
  many operations.

  A short overview of the improvements can be found here:

  https://www.arangodb.com/2015/08/throughput-enhancements/

* added shorthand notation for attribute names in AQL object literals:

      LET name = "Peter"
      LET age = 42
      RETURN { name, age }

  The above is the shorthand equivalent of the generic form

      LET name = "Peter"
      LET age = 42
      RETURN { name : name, age : age }

* removed configure option `--enable-timings`

  This option did not have any effect.

* removed configure option `--enable-figures`

  This option previously controlled whether HTTP request statistics code was
  compiled into ArangoDB or not. The previous default value was `true` so
  statistics code was available in official packages. Setting the option to
  `false` led to compile errors so it is doubtful the default value was
  ever changed. By removing the option some internal statistics code was also
  simplified.

* removed run-time manipulation methods for server endpoints:

  * `db._removeEndpoint()`
  * `db._configureEndpoint()`
  * HTTP POST `/_api/endpoint`
  * HTTP DELETE `/_api/endpoint`

* AQL query result cache

  The query result cache can optionally cache the complete results of all or selected AQL queries.
  It can be operated in the following modes:

  * `off`: the cache is disabled. No query results will be stored
  * `on`: the cache will store the results of all AQL queries unless their `cache`
    attribute flag is set to `false`
  * `demand`: the cache will store the results of AQL queries that have their
    `cache` attribute set to `true`, but will ignore all others

  The mode can be set at server startup using the `--database.query-cache-mode` configuration
  option and later changed at runtime.

  The following HTTP REST APIs have been added for controlling the query cache:

  * HTTP GET `/_api/query-cache/properties`: returns the global query cache configuration
  * HTTP PUT `/_api/query-cache/properties`: modifies the global query cache configuration
  * HTTP DELETE `/_api/query-cache`: invalidates all results in the query cache

  The following JavaScript functions have been added for controlling the query cache:

  * `require("org/arangodb/aql/cache").properties()`: returns the global query cache configuration
  * `require("org/arangodb/aql/cache").properties(properties)`: modifies the global query cache configuration
  * `require("org/arangodb/aql/cache").clear()`: invalidates all results in the query cache

* do not link arangoimp against V8

* AQL function call arguments optimization

  This will lead to arguments in function calls inside AQL queries not being copied but passed
  by reference. This may speed up calls to functions with bigger argument values or queries that
  call functions a lot of times.

* upgraded V8 version to 4.3.61

* removed deprecated AQL `SKIPLIST` function.

  This function was introduced in older versions of ArangoDB with a less powerful query optimizer to
  retrieve data from a skiplist index using a `LIMIT` clause. It was marked as deprecated in ArangoDB
  2.6.

  Since ArangoDB 2.3 the behavior of the `SKIPLIST` function can be emulated using regular AQL
  constructs, e.g.

      FOR doc IN @@collection
        FILTER doc.value >= @value
        SORT doc.value DESC
        LIMIT 1
        RETURN doc

* the `skip()` function for simple queries does not accept negative input any longer.
  This feature was deprecated in 2.6.0.

* fix exception handling

  In some cases JavaScript exceptions would re-throw without information of the original problem.
  Now the original exception is logged for failure analysis.

* based REST API method PUT `/_api/simple/all` on the cursor API and make it use AQL internally.

  The change speeds up this REST API method and will lead to additional query information being
  returned by the REST API. Clients can use this extra information or ignore it.

* Foxx Queue job success/failure handlers arguments have changed from `(jobId, jobData, result, jobFailures)` to `(result, jobData, job)`.

* added Foxx Queue job options `repeatTimes`, `repeatUntil` and `repeatDelay` to automatically re-schedule jobs when they are completed.

* added Foxx manifest configuration type `password` to mask values in the web interface.

* fixed default values in Foxx manifest configurations sometimes not being used as defaults.

* fixed optional parameters in Foxx manifest configurations sometimes not being cleared correctly.

* Foxx dependencies can now be marked as optional using a slightly more verbose syntax in your manifest file.

* converted Foxx constructors to ES6 classes so you can extend them using class syntax.

* updated aqb to 2.0.

* updated chai to 3.0.

* Use more madvise calls to speed up things when memory is tight, in particular
  at load time but also for random accesses later.

* Overhauled web interface

  The web interface now has a new design.

  The API documentation for ArangoDB has been moved from "Tools" to "Links" in the web interface.

  The "Applications" tab in the web interfaces has been renamed to "Services".


v2.6.12 (2015-12-02)
--------------------

* fixed disappearing of documents for collections transferred via `sync` if the
  the collection was dropped right before synchronization and drop and (re-)create
  collection markers were located in the same WAL file

* added missing lock instruction for primary index in compactor size calculation

* fixed issue #1589

* fixed issue #1583

* Foxx: optional configuration options no longer log validation errors when assigned
  empty values (#1495)


v2.6.11 (2015-11-18)
--------------------

* fixed potentially invalid pointer access in shaper when the currently accessed
  document got re-located by the WAL collector at the very same time


v2.6.10 (2015-11-10)
--------------------

* disable replication appliers when starting in modes `--upgrade`, `--no-server`
  and `--check-upgrade`

* more detailed output in arango-dfdb

* fixed potential deadlock in collection status changing on Windows

* issue #1521: Can't dump/restore with user and password


v2.6.9 (2015-09-29)
-------------------

* added "special" password ARANGODB_DEFAULT_ROOT_PASSWORD. If you pass
  ARANGODB_DEFAULT_ROOT_PASSWORD as password, it will read the password
  from the environment variable ARANGODB_DEFAULT_ROOT_PASSWORD

* fixed failing AQL skiplist, sort and limit combination

  When using a Skiplist index on an attribute (say "a") and then using sort
  and skip on this attribute caused the result to be empty e.g.:

    require("internal").db.test.ensureSkiplist("a");
    require("internal").db._query("FOR x IN test SORT x.a LIMIT 10, 10");

  Was always empty no matter how many documents are stored in test.
  This is now fixed.

v2.6.8 (2015-09-09)
-------------------

* ARM only:

  The ArangoDB packages for ARM require the kernel to allow unaligned memory access.
  How the kernel handles unaligned memory access is configurable at runtime by
  checking and adjusting the contents `/proc/cpu/alignment`.

  In order to operate on ARM, ArangoDB requires the bit 1 to be set. This will
  make the kernel trap and adjust unaligned memory accesses. If this bit is not
  set, the kernel may send a SIGBUS signal to ArangoDB and terminate it.

  To set bit 1 in `/proc/cpu/alignment` use the following command as a privileged
  user (e.g. root):

      echo "2" > /proc/cpu/alignment

  Note that this setting affects all user processes and not just ArangoDB. Setting
  the alignment with the above command will also not make the setting permanent,
  so it will be lost after a restart of the system. In order to make the setting
  permanent, it should be executed during system startup or before starting arangod.

  The ArangoDB start/stop scripts do not adjust the alignment setting, but rely on
  the environment to have the correct alignment setting already. The reason for this
  is that the alignment settings also affect all other user processes (which ArangoDB
  is not aware of) and thus may have side-effects outside of ArangoDB. It is therefore
  more reasonable to have the system administrator carry out the change.


v2.6.7 (2015-08-25)
-------------------

* improved AssocMulti index performance when resizing.

  This makes the edge index perform less I/O when under memory pressure.


v2.6.6 (2015-08-23)
-------------------

* added startup option `--server.additional-threads` to create separate queues
  for slow requests.


v2.6.5 (2015-08-17)
-------------------

* added startup option `--database.throw-collection-not-loaded-error`

  Accessing a not-yet loaded collection will automatically load a collection
  on first access. This flag controls what happens in case an operation
  would need to wait for another thread to finalize loading a collection. If
  set to *true*, then the first operation that accesses an unloaded collection
  will load it. Further threads that try to access the same collection while
  it is still loading immediately fail with an error (1238, *collection not loaded*).
  This is to prevent all server threads from being blocked while waiting on the
  same collection to finish loading. When the first thread has completed loading
  the collection, the collection becomes regularly available, and all operations
  from that point on can be carried out normally, and error 1238 will not be
  thrown anymore for that collection.

  If set to *false*, the first thread that accesses a not-yet loaded collection
  will still load it. Other threads that try to access the collection while
  loading will not fail with error 1238 but instead block until the collection
  is fully loaded. This configuration might lead to all server threads being
  blocked because they are all waiting for the same collection to complete
  loading. Setting the option to *true* will prevent this from happening, but
  requires clients to catch error 1238 and react on it (maybe by scheduling
  a retry for later).

  The default value is *false*.

* fixed busy wait loop in scheduler threads that sometimes consumed 100% CPU while
  waiting for events on connections closed unexpectedly by the client side

* handle attribute `indexBuckets` when restoring collections via arangorestore.
  Previously the `indexBuckets` attribute value from the dump was ignored, and the
   server default value for `indexBuckets` was used when restoring a collection.

* fixed "EscapeValue already set error" crash in V8 actions that might have occurred when
  canceling V8-based operations.


v2.6.4 (2015-08-01)
-------------------

* V8: Upgrade to version 4.1.0.27 - this is intended to be the stable V8 version.

* fixed issue #1424: Arango shell should not processing arrows pushing on keyboard


v2.6.3 (2015-07-21)
-------------------

* issue #1409: Document values with null character truncated


v2.6.2 (2015-07-04)
-------------------

* fixed issue #1383: bindVars for HTTP API doesn't work with empty string

* fixed handling of default values in Foxx manifest configurations

* fixed handling of optional parameters in Foxx manifest configurations

* fixed a reference error being thrown in Foxx queues when a function-based job type is used that is not available and no options object is passed to queue.push


v2.6.1 (2015-06-24)
-------------------

* Add missing swagger files to cmake build. fixes #1368

* fixed documentation errors


v2.6.0 (2015-06-20)
-------------------

* using negative values for `SimpleQuery.skip()` is deprecated.
  This functionality will be removed in future versions of ArangoDB.

* The following simple query functions are now deprecated:

  * collection.near
  * collection.within
  * collection.geo
  * collection.fulltext
  * collection.range
  * collection.closedRange

  This also lead to the following REST API methods being deprecated from now on:

  * PUT /_api/simple/near
  * PUT /_api/simple/within
  * PUT /_api/simple/fulltext
  * PUT /_api/simple/range

  It is recommended to replace calls to these functions or APIs with equivalent AQL queries,
  which are more flexible because they can be combined with other operations:

      FOR doc IN NEAR(@@collection, @latitude, @longitude, @limit)
        RETURN doc

      FOR doc IN WITHIN(@@collection, @latitude, @longitude, @radius, @distanceAttributeName)
        RETURN doc

      FOR doc IN FULLTEXT(@@collection, @attributeName, @queryString, @limit)
        RETURN doc

      FOR doc IN @@collection
        FILTER doc.value >= @left && doc.value < @right
        LIMIT @skip, @limit
        RETURN doc`

  The above simple query functions and REST API methods may be removed in future versions
  of ArangoDB.

* deprecated now-obsolete AQL `SKIPLIST` function

  The function was introduced in older versions of ArangoDB with a less powerful query optimizer to
  retrieve data from a skiplist index using a `LIMIT` clause.

  Since 2.3 the same goal can be achieved by using regular AQL constructs, e.g.

      FOR doc IN collection FILTER doc.value >= @value SORT doc.value DESC LIMIT 1 RETURN doc

* fixed issues when switching the database inside tasks and during shutdown of database cursors

  These features were added during 2.6 alpha stage so the fixes affect devel/2.6-alpha builds only

* issue #1360: improved foxx-manager help

* added `--enable-tcmalloc` configure option.

  When this option is set, arangod and the client tools will be linked against tcmalloc, which replaces
  the system allocator. When the option is set, a tcmalloc library must be present on the system under
  one of the names `libtcmalloc`, `libtcmalloc_minimal` or `libtcmalloc_debug`.

  As this is a configure option, it is supported for manual builds on Linux-like systems only. tcmalloc
  support is currently experimental.

* issue #1353: Windows: HTTP API - incorrect path in errorMessage

* issue #1347: added option `--create-database` for arangorestore.

  Setting this option to `true` will now create the target database if it does not exist. When creating
  the target database, the username and passwords passed to arangorestore will be used to create an
  initial user for the new database.

* issue #1345: advanced debug information for User Functions

* issue #1341: Can't use bindvars in UPSERT

* fixed vulnerability in JWT implementation.

* changed default value of option `--database.ignore-datafile-errors` from `true` to `false`

  If the new default value of `false` is used, then arangod will refuse loading collections that contain
  datafiles with CRC mismatches or other errors. A collection with datafile errors will then become
  unavailable. This prevents follow up errors from happening.

  The only way to access such collection is to use the datafile debugger (arango-dfdb) and try to repair
  or truncate the datafile with it.

  If `--database.ignore-datafile-errors` is set to `true`, then collections will become available
  even if parts of their data cannot be loaded. This helps availability, but may cause (partial) data
  loss and follow up errors.

* added server startup option `--server.session-timeout` for controlling the timeout of user sessions
  in the web interface

* add sessions and cookie authentication for ArangoDB's web interface

  ArangoDB's built-in web interface now uses sessions. Session information ids are stored in cookies,
  so clients using the web interface must accept cookies in order to use it

* web interface: display query execution time in AQL editor

* web interface: renamed AQL query *submit* button to *execute*

* web interface: added query explain feature in AQL editor

* web interface: demo page added. only working if demo data is available, hidden otherwise

* web interface: added support for custom app scripts with optional arguments and results

* web interface: mounted apps that need to be configured are now indicated in the app overview

* web interface: added button for running tests to app details

* web interface: added button for configuring app dependencies to app details

* web interface: upgraded API documentation to use Swagger 2

* INCOMPATIBLE CHANGE

  removed startup option `--log.severity`

  The docs for `--log.severity` mentioned lots of severities (e.g. `exception`, `technical`, `functional`, `development`)
  but only a few severities (e.g. `all`, `human`) were actually used, with `human` being the default and `all` enabling the
  additional logging of requests. So the option pretended to control a lot of things which it actually didn't. Additionally,
  the option `--log.requests-file` was around for a long time already, also controlling request logging.

  Because the `--log.severity` option effectively did not control that much, it was removed. A side effect of removing the
  option is that 2.5 installations which used `--log.severity all` will not log requests after the upgrade to 2.6. This can
  be adjusted by setting the `--log.requests-file` option.

* add backtrace to fatal log events

* added optional `limit` parameter for AQL function `FULLTEXT`

* make fulltext index also index text values contained in direct sub-objects of the indexed
  attribute.

  Previous versions of ArangoDB only indexed the attribute value if it was a string. Sub-attributes
  of the index attribute were ignored when fulltext indexing.

  Now, if the index attribute value is an object, the object's values will each be included in the
  fulltext index if they are strings. If the index attribute value is an array, the array's values
  will each be included in the fulltext index if they are strings.

  For example, with a fulltext index present on the `translations` attribute, the following text
  values will now be indexed:

      var c = db._create("example");
      c.ensureFulltextIndex("translations");
      c.insert({ translations: { en: "fox", de: "Fuchs", fr: "renard", ru: "лиса" } });
      c.insert({ translations: "Fox is the English translation of the German word Fuchs" });
      c.insert({ translations: [ "ArangoDB", "document", "database", "Foxx" ] });

      c.fulltext("translations", "лиса").toArray();       // returns only first document
      c.fulltext("translations", "Fox").toArray();        // returns first and second documents
      c.fulltext("translations", "prefix:Fox").toArray(); // returns all three documents

* added batch document removal and lookup commands:

      collection.lookupByKeys(keys)
      collection.removeByKeys(keys)

  These commands can be used to perform multi-document lookup and removal operations efficiently
  from the ArangoShell. The argument to these operations is an array of document keys.

  Also added HTTP APIs for batch document commands:

  * PUT /_api/simple/lookup-by-keys
  * PUT /_api/simple/remove-by-keys

* properly prefix document address URLs with the current database name for calls to the REST
  API method GET `/_api/document?collection=...` (that method will return partial URLs to all
  documents in the collection).

  Previous versions of ArangoDB returned the URLs starting with `/_api/` but without the current
  database name, e.g. `/_api/document/mycollection/mykey`. Starting with 2.6, the response URLs
  will include the database name as well, e.g. `/_db/_system/_api/document/mycollection/mykey`.

* added dedicated collection export HTTP REST API

  ArangoDB now provides a dedicated collection export API, which can take snapshots of entire
  collections more efficiently than the general-purpose cursor API. The export API is useful
  to transfer the contents of an entire collection to a client application. It provides optional
  filtering on specific attributes.

  The export API is available at endpoint `POST /_api/export?collection=...`. The API has the
  same return value structure as the already established cursor API (`POST /_api/cursor`).

  An introduction to the export API is given in this blog post:
  http://jsteemann.github.io/blog/2015/04/04/more-efficient-data-exports/

* subquery optimizations for AQL queries

  This optimization avoids copying intermediate results into subqueries that are not required
  by the subquery.

  A brief description can be found here:
  http://jsteemann.github.io/blog/2015/05/04/subquery-optimizations/

* return value optimization for AQL queries

  This optimization avoids copying the final query result inside the query's main `ReturnNode`.

  A brief description can be found here:
  http://jsteemann.github.io/blog/2015/05/04/return-value-optimization-for-aql/

* speed up AQL queries containing big `IN` lists for index lookups

  `IN` lists used for index lookups had performance issues in previous versions of ArangoDB.
  These issues have been addressed in 2.6 so using bigger `IN` lists for filtering is much
  faster.

  A brief description can be found here:
  http://jsteemann.github.io/blog/2015/05/07/in-list-improvements/

* allow `@` and `.` characters in document keys, too

  This change also leads to document keys being URL-encoded when returned in HTTP `location`
  response headers.

* added alternative implementation for AQL COLLECT

  The alternative method uses a hash table for grouping and does not require its input elements
  to be sorted. It will be taken into account by the optimizer for `COLLECT` statements that do
  not use an `INTO` clause.

  In case a `COLLECT` statement can use the hash table variant, the optimizer will create an extra
  plan for it at the beginning of the planning phase. In this plan, no extra `SORT` node will be
  added in front of the `COLLECT` because the hash table variant of `COLLECT` does not require
  sorted input. Instead, a `SORT` node will be added after it to sort its output. This `SORT` node
  may be optimized away again in later stages. If the sort order of the result is irrelevant to
  the user, adding an extra `SORT null` after a hash `COLLECT` operation will allow the optimizer to
  remove the sorts altogether.

  In addition to the hash table variant of `COLLECT`, the optimizer will modify the original plan
  to use the regular `COLLECT` implementation. As this implementation requires sorted input, the
  optimizer will insert a `SORT` node in front of the `COLLECT`. This `SORT` node may be optimized
  away in later stages.

  The created plans will then be shipped through the regular optimization pipeline. In the end,
  the optimizer will pick the plan with the lowest estimated total cost as usual. The hash table
  variant does not require an up-front sort of the input, and will thus be preferred over the
  regular `COLLECT` if the optimizer estimates many input elements for the `COLLECT` node and
  cannot use an index to sort them.

  The optimizer can be explicitly told to use the regular *sorted* variant of `COLLECT` by
  suffixing a `COLLECT` statement with `OPTIONS { "method" : "sorted" }`. This will override the
  optimizer guesswork and only produce the *sorted* variant of `COLLECT`.

  A blog post on the new `COLLECT` implementation can be found here:
  http://jsteemann.github.io/blog/2015/04/22/collecting-with-a-hash-table/

* refactored HTTP REST API for cursors

  The HTTP REST API for cursors (`/_api/cursor`) has been refactored to improve its performance
  and use less memory.

  A post showing some of the performance improvements can be found here:
  http://jsteemann.github.io/blog/2015/04/01/improvements-for-the-cursor-api/

* simplified return value syntax for data-modification AQL queries

  ArangoDB 2.4 since version allows to return results from data-modification AQL queries. The
  syntax for this was quite limited and verbose:

      FOR i IN 1..10
        INSERT { value: i } IN test
        LET inserted = NEW
        RETURN inserted

  The `LET inserted = NEW RETURN inserted` was required literally to return the inserted
  documents. No calculations could be made using the inserted documents.

  This is now more flexible. After a data-modification clause (e.g. `INSERT`, `UPDATE`, `REPLACE`,
  `REMOVE`, `UPSERT`) there can follow any number of `LET` calculations. These calculations can
  refer to the pseudo-values `OLD` and `NEW` that are created by the data-modification statements.

  This allows returning projections of inserted or updated documents, e.g.:

      FOR i IN 1..10
        INSERT { value: i } IN test
        RETURN { _key: NEW._key, value: i }

  Still not every construct is allowed after a data-modification clause. For example, no functions
  can be called that may access documents.

  More information can be found here:
  http://jsteemann.github.io/blog/2015/03/27/improvements-for-data-modification-queries/

* added AQL `UPSERT` statement

  This adds an `UPSERT` statement to AQL that is a combination of both `INSERT` and `UPDATE` /
  `REPLACE`. The `UPSERT` will search for a matching document using a user-provided example.
  If no document matches the example, the *insert* part of the `UPSERT` statement will be
  executed. If there is a match, the *update* / *replace* part will be carried out:

      UPSERT { page: 'index.html' }                 /* search example */
        INSERT { page: 'index.html', pageViews: 1 } /* insert part */
        UPDATE { pageViews: OLD.pageViews + 1 }     /* update part */
        IN pageViews

  `UPSERT` can be used with an `UPDATE` or `REPLACE` clause. The `UPDATE` clause will perform
  a partial update of the found document, whereas the `REPLACE` clause will replace the found
  document entirely. The `UPDATE` or `REPLACE` parts can refer to the pseudo-value `OLD`, which
  contains all attributes of the found document.

  `UPSERT` statements can optionally return values. In the following query, the return
  attribute `found` will return the found document before the `UPDATE` was applied. If no
  document was found, `found` will contain a value of `null`. The `updated` result attribute will
  contain the inserted / updated document:

      UPSERT { page: 'index.html' }                 /* search example */
        INSERT { page: 'index.html', pageViews: 1 } /* insert part */
        UPDATE { pageViews: OLD.pageViews + 1 }     /* update part */
        IN pageViews
        RETURN { found: OLD, updated: NEW }

  A more detailed description of `UPSERT` can be found here:
  http://jsteemann.github.io/blog/2015/03/27/preview-of-the-upsert-command/

* adjusted default configuration value for `--server.backlog-size` from 10 to 64.

* issue #1231: bug xor feature in AQL: LENGTH(null) == 4

  This changes the behavior of the AQL `LENGTH` function as follows:

  - if the single argument to `LENGTH()` is `null`, then the result will now be `0`. In previous
    versions of ArangoDB, the result of `LENGTH(null)` was `4`.

  - if the single argument to `LENGTH()` is `true`, then the result will now be `1`. In previous
    versions of ArangoDB, the result of `LENGTH(true)` was `4`.

  - if the single argument to `LENGTH()` is `false`, then the result will now be `0`. In previous
    versions of ArangoDB, the result of `LENGTH(false)` was `5`.

  The results of `LENGTH()` with string, numeric, array object argument values do not change.

* issue #1298: Bulk import if data already exists (#1298)

  This change extends the HTTP REST API for bulk imports as follows:

  When documents are imported and the `_key` attribute is specified for them, the import can be
  used for inserting and updating/replacing documents. Previously, the import could be used for
  inserting new documents only, and re-inserting a document with an existing key would have failed
  with a *unique key constraint violated* error.

  The above behavior is still the default. However, the API now allows controlling the behavior
  in case of a unique key constraint error via the optional URL parameter `onDuplicate`.

  This parameter can have one of the following values:

  - `error`: when a unique key constraint error occurs, do not import or update the document but
    report an error. This is the default.

  - `update`: when a unique key constraint error occurs, try to (partially) update the existing
    document with the data specified in the import. This may still fail if the document would
    violate secondary unique indexes. Only the attributes present in the import data will be
    updated and other attributes already present will be preserved. The number of updated documents
    will be reported in the `updated` attribute of the HTTP API result.

  - `replace`: when a unique key constraint error occurs, try to fully replace the existing
    document with the data specified in the import. This may still fail if the document would
    violate secondary unique indexes. The number of replaced documents will be reported in the
    `updated` attribute of the HTTP API result.

  - `ignore`: when a unique key constraint error occurs, ignore this error. There will be no
    insert, update or replace for the particular document. Ignored documents will be reported
    separately in the `ignored` attribute of the HTTP API result.

  The result of the HTTP import API will now contain the attributes `ignored` and `updated`, which
  contain the number of ignored and updated documents respectively. These attributes will contain a
  value of zero unless the `onDuplicate` URL parameter is set to either `update` or `replace`
  (in this case the `updated` attribute may contain non-zero values) or `ignore` (in this case the
  `ignored` attribute may contain a non-zero value).

  To support the feature, arangoimp also has a new command line option `--on-duplicate` which can
  have one of the values `error`, `update`, `replace`, `ignore`. The default value is `error`.

  A few examples for using arangoimp with the `--on-duplicate` option can be found here:
  http://jsteemann.github.io/blog/2015/04/14/updating-documents-with-arangoimp/

* changed behavior of `db._query()` in the ArangoShell:

  if the command's result is printed in the shell, the first 10 results will be printed. Previously
  only a basic description of the underlying query result cursor was printed. Additionally, if the
  cursor result contains more than 10 results, the cursor is assigned to a global variable `more`,
  which can be used to iterate over the cursor result.

  Example:

      arangosh [_system]> db._query("FOR i IN 1..15 RETURN i")
      [object ArangoQueryCursor, count: 15, hasMore: true]

      [
        1,
        2,
        3,
        4,
        5,
        6,
        7,
        8,
        9,
        10
      ]

      type 'more' to show more documents


      arangosh [_system]> more
      [object ArangoQueryCursor, count: 15, hasMore: false]

      [
        11,
        12,
        13,
        14,
        15
      ]

* Disallow batchSize value 0 in HTTP `POST /_api/cursor`:

  The HTTP REST API `POST /_api/cursor` does not accept a `batchSize` parameter value of
  `0` any longer. A batch size of 0 never made much sense, but previous versions of ArangoDB
  did not check for this value. Now creating a cursor using a `batchSize` value 0 will
  result in an HTTP 400 error response

* REST Server: fix memory leaks when failing to add jobs

* 'EDGES' AQL Function

  The AQL function `EDGES` got a new fifth option parameter.
  Right now only one option is available: 'includeVertices'. This is a boolean parameter
  that allows to modify the result of the `EDGES` function.
  Default is 'includeVertices: false' which does not have any effect.
  'includeVertices: true' modifies the result, such that
  {vertex: <vertexDocument>, edge: <edgeDocument>} is returned.

* INCOMPATIBLE CHANGE:

  The result format of the AQL function `NEIGHBORS` has been changed.
  Before it has returned an array of objects containing 'vertex' and 'edge'.
  Now it will only contain the vertex directly.
  Also an additional option 'includeData' has been added.
  This is used to define if only the 'vertex._id' value should be returned (false, default),
  or if the vertex should be looked up in the collection and the complete JSON should be returned
  (true).
  Using only the id values can lead to significantly improved performance if this is the only information
  required.

  In order to get the old result format prior to ArangoDB 2.6, please use the function EDGES instead.
  Edges allows for a new option 'includeVertices' which, set to true, returns exactly the format of NEIGHBORS.
  Example:

      NEIGHBORS(<vertexCollection>, <edgeCollection>, <vertex>, <direction>, <example>)

  This can now be achieved by:

      EDGES(<edgeCollection>, <vertex>, <direction>, <example>, {includeVertices: true})

  If you are nesting several NEIGHBORS steps you can speed up their performance in the following way:

  Old Example:

  FOR va IN NEIGHBORS(Users, relations, 'Users/123', 'outbound') FOR vc IN NEIGHBORS(Products, relations, va.vertex._id, 'outbound') RETURN vc

  This can now be achieved by:

  FOR va IN NEIGHBORS(Users, relations, 'Users/123', 'outbound') FOR vc IN NEIGHBORS(Products, relations, va, 'outbound', null, {includeData: true}) RETURN vc
                                                                                                          ^^^^                  ^^^^^^^^^^^^^^^^^^^
                                                                                                  Use intermediate directly     include Data for final

* INCOMPATIBLE CHANGE:

  The AQL function `GRAPH_NEIGHBORS` now provides an additional option `includeData`.
  This option allows controlling whether the function should return the complete vertices
  or just their IDs. Returning only the IDs instead of the full vertices can lead to
  improved performance .

  If provided, `includeData` is set to `true`, all vertices in the result will be returned
  with all their attributes. The default value of `includeData` is `false`.
  This makes the default function results incompatible with previous versions of ArangoDB.

  To get the old result style in ArangoDB 2.6, please set the options as follows in calls
  to `GRAPH_NEIGHBORS`:

      GRAPH_NEIGHBORS(<graph>, <vertex>, { includeData: true })

* INCOMPATIBLE CHANGE:

  The AQL function `GRAPH_COMMON_NEIGHBORS` now provides an additional option `includeData`.
  This option allows controlling whether the function should return the complete vertices
  or just their IDs. Returning only the IDs instead of the full vertices can lead to
  improved performance .

  If provided, `includeData` is set to `true`, all vertices in the result will be returned
  with all their attributes. The default value of `includeData` is `false`.
  This makes the default function results incompatible with previous versions of ArangoDB.

  To get the old result style in ArangoDB 2.6, please set the options as follows in calls
  to `GRAPH_COMMON_NEIGHBORS`:

      GRAPH_COMMON_NEIGHBORS(<graph>, <vertexExamples1>, <vertexExamples2>, { includeData: true }, { includeData: true })

* INCOMPATIBLE CHANGE:

  The AQL function `GRAPH_SHORTEST_PATH` now provides an additional option `includeData`.
  This option allows controlling whether the function should return the complete vertices
  and edges or just their IDs. Returning only the IDs instead of full vertices and edges
  can lead to improved performance .

  If provided, `includeData` is set to `true`, all vertices and edges in the result will
  be returned with all their attributes. There is also an optional parameter `includePath` of
  type object.
  It has two optional sub-attributes `vertices` and `edges`, both of type boolean.
  Both can be set individually and the result will include all vertices on the path if
  `includePath.vertices == true` and all edges if `includePath.edges == true` respectively.

  The default value of `includeData` is `false`, and paths are now excluded by default.
  This makes the default function results incompatible with previous versions of ArangoDB.

  To get the old result style in ArangoDB 2.6, please set the options as follows in calls
  to `GRAPH_SHORTEST_PATH`:

      GRAPH_SHORTEST_PATH(<graph>, <source>, <target>, { includeData: true, includePath: { edges: true, vertices: true } })

  The attributes `startVertex` and `vertex` that were present in the results of `GRAPH_SHORTEST_PATH`
  in previous versions of ArangoDB will not be produced in 2.6. To calculate these attributes in 2.6,
  please extract the first and last elements from the `vertices` result attribute.

* INCOMPATIBLE CHANGE:

  The AQL function `GRAPH_DISTANCE_TO` will now return only the id the destination vertex
  in the `vertex` attribute, and not the full vertex data with all vertex attributes.

* INCOMPATIBLE CHANGE:

  All graph measurements functions in JavaScript module `general-graph` that calculated a
  single figure previously returned an array containing just the figure. Now these functions
  will return the figure directly and not put it inside an array.

  The affected functions are:

  * `graph._absoluteEccentricity`
  * `graph._eccentricity`
  * `graph._absoluteCloseness`
  * `graph._closeness`
  * `graph._absoluteBetweenness`
  * `graph._betweenness`
  * `graph._radius`
  * `graph._diameter`

* Create the `_graphs` collection in new databases with `waitForSync` attribute set to `false`

  The previous `waitForSync` value was `true`, so default the behavior when creating and dropping
  graphs via the HTTP REST API changes as follows if the new settings are in effect:

  * `POST /_api/graph` by default returns `HTTP 202` instead of `HTTP 201`
  * `DELETE /_api/graph/graph-name` by default returns `HTTP 202` instead of `HTTP 201`

  If the `_graphs` collection still has its `waitForSync` value set to `true`, then the HTTP status
  code will not change.

* Upgraded ICU to version 54; this increases performance in many places.
  based on https://code.google.com/p/chromium/issues/detail?id=428145

* added support for HTTP push aka chunked encoding

* issue #1051: add info whether server is running in service or user mode?

  This will add a "mode" attribute to the result of the result of HTTP GET `/_api/version?details=true`

  "mode" can have the following values:

  - `standalone`: server was started manually (e.g. on command-line)
  - `service`: service is running as Windows service, in daemon mode or under the supervisor

* improve system error messages in Windows port

* increased default value of `--server.request-timeout` from 300 to 1200 seconds for client tools
  (arangosh, arangoimp, arangodump, arangorestore)

* increased default value of `--server.connect-timeout` from 3 to 5 seconds for client tools
  (arangosh, arangoimp, arangodump, arangorestore)

* added startup option `--server.foxx-queues-poll-interval`

  This startup option controls the frequency with which the Foxx queues manager is checking
  the queue (or queues) for jobs to be executed.

  The default value is `1` second. Lowering this value will result in the queue manager waking
  up and checking the queues more frequently, which may increase CPU usage of the server.
  When not using Foxx queues, this value can be raised to save some CPU time.

* added startup option `--server.foxx-queues`

  This startup option controls whether the Foxx queue manager will check queue and job entries.
  Disabling this option can reduce server load but will prevent jobs added to Foxx queues from
  being processed at all.

  The default value is `true`, enabling the Foxx queues feature.

* make Foxx queues really database-specific.

  Foxx queues were and are stored in a database-specific collection `_queues`. However, a global
  cache variable for the queues led to the queue names being treated database-independently, which
  was wrong.

  Since 2.6, Foxx queues names are truly database-specific, so the same queue name can be used in
  two different databases for two different queues. Until then, it is advisable to think of queues
  as already being database-specific, and using the database name as a queue name prefix to be
  avoid name conflicts, e.g.:

      var queueName = "myQueue";
      var Foxx = require("org/arangodb/foxx");
      Foxx.queues.create(db._name() + ":" + queueName);

* added support for Foxx queue job types defined as app scripts.

  The old job types introduced in 2.4 are still supported but are known to cause issues in 2.5
  and later when the server is restarted or the job types are not defined in every thread.

  The new job types avoid this issue by storing an explicit mount path and script name rather
  than an assuming the job type is defined globally. It is strongly recommended to convert your
  job types to the new script-based system.

* renamed Foxx sessions option "sessionStorageApp" to "sessionStorage". The option now also accepts session storages directly.

* Added the following JavaScript methods for file access:
  * fs.copyFile() to copy single files
  * fs.copyRecursive() to copy directory trees
  * fs.chmod() to set the file permissions (non-Windows only)

* Added process.env for accessing the process environment from JavaScript code

* Cluster: kickstarter shutdown routines will more precisely follow the shutdown of its nodes.

* Cluster: don't delete agency connection objects that are currently in use.

* Cluster: improve passing along of HTTP errors

* fixed issue #1247: debian init script problems

* multi-threaded index creation on collection load

  When a collection contains more than one secondary index, they can be built in memory in
  parallel when the collection is loaded. How many threads are used for parallel index creation
  is determined by the new configuration parameter `--database.index-threads`. If this is set
  to 0, indexes are built by the opening thread only and sequentially. This is equivalent to
  the behavior in 2.5 and before.

* speed up building up primary index when loading collections

* added `count` attribute to `parameters.json` files of collections. This attribute indicates
  the number of live documents in the collection on unload. It is read when the collection is
  (re)loaded to determine the initial size for the collection's primary index

* removed remainders of MRuby integration, removed arangoirb

* simplified `controllers` property in Foxx manifests. You can now specify a filename directly
  if you only want to use a single file mounted at the base URL of your Foxx app.

* simplified `exports` property in Foxx manifests. You can now specify a filename directly if
  you only want to export variables from a single file in your Foxx app.

* added support for node.js-style exports in Foxx exports. Your Foxx exports file can now export
  arbitrary values using the `module.exports` property instead of adding properties to the
  `exports` object.

* added `scripts` property to Foxx manifests. You should now specify the `setup` and `teardown`
  files as properties of the `scripts` object in your manifests and can define custom,
  app-specific scripts that can be executed from the web interface or the CLI.

* added `tests` property to Foxx manifests. You can now define test cases using the `mocha`
  framework which can then be executed inside ArangoDB.

* updated `joi` package to 6.0.8.

* added `extendible` package.

* added Foxx model lifecycle events to repositories. See #1257.

* speed up resizing of edge index.

* allow to split an edge index into buckets which are resized individually.
  This is controlled by the `indexBuckets` attribute in the `properties`
  of the collection.

* fix a cluster deadlock bug in larger clusters by marking a thread waiting
  for a lock on a DBserver as blocked


v2.5.7 (2015-08-02)
-------------------

* V8: Upgrade to version 4.1.0.27 - this is intended to be the stable V8 version.


v2.5.6 (2015-07-21)
-------------------

* alter Windows build infrastructure so we can properly store pdb files.

* potentially fixed issue #1313: Wrong metric calculation at dashboard

  Escape whitespace in process name when scanning /proc/pid/stats

  This fixes statistics values read from that file

* Fixed variable naming in AQL `COLLECT INTO` results in case the COLLECT is placed
  in a subquery which itself is followed by other constructs that require variables


v2.5.5 (2015-05-29)
-------------------

* fixed vulnerability in JWT implementation.

* fixed format string for reading /proc/pid/stat

* take into account barriers used in different V8 contexts


v2.5.4 (2015-05-14)
-------------------

* added startup option `--log.performance`: specifying this option at startup will log
  performance-related info messages, mainly timings via the regular logging mechanisms

* cluster fixes

* fix for recursive copy under Windows


v2.5.3 (2015-04-29)
-------------------

* Fix fs.move to work across filesystem borders; Fixes Foxx app installation problems;
  issue #1292.

* Fix Foxx app install when installed on a different drive on Windows

* issue #1322: strange AQL result

* issue #1318: Inconsistent db._create() syntax

* issue #1315: queries to a collection fail with an empty response if the
  collection contains specific JSON data

* issue #1300: Make arangodump not fail if target directory exists but is empty

* allow specifying higher values than SOMAXCONN for `--server.backlog-size`

  Previously, arangod would not start when a `--server.backlog-size` value was
  specified that was higher than the platform's SOMAXCONN header value.

  Now, arangod will use the user-provided value for `--server.backlog-size` and
  pass it to the listen system call even if the value is higher than SOMAXCONN.
  If the user-provided value is higher than SOMAXCONN, arangod will log a warning
  on startup.

* Fixed a cluster deadlock bug. Mark a thread that is in a RemoteBlock as
  blocked to allow for additional dispatcher threads to be started.

* Fix locking in cluster by using another ReadWriteLock class for collections.

* Add a second DispatcherQueue for AQL in the cluster. This fixes a
  cluster-AQL thread explosion bug.


v2.5.2 (2015-04-11)
-------------------

* modules stored in _modules are automatically flushed when changed

* added missing query-id parameter in documentation of HTTP DELETE `/_api/query` endpoint

* added iterator for edge index in AQL queries

  this change may lead to less edges being read when used together with a LIMIT clause

* make graph viewer in web interface issue less expensive queries for determining
  a random vertex from the graph, and for determining vertex attributes

* issue #1285: syntax error, unexpected $undefined near '@_to RETURN obj

  this allows AQL bind parameter names to also start with underscores

* moved /_api/query to C++

* issue #1289: Foxx models created from database documents expose an internal method

* added `Foxx.Repository#exists`

* parallelize initialization of V8 context in multiple threads

* fixed a possible crash when the debug-level was TRACE

* cluster: do not initialize statistics collection on each
  coordinator, this fixes a race condition at startup

* cluster: fix a startup race w.r.t. the _configuration collection

* search for db:// JavaScript modules only after all local files have been
  considered, this speeds up the require command in a cluster considerably

* general cluster speedup in certain areas


v2.5.1 (2015-03-19)
-------------------

* fixed bug that caused undefined behavior when an AQL query was killed inside
  a calculation block

* fixed memleaks in AQL query cleanup in case out-of-memory errors are thrown

* by default, Debian and RedHat packages are built with debug symbols

* added option `--database.ignore-logfile-errors`

  This option controls how collection datafiles with a CRC mismatch are treated.

  If set to `false`, CRC mismatch errors in collection datafiles will lead
  to a collection not being loaded at all. If a collection needs to be loaded
  during WAL recovery, the WAL recovery will also abort (if not forced with
  `--wal.ignore-recovery-errors true`). Setting this flag to `false` protects
  users from unintentionally using a collection with corrupted datafiles, from
  which only a subset of the original data can be recovered.

  If set to `true`, CRC mismatch errors in collection datafiles will lead to
  the datafile being partially loaded. All data up to until the mismatch will
  be loaded. This will enable users to continue with collection datafiles
  that are corrupted, but will result in only a partial load of the data.
  The WAL recovery will still abort when encountering a collection with a
  corrupted datafile, at least if `--wal.ignore-recovery-errors` is not set to
  `true`.

  The default value is *true*, so for collections with corrupted datafiles
  there might be partial data loads once the WAL recovery has finished. If
  the WAL recovery will need to load a collection with a corrupted datafile,
  it will still stop when using the default values.

* INCOMPATIBLE CHANGE:

  make the arangod server refuse to start if during startup it finds a non-readable
  `parameter.json` file for a database or a collection.

  Stopping the startup process in this case requires manual intervention (fixing
  the unreadable files), but prevents follow-up errors due to ignored databases or
  collections from happening.

* datafiles and `parameter.json` files written by arangod are now created with read and write
  privileges for the arangod process user, and with read and write privileges for the arangod
  process group.

  Previously, these files were created with user read and write permissions only.

* INCOMPATIBLE CHANGE:

  abort WAL recovery if one of the collection's datafiles cannot be opened

* INCOMPATIBLE CHANGE:

  never try to raise the privileges after dropping them, this can lead to a race condition while
  running the recovery

  If you require to run ArangoDB on a port lower than 1024, you must run ArangoDB as root.

* fixed inefficiencies in `remove` methods of general-graph module

* added option `--database.slow-query-threshold` for controlling the default AQL slow query
  threshold value on server start

* add system error strings for Windows on many places

* rework service startup so we announce 'RUNNING' only when we're finished starting.

* use the Windows eventlog for FATAL and ERROR - log messages

* fix service handling in NSIS Windows installer, specify human readable name

* add the ICU_DATA environment variable to the fatal error messages

* fixed issue #1265: arangod crashed with SIGSEGV

* fixed issue #1241: Wildcards in examples


v2.5.0 (2015-03-09)
-------------------

* installer fixes for Windows

* fix for downloading Foxx

* fixed issue #1258: http pipelining not working?


v2.5.0-beta4 (2015-03-05)
-------------------------

* fixed issue #1247: debian init script problems


v2.5.0-beta3 (2015-02-27)
-------------------------

* fix Windows install path calculation in arango

* fix Windows logging of long strings

* fix possible undefinedness of const strings in Windows


v2.5.0-beta2 (2015-02-23)
-------------------------

* fixed issue #1256: agency binary not found #1256

* fixed issue #1230: API: document/col-name/_key and cursor return different floats

* front-end: dashboard tries not to (re)load statistics if user has no access

* V8: Upgrade to version 3.31.74.1

* etcd: Upgrade to version 2.0 - This requires go 1.3 to compile at least.

* refuse to startup if ICU wasn't initialized, this will i.e. prevent errors from being printed,
  and libraries from being loaded.

* front-end: unwanted removal of index table header after creating new index

* fixed issue #1248: chrome: applications filtering not working

* fixed issue #1198: queries remain in aql editor (front-end) if you navigate through different tabs

* Simplify usage of Foxx

  Thanks to our user feedback we learned that Foxx is a powerful, yet rather complicated concept.
  With this release we tried to make it less complicated while keeping all its strength.
  That includes a rewrite of the documentation as well as some code changes as listed below:

  * Moved Foxx applications to a different folder.

    The naming convention now is: <app-path>/_db/<dbname>/<mountpoint>/APP
    Before it was: <app-path>/databases/<dbname>/<appname>:<appversion>
    This caused some trouble as apps where cached based on name and version and updates did not apply.
    Hence the path on filesystem and the app's access URL had no relation to one another.
    Now the path on filesystem is identical to the URL (except for slashes and the appended APP)

  * Rewrite of Foxx routing

    The routing of Foxx has been exposed to major internal changes we adjusted because of user feedback.
    This allows us to set the development mode per mountpoint without having to change paths and hold
    apps at separate locations.

  * Foxx Development mode

    The development mode used until 2.4 is gone. It has been replaced by a much more mature version.
    This includes the deprecation of the javascript.dev-app-path parameter, which is useless since 2.5.
    Instead of having two separate app directories for production and development, apps now reside in
    one place, which is used for production as well as for development.
    Apps can still be put into development mode, changing their behavior compared to production mode.
    Development mode apps are still reread from disk at every request, and still they ship more debug
    output.

    This change has also made the startup options `--javascript.frontend-development-mode` and
    `--javascript.dev-app-path` obsolete. The former option will not have any effect when set, and the
    latter option is only read and used during the upgrade to 2.5 and does not have any effects later.

  * Foxx install process

    Installing Foxx apps has been a two step process: import them into ArangoDB and mount them at a
    specific mountpoint. These operations have been joined together. You can install an app at one
    mountpoint, that's it. No fetch, mount, unmount, purge cycle anymore. The commands have been
    simplified to just:

    * install: get your Foxx app up and running
    * uninstall: shut it down and erase it from disk

  * Foxx error output

    Until 2.4 the errors produced by Foxx were not optimal. Often, the error message was just
    `unable to parse manifest` and contained only an internal stack trace.
    In 2.5 we made major improvements there, including a much more fine-grained error output that
    helps you debug your Foxx apps. The error message printed is now much closer to its source and
    should help you track it down.

    Also we added the default handlers for unhandled errors in Foxx apps:

    * You will get a nice internal error page whenever your Foxx app is called but was not installed
      due to any error
    * You will get a proper error message when having an uncaught error appears in any app route

    In production mode the messages above will NOT contain any information about your Foxx internals
    and are safe to be exposed to third party users.
    In development mode the messages above will contain the stacktrace (if available), making it easier for
    your in-house devs to track down errors in the application.

* added `console` object to Foxx apps. All Foxx apps now have a console object implementing
  the familiar Console API in their global scope, which can be used to log diagnostic
  messages to the database.

* added `org/arangodb/request` module, which provides a simple API for making HTTP requests
  to external services.

* added optimizer rule `propagate-constant-attributes`

  This rule will look inside `FILTER` conditions for constant value equality comparisons,
  and insert the constant values in other places in `FILTER`s. For example, the rule will
  insert `42` instead of `i.value` in the second `FILTER` of the following query:

      FOR i IN c1 FOR j IN c2 FILTER i.value == 42 FILTER j.value == i.value RETURN 1

* added `filtered` value to AQL query execution statistics

  This value indicates how many documents were filtered by `FilterNode`s in the AQL query.
  Note that `IndexRangeNode`s can also filter documents by selecting only the required ranges
  from the index. The `filtered` value will not include the work done by `IndexRangeNode`s,
  but only the work performed by `FilterNode`s.

* added support for sparse hash and skiplist indexes

  Hash and skiplist indexes can optionally be made sparse. Sparse indexes exclude documents
  in which at least one of the index attributes is either not set or has a value of `null`.

  As such documents are excluded from sparse indexes, they may contain fewer documents than
  their non-sparse counterparts. This enables faster indexing and can lead to reduced memory
  usage in case the indexed attribute does occur only in some, but not all documents of the
  collection. Sparse indexes will also reduce the number of collisions in non-unique hash
  indexes in case non-existing or optional attributes are indexed.

  In order to create a sparse index, an object with the attribute `sparse` can be added to
  the index creation commands:

      db.collection.ensureHashIndex(attributeName, { sparse: true });
      db.collection.ensureHashIndex(attributeName1, attributeName2, { sparse: true });
      db.collection.ensureUniqueConstraint(attributeName, { sparse: true });
      db.collection.ensureUniqueConstraint(attributeName1, attributeName2, { sparse: true });

      db.collection.ensureSkiplist(attributeName, { sparse: true });
      db.collection.ensureSkiplist(attributeName1, attributeName2, { sparse: true });
      db.collection.ensureUniqueSkiplist(attributeName, { sparse: true });
      db.collection.ensureUniqueSkiplist(attributeName1, attributeName2, { sparse: true });

  Note that in place of the above specialized index creation commands, it is recommended to use
  the more general index creation command `ensureIndex`:

  ```js
  db.collection.ensureIndex({ type: "hash", sparse: true, unique: true, fields: [ attributeName ] });
  db.collection.ensureIndex({ type: "skiplist", sparse: false, unique: false, fields: [ "a", "b" ] });
  ```

  When not explicitly set, the `sparse` attribute defaults to `false` for new indexes.

  This causes a change in behavior when creating a unique hash index without specifying the
  sparse flag: in 2.4, unique hash indexes were implicitly sparse, always excluding `null` values.
  There was no option to control this behavior, and sparsity was neither supported for non-unique
  hash indexes nor skiplists in 2.4. This implicit sparsity of unique hash indexes was considered
  an inconsistency, and therefore the behavior was cleaned up in 2.5. As of 2.5, indexes will
  only be created sparse if sparsity is explicitly requested. Existing unique hash indexes from 2.4
  or before will automatically be migrated so they are still sparse after the upgrade to 2.5.

  Geo indexes are implicitly sparse, meaning documents without the indexed location attribute or
  containing invalid location coordinate values will be excluded from the index automatically. This
  is also a change when compared to pre-2.5 behavior, when documents with missing or invalid
  coordinate values may have caused errors on insertion when the geo index' `unique` flag was set
  and its `ignoreNull` flag was not.

  This was confusing and has been rectified in 2.5. The method `ensureGeoConstaint()` now does the
  same as `ensureGeoIndex()`. Furthermore, the attributes `constraint`, `unique`, `ignoreNull` and
  `sparse` flags are now completely ignored when creating geo indexes.

  The same is true for fulltext indexes. There is no need to specify non-uniqueness or sparsity for
  geo or fulltext indexes. They will always be non-unique and sparse.

  As sparse indexes may exclude some documents, they cannot be used for every type of query.
  Sparse hash indexes cannot be used to find documents for which at least one of the indexed
  attributes has a value of `null`. For example, the following AQL query cannot use a sparse
  index, even if one was created on attribute `attr`:

      FOR doc In collection
        FILTER doc.attr == null
        RETURN doc

  If the lookup value is non-constant, a sparse index may or may not be used, depending on
  the other types of conditions in the query. If the optimizer can safely determine that
  the lookup value cannot be `null`, a sparse index may be used. When uncertain, the optimizer
  will not make use of a sparse index in a query in order to produce correct results.

  For example, the following queries cannot use a sparse index on `attr` because the optimizer
  will not know beforehand whether the comparison values for `doc.attr` will include `null`:

      FOR doc In collection
        FILTER doc.attr == SOME_FUNCTION(...)
        RETURN doc

      FOR other IN otherCollection
        FOR doc In collection
          FILTER doc.attr == other.attr
          RETURN doc

  Sparse skiplist indexes can be used for sorting if the optimizer can safely detect that the
  index range does not include `null` for any of the index attributes.

* inspection of AQL data-modification queries will now detect if the data-modification part
  of the query can run in lockstep with the data retrieval part of the query, or if the data
  retrieval part must be executed before the data modification can start.

  Executing the two in lockstep allows using much smaller buffers for intermediate results
  and starts the actual data-modification operations much earlier than if the two phases
  were executed separately.

* Allow dynamic attribute names in AQL object literals

  This allows using arbitrary expressions to construct attribute names in object
  literals specified in AQL queries. To disambiguate expressions and other unquoted
  attribute names, dynamic attribute names need to be enclosed in brackets (`[` and `]`).
  Example:

      FOR i IN 1..100
        RETURN { [ CONCAT('value-of-', i) ] : i }

* make AQL optimizer rule "use-index-for-sort" remove sort also in case a non-sorted
  index (e.g. a hash index) is used for only equality lookups and all sort attributes
  are covered by the index.

  Example that does not require an extra sort (needs hash index on `value`):

      FOR doc IN collection FILTER doc.value == 1 SORT doc.value RETURN doc

  Another example that does not require an extra sort (with hash index on `value1`, `value2`):

      FOR doc IN collection FILTER doc.value1 == 1 && doc.value2 == 2 SORT doc.value1, doc.value2 RETURN doc

* make AQL optimizer rule "use-index-for-sort" remove sort also in case the sort criteria
  excludes the left-most index attributes, but the left-most index attributes are used
  by the index for equality-only lookups.

  Example that can use the index for sorting (needs skiplist index on `value1`, `value2`):

      FOR doc IN collection FILTER doc.value1 == 1 SORT doc.value2 RETURN doc

* added selectivity estimates for primary index, edge index, and hash index

  The selectivity estimates are returned by the `GET /_api/index` REST API method
  in a sub-attribute `selectivityEstimate` for each index that supports it. This
  attribute will be omitted for indexes that do not provide selectivity estimates.
  If provided, the selectivity estimate will be a numeric value between 0 and 1.

  Selectivity estimates will also be reported in the result of `collection.getIndexes()`
  for all indexes that support this. If no selectivity estimate can be determined for
  an index, the attribute `selectivityEstimate` will be omitted here, too.

  The web interface also shows selectivity estimates for each index that supports this.

  Currently the following index types can provide selectivity estimates:
  - primary index
  - edge index
  - hash index (unique and non-unique)

  No selectivity estimates will be provided when running in cluster mode.

* fixed issue #1226: arangod log issues

* added additional logger if arangod is started in foreground mode on a tty

* added AQL optimizer rule "move-calculations-down"

* use exclusive native SRWLocks on Windows instead of native mutexes

* added AQL functions `MD5`, `SHA1`, and `RANDOM_TOKEN`.

* reduced number of string allocations when parsing certain AQL queries

  parsing numbers (integers or doubles) does not require a string allocation
  per number anymore

* RequestContext#bodyParam now accepts arbitrary joi schemas and rejects invalid (but well-formed) request bodies.

* enforce that AQL user functions are wrapped inside JavaScript function () declarations

  AQL user functions were always expected to be wrapped inside a JavaScript function, but previously
  this was not enforced when registering a user function. Enforcing the AQL user functions to be contained
  inside functions prevents functions from doing some unexpected things that may have led to undefined
  behavior.

* Windows service uninstalling: only remove service if it points to the currently running binary,
  or --force was specified.

* Windows (debug only): print stacktraces on crash and run minidump

* Windows (cygwin): if you run arangosh in a cygwin shell or via ssh we will detect this and use
  the appropriate output functions.

* Windows: improve process management

* fix IPv6 reverse ip lookups - so far we only did IPv4 addresses.

* improve join documentation, add outer join example

* run jslint for unit tests too, to prevent "memory leaks" by global js objects with native code.

* fix error logging for exceptions - we wouldn't log the exception message itself so far.

* improve error reporting in the http client (Windows & *nix)

* improve error reports in cluster

* Standard errors can now contain custom messages.


v2.4.7 (XXXX-XX-XX)
-------------------

* fixed issue #1282: Geo WITHIN_RECTANGLE for nested lat/lng


v2.4.6 (2015-03-18)
-------------------

* added option `--database.ignore-logfile-errors`

  This option controls how collection datafiles with a CRC mismatch are treated.

  If set to `false`, CRC mismatch errors in collection datafiles will lead
  to a collection not being loaded at all. If a collection needs to be loaded
  during WAL recovery, the WAL recovery will also abort (if not forced with
  `--wal.ignore-recovery-errors true`). Setting this flag to `false` protects
  users from unintentionally using a collection with corrupted datafiles, from
  which only a subset of the original data can be recovered.

  If set to `true`, CRC mismatch errors in collection datafiles will lead to
  the datafile being partially loaded. All data up to until the mismatch will
  be loaded. This will enable users to continue with a collection datafiles
  that are corrupted, but will result in only a partial load of the data.
  The WAL recovery will still abort when encountering a collection with a
  corrupted datafile, at least if `--wal.ignore-recovery-errors` is not set to
  `true`.

  The default value is *true*, so for collections with corrupted datafiles
  there might be partial data loads once the WAL recovery has finished. If
  the WAL recovery will need to load a collection with a corrupted datafile,
  it will still stop when using the default values.

* INCOMPATIBLE CHANGE:

  make the arangod server refuse to start if during startup it finds a non-readable
  `parameter.json` file for a database or a collection.

  Stopping the startup process in this case requires manual intervention (fixing
  the unreadable files), but prevents follow-up errors due to ignored databases or
  collections from happening.

* datafiles and `parameter.json` files written by arangod are now created with read and write
  privileges for the arangod process user, and with read and write privileges for the arangod
  process group.

  Previously, these files were created with user read and write permissions only.

* INCOMPATIBLE CHANGE:

  abort WAL recovery if one of the collection's datafiles cannot be opened

* INCOMPATIBLE CHANGE:

  never try to raise the privileges after dropping them, this can lead to a race condition while
  running the recovery

  If you require to run ArangoDB on a port lower than 1024, you must run ArangoDB as root.

* fixed inefficiencies in `remove` methods of general-graph module

* added option `--database.slow-query-threshold` for controlling the default AQL slow query
  threshold value on server start


v2.4.5 (2015-03-16)
-------------------

* added elapsed time to HTTP request logging output (`--log.requests-file`)

* added AQL current and slow query tracking, killing of AQL queries

  This change enables retrieving the list of currently running AQL queries inside the selected database.
  AQL queries with an execution time beyond a certain threshold can be moved to a "slow query" facility
  and retrieved from there. Queries can also be killed by specifying the query id.

  This change adds the following HTTP REST APIs:

  - `GET /_api/query/current`: for retrieving the list of currently running queries
  - `GET /_api/query/slow`: for retrieving the list of slow queries
  - `DELETE /_api/query/slow`: for clearing the list of slow queries
  - `GET /_api/query/properties`: for retrieving the properties for query tracking
  - `PUT /_api/query/properties`: for adjusting the properties for query tracking
  - `DELETE /_api/query/<id>`: for killing an AQL query

  The following JavaScript APIs have been added:

  - require("org/arangodb/aql/queries").current();
  - require("org/arangodb/aql/queries").slow();
  - require("org/arangodb/aql/queries").clearSlow();
  - require("org/arangodb/aql/queries").properties();
  - require("org/arangodb/aql/queries").kill();

* fixed issue #1265: arangod crashed with SIGSEGV

* fixed issue #1241: Wildcards in examples

* fixed comment parsing in Foxx controllers


v2.4.4 (2015-02-24)
-------------------

* fixed the generation template for foxx apps. It now does not create deprecated functions anymore

* add custom visitor functionality for `GRAPH_NEIGHBORS` function, too

* increased default value of traversal option *maxIterations* to 100 times of its previous
  default value


v2.4.3 (2015-02-06)
-------------------

* fix multi-threading with openssl when running under Windows

* fix timeout on socket operations when running under Windows

* Fixed an error in Foxx routing which caused some apps that worked in 2.4.1 to fail with status 500: `undefined is not a function` errors in 2.4.2
  This error was occurring due to seldom internal rerouting introduced by the malformed application handler.


v2.4.2 (2015-01-30)
-------------------

* added custom visitor functionality for AQL traversals

  This allows more complex result processing in traversals triggered by AQL. A few examples
  are shown in [this article](http://jsteemann.github.io/blog/2015/01/28/using-custom-visitors-in-aql-graph-traversals/).

* improved number of results estimated for nodes of type EnumerateListNode and SubqueryNode
  in AQL explain output

* added AQL explain helper to explain arbitrary AQL queries

  The helper function prints the query execution plan and the indexes to be used in the
  query. It can be invoked from the ArangoShell or the web interface as follows:

      require("org/arangodb/aql/explainer").explain(query);

* enable use of indexes for certain AQL conditions with non-equality predicates, in
  case the condition(s) also refer to indexed attributes

  The following queries will now be able to use indexes:

      FILTER a.indexed == ... && a.indexed != ...
      FILTER a.indexed == ... && a.nonIndexed != ...
      FILTER a.indexed == ... && ! (a.indexed == ...)
      FILTER a.indexed == ... && ! (a.nonIndexed == ...)
      FILTER a.indexed == ... && ! (a.indexed != ...)
      FILTER a.indexed == ... && ! (a.nonIndexed != ...)
      FILTER (a.indexed == ... && a.nonIndexed == ...) || (a.indexed == ... && a.nonIndexed == ...)
      FILTER (a.indexed == ... && a.nonIndexed != ...) || (a.indexed == ... && a.nonIndexed != ...)

* Fixed spuriously occurring "collection not found" errors when running queries on local
  collections on a cluster DB server

* Fixed upload of Foxx applications to the server for apps exceeding approx. 1 MB zipped.

* Malformed Foxx applications will now return a more useful error when any route is requested.

  In Production a Foxx app mounted on /app will display an html page on /app/* stating a 503 Service temporarily not available.
  It will not state any information about your Application.
  Before it was a 404 Not Found without any information and not distinguishable from a correct not found on your route.

  In Development Mode the html page also contains information about the error occurred.

* Unhandled errors thrown in Foxx routes are now handled by the Foxx framework itself.

  In Production the route will return a status 500 with a body {error: "Error statement"}.
  In Development the route will return a status 500 with a body {error: "Error statement", stack: "..."}

  Before, it was status 500 with a plain text stack including ArangoDB internal routing information.

* The Applications tab in web interface will now request development apps more often.
  So if you have a fixed a syntax error in your app it should always be visible after reload.


v2.4.1 (2015-01-19)
-------------------

* improved WAL recovery output

* fixed certain OR optimizations in AQL optimizer

* better diagnostics for arangoimp

* fixed invalid result of HTTP REST API method `/_admin/foxx/rescan`

* fixed possible segmentation fault when passing a Buffer object into a V8 function
  as a parameter

* updated AQB module to 1.8.0.


v2.4.0 (2015-01-13)
-------------------

* updated AQB module to 1.7.0.

* fixed V8 integration-related crashes

* make `fs.move(src, dest)` also fail when both `src` and `dest` are
  existing directories. This ensures the same behavior of the move operation
  on different platforms.

* fixed AQL insert operation for multi-shard collections in cluster

* added optional return value for AQL data-modification queries.
  This allows returning the documents inserted, removed or updated with the query, e.g.

      FOR doc IN docs REMOVE doc._key IN docs LET removed = OLD RETURN removed
      FOR doc IN docs INSERT { } IN docs LET inserted = NEW RETURN inserted
      FOR doc IN docs UPDATE doc._key WITH { } IN docs LET previous = OLD RETURN previous
      FOR doc IN docs UPDATE doc._key WITH { } IN docs LET updated = NEW RETURN updated

  The variables `OLD` and `NEW` are automatically available when a `REMOVE`, `INSERT`,
  `UPDATE` or `REPLACE` statement is immediately followed by a `LET` statement.
  Note that the `LET` and `RETURN` statements in data-modification queries are not as
  flexible as the general versions of `LET` and `RETURN`. When returning documents from
  data-modification operations, only a single variable can be assigned using `LET`, and
  the assignment can only be either `OLD` or `NEW`, but not an arbitrary expression. The
  `RETURN` statement also allows using the just-created variable only, and no arbitrary
  expressions.


v2.4.0-beta1 (2014-12-26)
--------------------------

* fixed superstates in FoxxGenerator

* fixed issue #1065: Aardvark: added creation of documents and edges with _key property

* fixed issue #1198: Aardvark: current AQL editor query is now cached

* Upgraded V8 version from 3.16.14 to 3.29.59

  The built-in version of V8 has been upgraded from 3.16.14 to 3.29.59.
  This activates several ES6 (also dubbed *Harmony* or *ES.next*) features in
  ArangoDB, both in the ArangoShell and the ArangoDB server. They can be
  used for scripting and in server-side actions such as Foxx routes, traversals
  etc.

  The following ES6 features are available in ArangoDB 2.4 by default:

  * iterators
  * the `of` operator
  * symbols
  * predefined collections types (Map, Set etc.)
  * typed arrays

  Many other ES6 features are disabled by default, but can be made available by
  starting arangod or arangosh with the appropriate options:

  * arrow functions
  * proxies
  * generators
  * String, Array, and Number enhancements
  * constants
  * enhanced object and numeric literals

  To activate all these ES6 features in arangod or arangosh, start it with
  the following options:

      arangosh --javascript.v8-options="--harmony --harmony_generators"

  More details on the available ES6 features can be found in
  [this blog](https://jsteemann.github.io/blog/2014/12/19/using-es6-features-in-arangodb/).

* Added Foxx generator for building Hypermedia APIs

  A more detailed description is [here](https://www.arangodb.com/2014/12/08/building-hypermedia-apis-foxxgenerator)

* New `Applications` tab in web interface:

  The `applications` tab got a complete redesign.
  It will now only show applications that are currently running on ArangoDB.
  For a selected application, a new detailed view has been created.
  This view provides a better overview of the app:
  * author
  * license
  * version
  * contributors
  * download links
  * API documentation

  To install a new application, a new dialog is now available.
  It provides the features already available in the console application `foxx-manager` plus some more:
  * install an application from Github
  * install an application from a zip file
  * install an application from ArangoDB's application store
  * create a new application from scratch: this feature uses a generator to
    create a Foxx application with pre-defined CRUD methods for a given list
    of collections. The generated Foxx app can either be downloaded as a zip file or
    be installed on the server. Starting with a new Foxx app has never been easier.

* fixed issue #1102: Aardvark: Layout bug in documents overview

  The documents overview was entirely destroyed in some situations on Firefox.
  We replaced the plugin we used there.

* fixed issue #1168: Aardvark: pagination buttons jumping

* fixed issue #1161: Aardvark: Click on Import JSON imports previously uploaded file

* removed configure options `--enable-all-in-one-v8`, `--enable-all-in-one-icu`,
  and `--enable-all-in-one-libev`.

* global internal rename to fix naming incompatibilities with JSON:

  Internal functions with names containing `array` have been renamed to `object`,
  internal functions with names containing `list` have been renamed to `array`.
  The renaming was mainly done in the C++ parts. The documentation has also been
  adjusted so that the correct JSON type names are used in most places.

  The change also led to the addition of a few function aliases in AQL:

  * `TO_LIST` now is an alias of the new `TO_ARRAY`
  * `IS_LIST` now is an alias of the new `IS_ARRAY`
  * `IS_DOCUMENT` now is an alias of the new `IS_OBJECT`

  The changed also renamed the option `mergeArrays` to `mergeObjects` for AQL
  data-modification query options and HTTP document modification API

* AQL: added optimizer rule "remove-filter-covered-by-index"

  This rule removes FilterNodes and CalculationNodes from an execution plan if the
  filter is already covered by a previous IndexRangeNode. Removing the CalculationNode
  and the FilterNode will speed up query execution because the query requires less
  computation.

* AQL: added optimizer rule "remove-sort-rand"

  This rule removes a `SORT RAND()` expression from a query and moves the random
  iteration into the appropriate `EnumerateCollectionNode`. This is more efficient
  than individually enumerating and then sorting randomly.

* AQL: range optimizations for IN and OR

  This change enables usage of indexes for several additional cases. Filters containing
  the `IN` operator can now make use of indexes, and multiple OR- or AND-combined filter
  conditions can now also use indexes if the filters are accessing the same indexed
  attribute.

  Here are a few examples of queries that can now use indexes but couldn't before:

    FOR doc IN collection
      FILTER doc.indexedAttribute == 1 || doc.indexedAttribute > 99
      RETURN doc

    FOR doc IN collection
      FILTER doc.indexedAttribute IN [ 3, 42 ] || doc.indexedAttribute > 99
      RETURN doc

    FOR doc IN collection
      FILTER (doc.indexedAttribute > 2 && doc.indexedAttribute < 10) ||
             (doc.indexedAttribute > 23 && doc.indexedAttribute < 42)
      RETURN doc

* fixed issue #500: AQL parentheses issue

  This change allows passing subqueries as AQL function parameters without using
  duplicate brackets (e.g. `FUNC(query)` instead of `FUNC((query))`

* added optional `COUNT` clause to AQL `COLLECT`

  This allows more efficient group count calculation queries, e.g.

      FOR doc IN collection
        COLLECT age = doc.age WITH COUNT INTO length
        RETURN { age: age, count: length }

  A count-only query is also possible:

      FOR doc IN collection
        COLLECT WITH COUNT INTO length
        RETURN length

* fixed missing makeDirectory when fetching a Foxx application from a zip file

* fixed issue #1134: Change the default endpoint to localhost

  This change will modify the IP address ArangoDB listens on to 127.0.0.1 by default.
  This will make new ArangoDB installations unaccessible from clients other than
  localhost unless changed. This is a security feature.

  To make ArangoDB accessible from any client, change the server's configuration
  (`--server.endpoint`) to either `tcp://0.0.0.0:8529` or the server's publicly
  visible IP address.

* deprecated `Repository#modelPrototype`. Use `Repository#model` instead.

* IMPORTANT CHANGE: by default, system collections are included in replication and all
  replication API return values. This will lead to user accounts and credentials
  data being replicated from master to slave servers. This may overwrite
  slave-specific database users.

  If this is undesired, the `_users` collection can be excluded from replication
  easily by setting the `includeSystem` attribute to `false` in the following commands:

  * replication.sync({ includeSystem: false });
  * replication.applier.properties({ includeSystem: false });

  This will exclude all system collections (including `_aqlfunctions`, `_graphs` etc.)
  from the initial synchronization and the continuous replication.

  If this is also undesired, it is also possible to specify a list of collections to
  exclude from the initial synchronization and the continuous replication using the
  `restrictCollections` attribute, e.g.:

      replication.applier.properties({
        includeSystem: true,
        restrictType: "exclude",
        restrictCollections: [ "_users", "_graphs", "foo" ]
      });

  The HTTP API methods for fetching the replication inventory and for dumping collections
  also support the `includeSystem` control flag via a URL parameter.

* removed DEPRECATED replication methods:
  * `replication.logger.start()`
  * `replication.logger.stop()`
  * `replication.logger.properties()`
  * HTTP PUT `/_api/replication/logger-start`
  * HTTP PUT `/_api/replication/logger-stop`
  * HTTP GET `/_api/replication/logger-config`
  * HTTP PUT `/_api/replication/logger-config`

* fixed issue #1174, which was due to locking problems in distributed
  AQL execution

* improved cluster locking for AQL avoiding deadlocks

* use DistributeNode for modifying queries with REPLACE and UPDATE, if
  possible


v2.3.6 (2015-XX-XX)
-------------------

* fixed AQL subquery optimization that produced wrong result when multiple subqueries
  directly followed each other and and a directly following `LET` statement did refer
  to any but the first subquery.


v2.3.5 (2015-01-16)
-------------------

* fixed intermittent 404 errors in Foxx apps after mounting or unmounting apps

* fixed issue #1200: Expansion operator results in "Cannot call method 'forEach' of null"

* fixed issue #1199: Cannot unlink root node of plan


v2.3.4 (2014-12-23)
-------------------

* fixed cerberus path for MyArangoDB


v2.3.3 (2014-12-17)
-------------------

* fixed error handling in instantiation of distributed AQL queries, this
  also fixes a bug in cluster startup with many servers

* issue #1185: parse non-fractional JSON numbers with exponent (e.g. `4e-261`)

* issue #1159: allow --server.request-timeout and --server.connect-timeout of 0


v2.3.2 (2014-12-09)
-------------------

* fixed issue #1177: Fix bug in the user app's storage

* fixed issue #1173: AQL Editor "Save current query" resets user password

* fixed missing makeDirectory when fetching a Foxx application from a zip file

* put in warning about default changed: fixed issue #1134: Change the default endpoint to localhost

* fixed issue #1163: invalid fullCount value returned from AQL

* fixed range operator precedence

* limit default maximum number of plans created by AQL optimizer to 256 (from 1024)

* make AQL optimizer not generate an extra plan if an index can be used, but modify
  existing plans in place

* fixed AQL cursor ttl (time-to-live) issue

  Any user-specified cursor ttl value was not honored since 2.3.0.

* fixed segfault in AQL query hash index setup with unknown shapes

* fixed memleaks

* added AQL optimizer rule for removing `INTO` from a `COLLECT` statement if not needed

* fixed issue #1131

  This change provides the `KEEP` clause for `COLLECT ... INTO`. The `KEEP` clause
  allows controlling which variables will be kept in the variable created by `INTO`.

* fixed issue #1147, must protect dispatcher ID for etcd

v2.3.1 (2014-11-28)
-------------------

* recreate password if missing during upgrade

* fixed issue #1126

* fixed non-working subquery index optimizations

* do not restrict summary of Foxx applications to 60 characters

* fixed display of "required" path parameters in Foxx application documentation

* added more optimizations of constants values in AQL FILTER conditions

* fixed invalid or-to-in optimization for FILTERs containing comparisons
  with boolean values

* fixed replication of `_graphs` collection

* added AQL list functions `PUSH`, `POP`, `UNSHIFT`, `SHIFT`, `REMOVE_VALUES`,
  `REMOVE_VALUE`, `REMOVE_NTH` and `APPEND`

* added AQL functions `CALL` and `APPLY` to dynamically call other functions

* fixed AQL optimizer cost estimation for LIMIT node

* prevent Foxx queues from permanently writing to the journal even when
  server is idle

* fixed AQL COLLECT statement with INTO clause, which copied more variables
  than v2.2 and thus lead to too much memory consumption.
  This deals with #1107.

* fixed AQL COLLECT statement, this concerned every COLLECT statement,
  only the first group had access to the values of the variables before
  the COLLECT statement. This deals with #1127.

* fixed some AQL internals, where sometimes too many items were
  fetched from upstream in the presence of a LIMIT clause. This should
  generally improve performance.


v2.3.0 (2014-11-18)
-------------------

* fixed syslog flags. `--log.syslog` is deprecated and setting it has no effect,
  `--log.facility` now works as described. Application name has been changed from
  `triagens` to `arangod`. It can be changed using `--log.application`. The syslog
  will only contain the actual log message. The datetime prefix is omitted.

* fixed deflate in SimpleHttpClient

* fixed issue #1104: edgeExamples broken or changed

* fixed issue #1103: Error while importing user queries

* fixed issue #1100: AQL: HAS() fails on doc[attribute_name]

* fixed issue #1098: runtime error when creating graph vertex

* hide system applications in **Applications** tab by default

  Display of system applications can be toggled by using the *system applications*
  toggle in the UI.

* added HTTP REST API for managing tasks (`/_api/tasks`)

* allow passing character lists as optional parameter to AQL functions `TRIM`,
  `LTRIM` and `RTRIM`

  These functions now support trimming using custom character lists. If no character
  lists are specified, all whitespace characters will be removed as previously:

      TRIM("  foobar\t \r\n ")         // "foobar"
      TRIM(";foo;bar;baz, ", "; ")     // "foo;bar;baz"

* added AQL string functions `LTRIM`, `RTRIM`, `FIND_FIRST`, `FIND_LAST`, `SPLIT`,
  `SUBSTITUTE`

* added AQL functions `ZIP`, `VALUES` and `PERCENTILE`

* made AQL functions `CONCAT` and `CONCAT_SEPARATOR` work with list arguments

* dynamically create extra dispatcher threads if required

* fixed issue #1097: schemas in the API docs no longer show required properties as optional


v2.3.0-beta2 (2014-11-08)
-------------------------

* front-end: new icons for uploading and downloading JSON documents into a collection

* front-end: fixed documents pagination css display error

* front-end: fixed flickering of the progress view

* front-end: fixed missing event for documents filter function

* front-end: jsoneditor: added CMD+Return (Mac) CTRL+Return (Linux/Win) shortkey for
  saving a document

* front-end: added information tooltip for uploading json documents.

* front-end: added database management view to the collapsed navigation menu

* front-end: added collection truncation feature

* fixed issue #1086: arangoimp: Odd errors if arguments are not given properly

* performance improvements for AQL queries that use JavaScript-based expressions
  internally

* added AQL geo functions `WITHIN_RECTANGLE` and `IS_IN_POLYGON`

* fixed non-working query results download in AQL editor of web interface

* removed debug print message in AQL editor query export routine

* fixed issue #1075: Aardvark: user name required even if auth is off #1075

  The fix for this prefills the username input field with the current user's
  account name if any and `root` (the default username) otherwise. Additionally,
  the tooltip text has been slightly adjusted.

* fixed issue #1069: Add 'raw' link to swagger ui so that the raw swagger
  json can easily be retrieved

  This adds a link to the Swagger API docs to an application's detail view in
  the **Applications** tab of the web interface. The link produces the Swagger
  JSON directly. If authentication is turned on, the link requires authentication,
  too.

* documentation updates


v2.3.0-beta1 (2014-11-01)
-------------------------

* added dedicated `NOT IN` operator for AQL

  Previously, a `NOT IN` was only achievable by writing a negated `IN` condition:

      FOR i IN ... FILTER ! (i IN [ 23, 42 ]) ...

  This can now alternatively be expressed more intuitively as follows:

      FOR i IN ... FILTER i NOT IN [ 23, 42 ] ...

* added alternative logical operator syntax for AQL

  Previously, the logical operators in AQL could only be written as:
  - `&&`: logical and
  - `||`: logical or
  - `!`: negation

  ArangoDB 2.3 introduces the alternative variants for these operators:
  - `AND`: logical and
  - `OR`: logical or
  - `NOT`: negation

  The new syntax is just an alternative to the old syntax, allowing easier
  migration from SQL. The old syntax is still fully supported and will be.

* improved output of `ArangoStatement.parse()` and POST `/_api/query`

  If an AQL query can be parsed without problems, The return value of
  `ArangoStatement.parse()` now contains an attribute `ast` with the abstract
  syntax tree of the query (before optimizations). Though this is an internal
  representation of the query and is subject to change, it can be used to inspect
  how ArangoDB interprets a given query.

* improved `ArangoStatement.explain()` and POST `/_api/explain`

  The commands for explaining AQL queries have been improved.

* added command-line option `--javascript.v8-contexts` to control the number of
  V8 contexts created in arangod.

  Previously, the number of V8 contexts was equal to the number of server threads
  (as specified by option `--server.threads`).

  However, it may be sensible to create different amounts of threads and V8
  contexts. If the option is not specified, the number of V8 contexts created
  will be equal to the number of server threads. Thus no change in configuration
  is required to keep the old behavior.

  If you are using the default config files or merge them with your local config
  files, please review if the default number of server threads is okay in your
  environment. Additionally you should verify that the number of V8 contexts
  created (as specified in option `--javascript.v8-contexts`) is okay.

* the number of server.threads specified is now the minimum of threads
  started. There are situation in which threads are waiting for results of
  distributed database servers. In this case the number of threads is
  dynamically increased.

* removed index type "bitarray"

  Bitarray indexes were only half-way documented and integrated in previous versions
  of ArangoDB so their benefit was limited. The support for bitarray indexes has
  thus been removed in ArangoDB 2.3. It is not possible to create indexes of type
  "bitarray" with ArangoDB 2.3.

  When a collection is opened that contains a bitarray index definition created
  with a previous version of ArangoDB, ArangoDB will ignore it and log the following
  warning:

      index type 'bitarray' is not supported in this version of ArangoDB and is ignored

  Future versions of ArangoDB may automatically remove such index definitions so the
  warnings will eventually disappear.

* removed internal "_admin/modules/flush" in order to fix requireApp

* added basic support for handling binary data in Foxx

  Requests with binary payload can be processed in Foxx applications by
  using the new method `res.rawBodyBuffer()`. This will return the unparsed request
  body as a Buffer object.

  There is now also the method `req.requestParts()` available in Foxx to retrieve
  the individual components of a multipart HTTP request.

  Buffer objects can now be used when setting the response body of any Foxx action.
  Additionally, `res.send()` has been added as a convenience method for returning
  strings, JSON objects or buffers from a Foxx action:

      res.send("<p>some HTML</p>");
      res.send({ success: true });
      res.send(new Buffer("some binary data"));

  The convenience method `res.sendFile()` can now be used to easily return the
  contents of a file from a Foxx action:

      res.sendFile(applicationContext.foxxFilename("image.png"));

  `fs.write` now accepts not only strings but also Buffer objects as second parameter:

      fs.write(filename, "some data");
      fs.write(filename, new Buffer("some binary data"));

  `fs.readBuffer` can be used to return the contents of a file in a Buffer object.

* improved performance of insertion into non-unique hash indexes significantly in case
  many duplicate keys are used in the index

* issue #1042: set time zone in log output

  the command-line option `--log.use-local-time` was added to print dates and times in
  the server-local timezone instead of UTC

* command-line options that require a boolean value now validate the
  value given on the command-line

  This prevents issues if no value is specified for an option that
  requires a boolean value. For example, the following command-line would
  have caused trouble in 2.2, because `--server.endpoint` would have been
  used as the value for the `--server.disable-authentication` options
  (which requires a boolean value):

      arangod --server.disable-authentication --server.endpoint tcp://127.0.0.1:8529 data

  In 2.3, running this command will fail with an error and requires to
  be modified to:

      arangod --server.disable-authentication true --server.endpoint tcp://127.0.0.1:8529 data

* improved performance of CSV import in arangoimp

* fixed issue #1027: Stack traces are off-by-one

* fixed issue #1026: Modules loaded in different files within the same app
  should refer to the same module

* fixed issue #1025: Traversal not as expected in undirected graph

* added a _relation function in the general-graph module.

  This deprecated _directedRelation and _undirectedRelation.
  ArangoDB does not offer any constraints for undirected edges
  which caused some confusion of users how undirected relations
  have to be handled. Relation now only supports directed relations
  and the user can actively simulate undirected relations.

* changed return value of Foxx.applicationContext#collectionName:

  Previously, the function could return invalid collection names because
  invalid characters were not replaced in the application name prefix, only
  in the collection name passed.

  Now, the function replaces invalid characters also in the application name
  prefix, which might to slightly different results for application names that
  contained any characters outside the ranges [a-z], [A-Z] and [0-9].

* prevent XSS in AQL editor and logs view

* integrated tutorial into ArangoShell and web interface

* added option `--backslash-escape` for arangoimp when running CSV file imports

* front-end: added download feature for (filtered) documents

* front-end: added download feature for the results of a user query

* front-end: added function to move documents to another collection

* front-end: added sort-by attribute to the documents filter

* front-end: added sorting feature to database, graph management and user management view.

* issue #989: front-end: Databases view not refreshing after deleting a database

* issue #991: front-end: Database search broken

* front-end: added infobox which shows more information about a document (_id, _rev, _key) or
  an edge (_id, _rev, _key, _from, _to). The from and to attributes are clickable and redirect
  to their document location.

* front-end: added edit-mode for deleting multiple documents at the same time.

* front-end: added delete button to the detailed document/edge view.

* front-end: added visual feedback for saving documents/edges inside the editor (error/success).

* front-end: added auto-focusing for the first input field in a modal.

* front-end: added validation for user input in a modal.

* front-end: user defined queries are now stored inside the database and are bound to the current
  user, instead of using the local storage functionality of the browsers. The outcome of this is
  that user defined queries are now independently usable from any device. Also queries can now be
  edited through the standard document editor of the front-end through the _users collection.

* front-end: added import and export functionality for user defined queries.

* front-end: added new keywords and functions to the aql-editor theme

* front-end: applied tile-style to the graph view

* front-end: now using the new graph api including multi-collection support

* front-end: foxx apps are now deletable

* front-end: foxx apps are now installable and updateable through github, if github is their
  origin.

* front-end: added foxx app version control. Multiple versions of a single foxx app are now
  installable and easy to manage and are also arranged in groups.

* front-end: the user-set filter of a collection is now stored until the user navigates to
  another collection.

* front-end: fetching and filtering of documents, statistics, and query operations are now
  handled with asynchronous ajax calls.

* front-end: added progress indicator if the front-end is waiting for a server operation.

* front-end: fixed wrong count of documents in the documents view of a collection.

* front-end: fixed unexpected styling of the manage db view and navigation.

* front-end: fixed wrong handling of select fields in a modal view.

* front-end: fixed wrong positioning of some tooltips.

* automatically call `toJSON` function of JavaScript objects (if present)
  when serializing them into database documents. This change allows
  storing JavaScript date objects in the database in a sensible manner.


v2.2.7 (2014-11-19)
-------------------

* fixed issue #998: Incorrect application URL for non-system Foxx apps

* fixed issue #1079: AQL editor: keyword WITH in UPDATE query is not highlighted

* fix memory leak in cluster nodes

* fixed registration of AQL user-defined functions in Web UI (JS shell)

* fixed error display in Web UI for certain errors
  (now error message is printed instead of 'undefined')

* fixed issue #1059: bug in js module console

* fixed issue #1056: "fs": zip functions fail with passwords

* fixed issue #1063: Docs: measuring unit of --wal.logfile-size?

* fixed issue #1062: Docs: typo in 14.2 Example data


v2.2.6 (2014-10-20)
-------------------

* fixed issue #972: Compilation Issue

* fixed issue #743: temporary directories are now unique and one can read
  off the tool that created them, if empty, they are removed atexit

* Highly improved performance of all AQL GRAPH_* functions.

* Orphan collections in general graphs can now be found via GRAPH_VERTICES
  if either "any" or no direction is defined

* Fixed documentation for AQL function GRAPH_NEIGHBORS.
  The option "vertexCollectionRestriction" is meant to filter the target
  vertices only, and should not filter the path.

* Fixed a bug in GRAPH_NEIGHBORS which enforced only empty results
  under certain conditions


v2.2.5 (2014-10-09)
-------------------

* fixed issue #961: allow non-JSON values in undocument request bodies

* fixed issue 1028: libicu is now statically linked

* fixed cached lookups of collections on the server, which may have caused spurious
  problems after collection rename operations


v2.2.4 (2014-10-01)
-------------------

* fixed accessing `_from` and `_to` attributes in `collection.byExample` and
  `collection.firstExample`

  These internal attributes were not handled properly in the mentioned functions, so
  searching for them did not always produce documents

* fixed issue #1030: arangoimp 2.2.3 crashing, not logging on large Windows CSV file

* fixed issue #1025: Traversal not as expected in undirected graph

* fixed issue #1020

  This requires re-introducing the startup option `--database.force-sync-properties`.

  This option can again be used to force fsyncs of collection, index and database properties
  stored as JSON strings on disk in files named `parameter.json`. Syncing these files after
  a write may be necessary if the underlying storage does not sync file contents by itself
  in a "sensible" amount of time after a file has been written and closed.

  The default value is `true` so collection, index and database properties will always be
  synced to disk immediately. This affects creating, renaming and dropping collections as
  well as creating and dropping databases and indexes. Each of these operations will perform
  an additional fsync on the `parameter.json` file if the option is set to `true`.

  It might be sensible to set this option to `false` for workloads that create and drop a
  lot of collections (e.g. test runs).

  Document operations such as creating, updating and dropping documents are not affected
  by this option.

* fixed issue #1016: AQL editor bug

* fixed issue #1014: WITHIN function returns wrong distance

* fixed AQL shortest path calculation in function `GRAPH_SHORTEST_PATH` to return
  complete vertex objects instead of just vertex ids

* allow changing of attributes of documents stored in server-side JavaScript variables

  Previously, the following did not work:

      var doc = db.collection.document(key);
      doc._key = "abc"; // overwriting internal attributes not supported
      doc.value = 123;  // overwriting existing attributes not supported

  Now, modifying documents stored in server-side variables (e.g. `doc` in the above case)
  is supported. Modifying the variables will not update the documents in the database,
  but will modify the JavaScript object (which can be written back to the database using
  `db.collection.update` or `db.collection.replace`)

* fixed issue #997: arangoimp apparently doesn't support files >2gig on Windows

  large file support (requires using `_stat64` instead of `stat`) is now supported on
  Windows


v2.2.3 (2014-09-02)
-------------------

* added `around` for Foxx controller

* added `type` option for HTTP API `GET /_api/document?collection=...`

  This allows controlling the type of results to be returned. By default, paths to
  documents will be returned, e.g.

      [
        `/_api/document/test/mykey1`,
        `/_api/document/test/mykey2`,
        ...
      ]

  To return a list of document ids instead of paths, the `type` URL parameter can be
  set to `id`:

      [
        `test/mykey1`,
        `test/mykey2`,
        ...
      ]

  To return a list of document keys only, the `type` URL parameter can be set to `key`:

      [
        `mykey1`,
        `mykey2`,
        ...
      ]


* properly capitalize HTTP response header field names in case the `x-arango-async`
  HTTP header was used in a request.

* fixed several documentation issues

* speedup for several general-graph functions, AQL functions starting with `GRAPH_`
  and traversals


v2.2.2 (2014-08-08)
-------------------

* allow storing non-reserved attribute names starting with an underscore

  Previous versions of ArangoDB parsed away all attribute names that started with an
  underscore (e.g. `_test', '_foo', `_bar`) on all levels of a document (root level
  and sub-attribute levels). While this behavior was documented, it was unintuitive and
  prevented storing documents inside other documents, e.g.:

      {
        "_key" : "foo",
        "_type" : "mydoc",
        "references" : [
          {
            "_key" : "something",
            "_rev" : "...",
            "value" : 1
          },
          {
            "_key" : "something else",
            "_rev" : "...",
            "value" : 2
          }
        ]
      }

  In the above example, previous versions of ArangoDB removed all attributes and
  sub-attributes that started with underscores, meaning the embedded documents would lose
  some of their attributes. 2.2.2 should preserve such attributes, and will also allow
  storing user-defined attribute names on the top-level even if they start with underscores
  (such as `_type` in the above example).

* fix conversion of JavaScript String, Number and Boolean objects to JSON.

  Objects created in JavaScript using `new Number(...)`, `new String(...)`, or
  `new Boolean(...)` were not converted to JSON correctly.

* fixed a race condition on task registration (i.e. `require("org/arangodb/tasks").register()`)

  this race condition led to undefined behavior when a just-created task with no offset and
  no period was instantly executed and deleted by the task scheduler, before the `register`
  function returned to the caller.

* changed run-tests.sh to execute all suitable tests.

* switch to new version of gyp

* fixed upgrade button


v2.2.1 (2014-07-24)
-------------------

* fixed hanging write-ahead log recovery for certain cases that involved dropping
  databases

* fixed issue with --check-version: when creating a new database the check failed

* issue #947 Foxx applicationContext missing some properties

* fixed issue with --check-version: when creating a new database the check failed

* added startup option `--wal.suppress-shape-information`

  Setting this option to `true` will reduce memory and disk space usage and require
  less CPU time when modifying documents or edges. It should therefore be turned on
  for standalone ArangoDB servers. However, for servers that are used as replication
  masters, setting this option to `true` will effectively disable the usage of the
  write-ahead log for replication, so it should be set to `false` for any replication
  master servers.

  The default value for this option is `false`.

* added optional `ttl` attribute to specify result cursor expiration for HTTP API method
  `POST /_api/cursor`

  The `ttl` attribute can be used to prevent cursor results from timing out too early.

* issue #947: Foxx applicationContext missing some properties

* (reported by Christian Neubauer):

  The problem was that in Google's V8, signed and unsigned chars are not always declared cleanly.
  so we need to force v8 to compile with forced signed chars which is done by the Flag:
    -fsigned-char
  at least it is enough to follow the instructions of compiling arango on rasperry
  and add "CFLAGS='-fsigned-char'" to the make command of V8 and remove the armv7=0

* Fixed a bug with the replication client. In the case of single document
  transactions the collection was not write locked.


v2.2.0 (2014-07-10)
-------------------

* The replication methods `logger.start`, `logger.stop` and `logger.properties` are
  no-ops in ArangoDB 2.2 as there is no separate replication logger anymore. Data changes
  are logged into the write-ahead log in ArangoDB 2.2, and not separately by the
  replication logger. The replication logger object is still there in ArangoDB 2.2 to
  ensure backwards-compatibility, however, logging cannot be started, stopped or
  configured anymore. Using any of these methods will do nothing.

  This also affects the following HTTP API methods:
  - `PUT /_api/replication/logger-start`
  - `PUT /_api/replication/logger-stop`
  - `GET /_api/replication/logger-config`
  - `PUT /_api/replication/logger-config`

  Using any of these methods is discouraged from now on as they will be removed in
  future versions of ArangoDB.

* INCOMPATIBLE CHANGE: replication of transactions has changed. Previously, transactions
  were logged on a master in one big block and shipped to a slave in one block, too.
  Now transactions will be logged and replicated as separate entries, allowing transactions
  to be bigger and also ensure replication progress.

  This change also affects the behavior of the `stop` method of the replication applier.
  If the replication applier is now stopped manually using the `stop` method and later
  restarted using the `start` method, any transactions that were unfinished at the
  point of stopping will be aborted on a slave, even if they later commit on the master.

  In ArangoDB 2.2, stopping the replication applier manually should be avoided unless the
  goal is to stop replication permanently or to do a full resync with the master anyway.
  If the replication applier still must be stopped, it should be made sure that the
  slave has fetched and applied all pending operations from a master, and that no
  extra transactions are started on the master before the `stop` command on the slave
  is executed.

  Replication of transactions in ArangoDB 2.2 might also lock the involved collections on
  the slave while a transaction is either committed or aborted on the master and the
  change has been replicated to the slave. This change in behavior may be important for
  slave servers that are used for read-scaling. In order to avoid long lasting collection
  locks on the slave, transactions should be kept small.

  The `_replication` system collection is not used anymore in ArangoDB 2.2 and its usage is
  discouraged.

* INCOMPATIBLE CHANGE: the figures reported by the `collection.figures` method
  now only reflect documents and data contained in the journals and datafiles of
  collections. Documents or deletions contained only in the write-ahead log will
  not influence collection figures until the write-ahead log garbage collection
  kicks in. The figures for a collection might therefore underreport the total
  resource usage of a collection.

  Additionally, the attributes `lastTick` and `uncollectedLogfileEntries` have been
  added to the result of the `figures` operation and the HTTP API method
  `PUT /_api/collection/figures`

* added `insert` method as an alias for `save`. Documents can now be inserted into
  a collection using either method:

      db.test.save({ foo: "bar" });
      db.test.insert({ foo: "bar" });

* added support for data-modification AQL queries

* added AQL keywords `INSERT`, `UPDATE`, `REPLACE` and `REMOVE` (and `WITH`) to
  support data-modification AQL queries.

  Unquoted usage of these keywords for attribute names in AQL queries will likely
  fail in ArangoDB 2.2. If any such attribute name needs to be used in a query, it
  should be enclosed in backticks to indicate the usage of a literal attribute
  name.

  For example, the following query will fail in ArangoDB 2.2 with a parse error:

      FOR i IN foo RETURN i.remove

  and needs to be rewritten like this:

      FOR i IN foo RETURN i.`remove`

* disallow storing of JavaScript objects that contain JavaScript native objects
  of type `Date`, `Function`, `RegExp` or `External`, e.g.

      db.test.save({ foo: /bar/ });
      db.test.save({ foo: new Date() });

  will now print

      Error: <data> cannot be converted into JSON shape: could not shape document

  Previously, objects of these types were silently converted into an empty object
  (i.e. `{ }`).

  To store such objects in a collection, explicitly convert them into strings
  like this:

      db.test.save({ foo: String(/bar/) });
      db.test.save({ foo: String(new Date()) });

* The replication methods `logger.start`, `logger.stop` and `logger.properties` are
  no-ops in ArangoDB 2.2 as there is no separate replication logger anymore. Data changes
  are logged into the write-ahead log in ArangoDB 2.2, and not separately by the
  replication logger. The replication logger object is still there in ArangoDB 2.2 to
  ensure backwards-compatibility, however, logging cannot be started, stopped or
  configured anymore. Using any of these methods will do nothing.

  This also affects the following HTTP API methods:
  - `PUT /_api/replication/logger-start`
  - `PUT /_api/replication/logger-stop`
  - `GET /_api/replication/logger-config`
  - `PUT /_api/replication/logger-config`

  Using any of these methods is discouraged from now on as they will be removed in
  future versions of ArangoDB.

* INCOMPATIBLE CHANGE: replication of transactions has changed. Previously, transactions
  were logged on a master in one big block and shipped to a slave in one block, too.
  Now transactions will be logged and replicated as separate entries, allowing transactions
  to be bigger and also ensure replication progress.

  This change also affects the behavior of the `stop` method of the replication applier.
  If the replication applier is now stopped manually using the `stop` method and later
  restarted using the `start` method, any transactions that were unfinished at the
  point of stopping will be aborted on a slave, even if they later commit on the master.

  In ArangoDB 2.2, stopping the replication applier manually should be avoided unless the
  goal is to stop replication permanently or to do a full resync with the master anyway.
  If the replication applier still must be stopped, it should be made sure that the
  slave has fetched and applied all pending operations from a master, and that no
  extra transactions are started on the master before the `stop` command on the slave
  is executed.

  Replication of transactions in ArangoDB 2.2 might also lock the involved collections on
  the slave while a transaction is either committed or aborted on the master and the
  change has been replicated to the slave. This change in behavior may be important for
  slave servers that are used for read-scaling. In order to avoid long lasting collection
  locks on the slave, transactions should be kept small.

  The `_replication` system collection is not used anymore in ArangoDB 2.2 and its usage is
  discouraged.

* INCOMPATIBLE CHANGE: the figures reported by the `collection.figures` method
  now only reflect documents and data contained in the journals and datafiles of
  collections. Documents or deletions contained only in the write-ahead log will
  not influence collection figures until the write-ahead log garbage collection
  kicks in. The figures for a collection might therefore underreport the total
  resource usage of a collection.

  Additionally, the attributes `lastTick` and `uncollectedLogfileEntries` have been
  added to the result of the `figures` operation and the HTTP API method
  `PUT /_api/collection/figures`

* added `insert` method as an alias for `save`. Documents can now be inserted into
  a collection using either method:

      db.test.save({ foo: "bar" });
      db.test.insert({ foo: "bar" });

* added support for data-modification AQL queries

* added AQL keywords `INSERT`, `UPDATE`, `REPLACE` and `REMOVE` (and `WITH`) to
  support data-modification AQL queries.

  Unquoted usage of these keywords for attribute names in AQL queries will likely
  fail in ArangoDB 2.2. If any such attribute name needs to be used in a query, it
  should be enclosed in backticks to indicate the usage of a literal attribute
  name.

  For example, the following query will fail in ArangoDB 2.2 with a parse error:

      FOR i IN foo RETURN i.remove

  and needs to be rewritten like this:

      FOR i IN foo RETURN i.`remove`

* disallow storing of JavaScript objects that contain JavaScript native objects
  of type `Date`, `Function`, `RegExp` or `External`, e.g.

      db.test.save({ foo: /bar/ });
      db.test.save({ foo: new Date() });

  will now print

      Error: <data> cannot be converted into JSON shape: could not shape document

  Previously, objects of these types were silently converted into an empty object
  (i.e. `{ }`).

  To store such objects in a collection, explicitly convert them into strings
  like this:

      db.test.save({ foo: String(/bar/) });
      db.test.save({ foo: String(new Date()) });

* honor startup option `--server.disable-statistics` when deciding whether or not
  to start periodic statistics collection jobs

  Previously, the statistics collection jobs were started even if the server was
  started with the `--server.disable-statistics` flag being set to `true`

* removed startup option `--random.no-seed`

  This option had no effect in previous versions of ArangoDB and was thus removed.

* removed startup option `--database.remove-on-drop`

  This option was used for debugging only.

* removed startup option `--database.force-sync-properties`

  This option is now superfluous as collection properties are now stored in the
  write-ahead log.

* introduced write-ahead log

  All write operations in an ArangoDB server instance are automatically logged
  to the server's write-ahead log. The write-ahead log is a set of append-only
  logfiles, and it is used in case of a crash recovery and for replication.
  Data from the write-ahead log will eventually be moved into the journals or
  datafiles of collections, allowing the server to remove older write-ahead log
  logfiles. Figures of collections will be updated when data are moved from the
  write-ahead log into the journals or datafiles of collections.

  Cross-collection transactions in ArangoDB should benefit considerably by this
  change, as less writes than in previous versions are required to ensure the data
  of multiple collections are atomically and durably committed. All data-modifying
  operations inside transactions (insert, update, remove) will write their
  operations into the write-ahead log directly, making transactions with multiple
  operations also require less physical memory than in previous versions of ArangoDB,
  that required all transaction data to fit into RAM.

  The `_trx` system collection is not used anymore in ArangoDB 2.2 and its usage is
  discouraged.

  The data in the write-ahead log can also be used in the replication context.
  The `_replication` collection that was used in previous versions of ArangoDB to
  store all changes on the server is not used anymore in ArangoDB 2.2. Instead,
  slaves can read from a master's write-ahead log to get informed about most
  recent changes. This removes the need to store data-modifying operations in
  both the actual place and the `_replication` collection.

* removed startup option `--server.disable-replication-logger`

  This option is superfluous in ArangoDB 2.2. There is no dedicated replication
  logger in ArangoDB 2.2. There is now always the write-ahead log, and it is also
  used as the server's replication log. Specifying the startup option
  `--server.disable-replication-logger` will do nothing in ArangoDB 2.2, but the
  option should not be used anymore as it might be removed in a future version.

* changed behavior of replication logger

  There is no dedicated replication logger in ArangoDB 2.2 as there is the
  write-ahead log now. The existing APIs for starting and stopping the replication
  logger still exist in ArangoDB 2.2 for downwards-compatibility, but calling
  the start or stop operations are no-ops in ArangoDB 2.2. When querying the
  replication logger status via the API, the server will always report that the
  replication logger is running. Configuring the replication logger is a no-op
  in ArangoDB 2.2, too. Changing the replication logger configuration has no
  effect. Instead, the write-ahead log configuration can be changed.

* removed MRuby integration for arangod

  ArangoDB had an experimental MRuby integration in some of the publish builds.
  This wasn't continuously developed, and so it has been removed in ArangoDB 2.2.

  This change has led to the following startup options being superfluous:

  - `--ruby.gc-interval`
  - `--ruby.action-directory`
  - `--ruby.modules-path`
  - `--ruby.startup-directory`

  Specifying these startup options will do nothing in ArangoDB 2.2, but the
  options should be avoided from now on as they might be removed in future versions.

* reclaim index memory when last document in collection is deleted

  Previously, deleting documents from a collection did not lead to index sizes being
  reduced. Instead, the already allocated index memory was re-used when a collection
  was refilled.

  Now, index memory for primary indexes and hash indexes is reclaimed instantly when
  the last document from a collection is removed.

* inlined and optimized functions in hash indexes

* added AQL TRANSLATE function

  This function can be used to perform lookups from static lists, e.g.

      LET countryNames = { US: "United States", UK: "United Kingdom", FR: "France" }
      RETURN TRANSLATE("FR", countryNames)

* fixed datafile debugger

* fixed check-version for empty directory

* moved try/catch block to the top of routing chain

* added mountedApp function for foxx-manager

* fixed issue #883: arango 2.1 - when starting multi-machine cluster, UI web
  does not change to cluster overview

* fixed dfdb: should not start any other V8 threads

* cleanup of version-check, added module org/arangodb/database-version,
  added --check-version option

* fixed issue #881: [2.1.0] Bombarded (every 10 sec or so) with
  "WARNING format string is corrupt" when in non-system DB Dashboard

* specialized primary index implementation to allow faster hash table
  rebuilding and reduce lookups in datafiles for the actual value of `_key`.

* issue #862: added `--overwrite` option to arangoimp

* removed number of property lookups for documents during AQL queries that
  access documents

* prevent buffering of long print results in arangosh's and arangod's print
  command

  this change will emit buffered intermediate print results and discard the
  output buffer to quickly deliver print results to the user, and to prevent
  constructing very large buffers for large results

* removed sorting of attribute names for use in a collection's shaper

  sorting attribute names was done on document insert to keep attributes
  of a collection in sorted order for faster comparisons. The sort order
  of attributes was only used in one particular and unlikely case, so it
  was removed. Collections with many different attribute names should
  benefit from this change by faster inserts and slightly less memory usage.

* fixed a bug in arangodump which got the collection name in _from and _to
  attributes of edges wrong (all were "_unknown")

* fixed a bug in arangorestore which did not recognize wrong _from and _to
  attributes of edges

* improved error detection and reporting in arangorestore


v2.1.1 (2014-06-06)
-------------------

* fixed dfdb: should not start any other V8 threads

* signature for collection functions was modified

  The basic change was the substitution of the input parameter of the
  function by an generic options object which can contain multiple
  option parameter of the function.
  Following functions were modified
  remove
  removeBySample
  replace
  replaceBySample
  update
  updateBySample

  Old signature is yet supported but it will be removed in future versions

v2.1.0 (2014-05-29)
-------------------

* implemented upgrade procedure for clusters

* fixed communication issue with agency which prevented reconnect
  after an agent failure

* fixed cluster dashboard in the case that one but not all servers
  in the cluster are down

* fixed a bug with coordinators creating local database objects
  in the wrong order (_system needs to be done first)

* improved cluster dashboard


v2.1.0-rc2 (2014-05-25)
-----------------------

* fixed issue #864: Inconsistent behavior of AQL REVERSE(list) function


v2.1.0-rc1 (XXXX-XX-XX)
-----------------------

* added server-side periodic task management functions:

  - require("org/arangodb/tasks").register(): registers a periodic task
  - require("org/arangodb/tasks").unregister(): unregisters and removes a
    periodic task
  - require("org/arangodb/tasks").get(): retrieves a specific tasks or all
    existing tasks

  the previous undocumented function `internal.definePeriodic` is now
  deprecated and will be removed in a future release.

* decrease the size of some seldom used system collections on creation.

  This will make these collections use less disk space and mapped memory.

* added AQL date functions

* added AQL FLATTEN() list function

* added index memory statistics to `db.<collection>.figures()` function

  The `figures` function will now return a sub-document `indexes`, which lists
  the number of indexes in the `count` sub-attribute, and the total memory
  usage of the indexes in bytes in the `size` sub-attribute.

* added AQL CURRENT_DATABASE() function

  This function returns the current database's name.

* added AQL CURRENT_USER() function

  This function returns the current user from an AQL query. The current user is the
  username that was specified in the `Authorization` HTTP header of the request. If
  authentication is turned off or the query was executed outside a request context,
  the function will return `null`.

* fixed issue #796: Searching with newline chars broken?

  fixed slightly different handling of backslash escape characters in a few
  AQL functions. Now handling of escape sequences should be consistent, and
  searching for newline characters should work the same everywhere

* added OpenSSL version check for configure

  It will report all OpenSSL versions < 1.0.1g as being too old.
  `configure` will only complain about an outdated OpenSSL version but not stop.

* require C++ compiler support (requires g++ 4.8, clang++ 3.4 or Visual Studio 13)

* less string copying returning JSONified documents from ArangoDB, e.g. via
  HTTP GET `/_api/document/<collection>/<document>`

* issue #798: Lower case http headers from arango

  This change allows returning capitalized HTTP headers, e.g.
  `Content-Length` instead of `content-length`.
  The HTTP spec says that headers are case-insensitive, but
  in fact several clients rely on a specific case in response
  headers.
  This change will capitalize HTTP headers if the `X-Arango-Version`
  request header is sent by the client and contains a value of at
  least `20100` (for version 2.1). The default value for the
  compatibility can also be set at server start, using the
  `--server.default-api-compatibility` option.

* simplified usage of `db._createStatement()`

  Previously, the function could not be called with a query string parameter as
  follows:

      db._createStatement(queryString);

  Calling it as above resulted in an error because the function expected an
  object as its parameter. From now on, it's possible to call the function with
  just the query string.

* make ArangoDB not send back a `WWW-Authenticate` header to a client in case the
  client sends the `X-Omit-WWW-Authenticate` HTTP header.

  This is done to prevent browsers from showing their built-in HTTP authentication
  dialog for AJAX requests that require authentication.
  ArangoDB will still return an HTTP 401 (Unauthorized) if the request doesn't
  contain valid credentials, but it will omit the `WWW-Authenticate` header,
  allowing clients to bypass the browser's authentication dialog.

* added REST API method HTTP GET `/_api/job/job-id` to query the status of an
  async job without potentially fetching it from the list of done jobs

* fixed non-intuitive behavior in jobs API: previously, querying the status
  of an async job via the API HTTP PUT `/_api/job/job-id` removed a currently
  executing async job from the list of queryable jobs on the server.
  Now, when querying the result of an async job that is still executing,
  the job is kept in the list of queryable jobs so its result can be fetched
  by a subsequent request.

* use a new data structure for the edge index of an edge collection. This
  improves the performance for the creation of the edge index and in
  particular speeds up removal of edges in graphs. Note however that
  this change might change the order in which edges starting at
  or ending in a vertex are returned. However, this order was never
  guaranteed anyway and it is not sensible to guarantee any particular
  order.

* provide a size hint to edge and hash indexes when initially filling them
  this will lead to less re-allocations when populating these indexes

  this may speed up building indexes when opening an existing collection

* don't requeue identical context methods in V8 threads in case a method is
  already registered

* removed arangod command line option `--database.remove-on-compacted`

* export the sort attribute for graph traversals to the HTTP interface

* add support for arangodump/arangorestore for clusters


v2.0.8 (XXXX-XX-XX)
-------------------

* fixed too-busy iteration over skiplists

  Even when a skiplist query was restricted by a limit clause, the skiplist
  index was queried without the limit. this led to slower-than-necessary
  execution times.

* fixed timeout overflows on 32 bit systems

  this bug has led to problems when select was called with a high timeout
  value (2000+ seconds) on 32bit systems that don't have a forgiving select
  implementation. when the call was made on these systems, select failed
  so no data would be read or sent over the connection

  this might have affected some cluster-internal operations.

* fixed ETCD issues on 32 bit systems

  ETCD was non-functional on 32 bit systems at all. The first call to the
  watch API crashed it. This was because atomic operations worked on data
  structures that were not properly aligned on 32 bit systems.

* fixed issue #848: db.someEdgeCollection.inEdge does not return correct
  value when called the 2nd time after a .save to the edge collection


v2.0.7 (2014-05-05)
-------------------

* issue #839: Foxx Manager missing "unfetch"

* fixed a race condition at startup

  this fixes undefined behavior in case the logger was involved directly at
  startup, before the logger initialization code was called. This should have
  occurred only for code that was executed before the invocation of main(),
  e.g. during ctor calls of statically defined objects.


v2.0.6 (2014-04-22)
-------------------

* fixed issue #835: arangosh doesn't show correct database name



v2.0.5 (2014-04-21)
-------------------

* Fixed a caching problem in IE JS Shell

* added cancelation for async jobs

* upgraded to new gyp for V8

* new Windows installer


v2.0.4 (2014-04-14)
-------------------

* fixed cluster authentication front-end issues for Firefox and IE, there are
  still problems with Chrome


v2.0.3 (2014-04-14)
-------------------

* fixed AQL optimizer bug

* fixed front-end issues

* added password change dialog


v2.0.2 (2014-04-06)
-------------------

* during cluster startup, do not log (somewhat expected) connection errors with
  log level error, but with log level info

* fixed dashboard modals

* fixed connection check for cluster planning front end: firefox does
  not support async:false

* document how to persist a cluster plan in order to relaunch an existing
  cluster later


v2.0.1 (2014-03-31)
-------------------

* make ArangoDB not send back a `WWW-Authenticate` header to a client in case the
  client sends the `X-Omit-WWW-Authenticate` HTTP header.

  This is done to prevent browsers from showing their built-in HTTP authentication
  dialog for AJAX requests that require authentication.
  ArangoDB will still return an HTTP 401 (Unauthorized) if the request doesn't
  contain valid credentials, but it will omit the `WWW-Authenticate` header,
  allowing clients to bypass the browser's authentication dialog.

* fixed isses in arango-dfdb:

  the dfdb was not able to unload certain system collections, so these couldn't be
  inspected with the dfdb sometimes. Additionally, it did not truncate corrupt
  markers from datafiles under some circumstances

* added `changePassword` attribute for users

* fixed non-working "save" button in collection edit view of web interface
  clicking the save button did nothing. one had to press enter in one of the input
  fields to send modified form data

* fixed V8 compile error on MacOS X

* prevent `body length: -9223372036854775808` being logged in development mode for
  some Foxx HTTP responses

* fixed several bugs in web interface dashboard

* fixed issue #783: coffee script not working in manifest file

* fixed issue #783: coffee script not working in manifest file

* fixed issue #781: Cant save current query from AQL editor ui

* bumped version in `X-Arango-Version` compatibility header sent by arangosh and other
  client tools from `1.5` to `2.0`.

* fixed startup options for arango-dfdb, added details option for arango-dfdb

* fixed display of missing error messages and codes in arangosh

* when creating a collection via the web interface, the collection type was always
  "document", regardless of the user's choice


v2.0.0 (2014-03-10)
-------------------

* first 2.0 release


v2.0.0-rc2 (2014-03-07)
-----------------------

* fixed cluster authorization


v2.0.0-rc1 (2014-02-28)
-----------------------

* added sharding :-)

* added collection._dbName attribute to query the name of the database from a collection

  more detailed documentation on the sharding and cluster features can be found in the user
  manual, section **Sharding**

* INCOMPATIBLE CHANGE: using complex values in AQL filter conditions with operators other
  than equality (e.g. >=, >, <=, <) will disable usage of skiplist indexes for filter
  evaluation.

  For example, the following queries will be affected by change:

      FOR doc IN docs FILTER doc.value < { foo: "bar" } RETURN doc
      FOR doc IN docs FILTER doc.value >= [ 1, 2, 3 ] RETURN doc

  The following queries will not be affected by the change:

      FOR doc IN docs FILTER doc.value == 1 RETURN doc
      FOR doc IN docs FILTER doc.value == "foo" RETURN doc
      FOR doc IN docs FILTER doc.value == [ 1, 2, 3 ] RETURN doc
      FOR doc IN docs FILTER doc.value == { foo: "bar" } RETURN doc

* INCOMPATIBLE CHANGE: removed undocumented method `collection.saveOrReplace`

  this feature was never advertised nor documented nor tested.

* INCOMPATIBLE CHANGE: removed undocumented REST API method `/_api/simple/BY-EXAMPLE-HASH`

  this feature was never advertised nor documented nor tested.

* added explicit startup parameter `--server.reuse-address`

  This flag can be used to control whether sockets should be acquired with the SO_REUSEADDR
  flag.

  Regardless of this setting, sockets on Windows are always acquired using the
  SO_EXCLUSIVEADDRUSE flag.

* removed undocumented REST API method GET `/_admin/database-name`

* added user validation API at POST `/_api/user/<username>`

* slightly improved users management API in `/_api/user`:

  Previously, when creating a new user via HTTP POST, the username needed to be
  passed in an attribute `username`. When users were returned via this API,
  the usernames were returned in an attribute named `user`. This was slightly
  confusing and was changed in 2.0 as follows:

  - when adding a user via HTTP POST, the username can be specified in an attribute
  `user`. If this attribute is not used, the API will look into the attribute `username`
  as before and use that value.
  - when users are returned via HTTP GET, the usernames are still returned in an
    attribute `user`.

  This change should be fully downwards-compatible with the previous version of the API.

* added AQL SLICE function to extract slices from lists

* made module loader more node compatible

* the startup option `--javascript.package-path` for arangosh is now deprecated and does
  nothing. Using it will not cause an error, but the option is ignored.

* added coffee script support

* Several UI improvements.

* Exchanged icons in the graphviewer toolbar

* always start networking and HTTP listeners when starting the server (even in
  console mode)

* allow vertex and edge filtering with user-defined functions in TRAVERSAL,
  TRAVERSAL_TREE and SHORTEST_PATH AQL functions:

      // using user-defined AQL functions for edge and vertex filtering
      RETURN TRAVERSAL(friends, friendrelations, "friends/john", "outbound", {
        followEdges: "myfunctions::checkedge",
        filterVertices: "myfunctions::checkvertex"
      })

      // using the following custom filter functions
      var aqlfunctions = require("org/arangodb/aql/functions");
      aqlfunctions.register("myfunctions::checkedge", function (config, vertex, edge, path) {
        return (edge.type !== 'dislikes'); // don't follow these edges
      }, false);

      aqlfunctions.register("myfunctions::checkvertex", function (config, vertex, path) {
        if (vertex.isDeleted || ! vertex.isActive) {
          return [ "prune", "exclude" ]; // exclude these and don't follow them
        }
        return [ ]; // include everything else
      }, false);

* fail if invalid `strategy`, `order` or `itemOrder` attribute values
  are passed to the AQL TRAVERSAL function. Omitting these attributes
  is not considered an error, but specifying an invalid value for any
  of these attributes will make an AQL query fail.

* issue #751: Create database through API should return HTTP status code 201

  By default, the server now returns HTTP 201 (created) when creating a new
  database successfully. To keep compatibility with older ArangoDB versions, the
  startup parameter `--server.default-api-compatibility` can be set to a value
  of `10400` to indicate API compatibility with ArangoDB 1.4. The compatibility
  can also be enforced by setting the `X-Arango-Version` HTTP header in a
  client request to this API on a per-request basis.

* allow direct access from the `db` object to collections whose names start
  with an underscore (e.g. db._users).

  Previously, access to such collections via the `db` object was possible from
  arangosh, but not from arangod (and thus Foxx and actions). The only way
  to access such collections from these places was via the `db._collection(<name>)`
  workaround.

* allow `\n` (as well as `\r\n`) as line terminator in batch requests sent to
  `/_api/batch` HTTP API.

* use `--data-binary` instead of `--data` parameter in generated cURL examples

* issue #703: Also show path of logfile for fm.config()

* issue #675: Dropping a collection used in "graph" module breaks the graph

* added "static" Graph.drop() method for graphs API

* fixed issue #695: arangosh server.password error

* use pretty-printing in `--console` mode by default

* simplified ArangoDB startup options

  Some startup options are now superfluous or their usage is simplified. The
  following options have been changed:

  * `--javascript.modules-path`: this option has been removed. The modules paths
    are determined by arangod and arangosh automatically based on the value of
    `--javascript.startup-directory`.

    If the option is set on startup, it is ignored so startup will not abort with
    an error `unrecognized option`.

  * `--javascript.action-directory`: this option has been removed. The actions
    directory is determined by arangod automatically based on the value of
    `--javascript.startup-directory`.

    If the option is set on startup, it is ignored so startup will not abort with
    an error `unrecognized option`.

  * `--javascript.package-path`: this option is still available but it is not
    required anymore to set the standard package paths (e.g. `js/npm`). arangod
    will automatically use this standard package path regardless of whether it
    was specified via the options.

    It is possible to use this option to add additional package paths to the
    standard value.

  Configuration files included with arangod are adjusted accordingly.

* layout of the graphs tab adapted to better fit with the other tabs

* database selection is moved to the bottom right corner of the web interface

* removed priority queue index type

  this feature was never advertised nor documented nor tested.

* display internal attributes in document source view of web interface

* removed separate shape collections

  When upgrading to ArangoDB 2.0, existing collections will be converted to include
  shapes and attribute markers in the datafiles instead of using separate files for
  shapes.

  When a collection is converted, existing shapes from the SHAPES directory will
  be written to a new datafile in the collection directory, and the SHAPES directory
  will be removed afterwards.

  This saves up to 2 MB of memory and disk space for each collection
  (savings are higher, the less different shapes there are in a collection).
  Additionally, one less file descriptor per opened collection will be used.

  When creating a new collection, the amount of sync calls may be reduced. The same
  may be true for documents with yet-unknown shapes. This may help performance
  in these cases.

* added AQL functions `NTH` and `POSITION`

* added signal handler for arangosh to save last command in more cases

* added extra prompt placeholders for arangosh:
  - `%e`: current endpoint
  - `%u`: current user

* added arangosh option `--javascript.gc-interval` to control amount of
  garbage collection performed by arangosh

* fixed issue #651: Allow addEdge() to take vertex ids in the JS library

* removed command-line option `--log.format`

  In previous versions, this option did not have an effect for most log messages, so
  it got removed.

* removed C++ logger implementation

  Logging inside ArangoDB is now done using the LOG_XXX() macros. The LOGGER_XXX()
  macros are gone.

* added collection status "loading"


v1.4.16 (XXXX-XX-XX)
--------------------

* fixed too eager datafile deletion

  this issue could have caused a crash when the compaction had marked datafiles as obsolete
  and they were removed while "old" temporary query results still pointed to the old datafile
  positions

* fixed issue #826: Replication fails when a collection's configuration changes


v1.4.15 (2014-04-19)
--------------------

* bugfix for AQL query optimizer

  the following type of query was too eagerly optimized, leading to errors in code-generation:

      LET a = (FOR i IN [] RETURN i) LET b = (FOR i IN [] RETURN i) RETURN 1

  the problem occurred when both lists in the subqueries were empty. In this case invalid code
  was generated and the query couldn't be executed.


v1.4.14 (2014-04-05)
--------------------

* fixed race conditions during shape / attribute insertion

  A race condition could have led to spurious `cannot find attribute #xx` or
  `cannot find shape #xx` (where xx is a number) warning messages being logged
  by the server. This happened when a new attribute was inserted and at the same
  time was queried by another thread.

  Also fixed a race condition that may have occurred when a thread tried to
  access the shapes / attributes hash tables while they were resized. In this
  cases, the shape / attribute may have been hashed to a wrong slot.

* fixed a memory barrier / cpu synchronization problem with libev, affecting
  Windows with Visual Studio 2013 (probably earlier versions are affected, too)

  The issue is described in detail here:
  http://lists.schmorp.de/pipermail/libev/2014q1/002318.html


v1.4.13 (2014-03-14)
--------------------

* added diagnostic output for Foxx application upload

* allow dump & restore from ArangoDB 1.4 with an ArangoDB 2.0 server

* allow startup options `temp-path` and `default-language` to be specified from the arangod
  configuration file and not only from the command line

* fixed too eager compaction

  The compaction will now wait for several seconds before trying to re-compact the same
  collection. Additionally, some other limits have been introduced for the compaction.


v1.4.12 (2014-03-05)
--------------------

* fixed display bug in web interface which caused the following problems:
  - documents were displayed in web interface as being empty
  - document attributes view displayed many attributes with content "undefined"
  - document source view displayed many attributes with name "TYPEOF" and value "undefined"
  - an alert popping up in the browser with message "Datatables warning..."

* re-introduced old-style read-write locks to supports Windows versions older than
  Windows 2008R2 and Windows 7. This should re-enable support for Windows Vista and
  Windows 2008.


v1.4.11 (2014-02-27)
--------------------

* added SHORTEST_PATH AQL function

  this calculates the shortest paths between two vertices, using the Dijkstra
  algorithm, employing a min-heap

  By default, ArangoDB does not know the distance between any two vertices and
  will use a default distance of 1. A custom distance function can be registered
  as an AQL user function to make the distance calculation use any document
  attributes or custom logic:

      RETURN SHORTEST_PATH(cities, motorways, "cities/CGN", "cities/MUC", "outbound", {
        paths: true,
        distance: "myfunctions::citydistance"
      })

      // using the following custom distance function
      var aqlfunctions = require("org/arangodb/aql/functions");
      aqlfunctions.register("myfunctions::distance", function (config, vertex1, vertex2, edge) {
        return Math.sqrt(Math.pow(vertex1.x - vertex2.x) + Math.pow(vertex1.y - vertex2.y));
      }, false);

* fixed bug in Graph.pathTo function

* fixed small memleak in AQL optimizer

* fixed access to potentially uninitialized variable when collection had a cap constraint


v1.4.10 (2014-02-21)
--------------------

* fixed graph constructor to allow graph with some parameter to be used

* added node.js "events" and "stream"

* updated npm packages

* added loading of .json file

* Fixed http return code in graph api with waitForSync parameter.

* Fixed documentation in graph, simple and index api.

* removed 2 tests due to change in ruby library.

* issue #756: set access-control-expose-headers on CORS response

  the following headers are now whitelisted by ArangoDB in CORS responses:
  - etag
  - content-encoding
  - content-length
  - location
  - server
  - x-arango-errors
  - x-arango-async-id


v1.4.9 (2014-02-07)
-------------------

* return a document's current etag in response header for HTTP HEAD requests on
  documents that return an HTTP 412 (precondition failed) error. This allows
  retrieving the document's current revision easily.

* added AQL function `SKIPLIST` to directly access skiplist indexes from AQL

  This is a shortcut method to use a skiplist index for retrieving specific documents in
  indexed order. The function capability is rather limited, but it may be used
  for several cases to speed up queries. The documents are returned in index order if
  only one condition is used.

      /* return all documents with mycollection.created > 12345678 */
      FOR doc IN SKIPLIST(mycollection, { created: [[ '>', 12345678 ]] })
        RETURN doc

      /* return first document with mycollection.created > 12345678 */
      FOR doc IN SKIPLIST(mycollection, { created: [[ '>', 12345678 ]] }, 0, 1)
        RETURN doc

      /* return all documents with mycollection.created between 12345678 and 123456790 */
      FOR doc IN SKIPLIST(mycollection, { created: [[ '>', 12345678 ], [ '<=', 123456790 ]] })
        RETURN doc

      /* return all documents with mycollection.a equal 1 and .b equal 2 */
      FOR doc IN SKIPLIST(mycollection, { a: [[ '==', 1 ]], b: [[ '==', 2 ]] })
        RETURN doc

  The function requires a skiplist index with the exact same attributes to
  be present on the specified collection. All attributes present in the skiplist
  index must be specified in the conditions specified for the `SKIPLIST` function.
  Attribute declaration order is important, too: attributes must be specified in the
  same order in the condition as they have been declared in the skiplist index.

* added command-line option `--server.disable-authentication-unix-sockets`

  with this option, authentication can be disabled for all requests coming
  in via UNIX domain sockets, enabling clients located on the same host as
  the ArangoDB server to connect without authentication.
  Other connections (e.g. TCP/IP) are not affected by this option.

  The default value for this option is `false`.
  Note: this option is only supported on platforms that support Unix domain
  sockets.

* call global arangod instance destructor on shutdown

* issue #755: TRAVERSAL does not use strategy, order and itemOrder options

  these options were not honored when configuring a traversal via the AQL
  TRAVERSAL function. Now, these options are used if specified.

* allow vertex and edge filtering with user-defined functions in TRAVERSAL,
  TRAVERSAL_TREE and SHORTEST_PATH AQL functions:

      // using user-defined AQL functions for edge and vertex filtering
      RETURN TRAVERSAL(friends, friendrelations, "friends/john", "outbound", {
        followEdges: "myfunctions::checkedge",
        filterVertices: "myfunctions::checkvertex"
      })

      // using the following custom filter functions
      var aqlfunctions = require("org/arangodb/aql/functions");
      aqlfunctions.register("myfunctions::checkedge", function (config, vertex, edge, path) {
        return (edge.type !== 'dislikes'); // don't follow these edges
      }, false);

      aqlfunctions.register("myfunctions::checkvertex", function (config, vertex, path) {
        if (vertex.isDeleted || ! vertex.isActive) {
          return [ "prune", "exclude" ]; // exclude these and don't follow them
        }
        return [ ]; // include everything else
      }, false);

* issue #748: add vertex filtering to AQL's TRAVERSAL[_TREE]() function


v1.4.8 (2014-01-31)
-------------------

* install foxx apps in the web interface

* fixed a segfault in the import API


v1.4.7 (2014-01-23)
-------------------

* issue #744: Add usage example arangoimp from Command line

* issue #738: added __dirname, __filename pseudo-globals. Fixes #733. (@by pluma)

* mount all Foxx applications in system apps directory on startup


v1.4.6 (2014-01-20)
-------------------

* issue #736: AQL function to parse collection and key from document handle

* added fm.rescan() method for Foxx-Manager

* fixed issue #734: foxx cookie and route problem

* added method `fm.configJson` for arangosh

* include `startupPath` in result of API `/_api/foxx/config`


v1.4.5 (2014-01-15)
-------------------

* fixed issue #726: Alternate Windows Install Method

* fixed issue #716: dpkg -P doesn't remove everything

* fixed bugs in description of HTTP API `_api/index`

* fixed issue #732: Rest API GET revision number

* added missing documentation for several methods in HTTP API `/_api/edge/...`

* fixed typos in description of HTTP API `_api/document`

* defer evaluation of AQL subqueries and logical operators (lazy evaluation)

* Updated font in WebFrontend, it now contains a version that renders properly on Windows

* generally allow function return values as call parameters to AQL functions

* fixed potential deadlock in global context method execution

* added override file "arangod.conf.local" (and co)


v1.4.4 (2013-12-24)
-------------------

* uid and gid are now set in the scripts, there is no longer a separate config file for
  arangod when started from a script

* foxx-manager is now an alias for arangosh

* arango-dfdb is now an alias for arangod, moved from bin to sbin

* changed from readline to linenoise for Windows

* added --install-service and --uninstall-service for Windows

* removed --daemon and --supervisor for Windows

* arangosh and arangod now uses the config-file which maps the binary name, i. e. if you
  rename arangosh to foxx-manager it will use the config file foxx-manager.conf

* fixed lock file for Windows

* fixed issue #711, #687: foxx-manager throws internal errors

* added `--server.ssl-protocol` option for client tools
  this allows connecting from arangosh, arangoimp, arangoimp etc. to an ArangoDB
  server that uses a non-default value for `--server.ssl-protocol`. The default
  value for the SSL protocol is 4 (TLSv1). If the server is configured to use a
  different protocol, it was not possible to connect to it with the client tools.

* added more detailed request statistics

  This adds the number of async-executed HTTP requests plus the number of HTTP
  requests per individual HTTP method type.

* added `--force` option for arangorestore
  this option allows continuing a restore operation even if the server reports errors
  in the middle of the restore operation

* better error reporting for arangorestore
  in case the server returned an HTTP error, arangorestore previously reported this
  error as `internal error` without any details only. Now server-side errors are
  reported by arangorestore with the server's error message

* include more system collections in dumps produced by arangodump
  previously some system collections were intentionally excluded from dumps, even if the
  dump was run with `--include-system-collections`. for example, the collections `_aal`,
  `_modules`, `_routing`, and `_users` were excluded. This makes sense in a replication
  context but not always in a dump context.
  When specifying `--include-system-collections`, arangodump will now include the above-
  mentioned collections in the dump, too. Some other system collections are still excluded
  even when the dump is run with `--include-system-collections`, for example `_replication`
  and `_trx`.

* fixed issue #701: ArangoStatement undefined in arangosh

* fixed typos in configuration files


v1.4.3 (2013-11-25)
-------------------

* fixed a segfault in the AQL optimizer, occurring when a constant non-list value was
  used on the right-hand side of an IN operator that had a collection attribute on the
  left-hand side

* issue #662:

  Fixed access violation errors (crashes) in the Windows version, occurring under some
  circumstances when accessing databases with multiple clients in parallel

* fixed issue #681: Problem with ArchLinux PKGBUILD configuration


v1.4.2 (2013-11-20)
-------------------

* fixed issue #669: Tiny documentation update

* ported Windows version to use native Windows API SRWLocks (slim read-write locks)
  and condition variables instead of homemade versions

  MSDN states the following about the compatibility of SRWLocks and Condition Variables:

      Minimum supported client:
      Windows Server 2008 [desktop apps | Windows Store apps]

      Minimum supported server:
      Windows Vista [desktop apps | Windows Store apps]

* fixed issue #662: ArangoDB on Windows hanging

  This fixes a deadlock issue that occurred on Windows when documents were written to
  a collection at the same time when some other thread tried to drop the collection.

* fixed file-based logging in Windows

  the logger complained on startup if the specified log file already existed

* fixed startup of server in daemon mode (`--daemon` startup option)

* fixed a segfault in the AQL optimizer

* issue #671: Method graph.measurement does not exist

* changed Windows condition variable implementation to use Windows native
  condition variables

  This is an attempt to fix spurious Windows hangs as described in issue #662.

* added documentation for JavaScript traversals

* added --code-page command-line option for Windows version of arangosh

* fixed a problem when creating edges via the web interface.

  The problem only occurred if a collection was created with type "document
  collection" via the web interface, and afterwards was dropped and re-created
  with type "edge collection". If the web interface page was not reloaded,
  the old collection type (document) was cached, making the subsequent creation
  of edges into the (seeming-to-be-document) collection fail.

  The fix is to not cache the collection type in the web interface. Users of
  an older version of the web interface can reload the collections page if they
  are affected.

* fixed a caching problem in arangosh: if a collection was created using the web
  interface, and then removed via arangosh, arangosh did not actually drop the
  collection due to caching.

  Because the `drop` operation was not carried out, this caused misleading error
  messages when trying to re-create the collection (e.g. `cannot create collection:
  duplicate name`).

* fixed ALT-introduced characters for arangosh console input on Windows

  The Windows readline port was not able to handle characters that are built
  using CTRL or ALT keys. Regular characters entered using the CTRL or ALT keys
  were silently swallowed and not passed to the terminal input handler.

  This did not seem to cause problems for the US keyboard layout, but was a
  severe issue for keyboard layouts that require the ALT (or ALT-GR) key to
  construct characters. For example, entering the character `{` with a German
  keyboard layout requires pressing ALT-GR + 9.

* fixed issue #665: Hash/skiplist combo madness bit my ass

  this fixes a problem with missing/non-deterministic rollbacks of inserts in
  case of a unique constraint violation into a collection with multiple secondary
  indexes (with at least one of them unique)

* fixed issue #664: ArangoDB installer on Windows requires drive c:

* partly fixed issue #662: ArangoDB on Windows hanging

  This fixes dropping databases on Windows. In previous 1.4 versions on Windows,
  one shape collection file was not unloaded and removed when dropping a database,
  leaving one directory and one shape collection file in the otherwise-dropped
  database directory.

* fixed issue #660: updated documentation on indexes


v1.4.1 (2013-11-08)
-------------------

* performance improvements for skip-list deletes


v1.4.1-rc1 (2013-11-07)
-----------------------

* fixed issue #635: Web-Interface should have a "Databases" Menu for Management

* fixed issue #624: Web-Interface is missing a Database selector

* fixed segfault in bitarray query

* fixed issue #656: Cannot create unique index through web interface

* fixed issue #654: bitarray index makes server down

* fixed issue #653: Slow query

* fixed issue #650: Randomness of any() should be improved

* made AQL `DOCUMENT()` function polymorphic and work with just one parameter.

  This allows using the `DOCUMENT` function like this:

      DOCUMENT('users/john')
      DOCUMENT([ 'users/john', 'users/amy' ])

  in addition to the existing use cases:

      DOCUMENT(users, 'users/john')
      DOCUMENT(users, 'john')
      DOCUMENT(users, [ 'users/john' ])
      DOCUMENT(users, [ 'users/john', 'users/amy' ])
      DOCUMENT(users, [ 'john', 'amy' ])

* simplified usage of ArangoDB batch API

  It is not necessary anymore to send the batch boundary in the HTTP `Content-Type`
  header. Previously, the batch API expected the client to send a Content-Type header
  of`multipart/form-data; boundary=<some boundary value>`. This is still supported in
  ArangoDB 2.0, but clients can now also omit this header. If the header is not
  present in a client request, ArangoDB will ignore the request content type and
  read the MIME boundary from the beginning of the request body.

  This also allows using the batch API with the Swagger "Try it out" feature (which is
  not too good at sending a different or even dynamic content-type request header).

* added API method GET `/_api/database/user`

  This returns the list of databases a specific user can see without changing the
  username/passwd.

* issue #424: Documentation about IDs needs to be upgraded


v1.4.0 (2013-10-29)
-------------------

* fixed issue #648: /batch API is missing from Web Interface API Documentation (Swagger)

* fixed issue #647: Icon tooltips missing

* fixed issue #646: index creation in web interface

* fixed issue #645: Allow jumping from edge to linked vertices

* merged PR for issue #643: Some minor corrections and a link to "Downloads"

* fixed issue #642: Completion of error handling

* fixed issue #639: compiling v1.4 on maverick produces warnings on -Wstrict-null-sentinel

* fixed issue #634: Web interface bug: Escape does not always propagate

* fixed issue #620: added startup option `--server.default-api-compatibility`

  This adds the following changes to the ArangoDB server and clients:
  - the server provides a new startup option `--server.default-api-compatibility`.
    This option can be used to determine the compatibility of (some) server API
    return values. The value for this parameter is a server version number,
    calculated as follows: `10000 * major + 100 * minor` (e.g. `10400` for ArangoDB
    1.3). The default value is `10400` (1.4), the minimum allowed value is `10300`
    (1.3).

    When setting this option to a value lower than the current server version,
    the server might respond with old-style results to "old" clients, increasing
    compatibility with "old" (non-up-to-date) clients.

  - the server will on each incoming request check for an HTTP header
    `x-arango-version`. Clients can optionally set this header to the API
    version number they support. For example, if a client sends the HTTP header
    `x-arango-version: 10300`, the server will pick this up and might send ArangoDB
    1.3-style responses in some situations.

    Setting either the startup parameter or using the HTTP header (or both) allows
    running "old" clients with newer versions of ArangoDB, without having to adjust
    the clients too much.

  - the `location` headers returned by the server for the APIs `/_api/document/...`
    and `/_api/collection/...` will have different values depending on the used API
    version. If the API compatibility is `10300`, the `location` headers returned
    will look like this:

        location: /_api/document/....

    whereas when an API compatibility of `10400` or higher is used, the `location`
    headers will look like this:

        location: /_db/<database name>/_api/document/...

  Please note that even in the presence of this, old API versions still may not
  be supported forever by the server.

* fixed issue #643: Some minor corrections and a link to "Downloads" by @frankmayer

* started issue #642: Completion of error handling

* fixed issue #639: compiling v1.4 on maverick produces warnings on
  -Wstrict-null-sentinel

* fixed issue #621: Standard Config needs to be fixed

* added function to manage indexes (web interface)

* improved server shutdown time by signaling shutdown to applicationserver,
  logging, cleanup and compactor threads

* added foxx-manager `replace` command

* added foxx-manager `installed` command (a more intuitive alias for `list`)

* fixed issue #617: Swagger API is missing '/_api/version'

* fixed issue #615: Swagger API: Some commands have no parameter entry forms

* fixed issue #614: API : Typo in : Request URL /_api/database/current

* fixed issue #609: Graph viz tool - different background color

* fixed issue #608: arangosh config files - eventually missing in the manual

* fixed issue #607: Admin interface: no core documentation

* fixed issue #603: Aardvark Foxx App Manager

* fixed a bug in type-mapping between AQL user functions and the AQL layer

  The bug caused errors like the following when working with collection documents
  in an AQL user function:

      TypeError: Cannot assign to read only property '_id' of #<ShapedJson>

* create less system collections when creating a new database

  This is achieved by deferring collection creation until the collections are actually
  needed by ArangoDB. The following collections are affected by the change:
  - `_fishbowl`
  - `_structures`


v1.4.0-beta2 (2013-10-14)
-------------------------

* fixed compaction on Windows

  The compaction on Windows did not ftruncate the cleaned datafiles to a smaller size.
  This has been fixed so not only the content of the files is cleaned but also files
  are re-created with potentially smaller sizes.

* only the following system collections will be excluded from replication from now on:
  - `_replication`
  - `_trx`
  - `_users`
  - `_aal`
  - `_fishbowl`
  - `_modules`
  - `_routing`

  Especially the following system collections will now be included in replication:
  - `_aqlfunctions`
  - `_graphs`

  In previous versions of ArangoDB, all system collections were excluded from the
  replication.

  The change also caused a change in the replication logger and applier:
  in previous versions of ArangoDB, only a collection's id was logged for an operation.
  This has not caused problems for non-system collections but for system collections
  there ids might differ. In addition to a collection id ArangoDB will now also log the
  name of a collection for each replication event.

  The replication applier will now look for the collection name attribute in logged
  events preferably.

* added database selection to arango-dfdb

* provide foxx-manager, arangodump, and arangorestore in Windows build

* ArangoDB 1.4 will refuse to start if option `--javascript.app-path` is not set.

* added startup option `--server.allow-method-override`

  This option can be set to allow overriding the HTTP request method in a request using
  one of the following custom headers:

  - x-http-method-override
  - x-http-method
  - x-method-override

  This allows bypassing proxies and tools that would otherwise just let certain types of
  requests pass. Enabling this option may impose a security risk, so it should only be
  used in very controlled environments.

  The default value for this option is `false` (no method overriding allowed).

* added "details" URL parameter for bulk import API

  Setting the `details` URL parameter to `true` in a call to POST `/_api/import` will make
  the import return details about non-imported documents in the `details` attribute. If
  `details` is `false` or omitted, no `details` attribute will be present in the response.
  This is the same behavior that previous ArangoDB versions exposed.

* added "complete" option for bulk import API

  Setting the `complete` URL parameter to `true` in a call to POST `/_api/import` will make
  the import completely fail if at least one of documents cannot be imported successfully.

  It defaults to `false`, which will make ArangoDB continue importing the other documents
  from the import even if some documents cannot be imported. This is the same behavior that
  previous ArangoDB versions exposed.

* added missing swagger documentation for `/_api/log`

* calling `/_api/logs` (or `/_admin/logs`) is only permitted from the `_system` database now.

  Calling this API method for/from other database will result in an HTTP 400.

' ported fix from https://github.com/novus/nvd3/commit/0894152def263b8dee60192f75f66700cea532cc

  This prevents JavaScript errors from occurring in Chrome when in the admin interface,
  section "Dashboard".

* show current database name in web interface (bottom right corner)

* added missing documentation for /_api/import in swagger API docs

* allow specification of database name for replication sync command replication applier

  This allows syncing from a master database with a different name than the slave database.

* issue #601: Show DB in prompt

  arangosh now displays the database name as part of the prompt by default.

  Can change the prompt by using the `--prompt` option, e.g.

      > arangosh --prompt "my db is named \"%d\"> "


v1.4.0-beta1 (2013-10-01)
-------------------------

* make the Foxx manager use per-database app directories

  Each database now has its own subdirectory for Foxx applications. Each database
  can thus use different Foxx applications if required. A Foxx app for a specific
  database resides in `<app-path>/databases/<database-name>/<app-name>`.

  System apps are shared between all databases. They reside in `<app-path>/system/<app-name>`.

* only trigger an engine reset in development mode for URLs starting with `/dev/`

  This prevents ArangoDB from reloading all Foxx applications when it is not
  actually necessary.

* changed error code from 10 (bad parameter) to 1232 (invalid key generator) for
  errors that are due to an invalid key generator specification when creating a new
  collection

* automatic detection of content-type / mime-type for Foxx assets based on filenames,
  added possibility to override auto detection

* added endpoint management API at `/_api/endpoint`

* changed HTTP return code of PUT `/_api/cursor` from 400 to 404 in case a
  non-existing cursor is referred to

* issue #360: added support for asynchronous requests

  Incoming HTTP requests with the headers `x-arango-async: true` or
  `x-arango-async: store` will be answered by the server instantly with a generic
  HTTP 202 (Accepted) response.

  The actual requests will be queued and processed by the server asynchronously,
  allowing the client to continue sending other requests without waiting for the
  server to process the actually requested operation.

  The exact point in time when a queued request is executed is undefined. If an
  error occurs during execution of an asynchronous request, the client will not
  be notified by the server.

  The maximum size of the asynchronous task queue can be controlled using the new
  option `--scheduler.maximal-queue-size`. If the queue contains this many number of
  tasks and a new asynchronous request comes in, the server will reject it with an
  HTTP 500 (internal server error) response.

  Results of incoming requests marked with header `x-arango-async: true` will be
  discarded by the server immediately. Clients have no way of accessing the result
  of such asynchronously executed request. This is just _fire and forget_.

  To later retrieve the result of an asynchronously executed request, clients can
  mark a request with the header `x-arango-async: keep`. This makes the server
  store the result of the request in memory until explicitly fetched by a client
  via the `/_api/job` API. The `/_api/job` API also provides methods for basic
  inspection of which pending or already finished requests there are on the server,
  plus ways for garbage collecting unneeded results.

* Added new option `--scheduler.maximal-queue-size`.

* issue #590: Manifest Lint

* added data dump and restore tools, arangodump and arangorestore.

  arangodump can be used to create a logical dump of an ArangoDB database, or
  just dedicated collections. It can be used to dump both a collection's structure
  (properties and indexes) and data (documents).

  arangorestore can be used to restore data from a dump created with arangodump.
  arangorestore currently does not re-create any indexes, and doesn't yet handle
  referenced documents in edges properly when doing just partial restores.
  This will be fixed until 1.4 stable.

* introduced `--server.database` option for arangosh, arangoimp, and arangob.

  The option allows these client tools to use a certain database for their actions.
  In arangosh, the current database can be switched at any time using the command

      db._useDatabase(<name>);

  When no database is specified, all client tools will assume they should use the
  default database `_system`. This is done for downwards-compatibility reasons.

* added basic multi database support (alpha)

  New databases can be created using the REST API POST `/_api/database` and the
  shell command `db._createDatabase(<name>)`.

  The default database in ArangoDB is called `_system`. This database is always
  present and cannot be deleted by the user. When an older version of ArangoDB is
  upgraded to 1.4, the previously only database will automatically become the
  `_system` database.

  New databases can be created with the above commands, and can be deleted with the
  REST API DELETE `/_api/database/<name>` or the shell command `db._dropDatabase(<name>);`.

  Deleting databases is still unstable in ArangoDB 1.4 alpha and might crash the
  server. This will be fixed until 1.4 stable.

  To access a specific database via the HTTP REST API, the `/_db/<name>/` prefix
  can be used in all URLs. ArangoDB will check if an incoming request starts with
  this prefix, and will automatically pick the database name from it. If the prefix
  is not there, ArangoDB will assume the request is made for the default database
  (`_system`). This is done for downwards-compatibility reasons.

  That means, the following URL pathnames are logically identical:

      /_api/document/mycollection/1234
      /_db/_system/document/mycollection/1234

  To access a different database (e.g. `test`), the URL pathname would look like this:

      /_db/test/document/mycollection/1234

  New databases can also be created and existing databases can only be dropped from
  within the default database (`_system`). It is not possible to drop the `_system`
  database itself.

  Cross-database operations are unintended and unsupported. The intention of the
  multi-database feature is to have the possibility to have a few databases managed
  by ArangoDB in parallel, but to only access one database at a time from a connection
  or a request.

  When accessing the web interface via the URL pathname `/_admin/html/` or `/_admin/aardvark`,
  the web interface for the default database (`_system`) will be displayed.
  To access the web interface for a different database, the database name can be
  put into the URLs as a prefix, e.g. `/_db/test/_admin/html` or
  `/_db/test/_admin/aardvark`.

  All internal request handlers and also all user-defined request handlers and actions
  (including Foxx) will only get to see the unprefixed URL pathnames (i.e. excluding
  any database name prefix). This is to ensure downwards-compatibility.

  To access the name of the requested database from any action (including Foxx), use
  use `req.database`.

  For example, when calling the URL `/myapp/myaction`, the content of `req.database`
  will be `_system` (the default database because no database got specified) and the
  content of `req.url` will be `/myapp/myaction`.

  When calling the URL `/_db/test/myapp/myaction`, the content of `req.database` will be
  `test`, and the content of `req.url` will still be `/myapp/myaction`.

* Foxx now excludes files starting with . (dot) when bundling assets

  This mitigates problems with editor swap files etc.

* made the web interface a Foxx application

  This change caused the files for the web interface to be moved from `html/admin` to
  `js/apps/aardvark` in the file system.

  The base URL for the admin interface changed from `_admin/html/index.html` to
  `_admin/aardvark/index.html`.

  The "old" redirection to `_admin/html/index.html` will now produce a 404 error.

  When starting ArangoDB with the `--upgrade` option, this will automatically be remedied
  by putting in a redirection from `/` to `/_admin/aardvark/index.html`, and from
  `/_admin/html/index.html` to `/_admin/aardvark/index.html`.

  This also obsoletes the following configuration (command-line) options:
  - `--server.admin-directory`
  - `--server.disable-admin-interface`

  when using these now obsolete options when the server is started, no error is produced
  for downwards-compatibility.

* changed User-Agent value sent by arangoimp, arangosh, and arangod from "VOC-Agent" to
  "ArangoDB"

* changed journal file creation behavior as follows:

  Previously, a journal file for a collection was always created when a collection was
  created. When a journal filled up and became full, the current journal was made a
  datafile, and a new (empty) journal was created automatically. There weren't many
  intended situations when a collection did not have at least one journal.

  This is changed now as follows:
  - when a collection is created, no journal file will be created automatically
  - when there is a write into a collection without a journal, the journal will be
    created lazily
  - when there is a write into a collection with a full journal, a new journal will
    be created automatically

  From the end user perspective, nothing should have changed, except that there is now
  less disk usage for empty collections. Disk usage of infrequently updated collections
  might also be reduced significantly by running the `rotate()` method of a collection,
  and not writing into a collection subsequently.

* added method `collection.rotate()`

  This allows premature rotation of a collection's current journal file into a (read-only)
  datafile. The purpose of using `rotate()` is to prematurely allow compaction (which is
  performed on datafiles only) on data, even if the journal was not filled up completely.

  Using `rotate()` may make sense in the following scenario:

      c = db._create("test");
      for (i = 0; i < 1000; ++i) {
        c.save(...); // insert lots of data here
      }

      ...
      c.truncate(); // collection is now empty
      // only data in datafiles will be compacted by following compaction runs
      // all data in the current journal would not be compacted

      // calling rotate will make the current journal a datafile, and thus make it
      // eligible for compaction
      c.rotate();

  Using `rotate()` may also be useful when data in a collection is known to not change
  in the immediate future. After having completed all write operations on a collection,
  performing a `rotate()` will reduce the size of the current journal to the actually
  required size (remember that journals are pre-allocated with a specific size) before
  making the journal a datafile. Thus `rotate()` may cause disk space savings, even if
  the datafiles does not qualify for compaction after rotation.

  Note: rotating the journal is asynchronous, so that the actual rotation may be executed
  after `rotate()` returns to the caller.

* changed compaction to merge small datafiles together (up to 3 datafiles are merged in
  a compaction run)

  In the regular case, this should leave less small datafiles stay around on disk and allow
  using less file descriptors in total.

* added AQL MINUS function

* added AQL UNION_DISTINCT function (more efficient than combination of `UNIQUE(UNION())`)

* updated mruby to 2013-08-22

* issue #587: Add db._create() in help for startup arangosh

* issue #586: Share a link on installation instructions in the User Manual

* issue #585: Bison 2.4 missing on Mac for custom build

* issue #584: Web interface images broken in devel

* issue #583: Small documentation update

* issue #581: Parameter binding for attributes

* issue #580: Small improvements (by @guidoreina)

* issue #577: Missing documentation for collection figures in implementor manual

* issue #576: Get disk usage for collections and graphs

  This extends the result of the REST API for /_api/collection/figures with
  the attributes `compactors.count`, `compactors.fileSize`, `shapefiles.count`,
  and `shapefiles.fileSize`.

* issue #575: installing devel version on mac (low prio)

* issue #574: Documentation (POST /_admin/routing/reload)

* issue #558: HTTP cursors, allow count to ignore LIMIT


v1.4.0-alpha1 (2013-08-02)
--------------------------

* added replication. check online manual for details.

* added server startup options `--server.disable-replication-logger` and
  `--server.disable-replication-applier`

* removed action deployment tool, this now handled with Foxx and its manager or
  by kaerus node utility

* fixed a server crash when using byExample / firstExample inside a transaction
  and the collection contained a usable hash/skiplist index for the example

* defineHttp now only expects a single context

* added collection detail dialog (web interface)

  Shows collection properties, figures (datafiles, journals, attributes, etc.)
  and indexes.

* added documents filter (web interface)

  Allows searching for documents based on attribute values. One or many filter
  conditions can be defined, using comparison operators such as '==', '<=', etc.

* improved AQL editor (web interface)

  Editor supports keyboard shortcuts (Submit, Undo, Redo, Select).
  Editor allows saving and reusing of user-defined queries.
  Added example queries to AQL editor.
  Added comment button.

* added document import (web interface)

  Allows upload of JSON-data from files. Files must have an extension of .json.

* added dashboard (web interface)

  Shows the status of replication and multiple system charts, e.g.
  Virtual Memory Size, Request Time, HTTP Connections etc.

* added API method `/_api/graph` to query all graphs with all properties.

* added example queries in web interface AQL editor

* added arango.reconnect(<host>) method for arangosh to dynamically switch server or
  user name

* added AQL range operator `..`

  The `..` operator can be used to easily iterate over a sequence of numeric
  values. It will produce a list of values in the defined range, with both bounding
  values included.

  Example:

      2010..2013

  will produce the following result:

      [ 2010, 2011, 2012, 2013 ]

* added AQL RANGE function

* added collection.first(count) and collection.last(count) document access functions

  These functions allow accessing the first or last n documents in a collection. The order
  is determined by document insertion/update time.

* added AQL INTERSECTION function

* INCOMPATIBLE CHANGE: changed AQL user function namespace resolution operator from `:` to `::`

  AQL user-defined functions were introduced in ArangoDB 1.3, and the namespace resolution
  operator for them was the single colon (`:`). A function call looked like this:

      RETURN mygroup:myfunc()

  The single colon caused an ambiguity in the AQL grammar, making it indistinguishable from
  named attributes or the ternary operator in some cases, e.g.

      { mygroup:myfunc ? mygroup:myfunc }

  The change of the namespace resolution operator from `:` to `::` fixes this ambiguity.

  Existing user functions in the database will be automatically fixed when starting ArangoDB
  1.4 with the `--upgrade` option. However, queries using user-defined functions need to be
  adjusted on the client side to use the new operator.

* allow multiple AQL LET declarations separated by comma, e.g.
  LET a = 1, b = 2, c = 3

* more useful AQL error messages

  The error position (line/column) is more clearly indicated for parse errors.
  Additionally, if a query references a collection that cannot be found, the error
  message will give a hint on the collection name

* changed return value for AQL `DOCUMENT` function in case document is not found

  Previously, when the AQL `DOCUMENT` function was called with the id of a document and
  the document could not be found, it returned `undefined`. This value is not part of the
  JSON type system and this has caused some problems.
  Starting with ArangoDB 1.4, the `DOCUMENT` function will return `null` if the document
  looked for cannot be found.

  In case the function is called with a list of documents, it will continue to return all
  found documents, and will not return `null` for non-found documents. This has not changed.

* added single line comments for AQL

  Single line comments can be started with a double forward slash: `//`.
  They end at the end of the line, or the end of the query string, whichever is first.

* fixed documentation issues #567, #568, #571.

* added collection.checksum(<withData>) method to calculate CRC checksums for
  collections

  This can be used to
  - check if data in a collection has changed
  - compare the contents of two collections on different ArangoDB instances

* issue #565: add description line to aal.listAvailable()

* fixed several out-of-memory situations when double freeing or invalid memory
  accesses could happen

* less msyncing during the creation of collections

  This is achieved by not syncing the initial (standard) markers in shapes collections.
  After all standard markers are written, the shapes collection will get synced.

* renamed command-line option `--log.filter` to `--log.source-filter` to avoid
  misunderstandings

* introduced new command-line option `--log.content-filter` to optionally restrict
  logging to just specific log messages (containing the filter string, case-sensitive).

  For example, to filter on just log entries which contain `ArangoDB`, use:

      --log.content-filter "ArangoDB"

* added optional command-line option `--log.requests-file` to log incoming HTTP
  requests to a file.

  When used, all HTTP requests will be logged to the specified file, containing the
  client IP address, HTTP method, requests URL, HTTP response code, and size of the
  response body.

* added a signal handler for SIGUSR1 signal:

  when ArangoDB receives this signal, it will respond all further incoming requests
  with an HTTP 503 (Service Unavailable) error. This will be the case until another
  SIGUSR1 signal is caught. This will make ArangoDB start serving requests regularly
  again. Note: this is not implemented on Windows.

* limited maximum request URI length to 16384 bytes:

  Incoming requests with longer request URIs will be responded to with an HTTP
  414 (Request-URI Too Long) error.

* require version 1.0 or 1.1 in HTTP version signature of requests sent by clients:

  Clients sending requests with a non-HTTP 1.0 or non-HTTP 1.1 version number will
  be served with an HTTP 505 (HTTP Version Not Supported) error.

* updated manual on indexes:

  using system attributes such as `_id`, `_key`, `_from`, `_to`, `_rev` in indexes is
  disallowed and will be rejected by the server. This was the case since ArangoDB 1.3,
  but was not properly documented.

* issue #563: can aal become a default object?

  aal is now a prefab object in arangosh

* prevent certain system collections from being renamed, dropped, or even unloaded.

  Which restrictions there are for which system collections may vary from release to
  release, but users should in general not try to modify system collections directly
  anyway.

  Note: there are no such restrictions for user-created collections.

* issue #559: added Foxx documentation to user manual

* added server startup option `--server.authenticate-system-only`. This option can be
  used to restrict the need for HTTP authentication to internal functionality and APIs,
  such as `/_api/*` and `/_admin/*`.
  Setting this option to `true` will thus force authentication for the ArangoDB APIs
  and the web interface, but allow unauthenticated requests for other URLs (including
  user defined actions and Foxx applications).
  The default value of this option is `false`, meaning that if authentication is turned
  on, authentication is still required for *all* incoming requests. Only by setting the
  option to `true` this restriction is lifted and authentication becomes required for
  URLs starting with `/_` only.

  Please note that authentication still needs to be enabled regularly by setting the
  `--server.disable-authentication` parameter to `false`. Otherwise no authentication
  will be required for any URLs as before.

* protect collections against unloading when there are still document barriers around.

* extended cap constraints to optionally limit the active data size in a collection to
  a specific number of bytes.

  The arguments for creating a cap constraint are now:
  `collection.ensureCapConstraint(<count>, <byteSize>);`

  It is supported to specify just a count as in ArangoDB 1.3 and before, to specify
  just a fileSize, or both. The first met constraint will trigger the automated
  document removal.

* added `db._exists(doc)` and `collection.exists(doc)` for easy document existence checks

* added API `/_api/current-database` to retrieve information about the database the
  client is currently connected to (note: the API `/_api/current-database` has been
  removed in the meantime. The functionality is accessible via `/_api/database/current`
  now).

* ensure a proper order of tick values in datafiles/journals/compactors.
  any new files written will have the _tick values of their markers in order. for
  older files, there are edge cases at the beginning and end of the datafiles when
  _tick values are not properly in order.

* prevent caching of static pages in PathHandler.
  whenever a static page is requested that is served by the general PathHandler, the
  server will respond to HTTP GET requests with a "Cache-Control: max-age=86400" header.

* added "doCompact" attribute when creating collections and to collection.properties().
  The attribute controls whether collection datafiles are compacted.

* changed the HTTP return code from 400 to 404 for some cases when there is a referral
  to a non-existing collection or document.

* introduced error code 1909 `too many iterations` that is thrown when graph traversals
  hit the `maxIterations` threshold.

* optionally limit traversals to a certain number of iterations
  the limitation can be achieved via the traversal API by setting the `maxIterations`
  attribute, and also via the AQL `TRAVERSAL` and `TRAVERSAL_TREE` functions by setting
  the same attribute. If traversals are not limited by the end user, a server-defined
  limit for `maxIterations` may be used to prevent server-side traversals from running
  endlessly.

* added graph traversal API at `/_api/traversal`

* added "API" link in web interface, pointing to REST API generated with Swagger

* moved "About" link in web interface into "links" menu

* allow incremental access to the documents in a collection from out of AQL
  this allows reading documents from a collection chunks when a full collection scan
  is required. memory usage might be must lower in this case and queries might finish
  earlier if there is an additional LIMIT statement

* changed AQL COLLECT to use a stable sort, so any previous SORT order is preserved

* issue #547: Javascript error in the web interface

* issue #550: Make AQL graph functions support key in addition to id

* issue #526: Unable to escape when an errorneous command is entered into the js shell

* issue #523: Graph and vertex methods for the javascript api

* issue #517: Foxx: Route parameters with capital letters fail

* issue #512: Binded Parameters for LIMIT


v1.3.3 (2013-08-01)
-------------------

* issue #570: updateFishbowl() fails once

* updated and fixed generated examples

* issue #559: added Foxx documentation to user manual

* added missing error reporting for errors that happened during import of edges


v1.3.2 (2013-06-21)
-------------------

* fixed memleak in internal.download()

* made the shape-collection journal size adaptive:
  if too big shapes come in, a shape journal will be created with a big-enough size
  automatically. the maximum size of a shape journal is still restricted, but to a
  very big value that should never be reached in practice.

* fixed a segfault that occurred when inserting documents with a shape size bigger
  than the default shape journal size (2MB)

* fixed a locking issue in collection.truncate()

* fixed value overflow in accumulated filesizes reported by collection.figures()

* issue #545: AQL FILTER unnecessary (?) loop

* issue #549: wrong return code with --daemon


v1.3.1 (2013-05-24)
-------------------

* removed currently unused _ids collection

* fixed usage of --temp-path in aranogd and arangosh

* issue #540: suppress return of temporary internal variables in AQL

* issue #530: ReferenceError: ArangoError is not a constructor

* issue #535: Problem with AQL user functions javascript API

* set --javascript.app-path for test execution to prevent startup error

* issue #532: Graph _edgesCache returns invalid data?

* issue #531: Arangod errors

* issue #529: Really weird transaction issue

* fixed usage of --temp-path in aranogd and arangosh


v1.3.0 (2013-05-10)
-------------------

* fixed problem on restart ("datafile-xxx is not sealed") when server was killed
  during a compaction run

* fixed leak when using cursors with very small batchSize

* issue #508: `unregistergroup` function not mentioned in http interface docs

* issue #507: GET /_api/aqlfunction returns code inside parentheses

* fixed issue #489: Bug in aal.install

* fixed issue 505: statistics not populated on MacOS


v1.3.0-rc1 (2013-04-24)
-----------------------

* updated documentation for 1.3.0

* added node modules and npm packages

* changed compaction to only compact datafiles with more at least 10% of dead
  documents (byte size-wise)

* issue #498: fixed reload of authentication info when using
  `require("org/arangodb/users").reload()`

* issue #495: Passing an empty array to create a document results in a
  "phantom" document

* added more precision for requests statistics figures

* added "sum" attribute for individual statistics results in statistics API
  at /_admin/statistics

* made "limit" an optional parameter in AQL function NEAR().
  limit can now be either omitted completely, or set to 0. If so, an internal
  default value (currently 100) will be applied for the limit.

* issue #481

* added "attributes.count" to output of `collection.figures()`
  this also affects the REST API /_api/collection/<name>/figures

* added IndexedPropertyGetter for ShapedJson objects

* added API for user-defined AQL functions

* issue #475: A better error message for deleting a non-existent graph

* issue #474: Web interface problems with the JS Shell

* added missing documentation for AQL UNION function

* added transaction support.
  This provides ACID transactions for ArangoDB. Transactions can be invoked
  using the `db._executeTransaction()` function, or the `/_api/transaction`
  REST API.

* switched to semantic versioning (at least for alpha & alpha naming)

* added saveOrReplace() for server-side JS

v1.3.alpha1 (2013-04-05)
------------------------

* cleanup of Module, Package, ArangoApp and modules "internal", "fs", "console"

* use Error instead of string in throw to allow stack-trace

* issue #454: error while creation of Collection

* make `collection.count()` not recalculate the number of documents on the fly, but
  use some internal document counters.

* issue #457: invalid string value in web interface

* make datafile id (datafile->_fid) identical to the numeric part of the filename.
  E.g. the datafile `journal-123456.db` will now have a datafile marker with the same
  fid (i.e. `123456`) instead of a different value. This change will only affect
  datafiles that are created with 1.3 and not any older files.
  The intention behind this change is to make datafile debugging easier.

* consistently discard document attributes with reserved names (system attributes)
  but without any known meaning, for example `_test`, `_foo`, ...

  Previously, these attributes were saved with the document regularly in some cases,
  but were discarded in other cases.
  Now these attributes are discarded consistently. "Real" system attributes such as
  `_key`, `_from`, `_to` are not affected and will work as before.

  Additionally, attributes with an empty name (``) are discarded when documents are
  saved.

  Though using reserved or empty attribute names in documents was not really and
  consistently supported in previous versions of ArangoDB, this change might cause
  an incompatibility for clients that rely on this feature.

* added server startup flag `--database.force-sync-properties` to force syncing of
  collection properties on collection creation, deletion and on property update.
  The default value is true to mimic the behavior of previous versions of ArangoDB.
  If set to false, collection properties are written to disk but no call to sync()
  is made.

* added detailed output of server version and components for REST APIs
  `/_admin/version` and `/_api/version`. To retrieve this extended information,
  call the REST APIs with URL parameter `details=true`.

* issue #443: For git-based builds include commit hash in version

* adjust startup log output to be more compact, less verbose

* set the required minimum number of file descriptors to 256.
  On server start, this number is enforced on systems that have rlimit. If the limit
  cannot be enforced, starting the server will fail.
  Note: 256 is considered to be the absolute minimum value. Depending on the use case
  for ArangoDB, a much higher number of file descriptors should be used.

  To avoid checking & potentially changing the number of maximum open files, use the
  startup option `--server.descriptors-minimum 0`

* fixed shapedjson to json conversion for special numeric values (NaN, +inf, -inf).
  Before, "NaN", "inf", or "-inf" were written into the JSONified output, but these
  values are not allowed in JSON. Now, "null" is written to the JSONified output as
  required.

* added AQL functions VARIANCE_POPULATION(), VARIANCE_SAMPLE(), STDDEV_POPULATION(),
  STDDEV_SAMPLE(), AVERAGE(), MEDIAN() to calculate statistical values for lists

* added AQL SQRT() function

* added AQL TRIM(), LEFT() and RIGHT() string functions

* fixed issue #436: GET /_api/document on edge

* make AQL REVERSE() and LENGTH() functions work on strings, too

* disabled DOT generation in `make doxygen`. this speeds up docs generation

* renamed startup option `--dispatcher.report-intervall` to `--dispatcher.report-interval`

* renamed startup option `--scheduler.report-intervall` to `--scheduler.report-interval`

* slightly changed output of REST API method /_admin/log.
  Previously, the log messages returned also contained the date and log level, now
  they will only contain the log message, and no date and log level information.
  This information can be re-created by API users from the `timestamp` and `level`
  attributes of the result.

* removed configure option `--enable-zone-debug`
  memory zone debugging is now automatically turned on when compiling with ArangoDB
  `--enable-maintainer-mode`

* removed configure option `--enable-arangob`
  arangob is now always included in the build


v1.2.3 (XXXX-XX-XX)
-------------------

* added optional parameter `edgexamples` for AQL function EDGES() and NEIGHBORS()

* added AQL function NEIGHBORS()

* added freebsd support

* fixed firstExample() query with `_id` and `_key` attributes

* issue triAGENS/ArangoDB-PHP#55: AQL optimizer may have mis-optimized duplicate
  filter statements with limit


v1.2.2 (2013-03-26)
-------------------

* fixed save of objects with common sub-objects

* issue #459: fulltext internal memory allocation didn't scale well
  This fix improves loading times for collections with fulltext indexes that have
  lots of equal words indexed.

* issue #212: auto-increment support

  The feature can be used by creating a collection with the extra `keyOptions`
  attribute as follows:

      db._create("mycollection", { keyOptions: { type: "autoincrement", offset: 1, increment: 10, allowUserKeys: true } });

  The `type` attribute will make sure the keys will be auto-generated if no
  `_key` attribute is specified for a document.

  The `allowUserKeys` attribute determines whether users might still supply own
  `_key` values with documents or if this is considered an error.

  The `increment` value determines the actual increment value, whereas the `offset`
  value can be used to seed to value sequence with a specific starting value.
  This will be useful later in a multi-master setup, when multiple servers can use
  different auto-increment seed values and thus generate non-conflicting auto-increment values.

  The default values currently are:

  - `allowUserKeys`: `true`
  - `offset`: `0`
  - `increment`: `1`

  The only other available key generator type currently is `traditional`.
  The `traditional` key generator will auto-generate keys in a fashion as ArangoDB
  always did (some increasing integer value, with a more or less unpredictable
  increment value).

  Note that for the `traditional` key generator there is only the option to disallow
  user-supplied keys and give the server the sole responsibility for key generation.
  This can be achieved by setting the `allowUserKeys` property to `false`.

  This change also introduces the following errors that API implementors may want to check
  the return values for:

  - 1222: `document key unexpected`: will be raised when a document is created with
    a `_key` attribute, but the underlying collection was set up with the `keyOptions`
    attribute `allowUserKeys: false`.

  - 1225: `out of keys`: will be raised when the auto-increment key generator runs
    out of keys. This may happen when the next key to be generated is 2^64 or higher.
    In practice, this will only happen if the values for `increment` or `offset` are
    not set appropriately, or if users are allowed to supply own keys, those keys
    are near the 2^64 threshold, and later the auto-increment feature kicks in and
    generates keys that cross that threshold.

    In practice it should not occur with proper configuration and proper usage of the
    collections.

  This change may also affect the following REST APIs:
  - POST `/_api/collection`: the server does now accept the optional `keyOptions`
    attribute in the second parameter
  - GET `/_api/collection/properties`: will return the `keyOptions` attribute as part
    of the collection's properties. The previous optional attribute `createOptions`
    is now gone.

* fixed `ArangoStatement.explain()` method with bind variables

* fixed misleading "cursor not found" error message in arangosh that occurred when
  `count()` was called for client-side cursors

* fixed handling of empty attribute names, which may have crashed the server under
  certain circumstances before

* fixed usage of invalid pointer in error message output when index description could
  not be opened


v1.2.1 (2013-03-14)
-------------------

* issue #444: please darken light color in arangosh

* issue #442: pls update post install info on osx

* fixed conversion of special double values (NaN, -inf, +inf) when converting from
  shapedjson to JSON

* fixed compaction of markers (location of _key was not updated correctly in memory,
  leading to _keys pointing to undefined memory after datafile rotation)

* fixed edge index key pointers to use document master pointer plus offset instead
  of direct _key address

* fixed case when server could not create any more journal or compactor files.
  Previously a wrong status code may have been returned, and not being able to create
  a new compactor file may have led to an infinite loop with error message
  "could not create compactor".

* fixed value truncation for numeric filename parts when renaming datafiles/journals


v1.2.0 (2013-03-01)
-------------------

* by default statistics are now switch off; in order to enable comment out
  the "disable-statistics = yes" line in "arangod.conf"

* fixed issue #435: csv parser skips data at buffer border

* added server startup option `--server.disable-statistics` to turn off statistics
  gathering without recompilation of ArangoDB.
  This partly addresses issue #432.

* fixed dropping of indexes without collection name, e.g.
  `db.xxx.dropIndex("123456");`
  Dropping an index like this failed with an assertion error.

* fixed issue #426: arangoimp should be able to import edges into edge collections

* fixed issue #425: In case of conflict ArangoDB returns HTTP 400 Bad request
  (with 1207 Error) instead of HTTP 409 Conflict

* fixed too greedy token consumption in AQL for negative values:
  e.g. in the statement `RETURN { a: 1 -2 }` the minus token was consumed as part
  of the value `-2`, and not interpreted as the binary arithmetic operator


v1.2.beta3 (2013-02-22)
-----------------------

* issue #427: ArangoDB Importer Manual has no navigation links (previous|home|next)

* issue #319: Documentation missing for Emergency console and incomplete for datafile debugger.

* issue #370: add documentation for reloadRouting and flushServerModules

* issue #393: added REST API for user management at /_api/user

* issue #393, #128: added simple cryptographic functions for user actions in module "crypto":
  * require("org/arangodb/crypto").md5()
  * require("org/arangodb/crypto").sha256()
  * require("org/arangodb/crypto").rand()

* added replaceByExample() Javascript and REST API method

* added updateByExample() Javascript and REST API method

* added optional "limit" parameter for removeByExample() Javascript and REST API method

* fixed issue #413

* updated bundled V8 version from 3.9.4 to 3.16.14.1
  Note: the Windows version used a more recent version (3.14.0.1) and was not updated.

* fixed issue #404: keep original request url in request object


v1.2.beta2 (2013-02-15)
-----------------------

* fixed issue #405: 1.2 compile warnings

* fixed issue #333: [debian] Group "arangodb" is not used when starting vie init.d script

* added optional parameter 'excludeSystem' to GET /_api/collection
  This parameter can be used to disable returning system collections in the list
  of all collections.

* added AQL functions KEEP() and UNSET()

* fixed issue #348: "HTTP Interface for Administration and Monitoring"
  documentation errors.

* fix stringification of specific positive int64 values. Stringification of int64
  values with the upper 32 bits cleared and the 33rd bit set were broken.

* issue #395:  Collection properties() function should return 'isSystem' for
  Javascript and REST API

* make server stop after upgrade procedure when invoked with `--upgrade option`.
  When started with the `--upgrade` option, the server will perfom
  the upgrade, and then exit with a status code indicating the result of the
  upgrade (0 = success, 1 = failure). To start the server regularly in either
  daemon or console mode, the `--upgrade` option must not be specified.
  This change was introduced to allow init.d scripts check the result of
  the upgrade procedure, even in case an upgrade was successful.
  this was introduced as part of issue #391.

* added AQL function EDGES()

* added more crash-protection when reading corrupted collections at startup

* added documentation for AQL function CONTAINS()

* added AQL function LIKE()

* replaced redundant error return code 1520 (Unable to open collection) with error code
  1203 (Collection not found). These error codes have the same meanings, but one of
  them was returned from AQL queries only, the other got thrown by other parts of
  ArangoDB. Now, error 1203 (Collection not found) is used in AQL too in case a
  non-existing collection is used.

v1.2.beta1 (2013-02-01)
-----------------------

* fixed issue #382: [Documentation error] Maschine... should be Machine...

* unified history file locations for arangod, arangosh, and arangoirb.
  - The readline history for arangod (emergency console) is now stored in file
    $HOME/.arangod. It was stored in $HOME/.arango before.
  - The readline history for arangosh is still stored in $HOME/.arangosh.
  - The readline history for arangoirb is now stored in $HOME/.arangoirb. It was
    stored in $HOME/.arango-mrb before.

* fixed issue #381: _users user should have a unique constraint

* allow negative list indexes in AQL to access elements from the end of a list,
  e.g. ```RETURN values[-1]``` will return the last element of the `values` list.

* collection ids, index ids, cursor ids, and document revision ids created and
  returned by ArangoDB are now returned as strings with numeric content inside.
  This is done to prevent some value overrun/truncation in any part of the
  complete client/server workflow.
  In ArangoDB 1.1 and before, these values were previously returned as
  (potentially very big) integer values. This may cause problems (clipping, overrun,
  precision loss) for clients that do not support big integers natively and store
  such values in IEEE754 doubles internally. This type loses precision after about
  52 bits and is thus not safe to hold an id.
  Javascript and 32 bit-PHP are examples for clients that may cause such problems.
  Therefore, ids are now returned by ArangoDB as strings, with the string
  content being the integer value as before.

  Example for documents ("_rev" attribute):
  - Document returned by ArangoDB 1.1: { "_rev": 1234, ... }
  - Document returned by ArangoDB 1.2: { "_rev": "1234", ... }

  Example for collections ("id" attribute / "_id" property):
  - Collection returned by ArangoDB 1.1: { "id": 9327643, "name": "test", ... }
  - Collection returned by ArangoDB 1.2: { "id": "9327643", "name": "test", ... }

  Example for cursors ("id" attribute):
  - Collection returned by ArangoDB 1.1: { "id": 11734292, "hasMore": true, ... }
  - Collection returned by ArangoDB 1.2: { "id": "11734292", "hasMore": true, ... }

* global variables are not automatically available anymore when starting the
  arangod Javascript emergency console (i.e. ```arangod --console```).

  Especially, the variables `db`, `edges`, and `internal` are not available
  anymore. `db` and `internal` can be made available in 1.2 by
  ```var db = require("org/arangodb").db;``` and
  ```var internal = require("internal");```, respectively.
  The reason for this change is to get rid of global variables in the server
  because this will allow more specific inclusion of functionality.

  For convenience, the global variable `db` is still available by default in
  arangosh. The global variable `edges`, which since ArangoDB 1.1 was kind of
  a redundant wrapper of `db`, has been removed in 1.2 completely.
  Please use `db` instead, and if creating an edge collection, use the explicit
  ```db._createEdgeCollection()``` command.

* issue #374: prevent endless redirects when calling admin interface with
  unexpected URLs

* issue #373: TRAVERSAL() `trackPaths` option does not work. Instead `paths` does work

* issue #358: added support for CORS

* honor optional waitForSync property for document removal, replace, update, and
  save operations in arangosh. The waitForSync parameter for these operations
  was previously honored by the REST API and on the server-side, but not when
  the waitForSync parameter was specified for a document operation in arangosh.

* calls to db.collection.figures() and /_api/collection/<collection>/figures now
  additionally return the number of shapes used in the collection in the
  extra attribute "shapes.count"

* added AQL TRAVERSAL_TREE() function to return a hierarchical result from a traversal

* added AQL TRAVERSAL() function to return the results from a traversal

* added AQL function ATTRIBUTES() to return the attribute names of a document

* removed internal server-side AQL functions from global scope.

  Now the AQL internal functions can only be accessed via the exports of the
  ahuacatl module, which can be included via ```require("org/arangodb/ahuacatl")```.
  It shouldn't be necessary for clients to access this module at all, but
  internal code may use this module.

  The previously global AQL-related server-side functions were moved to the
  internal namespace. This produced the following function name changes on
  the server:

     old name              new name
     ------------------------------------------------------
     AHUACATL_RUN       => require("internal").AQL_QUERY
     AHUACATL_EXPLAIN   => require("internal").AQL_EXPLAIN
     AHUACATL_PARSE     => require("internal").AQL_PARSE

  Again, clients shouldn't have used these functions at all as there is the
  ArangoStatement object to execute AQL queries.

* fixed issue #366: Edges index returns strange description

* added AQL function MATCHES() to check a document against a list of examples

* added documentation and tests for db.collection.removeByExample

* added --progress option for arangoimp. This will show the percentage of the input
  file that has been processed by arangoimp while the import is still running. It can
  be used as a rough indicator of progress for the entire import.

* make the server log documents that cannot be imported via /_api/import into the
  logfile using the warning log level. This may help finding illegal documents in big
  import runs.

* check on server startup whether the database directory and all collection directories
  are writable. if not, the server startup will be aborted. this prevents serious
  problems with collections being non-writable and this being detected at some pointer
  after the server has been started

* allow the following AQL constructs: FUNC(...)[...], FUNC(...).attribute

* fixed issue #361: Bug in Admin Interface. Header disappears when clicking new collection

* Added in-memory only collections

  Added collection creation parameter "isVolatile":
  if set to true, the collection is created as an in-memory only collection,
  meaning that all document data of that collection will reside in memory only,
  and will not be stored permanently to disk.
  This means that all collection data will be lost when the collection is unloaded
  or the server is shut down.
  As this collection type does not have datafile disk overhead for the regular
  document operations, it may be faster than normal disk-backed collections. The
  actual performance gains strongly depend on the underlying OS, filesystem, and
  settings though.
  This collection type should be used for caches only and not for any sensible data
  that cannot be re-created otherwise.
  Some platforms, namely Windows, currently do not support this collection type.
  When creating an in-memory collection on such platform, an error message will be
  returned by ArangoDB telling the user the platform does not support it.

  Note: in-memory collections are an experimental feature. The feature might
  change drastically or even be removed altogether in a future version of ArangoDB.

* fixed issue #353: Please include "pretty print" in Emergency Console

* fixed issue #352: "pretty print" console.log
  This was achieved by adding the dump() function for the "internal" object

* reduced insertion time for edges index
  Inserting into the edges index now avoids costly comparisons in case of a hash
  collision, reducing the prefilling/loading timer for bigger edge collections

* added fulltext queries to AQL via FULLTEXT() function. This allows search
  fulltext indexes from an AQL query to find matching documents

* added fulltext index type. This index type allows indexing words and prefixes of
  words from a specific document attribute. The index can be queries using a
  SimpleQueryFull object, the HTTP REST API at /_api/simple/fulltext, or via AQL

* added collection.revision() method to determine whether a collection has changed.
  The revision method returns a revision string that can be used by client programs
  for equality/inequality comparisons. The value returned by the revision method
  should be treated by clients as an opaque string and clients should not try to
  figure out the sense of the revision id. This is still useful enough to check
  whether data in a collection has changed.

* issue #346: adaptively determine NUMBER_HEADERS_PER_BLOCK

* issue #338: arangosh cursor positioning problems

* issue #326: use limit optimization with filters

* issue #325: use index to avoid sorting

* issue #324: add limit optimization to AQL

* removed arango-password script and added Javascript functionality to add/delete
  users instead. The functionality is contained in module `users` and can be invoked
  as follows from arangosh and arangod:
  * require("users").save("name", "passwd");
  * require("users").replace("name", "newPasswd");
  * require("users").remove("name");
  * require("users").reload();
  These functions are intentionally not offered via the web interface.
  This also addresses issue #313

* changed print output in arangosh and the web interface for JSON objects.
  Previously, printing a JSON object in arangosh resulted in the attribute values
  being printed as proper JSON, but attribute names were printed unquoted and
  unescaped. This was fine for the purpose of arangosh, but lead to invalid
  JSON being produced. Now, arangosh will produce valid JSON that can be used
  to send it back to ArangoDB or use it with arangoimp etc.

* fixed issue #300: allow importing documents via the REST /_api/import API
  from a JSON list, too.
  So far, the API only supported importing from a format that had one JSON object
  on each line. This is sometimes inconvenient, e.g. when the result of an AQL
  query or any other list is to be imported. This list is a JSON list and does not
  necessary have a document per line if pretty-printed.
  arangoimp now supports the JSON list format, too. However, the format requires
  arangoimp and the server to read the entire dataset at once. If the dataset is
  too big (bigger than --max-upload-size) then the import will be rejected. Even if
  increased, the entire list must fit in memory on both the client and the server,
  and this may be more resource-intensive than importing individual lines in chunks.

* removed unused parameter --reuse-ids for arangoimp. This parameter did not have
  any effect in 1.2, was never publicly announced and did evil (TM) things.

* fixed issue #297 (partly): added whitespace between command line and
  command result in arangosh, added shell colors for better usability

* fixed issue #296: system collections not usable from AQL

* fixed issue #295: deadlock on shutdown

* fixed issue #293: AQL queries should exploit edges index

* fixed issue #292: use index when filtering on _key in AQL

* allow user-definable document keys
  users can now define their own document keys by using the _key attribute
  when creating new documents or edges. Once specified, the value of _key is
  immutable.
  The restrictions for user-defined key values are:
  * the key must be at most 254 bytes long
  * it must consist of the letters a-z (lower or upper case), the digits 0-9,
    the underscore (_) or dash (-) characters only
  * any other characters, especially multi-byte sequences, whitespace or
    punctuation characters cannot be used inside key values

  Specifying a document key is optional when creating new documents. If no
  document key is specified, ArangoDB will create a document key itself.
  There are no guarantees about the format and pattern of auto-generated document
  keys other than the above restrictions.
  Clients should therefore treat auto-generated document keys as opaque values.
  Keys can be used to look up and reference documents, e.g.:
  * saving a document: `db.users.save({ "_key": "fred", ... })`
  * looking up a document: `db.users.document("fred")`
  * referencing other documents: `edges.relations.save("users/fred", "users/john", ...)`

  This change is downwards-compatible to ArangoDB 1.1 because in ArangoDB 1.1
  users were not able to define their own keys. If the user does not supply a _key
  attribute when creating a document, ArangoDB 1.2 will still generate a key of
  its own as ArangoDB 1.1 did. However, all documents returned by ArangoDB 1.2 will
  include a _key attribute and clients should be able to handle that (e.g. by
  ignoring it if not needed). Documents returned will still include the _id attribute
  as in ArangoDB 1.1.

* require collection names everywhere where a collection id was allowed in
  ArangoDB 1.1 & 1.0
  This change requires clients to use a collection name in place of a collection id
  at all places the client deals with collections.
  Examples:
  * creating edges: the _from and _to attributes must now contain collection names instead
    of collection ids: `edges.relations.save("test/my-key1", "test/my-key2", ...)`
  * retrieving edges: the returned _from and _to attributes now will contain collection
    names instead of ids, too: _from: `test/fred` instead of `1234/3455`
  * looking up documents: db.users.document("fred") or db._document("users/fred")

  Collection names must be used in REST API calls instead of collection ids, too.
  This change is thus not completely downwards-compatible to ArangoDB 1.1. ArangoDB 1.1
  required users to use collection ids in many places instead of collection names.
  This was unintuitive and caused overhead in cases when just the collection name was
  known on client-side but not its id. This overhead can now be avoided so clients can
  work with the collection names directly. There is no need to work with collection ids
  on the client side anymore.
  This change will likely require adjustments to API calls issued by clients, and also
  requires a change in how clients handle the _id value of returned documents. Previously,
  the _id value of returned documents contained the collection id, a slash separator and
  the document number. Since 1.2, _id will contain the collection name, a slash separator
  and the document key. The same applies to the _from and _to attribute values of edges
  that are returned by ArangoDB.

  Also removed (now unnecessary) location header in responses of the collections REST API.
  The location header was previously returned because it was necessary for clients.
  When clients created a collection, they specified the collection name. The collection
  id was generated on the server, but the client needed to use the server-generated
  collection id for further API calls, e.g. when creating edges etc. Therefore, the
  full collection URL, also containing the collection id, was returned by the server in
  responses to the collection API, in the HTTP location header.
  Returning the location header has become unnecessary in ArangoDB 1.2 because users
  can access collections by name and do not need to care about collection ids.


v1.1.3 (2013-XX-XX)
-------------------

* fix case when an error message was looked up for an error code but no error
  message was found. In this case a NULL ptr was returned and not checked everywhere.
  The place this error popped up was when inserting into a non-unique hash index
  failed with a specific, invalid error code.

* fixed issue #381:  db._collection("_users").getIndexes();

* fixed issue #379: arango-password fatal issue javscript.startup-directory

* fixed issue #372: Command-Line Options for the Authentication and Authorization


v1.1.2 (2013-01-20)
-------------------

* upgraded to mruby 2013-01-20 583983385b81c21f82704b116eab52d606a609f4

* fixed issue #357: Some spelling and grammar errors

* fixed issue #355: fix quotes in pdf manual

* fixed issue #351: Strange arangosh error message for long running query

* fixed randomly hanging connections in arangosh on MacOS

* added "any" query method: this returns a random document from a collection. It
  is also available via REST HTTP at /_api/simple/any.

* added deployment tool

* added getPeerVertex

* small fix for logging of long messages: the last character of log messages longer
  than 256 bytes was not logged.

* fixed truncation of human-readable log messages for web interface: the trailing \0
  byte was not appended for messages longer than 256 bytes

* fixed issue #341: ArangoDB crashes when stressed with Batch jobs
  Contrary to the issue title, this did not have anything to do with batch jobs but
  with too high memory usage. The memory usage of ArangoDB is now reduced for cases
   when there are lots of small collections with few documents each

* started with issue #317: Feature Request (from Google Groups): DATE handling

* backported issue #300: Extend arangoImp to Allow importing resultset-like
  (list of documents) formatted files

* fixed issue #337: "WaitForSync" on new collection does not work on Win/X64

* fixed issue #336: Collections REST API docs

* fixed issue #335: mmap errors due to wrong memory address calculation

* fixed issue #332: arangoimp --use-ids parameter seems to have no impact

* added option '--server.disable-authentication' for arangosh as well. No more passwd
  prompts if not needed

* fixed issue #330: session logging for arangosh

* fixed issue #329: Allow passing script file(s) as parameters for arangosh to run

* fixed issue #328: 1.1 compile warnings

* fixed issue #327: Javascript parse errors in front end


v1.1.1 (2012-12-18)
-------------------

* fixed issue #339: DELETE /_api/cursor/cursor-identifier return incollect errorNum

  The fix for this has led to a signature change of the function actions.resultNotFound().
  The meaning of parameter #3 for This function has changed from the error message string
  to the error code. The error message string is now parameter #4.
  Any client code that uses this function in custom actions must be adjusted.

* fixed issue #321: Problem upgrading arangodb 1.0.4 to 1.1.0 with Homebrew (OSX 10.8.2)

* fixed issue #230: add navigation and search for online documentation

* fixed issue #315: Strange result in PATH

* fixed issue #323: Wrong function returned in error message of AQL CHAR_LENGTH()

* fixed some log errors on startup / shutdown due to pid file handling and changing
  of directories


v1.1.0 (2012-12-05)
-------------------

* WARNING:
  arangod now performs a database version check at startup. It will look for a file
  named "VERSION" in its database directory. If the file is not present, arangod will
  perform an automatic upgrade of the database directory. This should be the normal
  case when upgrading from ArangoDB 1.0 to ArangoDB 1.1.

  If the VERSION file is present but is from an older version of ArangoDB, arangod
  will refuse to start and ask the user to run a manual upgrade first. A manual upgrade
  can be performed by starting arangod with the option `--upgrade`.

  This upgrade procedure shall ensure that users have full control over when they
  perform any updates/upgrades of their data, and can plan backups accordingly. The
  procedure also guarantees that the server is not run without any required system
  collections or with in incompatible data state.

* added AQL function DOCUMENT() to retrieve a document by its _id value

* fixed issue #311: fixed segfault on unload

* fixed issue #309: renamed stub "import" button from web interface

* fixed issue #307: added WaitForSync column in collections list in in web interface

* fixed issue #306: naming in web interface

* fixed issue #304: do not clear AQL query text input when switching tabs in
  web interface

* fixed issue #303: added documentation about usage of var keyword in web interface

* fixed issue #301: PATCH does not work in web interface

# fixed issue #269: fix make distclean & clean

* fixed issue #296: system collections not usable from AQL

* fixed issue #295: deadlock on shutdown

* added collection type label to web interface

* fixed issue #290: the web interface now disallows creating non-edges in edge collections
  when creating collections via the web interface, the collection type must also be
  specified (default is document collection)

* fixed issue #289: tab-completion does not insert any spaces

* fixed issue #282: fix escaping in web interface

* made AQL function NOT_NULL take any number of arguments. Will now return its
  first argument that is not null, or null if all arguments are null. This is downwards
  compatible.

* changed misleading AQL function name NOT_LIST() to FIRST_LIST() and slightly changed
  the behavior. The function will now return its first argument that is a list, or null
  if none of the arguments are lists.
  This is mostly downwards-compatible. The only change to the previous implementation in
  1.1-beta will happen if two arguments were passed and the 1st and 2nd arguments were
  both no lists. In previous 1.1, the 2nd argument was returned as is, but now null
  will be returned.

* add AQL function FIRST_DOCUMENT(), with same behavior as FIRST_LIST(), but working
  with documents instead of lists.

* added UPGRADING help text

* fixed issue #284: fixed Javascript errors when adding edges/vertices without own
  attributes

* fixed issue #283: AQL LENGTH() now works on documents, too

* fixed issue #281: documentation for skip lists shows wrong example

* fixed AQL optimizer bug, related to OR-combined conditions that filtered on the
  same attribute but with different conditions

* fixed issue #277: allow usage of collection names when creating edges
  the fix of this issue also implies validation of collection names / ids passed to
  the REST edge create method. edges with invalid collection ids or names in the
  "from" or "to" values will be rejected and not saved


v1.1.beta2 (2012-11-13)
-----------------------

* fixed arangoirb compilation

* fixed doxygen


v1.1.beta1 (2012-10-24)
-----------------------

* fixed AQL optimizer bug

* WARNING:
  - the user has changed from "arango" to "arangodb", the start script has changed from
    "arangod" to "arangodb", the database directory has changed from "/var/arangodb" to
    "/var/lib/arangodb" to be compliant with various Linux policies

  - In 1.1, we have introduced types for collections: regular documents go into document
    collections, and edges go into edge collections. The prefixing (db.xxx vs. edges.xxx)
    works slightly different in 1.1: edges.xxx can still be used to access collections,
    however, it will not determine the type of existing collections anymore. To create an
    edge collection 1.1, you can use db._createEdgeCollection() or edges._create().
    And there's of course also db._createDocumentCollection().
    db._create() is also still there and will create a document collection by default,
    whereas edges._create() will create an edge collection.

  - the admin web interface that was previously available via the simple URL suffix /
    is now available via a dedicated URL suffix only: /_admin/html
    The reason for this is that routing and URLs are now subject to changes by the end user,
    and only URLs parts prefixed with underscores (e.g. /_admin or /_api) are reserved
    for ArangoDB's internal usage.

* the server now handles requests with invalid Content-Length header values as follows:
  - if Content-Length is negative, the server will respond instantly with HTTP 411
    (length required)

  - if Content-Length is positive but shorter than the supplied body, the server will
    respond with HTTP 400 (bad request)

  - if Content-Length is positive but longer than the supplied body, the server will
    wait for the client to send the missing bytes. The server allows 90 seconds for this
    and will close the connection if the client does not send the remaining data

  - if Content-Length is bigger than the maximum allowed size (512 MB), the server will
    fail with HTTP 413 (request entity too large).

  - if the length of the HTTP headers is greater than the maximum allowed size (1 MB),
    the server will fail with HTTP 431 (request header fields too large)

* issue #265: allow optional base64 encoding/decoding of action response data

* issue #252: create _modules collection using arango-upgrade (note: arango-upgrade was
  finally replaced by the `--upgrade` option for arangod)

* issue #251: allow passing arbitrary options to V8 engine using new command line option:
  --javascript.v8-options. Using this option, the Harmony features or other settings in
  v8 can be enabled if the end user requires them

* issue #248: allow AQL optimizer to pull out completely uncorrelated subqueries to the
  top level, resulting in less repeated evaluation of the subquery

* upgraded to Doxygen 1.8.0

* issue #247: added AQL function MERGE_RECURSIVE

* issue #246: added clear() function in arangosh

* issue #245: Documentation: Central place for naming rules/limits inside ArangoDB

* reduced size of hash index elements by 50 %, allowing more index elements to fit in
  memory

* issue #235: GUI Shell throws Error:ReferenceError: db is not defined

* issue #229: methods marked as "under construction"

* issue #228: remove unfinished APIs (/_admin/config/*)

* having the OpenSSL library installed is now a prerequisite to compiling ArangoDB
  Also removed the --enable-ssl configure option because ssl is always required.

* added AQL functions TO_LIST, NOT_LIST

* issue #224: add optional Content-Id for batch requests

* issue #221: more documentation on AQL explain functionality. Also added
  ArangoStatement.explain() client method

* added db._createStatement() method on server as well (was previously available
  on the client only)

* issue #219: continue in case of "document not found" error in PATHS() function

* issue #213: make waitForSync overridable on specific actions

* changed AQL optimizer to use indexes in more cases. Previously, indexes might
  not have been used when in a reference expression the inner collection was
  specified last. Example: FOR u1 IN users FOR u2 IN users FILTER u1._id == u2._id
  Previously, this only checked whether an index could be used for u2._id (not
  possible). It was not checked whether an index on u1._id could be used (possible).
  Now, for expressions that have references/attribute names on both sides of the
  above as above, indexes are checked for both sides.

* issue #204: extend the CSV import by TSV and by user configurable
  separator character(s)

* issue #180: added support for batch operations

* added startup option --server.backlog-size
  this allows setting the value of the backlog for the listen() system call.
  the default value is 10, the maximum value is platform-dependent

* introduced new configure option "--enable-maintainer-mode" for
  ArangoDB maintainers. this option replaces the previous compile switches
  --with-boost-test, --enable-bison, --enable-flex and --enable-errors-dependency
  the individual configure options have been removed. --enable-maintainer-mode
  turns them all on.

* removed potentially unused configure option --enable-memfail

* fixed issue #197: HTML web interface calls /_admin/user-manager/session

* fixed issue #195: VERSION file in database directory

* fixed issue #193: REST API HEAD request returns a message body on 404

* fixed issue #188: intermittent issues with 1.0.0
  (server-side cursors not cleaned up in all cases, pthreads deadlock issue)

* issue #189: key store should use ISO datetime format bug

* issue #187: run arango-upgrade on server start (note: arango-upgrade was finally
  replaced by the `--upgrade` option for arangod)n

* fixed issue #183: strange unittest error

* fixed issue #182: manual pages

* fixed issue #181: use getaddrinfo

* moved default database directory to "/var/lib/arangodb" in accordance with
  http://www.pathname.com/fhs/pub/fhs-2.3.html

* fixed issue #179: strange text in import manual

* fixed issue #178: test for aragoimp is missing

* fixed issue #177: a misleading error message was returned if unknown variables
  were used in certain positions in an AQL query.

* fixed issue #176: explain how to use AQL from the arangosh

* issue #175: re-added hidden (and deprecated) option --server.http-port. This
  option is only there to be downwards-compatible to Arango 1.0.

* fixed issue #174: missing Documentation for `within`

* fixed issue #170: add db.<coll_name>.all().toArray() to arangosh help screen

* fixed issue #169: missing argument in Simple Queries

* added program arango-upgrade. This program must be run after installing ArangoDB
  and after upgrading from a previous version of ArangoDB. The arango-upgrade script
  will ensure all system collections are created and present in the correct state.
  It will also perform any necessary data updates.
  Note: arango-upgrade was finally replaced by the `--upgrade` option for arangod.

* issue #153: edge collection should be a flag for a collection
  collections now have a type so that the distinction between document and edge
  collections can now be done at runtime using a collection's type value.
  A collection's type can be queried in Javascript using the <collection>.type() method.

  When new collections are created using db._create(), they will be document
  collections by default. When edge._create() is called, an edge collection will be created.
  To explicitly create a collection of a specific/different type, use the methods
  _createDocumentCollection() or _createEdgeCollection(), which are available for
  both the db and the edges object.
  The Javascript objects ArangoEdges and ArangoEdgesCollection have been removed
  completely.
  All internal and test code has been adjusted for this, and client code
  that uses edges.* should also still work because edges is still there and creates
  edge collections when _create() is called.

  INCOMPATIBLE CHANGE: Client code might still need to be changed in the following aspect:
  Previously, collections did not have a type so documents and edges could be inserted
  in the same collection. This is now disallowed. Edges can only be inserted into
  edge collections now. As there were no collection types in 1.0, ArangoDB will perform
  an automatic upgrade when migrating from 1.0 to 1.1.
  The automatic upgrade will check every collection and determine its type as follows:
  - if among the first 50 documents in the collection there are documents with
    attributes "_from" and "_to", the collection is typed as an edge collection
  - if among the first 50 documents in the collection there are no documents with
    attributes "_from" and "_to", the collection is made as a document collection

* issue #150: call V8 garbage collection on server periodically

* issue #110: added support for partial updates

  The REST API for documents now offers an HTTP PATCH method to partially update
  documents. Overwriting/replacing documents is still available via the HTTP PUT method
  as before. The Javascript API in the shell also offers a new update() method in extension to
  the previously existing replace() method.


v1.0.4 (2012-11-12)
-------------------

* issue #275: strange error message in arangosh 1.0.3 at startup


v1.0.3 (2012-11-08)
-------------------

* fixed AQL optimizer bug

* issue #273: fixed segfault in arangosh on HTTP 40x

* issue #265: allow optional base64 encoding/decoding of action response data

* issue #252: _modules collection not created automatically


v1.0.2 (2012-10-22)
-------------------

* repository CentOS-X.Y moved to CentOS-X, same for Debian

* bugfix for rollback from edges

* bugfix for hash indexes

* bugfix for StringBuffer::erase_front

* added autoload for modules

* added AQL function TO_LIST


v1.0.1 (2012-09-30)
-------------------

* draft for issue #165: front-end application howto

* updated mruby to cf8fdea4a6598aa470e698e8cbc9b9b492319d

* fix for issue #190: install doesn't create log directory

* fix for issue #194: potential race condition between creating and dropping collections

* fix for issue #193: REST API HEAD request returns a message body on 404

* fix for issue #188: intermittent issues with 1.0.0

* fix for issue #163: server cannot create collection because of abandoned files

* fix for issue #150: call V8 garbage collection on server periodically


v1.0.0 (2012-08-17)
-------------------

* fix for issue #157: check for readline and ncurses headers, not only libraries


v1.0.beta4 (2012-08-15)
-----------------------

* fix for issue #152: fix memleak for barriers


v1.0.beta3 (2012-08-10)
-----------------------

* fix for issue #151: Memleak, collection data not removed

* fix for issue #149: Inconsistent port for admin interface

* fix for issue #163: server cannot create collection because of abandoned files

* fix for issue #157: check for readline and ncurses headers, not only libraries

* fix for issue #108: db.<collection>.truncate() inefficient

* fix for issue #109: added startup note about cached collection names and how to
  refresh them

* fix for issue #156: fixed memleaks in /_api/import

* fix for issue #59: added tests for /_api/import

* modified return value for calls to /_api/import: now, the attribute "empty" is
  returned as well, stating the number of empty lines in the input. Also changed the
  return value of the error code attribute ("errorNum") from 1100 ("corrupted datafile")
  to 400 ("bad request") in case invalid/unexpected JSON data was sent to the server.
  This error code is more appropriate as no datafile is broken but just input data is
  incorrect.

* fix for issue #152: Memleak for barriers

* fix for issue #151: Memleak, collection data not removed

* value of --database.maximal-journal-size parameter is now validated on startup. If
  value is smaller than the minimum value (currently 1048576), an error is thrown and
  the server will not start. Before this change, the global value of maximal journal
  size was not validated at server start, but only on collection level

* increased sleep value in statistics creation loop from 10 to 500 microseconds. This
  reduces accuracy of statistics values somewhere after the decimal points but saves
  CPU time.

* avoid additional sync() calls when writing partial shape data (attribute name data)
  to disk. sync() will still be called when the shape marker (will be written after
  the attributes) is written to disk

* issue #147: added flag --database.force-sync-shapes to force synching of shape data
  to disk. The default value is true so it is the same behavior as in version 1.0.
  if set to false, shape data is synched to disk if waitForSync for the collection is
  set to true, otherwise, shape data is not synched.

* fix for issue #145: strange issue on Travis: added epsilon for numeric comparison in
  geo index

* fix for issue #136: adjusted message during indexing

* issue #131: added timeout for HTTP keep-alive connections. The default value is 300
  seconds. There is a startup parameter server.keep-alive-timeout to configure the value.
  Setting it to 0 will disable keep-alive entirely on the server.

* fix for issue #137: AQL optimizer should use indexes for ref accesses with
  2 named attributes


v1.0.beta2 (2012-08-03)
-----------------------

* fix for issue #134: improvements for centos RPM

* fixed problem with disable-admin-interface in config file


v1.0.beta1 (2012-07-29)
-----------------------

* fixed issue #118: We need a collection "debugger"

* fixed issue #126: Access-Shaper must be cached

* INCOMPATIBLE CHANGE: renamed parameters "connect-timeout" and "request-timeout"
  for arangosh and arangoimp to "--server.connect-timeout" and "--server.request-timeout"

* INCOMPATIBLE CHANGE: authorization is now required on the server side
  Clients sending requests without HTTP authorization will be rejected with HTTP 401
  To allow backwards compatibility, the server can be started with the option
  "--server.disable-authentication"

* added options "--server.username" and "--server.password" for arangosh and arangoimp
  These parameters must be used to specify the user and password to be used when
  connecting to the server. If no password is given on the command line, arangosh/
  arangoimp will interactively prompt for a password.
  If no user name is specified on the command line, the default user "root" will be
  used.

* added startup option "--server.ssl-cipher-list" to determine which ciphers to
  use in SSL context. also added SSL_OP_CIPHER_SERVER_PREFERENCE to SSL default
  options so ciphers are tried in server and not in client order

* changed default SSL protocol to TLSv1 instead of SSLv2

* changed log-level of SSL-related messages

* added SSL connections if server is compiled with OpenSSL support. Use --help-ssl

* INCOMPATIBLE CHANGE: removed startup option "--server.admin-port".
  The new endpoints feature (see --server.endpoint) allows opening multiple endpoints
  anyway, and the distinction between admin and "other" endpoints can be emulated
  later using privileges.

* INCOMPATIBLE CHANGE: removed startup options "--port", "--server.port", and
  "--server.http-port" for arangod.
  These options have been replaced by the new "--server.endpoint" parameter

* INCOMPATIBLE CHANGE: removed startup option "--server" for arangosh and arangoimp.
  These options have been replaced by the new "--server.endpoint" parameter

* Added "--server.endpoint" option to arangod, arangosh, and arangoimp.
  For arangod, this option allows specifying the bind endpoints for the server
  The server can be bound to one or multiple endpoints at once. For arangosh
  and arangoimp, the option specifies the server endpoint to connect to.
  The following endpoint syntax is currently supported:
  - tcp://host:port or http@tcp://host:port (HTTP over IPv4)
  - tcp://[host]:port or http@tcp://[host]:port (HTTP over IPv6)
  - ssl://host:port or http@tcp://host:port (HTTP over SSL-encrypted IPv4)
  - ssl://[host]:port or http@tcp://[host]:port (HTTP over SSL-encrypted IPv6)
  - unix:///path/to/socket or http@unix:///path/to/socket (HTTP over UNIX socket)

  If no port is specified, the default port of 8529 will be used.

* INCOMPATIBLE CHANGE: removed startup options "--server.require-keep-alive" and
  "--server.secure-require-keep-alive".
  The server will now behave as follows which should be more conforming to the
  HTTP standard:
  * if a client sends a "Connection: close" header, the server will close the
    connection
  * if a client sends a "Connection: keep-alive" header, the server will not
    close the connection
  * if a client does not send any "Connection" header, the server will assume
    "keep-alive" if the request was an HTTP/1.1 request, and "close" if the
    request was an HTTP/1.0 request

* (minimal) internal optimizations for HTTP request parsing and response header
  handling

* fixed Unicode unescaping bugs for \f and surrogate pairs in BasicsC/strings.c

* changed implementation of TRI_BlockCrc32 algorithm to use 8 bytes at a time

* fixed issue #122: arangod doesn't start if <log.file> cannot be created

* fixed issue #121: wrong collection size reported

* fixed issue #98: Unable to change journalSize

* fixed issue #88: fds not closed

* fixed escaping of document data in HTML admin front end

* added HTTP basic authentication, this is always turned on

* added server startup option --server.disable-admin-interface to turn off the
  HTML admin interface

* honor server startup option --database.maximal-journal-size when creating new
  collections without specific journalsize setting. Previously, these
  collections were always created with journal file sizes of 32 MB and the
  --database.maximal-journal-size setting was ignored

* added server startup option --database.wait-for-sync to control the default
  behavior

* renamed "--unit-tests" to "--javascript.unit-tests"


v1.0.alpha3 (2012-06-30)
------------------------

* fixed issue #116: createCollection=create option doesn't work

* fixed issue #115: Compilation issue under OSX 10.7 Lion & 10.8 Mountain Lion
  (homebrew)

* fixed issue #114: image not found

* fixed issue #111: crash during "make unittests"

* fixed issue #104: client.js -> ARANGO_QUIET is not defined


v1.0.alpha2 (2012-06-24)
------------------------

* fixed issue #112: do not accept document with duplicate attribute names

* fixed issue #103: Should we cleanup the directory structure

* fixed issue #100: "count" attribute exists in cursor response with "count:
  false"

* fixed issue #84 explain command

* added new MRuby version (2012-06-02)

* added --log.filter

* cleanup of command line options:
** --startup.directory => --javascript.startup-directory
** --quite => --quiet
** --gc.interval => --javascript.gc-interval
** --startup.modules-path => --javascript.modules-path
** --action.system-directory => --javascript.action-directory
** --javascript.action-threads => removed (is now the same pool as --server.threads)

* various bug-fixes

* support for import

* added option SKIP_RANGES=1 for make unittests

* fixed several range-related assertion failures in the AQL query optimizer

* fixed AQL query optimizations for some edge cases (e.g. nested subqueries with
  invalid constant filter expressions)


v1.0.alpha1 (2012-05-28)
------------------------

Alpha Release of ArangoDB 1.0<|MERGE_RESOLUTION|>--- conflicted
+++ resolved
@@ -1,9 +1,8 @@
 devel
 -----
 
-<<<<<<< HEAD
 * ui: fixed the appearance of the documents filter
-=======
+
 * ui: graph vertex collections not restricted to 10 anymore
 
 * fixed docs for issue #2968
@@ -11,7 +10,6 @@
 * fixed issue #2835: UI detection of JWT token in case of server restart or upgrade
 
 * upgrade jemalloc version to 5.0.1
->>>>>>> 286db19d
 
 * fixed docs for issue #2968
 
