devel
-----

<<<<<<< HEAD
* UI: added word wrapping to query editor
=======
* added config option `--log.color` to toggle colorful logging to terminal

* added config option `--log.thread-name` to additionally log thread names 
>>>>>>> 769b87d7

* usernames must not start with `:role:`, added new options:
    --server.authentication-timeout
    --ldap.roles-attribute-name
    --ldap.roles-transformation
    --ldap.roles-search
    --ldap.superuser-role
    --ldap.roles-include
    --ldap.roles-exclude

* performance improvements for full collection scans and a few other operations
  in MMFiles engine

* added `--rocksdb.encryption-key-generator` for enterprise

* Add statistics about the V8 context counts and number of available/active/busy
 threads we expose through the server statistics interface.

* increase the recommended value for `/proc/sys/vm/max_map_count` to a value
  eight times as high as the previous recommended value. Increasing the
  values helps to prevent an ArangoDB server from running out of memory mappings.


v3.2.4 (2017-XX-XX)
-------------------

* UI: no default index selected during index creation

* UI: added replicationFactor option during SmartGraph creation

* make the MMFiles compactor perform less writes during normal compaction
  operation

  This partially fixes issue #3144

* make the MMFiles compactor configurable

  The following options have been added:

* `--compaction.db-sleep-time`: sleep interval between two compaction runs
    (in s)
  * `--compaction.min-interval"`: minimum sleep time between two compaction
     runs (in s)
  * `--compaction.min-small-data-file-size`: minimal filesize threshold
    original datafiles have to be below for a compaction
  * `--compaction.dead-documents-threshold`: minimum unused count of documents
    in a datafile
  * `--compaction.dead-size-threshold`: how many bytes of the source data file
    are allowed to be unused at most
  * `--compaction.dead-size-percent-threshold`: how many percent of the source
    datafile should be unused at least
  * `--compaction.max-files`: Maximum number of files to merge to one file
  * `--compaction.max-result-file-size`: how large may the compaction result
    file become (in bytes)
  * `--compaction.max-file-size-factor`: how large the resulting file may
    be in comparison to the collection's `--database.maximal-journal-size' setting`

* fix downwards-incompatibility in /_api/explain REST handler

* fix Windows implementation for fs.getTempPath() to also create a
  sub-directory as we do on linux

* fixed a multi-threading issue in cluster-internal communication

* performance improvements for traversals and edge lookups

* removed internal memory zone handling code. the memory zones were a leftover
  from the early ArangoDB days and did not provide any value in the current
  implementation.

* (Enterprise only) added `skipInaccessibleCollections` option for AQL queries:
  if set, AQL queries (especially graph traversals) will treat collections to
  which a user has no access rights to as if these collections were empty.

* adjusted scheduler thread handling to start and stop less threads in
  normal operations

* leader-follower replication catchup code has been rewritten in C++

* early stage AQL optimization now also uses the C++ implementations of
  AQL functions if present. Previously it always referred to the JavaScript
  implementations and ignored the C++ implementations. This change gives
  more flexibility to the AQL optimizer.

* ArangoDB tty log output is now colored for log messages with levels
  FATAL, ERR and WARN.

* changed the return values of AQL functions `REGEX_TEST` and `REGEX_REPLACE`
  to `null` when the input regex is invalid. Previous versions of ArangoDB
  partly returned `false` for invalid regexes and partly `null`.

* added `--log.role` option for arangod

  When set to `true`, this option will make the ArangoDB logger print a single
  character with the server's role into each logged message. The roles are:

  - U: undefined/unclear (used at startup)
  - S: single server
  - C: coordinator
  - P: primary
  - A: agent

  The default value for this option is `false`, so no roles will be logged.


v3.2.3 (2017-09-07)
-------------------

* fixed issue #3106: orphan collections could not be registered in general-graph module

* fixed wrong selection of the database inside the internal cluster js api

* added startup option `--server.check-max-memory-mappings` to make arangod check
  the number of memory mappings currently used by the process and compare it with
  the maximum number of allowed mappings as determined by /proc/sys/vm/max_map_count

  The default value is `true`, so the checks will be performed. When the current
  number of mappings exceeds 90% of the maximum number of mappings, the creation
  of further V8 contexts will be deferred.

  Note that this option is effective on Linux systems only.

* arangoimp now has a `--remove-attribute` option

* added V8 context lifetime control options
  `--javascript.v8-contexts-max-invocations` and `--javascript.v8-contexts-max-age`

  These options allow specifying after how many invocations a used V8 context is
  disposed, or after what time a V8 context is disposed automatically after its
  creation. If either of the two thresholds is reached, an idl V8 context will be
  disposed.

  The default value of `--javascript.v8-contexts-max-invocations` is 0, meaning that
  the maximum number of invocations per context is unlimited. The default value
  for `--javascript.v8-contexts-max-age` is 60 seconds.

* fixed wrong UI cluster health information

* fixed issue #3070: Add index in _jobs collection

* fixed issue #3125: HTTP Foxx API JSON parsing

* fixed issue #3120: Foxx queue: job isn't running when server.authentication = true

* fixed supervision failure detection and handling, which happened with simultaneous
  agency leadership change


v3.2.2 (2017-08-23)
-------------------

* make "Rebalance shards" button work in selected database only, and not make
  it rebalance the shards of all databases

* fixed issue #2847: adjust the response of the DELETE `/_api/users/database/*` calls

* fixed issue #3075: Error when upgrading arangoDB on linux ubuntu 16.04

* fixed a buffer overrun in linenoise console input library for long input strings

* increase size of the linenoise input buffer to 8 KB

* abort compilation if the detected GCC or CLANG isn't in the range of compilers
  we support

* fixed spurious cluster hangups by always sending AQL-query related requests
  to the correct servers, even after failover or when a follower drops

  The problem with the previous shard-based approach was that responsibilities
  for shards may change from one server to another at runtime, after the query
  was already instanciated. The coordinator and other parts of the query then
  sent further requests for the query to the servers now responsible for the
  shards.
  However, an AQL query must send all further requests to the same servers on
  which the query was originally instanciated, even in case of failover.
  Otherwise this would potentially send requests to servers that do not know
  about the query, and would also send query shutdown requests to the wrong
  servers, leading to abandoned queries piling up and using resources until
  they automatically time out.

* fixed issue with RocksDB engine acquiring the collection count values too
  early, leading to the collection count values potentially being slightly off
  even in exclusive transactions (for which the exclusive access should provide
  an always-correct count value)

* fixed some issues in leader-follower catch-up code, specifically for the
  RocksDB engine

* make V8 log fatal errors to syslog before it terminates the process.
  This change is effective on Linux only.

* fixed issue with MMFiles engine creating superfluous collection journals
  on shutdown

* fixed issue #3067: Upgrade from 3.2 to 3.2.1 reset autoincrement keys

* fixed issue #3044: ArangoDB server shutdown unexpectedly

* fixed issue #3039: Incorrect filter interpretation

* fixed issue #3037: Foxx, internal server error when I try to add a new service

* improved MMFiles fulltext index document removal performance
  and fulltext index query performance for bigger result sets

* ui: fixed a display bug within the slow and running queries view

* ui: fixed a bug when success event triggers twice in a modal

* ui: fixed the appearance of the documents filter

* ui: graph vertex collections not restricted to 10 anymore

* fixed issue #2835: UI detection of JWT token in case of server restart or upgrade

* upgrade jemalloc version to 5.0.1

  This fixes problems with the memory allocator returing "out of memory" when
  calling munmap to free memory in order to return it to the OS.

  It seems that calling munmap on Linux can increase the number of mappings, at least
  when a region is partially unmapped. This can lead to the process exceeding its
  maximum number of mappings, and munmap and future calls to mmap returning errors.

  jemalloc version 5.0.1 does not have the `--enable-munmap` configure option anymore,
  so the problem is avoided. To return memory to the OS eventually, jemalloc 5's
  background purge threads are used on Linux.

* fixed issue #2978: log something more obvious when you log a Buffer

* fixed issue #2982: AQL parse error?

* fixed issue #3125: HTTP Foxx API Json parsing

v3.2.1 (2017-08-09)
-------------------

* added C++ implementations for AQL functions `LEFT()`, `RIGHT()` and `TRIM()`

* fixed docs for issue #2968: Collection _key autoincrement value increases on error

* fixed issue #3011: Optimizer rule reduce-extraction-to-projection breaks queries

* Now allowing to restore users in a sharded environment as well
  It is still not possible to restore collections that are sharded
  differently than by _key.

* fixed an issue with restoring of system collections and user rights.
  It was not possible to restore users into an authenticated server.

* fixed issue #2977: Documentation for db._createDatabase is wrong

* ui: added bind parameters to slow query history view

* fixed issue #1751: Slow Query API should provide bind parameters, webui should display them

* ui: fixed a bug when moving multiple documents was not possible

* fixed docs for issue #2968: Collection _key autoincrement value increases on error

* AQL CHAR_LENGTH(null) returns now 0. Since AQL TO_STRING(null) is '' (string of length 0)

* ui: now supports single js file upload for Foxx services in addition to zip files

* fixed a multi-threading issue in the agency when callElection was called
  while the Supervision was calling updateSnapshot

* added startup option `--query.tracking-with-bindvars`

  This option controls whether the list of currently running queries
  and the list of slow queries should contain the bind variables used
  in the queries or not.

  The option can be changed at runtime using the commands

      // enables tracking of bind variables
      // set to false to turn tracking of bind variables off
      var value = true;
      require("@arangodb/aql/queries").properties({
        trackBindVars: value
      });

* index selectivity estimates are now available in the cluster as well

* fixed issue #2943: loadIndexesIntoMemory not returning the same structure
  as the rest of the collection APIs

* fixed issue #2949: ArangoError 1208: illegal name

* fixed issue #2874: Collection properties do not return `isVolatile`
  attribute

* potential fix for issue #2939: Segmentation fault when starting
  coordinator node

* fixed issue #2810: out of memory error when running UPDATE/REPLACE
  on medium-size collection

* fix potential deadlock errors in collector thread

* disallow the usage of volatile collections in the RocksDB engine
  by throwing an error when a collection is created with attribute
  `isVolatile` set to `true`.
  Volatile collections are unsupported by the RocksDB engine, so
  creating them should not succeed and silently create a non-volatile
  collection

* prevent V8 from issuing SIGILL instructions when it runs out of memory

  Now arangod will attempt to log a FATAL error into its logfile in case V8
  runs out of memory. In case V8 runs out of memory, it will still terminate the
  entire process. But at least there should be something in the ArangoDB logs
  indicating what the problem was. Apart from that, the arangod process should
  now be exited with SIGABRT rather than SIGILL as it shouldn't return into the
  V8 code that aborted the process with `__builtin_trap`.

  this potentially fixes issue #2920: DBServer crashing automatically post upgrade to 3.2

* Foxx queues and tasks now ensure that the scripts in them run with the same
  permissions as the Foxx code who started the task / queue

* fixed issue #2928: Offset problems

* fixed issue #2876: wrong skiplist index usage in edge collection

* fixed issue #2868: cname missing from logger-follow results in rocksdb

* fixed issue #2889: Traversal query using incorrect collection id

* fixed issue #2884: AQL traversal uniqueness constraints "propagating" to other traversals? Weird results

* arangoexport: added `--query` option for passing an AQL query to export the result

* fixed issue #2879: No result when querying for the last record of a query

* ui: allows now to edit default access level for collections in database
  _system for all users except the root user.

* The _users collection is no longer accessible outside the arngod process, _queues is always read-only

* added new option "--rocksdb.max-background-jobs"

* removed options "--rocksdb.max-background-compactions", "--rocksdb.base-background-compactions" and "--rocksdb.max-background-flushes"

* option "--rocksdb.compaction-read-ahead-size" now defaults to 2MB

* change Windows build so that RocksDB doesn't enforce AVX optimizations by default
  This fixes startup crashes on servers that do not have AVX CPU extensions

* speed up RocksDB secondary index creation and dropping

* removed RocksDB note in Geo index docs


v3.2.0 (2017-07-20)
-------------------

* fixed UI issues

* fixed multi-threading issues in Pregel

* fixed Foxx resilience

* added command-line option `--javascript.allow-admin-execute`

  This option can be used to control whether user-defined JavaScript code
  is allowed to be executed on server by sending via HTTP to the API endpoint
  `/_admin/execute`  with an authenticated user account.
  The default value is `false`, which disables the execution of user-defined
  code. This is also the recommended setting for production. In test environments,
  it may be convenient to turn the option on in order to send arbitrary setup
  or teardown commands for execution on the server.


v3.2.beta6 (2017-07-18)
-----------------------

* various bugfixes


v3.2.beta5 (2017-07-16)
-----------------------

* numerous bugfixes


v3.2.beta4 (2017-07-04)
-----------------------

* ui: fixed document view _from and _to linking issue for special characters

* added function `db._parse(query)` for parsing an AQL query and returning information about it

* fixed one medium priority and two low priority security user interface
  issues found by owasp zap.

* ui: added index deduplicate options

* ui: fixed renaming of collections for the rocksdb storage engine

* documentation and js fixes for secondaries

* RocksDB storage format was changed, users of the previous beta/alpha versions
  must delete the database directory and re-import their data

* enabled permissions on database and collection level

* added and changed some user related REST APIs
    * added `PUT /_api/user/{user}/database/{database}/{collection}` to change collection permission
    * added `GET /_api/user/{user}/database/{database}/{collection}`
    * added optional `full` parameter to the `GET /_api/user/{user}/database/` REST call

* added user functions in the arangoshell `@arangodb/users` module
    * added `grantCollection` and `revokeCollection` functions
    * added `permission(user, database, collection)` to retrieve collection specific rights

* added "deduplicate" attribute for array indexes, which controls whether inserting
  duplicate index values from the same document into a unique array index will lead to
  an error or not:

      // with deduplicate = true, which is the default value:
      db._create("test");
      db.test.ensureIndex({ type: "hash", fields: ["tags[*]"], deduplicate: true });
      db.test.insert({ tags: ["a", "b"] });
      db.test.insert({ tags: ["c", "d", "c"] }); // will work, because deduplicate = true
      db.test.insert({ tags: ["a"] }); // will fail

      // with deduplicate = false
      db._create("test");
      db.test.ensureIndex({ type: "hash", fields: ["tags[*]"], deduplicate: false });
      db.test.insert({ tags: ["a", "b"] });
      db.test.insert({ tags: ["c", "d", "c"] }); // will not work, because deduplicate = false
      db.test.insert({ tags: ["a"] }); // will fail

  The "deduplicate" attribute is now also accepted by the index creation HTTP
  API endpoint POST /_api/index and is returned by GET /_api/index.

* added optimizer rule "remove-filters-covered-by-traversal"

* Debian/Ubuntu installer: make messages about future package upgrades more clear

* fix a hangup in VST

  The problem happened when the two first chunks of a VST message arrived
  together on a connection that was newly switched to VST.

* fix deletion of outdated WAL files in RocksDB engine

* make use of selectivity estimates in hash, skiplist and persistent indexes
  in RocksDB engine

* changed VM overcommit recommendation for user-friendliness

* fix a shutdown bug in the cluster: a destroyed query could still be active

* do not terminate the entire server process if a temp file cannot be created
  (Windows only)

* fix log output in the front-end, it stopped in case of too many messages


v3.2.beta3 (2017-06-27)
-----------------------

* numerous bugfixes


v3.2.beta2 (2017-06-20)
-----------------------

* potentially fixed issue #2559: Duplicate _key generated on insertion

* fix invalid results (too many) when a skipping LIMIT was used for a
  traversal. `LIMIT x` or `LIMIT 0, x` were not affected, but `LIMIT s, x`
  may have returned too many results

* fix races in SSL communication code

* fix invalid locking in JWT authentication cache, which could have
  crashed the server

* fix invalid first group results for sorted AQL COLLECT when LIMIT
  was used

* fix potential race, which could make arangod hang on startup

* removed `exception` field from transaction error result; users should throw
  explicit `Error` instances to return custom exceptions (addresses issue #2561)

* fixed issue #2613: Reduce log level when Foxx manager tries to self heal missing database

* add a read only mode for users and collection level authorization

* removed `exception` field from transaction error result; users should throw
  explicit `Error` instances to return custom exceptions (addresses issue #2561)

* fixed issue #2677: Foxx disabling development mode creates non-deterministic service bundle

* fixed issue #2684: Legacy service UI not working


v3.2.beta1 (2017-06-12)
-----------------------

* provide more context for index errors (addresses issue #342)

* arangod now validates several OS/environment settings on startup and warns if
  the settings are non-ideal. Most of the checks are executed on Linux systems only.

* fixed issue #2515: The replace-or-with-in optimization rule might prevent use of indexes

* added `REGEX_REPLACE` AQL function

* the RocksDB storage format was changed, users of the previous alpha versions
  must delete the database directory and re-import their data

* added server startup option `--query.fail-on-warning`

  setting this option to `true` will abort any AQL query with an exception if
  it causes a warning at runtime. The value can be overridden per query by
  setting the `failOnWarning` attribute in a query's options.

* added --rocksdb.num-uncompressed-levels to adjust number of non-compressed levels

* added checks for memory managment and warn (i. e. if hugepages are enabled)

* set default SSL cipher suite string to "HIGH:!EXPORT:!aNULL@STRENGTH"

* fixed issue #2469: Authentication = true does not protect foxx-routes

* fixed issue #2459: compile success but can not run with rocksdb

* `--server.maximal-queue-size` is now an absolute maximum. If the queue is
  full, then 503 is returned. Setting it to 0 means "no limit".

* (Enterprise only) added authentication against an LDAP server

* fixed issue #2083: Foxx services aren't distributed to all coordinators

* fixed issue #2384: new coordinators don't pick up existing Foxx services

* fixed issue #2408: Foxx service validation causes unintended side-effects

* extended HTTP API with routes for managing Foxx services

* added distinction between hasUser and authorized within Foxx
  (cluster internal requests are authorized requests but don't have a user)

* arangoimp now has a `--threads` option to enable parallel imports of data

* PR #2514: Foxx services that can't be fixed by self-healing now serve a 503 error

* added `time` function to `@arangodb` module


v3.2.alpha4 (2017-04-25)
------------------------

* fixed issue #2450: Bad optimization plan on simple query

* fixed issue #2448: ArangoDB Web UI takes no action when Delete button is clicked

* fixed issue #2442: Frontend shows already deleted databases during login

* added 'x-content-type-options: nosniff' to avoid MSIE bug

* set default value for `--ssl.protocol` from TLSv1 to TLSv1.2.

* AQL breaking change in cluster:
  The SHORTEST_PATH statement using edge-collection names instead
  of a graph name now requires to explicitly name the vertex-collection names
  within the AQL query in the cluster. It can be done by adding `WITH <name>`
  at the beginning of the query.

  Example:
  ```
  FOR v,e IN OUTBOUND SHORTEST_PATH @start TO @target edges [...]
  ```

  Now has to be:

  ```
  WITH vertices
  FOR v,e IN OUTBOUND SHORTEST_PATH @start TO @target edges [...]
  ```

  This change is due to avoid dead-lock sitations in clustered case.
  An error stating the above is included.

* add implicit use of geo indexes when using SORT/FILTER in AQL, without
  the need to use the special-purpose geo AQL functions `NEAR` or `WITHIN`.

  the special purpose `NEAR` AQL function can now be substituted with the
  following AQL (provided there is a geo index present on the `doc.latitude`
  and `doc.longitude` attributes):

      FOR doc in geoSort
        SORT DISTANCE(doc.latitude, doc.longitude, 0, 0)
        LIMIT 5
        RETURN doc

  `WITHIN` can be substituted with the following AQL:

      FOR doc in geoFilter
        FILTER DISTANCE(doc.latitude, doc.longitude, 0, 0) < 2000
        RETURN doc

  Compared to using the special purpose AQL functions this approach has the
  advantage that it is more composable, and will also honor any `LIMIT` values
  used in the AQL query.

* potential fix for shutdown hangs on OSX

* added KB, MB, GB prefix for integer parameters, % for integer parameters
  with a base value

* added JEMALLOC 4.5.0

* added `--vm.resident-limit` and `--vm.path` for file-backed memory mapping
  after reaching a configurable maximum RAM size

* try recommended limit for file descriptors in case of unlimited
  hard limit

* issue #2413: improve logging in case of lock timeout and deadlocks

* added log topic attribute to /_admin/log api

* removed internal build option `USE_DEV_TIMERS`

  Enabling this option activated some proprietary timers for only selected
  events in arangod. Instead better use `perf` to gather timings.


v3.2.alpha3 (2017-03-22)
------------------------

* increase default collection lock timeout from 30 to 900 seconds

* added function `db._engine()` for retrieval of storage engine information at
  server runtime

  There is also an HTTP REST handler at GET /_api/engine that returns engine
  information.

* require at least cmake 3.2 for building ArangoDB

* make arangod start with less V8 JavaScript contexts

  This speeds up the server start (a little bit) and makes it use less memory.
  Whenever a V8 context is needed by a Foxx action or some other operation and
  there is no usable V8 context, a new one will be created dynamically now.

  Up to `--javascript.v8-contexts` V8 contexts will be created, so this option
  will change its meaning. Previously as many V8 contexts as specified by this
  option were created at server start, and the number of V8 contexts did not
  change at runtime. Now up to this number of V8 contexts will be in use at the
  same time, but the actual number of V8 contexts is dynamic.

  The garbage collector thread will automatically delete unused V8 contexts after
  a while. The number of spare contexts will go down to as few as configured in
  the new option `--javascript.v8-contexts-minimum`. Actually that many V8 contexts
  are also created at server start.

  The first few requests in new V8 contexts will take longer than in contexts
  that have been there already. Performance may therefore suffer a bit for the
  initial requests sent to ArangoDB or when there are only few but performance-
  critical situations in which new V8 contexts will be created. If this is a
  concern, it can easily be fixed by setting `--javascipt.v8-contexts-minimum`
  and `--javascript.v8-contexts` to a relatively high value, which will guarantee
  that many number of V8 contexts to be created at startup and kept around even
  when unused.

  Waiting for an unused V8 context will now also abort if no V8 context can be
  acquired/created after 120 seconds.

* improved diagnostic messages written to logfiles by supervisor process

* fixed issue #2367

* added "bindVars" to attributes of currently running and slow queries

* added "jsonl" as input file type for arangoimp

* upgraded version of bundled zlib library from 1.2.8 to 1.2.11

* added input file type `auto` for arangoimp so it can automatically detect the
  type of the input file from the filename extension

* fixed variables parsing in GraphQL

* added `--translate` option for arangoimp to translate attribute names from
  the input files to attriubte names expected by ArangoDB

  The `--translate` option can be specified multiple times (once per translation
  to be executed). The following example renames the "id" column from the input
  file to "_key", and the "from" column to "_from", and the "to" column to "_to":

      arangoimp --type csv --file data.csv --translate "id=_key" --translate "from=_from" --translate "to=_to"

  `--translate` works for CSV and TSV inputs only.

* changed default value for `--server.max-packet-size` from 128 MB to 256 MB

* fixed issue #2350

* fixed issue #2349

* fixed issue #2346

* fixed issue #2342

* change default string truncation length from 80 characters to 256 characters for
  `print`/`printShell` functions in ArangoShell and arangod. This will emit longer
  prefixes of string values before truncating them with `...`, which is helpful
  for debugging.

* always validate incoming JSON HTTP requests for duplicate attribute names

  Incoming JSON data with duplicate attribute names will now be rejected as
  invalid. Previous versions of ArangoDB only validated the uniqueness of
  attribute names inside incoming JSON for some API endpoints, but not
  consistently for all APIs.

* don't let read-only transactions block the WAL collector

* allow passing own `graphql-sync` module instance to Foxx GraphQL router

* arangoexport can now export to csv format

* arangoimp: fixed issue #2214

* Foxx: automatically add CORS response headers

* added "OPTIONS" to CORS `access-control-allow-methods` header

* Foxx: Fix arangoUser sometimes not being set correctly

* fixed issue #1974


v3.2.alpha2 (2017-02-20)
------------------------

* ui: fixed issue #2065

* ui: fixed a dashboard related memory issue

* Internal javascript rest actions will now hide their stack traces to the client
  unless maintainer mode is activated. Instead they will always log to the logfile

* Removed undocumented internal HTTP API:
  * PUT _api/edges

  The documented GET _api/edges and the undocumented POST _api/edges remains unmodified.

* updated V8 version to 5.7.0.0

* change undocumented behaviour in case of invalid revision ids in
  If-Match and If-None-Match headers from 400 (BAD) to 412 (PRECONDITION
  FAILED).

* change undocumented behaviour in case of invalid revision ids in
  JavaScript document operations from 1239 ("illegal document revision")
  to 1200 ("conflict").

* added data export tool, arangoexport.

  arangoexport can be used to export collections to json, jsonl or xml
  and export a graph or collections to xgmml.

* fixed a race condition when closing a connection

* raised default hard limit on threads for very small to 64

* fixed negative counting of http connection in UI


v3.2.alpha1 (2017-02-05)
------------------------

* added figure `httpRequests` to AQL query statistics

* removed revisions cache intermediate layer implementation

* obsoleted startup options `--database.revision-cache-chunk-size` and
  `--database.revision-cache-target-size`

* fix potential port number over-/underruns

* added startup option `--log.shorten-filenames` for controlling whether filenames
  in log messages should be shortened to just the filename with the absolute path

* removed IndexThreadFeature, made `--database.index-threads` option obsolete

* changed index filling to make it more parallel, dispatch tasks to boost::asio

* more detailed stacktraces in Foxx apps

* generated Foxx services now use swagger tags


v3.1.24 (XXXX-XX-XX)
--------------------

* fixed one more LIMIT issue in traversals


v3.1.23 (2017-06-19)
--------------------

* potentially fixed issue #2559: Duplicate _key generated on insertion

* fix races in SSL communication code

* fix invalid results (too many) when a skipping LIMIT was used for a
  traversal. `LIMIT x` or `LIMIT 0, x` were not affected, but `LIMIT s, x`
  may have returned too many results

* fix invalid first group results for sorted AQL COLLECT when LIMIT
  was used

* fix invalid locking in JWT authentication cache, which could have
  crashed the server

* fix undefined behavior in traverser when traversals were used inside
  a FOR loop


v3.1.22 (2017-06-07)
--------------------

* fixed issue #2505: Problem with export + report of a bug

* documented changed behavior of WITH

* fixed ui glitch in aardvark

* avoid agency compaction bug

* fixed issue #2283: disabled proxy communication internally


v3.1.21 (2017-05-22)
--------------------

* fixed issue #2488:  AQL operator IN error when data use base64 chars

* more randomness in seeding RNG

v3.1.20 (2016-05-16)
--------------------

* fixed incorrect sorting for distributeShardsLike

* improve reliability of AgencyComm communication with Agency

* fixed shard numbering bug, where ids were erouneously incremented by 1

* remove an unnecessary precondition in createCollectionCoordinator

* funny fail rotation fix

* fix in SimpleHttpClient for correct advancement of readBufferOffset

* forward SIG_HUP in supervisor process to the server process to fix logrotaion
  You need to stop the remaining arangod server process manually for the upgrade to work.


v3.1.19 (2017-04-28)
--------------------

* Fixed a StackOverflow issue in Traversal and ShortestPath. Occured if many (>1000) input
  values in a row do not return any result. Fixes issue: #2445

* fixed issue #2448

* fixed issue #2442

* added 'x-content-type-options: nosniff' to avoid MSIE bug

* fixed issue #2441

* fixed issue #2440

* Fixed a StackOverflow issue in Traversal and ShortestPath. Occured if many (>1000) input
  values in a row do not return any result. Fixes issue: #2445

* fix occasional hanging shutdowns on OS X


v3.1.18 (2017-04-18)
--------------------

* fixed error in continuous synchronization of collections

* fixed spurious hangs on server shutdown

* better error messages during restore collection

* completely overhaul supervision. More detailed tests

* Fixed a dead-lock situation in cluster traversers, it could happen in
  rare cases if the computation on one DBServer could be completed much earlier
  than the other server. It could also be restricted to SmartGraphs only.

* (Enterprise only) Fixed a bug in SmartGraph DepthFirstSearch. In some
  more complicated queries, the maxDepth limit of 1 was not considered strictly
  enough, causing the traverser to do unlimited depth searches.

* fixed issue #2415

* fixed issue #2422

* fixed issue #1974


v3.1.17 (2017-04-04)
--------------------

* (Enterprise only) fixed a bug where replicationFactor was not correctly
  forwarded in SmartGraph creation.

* fixed issue #2404

* fixed issue #2397

* ui - fixed smart graph option not appearing

* fixed issue #2389

* fixed issue #2400


v3.1.16 (2017-03-27)
--------------------

* fixed issue #2392

* try to raise file descriptors to at least 8192, warn otherwise

* ui - aql editor improvements + updated ace editor version (memory leak)

* fixed lost HTTP requests

* ui - fixed some event issues

* avoid name resolution when given connection string is a valid ip address

* helps with issue #1842, bug in COLLECT statement in connection with LIMIT.

* fix locking bug in cluster traversals

* increase lock timeout defaults

* increase various cluster timeouts

* limit default target size for revision cache to 1GB, which is better for
  tight RAM situations (used to be 40% of (totalRAM - 1GB), use
  --database.revision-cache-target-size <VALUEINBYTES> to get back the
  old behaviour

* fixed a bug with restarted servers indicating status as "STARTUP"
  rather that "SERVING" in Nodes UI.


v3.1.15 (2017-03-20)
--------------------

* add logrotate configuration as requested in #2355

* fixed issue #2376

* ui - changed document api due a chrome bug

* ui - fixed a submenu bug

* added endpoint /_api/cluster/endpoints in cluster case to get all
  coordinator endpoints

* fix documentation of /_api/endpoint, declaring this API obsolete.

* Foxx response objects now have a `type` method for manipulating the content-type header

* Foxx tests now support `xunit` and `tap` reporters


v3.1.14 (2017-03-13)
--------------------

* ui - added feature request (multiple start nodes within graph viewer) #2317

* added missing locks to authentication cache methods

* ui - added feature request (multiple start nodes within graph viewer) #2317

* ui - fixed wrong merge of statistics information from different coordinators

* ui - fixed issue #2316

* ui - fixed wrong protocol usage within encrypted environment

* fixed compile error on Mac Yosemite

* minor UI fixes


v3.1.13 (2017-03-06)
--------------------

* fixed variables parsing in GraphQL

* fixed issue #2214

* fixed issue #2342

* changed thread handling to queue only user requests on coordinator

* use exponential backoff when waiting for collection locks

* repair short name server lookup in cluster in the case of a removed
  server


v3.1.12 (2017-02-28)
--------------------

* disable shell color escape sequences on Windows

* fixed issue #2326

* fixed issue #2320

* fixed issue #2315

* fixed a race condition when closing a connection

* raised default hard limit on threads for very small to 64

* fixed negative counting of http connection in UI

* fixed a race when renaming collections

* fixed a race when dropping databases


v3.1.11 (2017-02-17)
--------------------

* fixed a race between connection closing and sending out last chunks of data to clients
  when the "Connection: close" HTTP header was set in requests

* ui: optimized smart graph creation usability

* ui: fixed #2308

* fixed a race in async task cancellation via `require("@arangodb/tasks").unregisterTask()`

* fixed spuriously hanging threads in cluster AQL that could sit idle for a few minutes

* fixed potential numeric overflow for big index ids in index deletion API

* fixed sort issue in cluster, occurring when one of the local sort buffers of a
  GatherNode was empty

* reduce number of HTTP requests made for certain kinds of join queries in cluster,
  leading to speedup of some join queries

* supervision deals with demised coordinators correctly again

* implement a timeout in TraverserEngineRegistry

* agent communication reduced in large batches of append entries RPCs

* inception no longer estimates RAFT timings

* compaction in agents has been moved to a separate thread

* replicated logs hold local timestamps

* supervision jobs failed leader and failed follower revisited for
  function in precarious stability situations

* fixed bug in random number generator for 64bit int


v3.1.10 (2017-02-02)
--------------------

* updated versions of bundled node modules:
  - joi: from 8.4.2 to 9.2.0
  - joi-to-json-schema: from 2.2.0 to 2.3.0
  - sinon: from 1.17.4 to 1.17.6
  - lodash: from 4.13.1 to 4.16.6

* added shortcut for AQL ternary operator
  instead of `condition ? true-part : false-part` it is now possible to also use a
  shortcut variant `condition ? : false-part`, e.g.

      FOR doc IN docs RETURN doc.value ?: 'not present'

  instead of

      FOR doc IN docs RETURN doc.value ? doc.value : 'not present'

* fixed wrong sorting order in cluster, if an index was used to sort with many
  shards.

* added --replication-factor, --number-of-shards and --wait-for-sync to arangobench

* turn on UTF-8 string validation for VelocyPack values received via VST connections

* fixed issue #2257

* upgraded Boost version to 1.62.0

* added optional detail flag for db.<collection>.count()
  setting the flag to `true` will make the count operation returned the per-shard
  counts for the collection:

      db._create("test", { numberOfShards: 10 });
      for (i = 0; i < 1000; ++i) {
        db.test.insert({value: i});
      }
      db.test.count(true);

      {
        "s100058" : 99,
        "s100057" : 103,
        "s100056" : 100,
        "s100050" : 94,
        "s100055" : 90,
        "s100054" : 122,
        "s100051" : 109,
        "s100059" : 99,
        "s100053" : 95,
        "s100052" : 89
      }

* added optional memory limit for AQL queries:

      db._query("FOR i IN 1..100000 SORT i RETURN i", {}, { options: { memoryLimit: 100000 } });

  This option limits the default maximum amount of memory (in bytes) that a single
  AQL query can use.
  When a single AQL query reaches the specified limit value, the query will be
  aborted with a *resource limit exceeded* exception. In a cluster, the memory
  accounting is done per shard, so the limit value is effectively a memory limit per
  query per shard.

  The global limit value can be overriden per query by setting the *memoryLimit*
  option value for individual queries when running an AQL query.

* added server startup option `--query.memory-limit`

* added convenience function to create vertex-centric indexes.

  Usage: `db.collection.ensureVertexCentricIndex("label", {type: "hash", direction: "outbound"})`
  That will create an index that can be used on OUTBOUND with filtering on the
  edge attribute `label`.

* change default log output for tools to stdout (instead of stderr)

* added option -D to define a configuration file environment key=value

* changed encoding behavior for URLs encoded in the C++ code of ArangoDB:
  previously the special characters `-`, `_`, `~` and `.` were returned as-is
  after URL-encoding, now `.` will be encoded to be `%2e`.
  This also changes the behavior of how incoming URIs are processed: previously
  occurrences of `..` in incoming request URIs were collapsed (e.g. `a/../b/` was
  collapsed to a plain `b/`). Now `..` in incoming request URIs are not collapsed.

* Foxx request URL suffix is no longer unescaped

* @arangodb/request option json now defaults to `true` if the response body is not empty and encoding is not explicitly set to `null` (binary).
  The option can still be set to `false` to avoid unnecessary attempts at parsing the response as JSON.

* Foxx configuration values for unknown options will be discarded when saving the configuration in production mode using the web interface

* module.context.dependencies is now immutable

* process.stdout.isTTY now returns `true` in arangosh and when running arangod with the `--console` flag

* add support for Swagger tags in Foxx


v3.1.9 (XXXX-XX-XX)
-------------------

* macos CLI package: store databases and apps in the users home directory

* ui: fixed re-login issue within a non system db, when tab was closed

* fixed a race in the VelocyStream Commtask implementation

* fixed issue #2256


v3.1.8 (2017-01-09)
-------------------

* add Windows silent installer

* add handling of debug symbols during Linux & windows release builds.

* fixed issue #2181

* fixed issue #2248: reduce V8 max old space size from 3 GB to 1 GB on 32 bit systems

* upgraded Boost version to 1.62.0

* fixed issue #2238

* fixed issue #2234

* agents announce new endpoints in inception phase to leader

* agency leadership accepts updatet endpoints to given uuid

* unified endpoints replace localhost with 127.0.0.1

* fix several problems within an authenticated cluster


v3.1.7 (2016-12-29)
-------------------

* fixed one too many elections in RAFT

* new agency comm backported from devel


v3.1.6 (2016-12-20)
-------------------

* fixed issue #2227

* fixed issue #2220

* agency constituent/agent bug fixes in race conditions picking up
  leadership

* supervision does not need waking up anymore as it is running
  regardless

* agents challenge their leadership more rigorously


v3.1.5 (2016-12-16)
-------------------

* lowered default value of `--database.revision-cache-target-size` from 75% of
  RAM to less than 40% of RAM

* fixed issue #2218

* fixed issue #2217

* Foxx router.get/post/etc handler argument can no longer accidentally omitted

* fixed issue #2223


v3.1.4 (2016-12-08)
-------------------

* fixed issue #2211

* fixed issue #2204

* at cluster start, coordinators wait until at least one DBserver is there,
  and either at least two DBservers are there or 15s have passed, before they
  initiate the bootstrap of system collections.

* more robust agency startup from devel

* supervision's AddFollower adds many followers at once

* supervision has new FailedFollower job

* agency's Node has new method getArray

* agency RAFT timing estimates more conservative in waitForSync
  scenario

* agency RAFT timing estimates capped at maximum 2.0/10.0 for low/high


v3.1.3 (2016-12-02)
-------------------

* fix a traversal bug when using skiplist indexes:
  if we have a skiplist of ["a", "unused", "_from"] and a traversal like:
  FOR v,e,p IN OUTBOUND @start @@edges
    FILTER p.edges[0].a == 'foo'
    RETURN v
  And the above index applied on "a" is considered better than EdgeIndex, than
  the executor got into undefined behaviour.

* fix endless loop when trying to create a collection with replicationFactor: -1


v3.1.2 (2016-11-24)
-------------------

* added support for descriptions field in Foxx dependencies

* (Enterprise only) fixed a bug in the statistic report for SmartGraph traversals.
Now they state correctly how many documents were fetched from the index and how many
have been filtered.

* Prevent uniform shard distribution when replicationFactor == numServers

v3.1.1 (2016-11-15)
-------------------

* fixed issue #2176

* fixed issue #2168

* display index usage of traversals in AQL explainer output (previously missing)

* fixed issue #2163

* preserve last-used HLC value across server starts

* allow more control over handling of pre-3.1 _rev values

  this changes the server startup option `--database.check-30-revisions` from a boolean (true/false)
  parameter to a string parameter with the following possible values:

  - "fail":
    will validate _rev values of 3.0 collections on collection loading and throw an exception when invalid _rev values are found.
    in this case collections with invalid _rev values are marked as corrupted and cannot be used in the ArangoDB 3.1 instance.
    the fix procedure for such collections is to export the collections from 3.0 database with arangodump and restore them in 3.1 with arangorestore.
    collections that do not contain invalid _rev values are marked as ok and will not be re-checked on following loads.
    collections that contain invalid _rev values will be re-checked on following loads.

  - "true":
    will validate _rev values of 3.0 collections on collection loading and print a warning when invalid _rev values are found.
    in this case collections with invalid _rev values can be used in the ArangoDB 3.1 instance.
    however, subsequent operations on documents with invalid _rev values may silently fail or fail with explicit errors.
    the fix procedure for such collections is to export the collections from 3.0 database with arangodump and restore them in 3.1 with arangorestore.
    collections that do not contain invalid _rev values are marked as ok and will not be re-checked on following loads.
    collections that contain invalid _rev values will be re-checked on following loads.

  - "false":
    will not validate _rev values on collection loading and not print warnings.
    no hint is given when invalid _rev values are found.
    subsequent operations on documents with invalid _rev values may silently fail or fail with explicit errors.
    this setting does not affect whether collections are re-checked later.
    collections will be re-checked on following loads if `--database.check-30-revisions` is later set to either `true` or `fail`.

  The change also suppresses warnings that were printed when collections were restored using arangorestore, and the restore
  data contained invalid _rev values. Now these warnings are suppressed, and new HLC _rev values are generated for these documents
  as before.

* added missing functions to AQL syntax highlighter in web interface

* fixed display of `ANY` direction in traversal explainer output (direction `ANY` was shown as either
  `INBOUND` or `OUTBOUND`)

* changed behavior of toJSON() function when serializing an object before saving it in the database

  if an object provides a toJSON() function, this function is still called for serializing it.
  the change is that the result of toJSON() is not stringified anymore, but saved as is. previous
  versions of ArangoDB called toJSON() and after that additionally stringified its result.

  This change will affect the saving of JS Buffer objects, which will now be saved as arrays of
  bytes instead of a comma-separated string of the Buffer's byte contents.

* allow creating unique indexes on more attributes than present in shardKeys

  The following combinations of shardKeys and indexKeys are allowed/not allowed:

  shardKeys     indexKeys
      a             a        ok
      a             b    not ok
      a           a b        ok
    a b             a    not ok
    a b             b    not ok
    a b           a b        ok
    a b         a b c        ok
  a b c           a b    not ok
  a b c         a b c        ok

* fixed wrong version in web interface login screen (EE only)

* make web interface not display an exclamation mark next to ArangoDB version number 3.1

* fixed search for arbitrary document attributes in web interface in case multiple
  search values were used on different attribute names. in this case, the search always
  produced an empty result

* disallow updating `_from` and `_to` values of edges in Smart Graphs. Updating these
  attributes would lead to potential redistribution of edges to other shards, which must be
  avoided.

* fixed issue #2148

* updated graphql-sync dependency to 0.6.2

* fixed issue #2156

* fixed CRC4 assembly linkage


v3.1.0 (2016-10-29)
-------------------

* AQL breaking change in cluster:

  from ArangoDB 3.1 onwards `WITH` is required for traversals in a
  clustered environment in order to avoid deadlocks.

  Note that for queries that access only a single collection or that have all
  collection names specified somewhere else in the query string, there is no
  need to use *WITH*. *WITH* is only useful when the AQL query parser cannot
  automatically figure out which collections are going to be used by the query.
  *WITH* is only useful for queries that dynamically access collections, e.g.
  via traversals, shortest path operations or the *DOCUMENT()* function.

  more info can be found [here](https://github.com/arangodb/arangodb/blob/devel/Documentation/Books/AQL/Operations/With.md)

* added AQL function `DISTANCE` to calculate the distance between two arbitrary
  coordinates (haversine formula)

* fixed issue #2110

* added Auto-aptation of RAFT timings as calculations only


v3.1.rc2 (2016-10-10)
---------------------

* second release candidate


v3.1.rc1 (2016-09-30)
---------------------

* first release candidate


v3.1.alpha2 (2016-09-01)
------------------------

* added module.context.createDocumentationRouter to replace module.context.apiDocumentation

* bug in RAFT implementation of reads. dethroned leader still answered requests in isolation

* ui: added new graph viewer

* ui: aql-editor added tabular & graph display

* ui: aql-editor improved usability

* ui: aql-editor: query profiling support

* fixed issue #2109

* fixed issue #2111

* fixed issue #2075

* added AQL function `DISTANCE` to calculate the distance between two arbitrary
  coordinates (haversine formula)

* rewrote scheduler and dispatcher based on boost::asio

  parameters changed:
    `--scheduler.threads` and `--server.threads` are now merged into a single one: `--server.threads`

    hidden `--server.extra-threads` has been removed

    hidden `--server.aql-threads` has been removed

    hidden `--server.backend` has been removed

    hidden `--server.show-backends` has been removed

    hidden `--server.thread-affinity` has been removed

* fixed issue #2086

* fixed issue #2079

* fixed issue #2071

  make the AQL query optimizer inject filter condition expressions referred to
  by variables during filter condition aggregation.
  For example, in the following query

      FOR doc IN collection
        LET cond1 = (doc.value == 1)
        LET cond2 = (doc.value == 2)
        FILTER cond1 || cond2
        RETURN { doc, cond1, cond2 }

  the optimizer will now inject the conditions for `cond1` and `cond2` into the filter
  condition `cond1 || cond2`, expanding it to `(doc.value == 1) || (doc.value == 2)`
  and making these conditions available for index searching.

  Note that the optimizer previously already injected some conditions into other
  conditions, but only if the variable that defined the condition was not used
  elsewhere. For example, the filter condition in the query

      FOR doc IN collection
        LET cond = (doc.value == 1)
        FILTER cond
        RETURN { doc }

  already got optimized before because `cond` was only used once in the query and
  the optimizer decided to inject it into the place where it was used.

  This only worked for variables that were referred to once in the query.
  When a variable was used multiple times, the condition was not injected as
  in the following query:

      FOR doc IN collection
        LET cond = (doc.value == 1)
        FILTER cond
        RETURN { doc, cond }

  The fix for #2070 now will enable this optimization so that the query can
  use an index on `doc.value` if available.

* changed behavior of AQL array comparison operators for empty arrays:
  * `ALL` and `ANY` now always return `false` when the left-hand operand is an
    empty array. The behavior for non-empty arrays does not change:
    * `[] ALL == 1` will return `false`
    * `[1] ALL == 1` will return `true`
    * `[1, 2] ALL == 1` will return `false`
    * `[2, 2] ALL == 1` will return `false`
    * `[] ANY == 1` will return `false`
    * `[1] ANY == 1` will return `true`
    * `[1, 2] ANY == 1` will return `true`
    * `[2, 2] ANY == 1` will return `false`
  * `NONE` now always returns `true` when the left-hand operand is an empty array.
    The behavior for non-empty arrays does not change:
    * `[] NONE == 1` will return `true`
    * `[1] NONE == 1` will return `false`
    * `[1, 2] NONE == 1` will return `false`
    * `[2, 2] NONE == 1` will return `true`

* added experimental AQL functions `JSON_STRINGIFY` and `JSON_PARSE`

* added experimental support for incoming gzip-compressed requests

* added HTTP REST APIs for online loglevel adjustments:

  - GET `/_admin/log/level` returns the current loglevel settings
  - PUT `/_admin/log/level` modifies the current loglevel settings

* PATCH /_api/gharial/{graph-name}/vertex/{collection-name}/{vertex-key}
  - changed default value for keepNull to true

* PATCH /_api/gharial/{graph-name}/edge/{collection-name}/{edge-key}
  - changed default value for keepNull to true

* renamed `maximalSize` attribute in parameter.json files to `journalSize`

  The `maximalSize` attribute will still be picked up from collections that
  have not been adjusted. Responses from the replication API will now also use
  `journalSize` instead of `maximalSize`.

* added `--cluster.system-replication-factor` in order to adjust the
  replication factor for new system collections

* fixed issue #2012

* added a memory expection in case V8 memory gets too low

* added Optimizer Rule for other indexes in Traversals
  this allows AQL traversals to use other indexes than the edge index.
  So traversals with filters on edges can now make use of more specific
  indexes, e.g.

      FOR v, e, p IN 2 OUTBOUND @start @@edge FILTER p.edges[0].foo == "bar"

  will prefer a Hash Index on [_from, foo] above the EdgeIndex.

* fixed epoch computation in hybrid logical clock

* fixed thread affinity

* replaced require("internal").db by require("@arangodb").db

* added option `--skip-lines` for arangoimp
  this allows skipping the first few lines from the import file in case the
  CSV or TSV import are used

* fixed periodic jobs: there should be only one instance running - even if it
  runs longer than the period

* improved performance of primary index and edge index lookups

* optimizations for AQL `[*]` operator in case no filter, no projection and
  no offset/limit are used

* added AQL function `OUTERSECTION` to return the symmetric difference of its
  input arguments

* Foxx manifests of installed services are now saved to disk with indentation

* Foxx tests and scripts in development mode should now always respect updated
  files instead of loading stale modules

* When disabling Foxx development mode the setup script is now re-run

* Foxx now provides an easy way to directly serve GraphQL requests using the
  `@arangodb/foxx/graphql` module and the bundled `graphql-sync` dependency

* Foxx OAuth2 module now correctly passes the `access_token` to the OAuth2 server

* added iconv-lite and timezone modules

* web interface now allows installing GitHub and zip services in legacy mode

* added module.context.createDocumentationRouter to replace module.context.apiDocumentation

* bug in RAFT implementation of reads. dethroned leader still answered
  requests in isolation

* all lambdas in ClusterInfo might have been left with dangling references.

* Agency bug fix for handling of empty json objects as values.

* Foxx tests no longer support the Mocha QUnit interface as this resulted in weird
  inconsistencies in the BDD and TDD interfaces. This fixes the TDD interface
  as well as out-of-sequence problems when using the BDD before/after functions.

* updated bundled JavaScript modules to latest versions; joi has been updated from 8.4 to 9.2
  (see [joi 9.0.0 release notes](https://github.com/hapijs/joi/issues/920) for information on
  breaking changes and new features)

* fixed issue #2139

* updated graphql-sync dependency to 0.6.2

* fixed issue #2156


v3.0.13 (XXXX-XX-XX)
--------------------

* fixed issue #2315

* fixed issue #2210


v3.0.12 (2016-11-23)
--------------------

* fixed issue #2176

* fixed issue #2168

* fixed issues #2149, #2159

* fixed error reporting for issue #2158

* fixed assembly linkage bug in CRC4 module

* added support for descriptions field in Foxx dependencies


v3.0.11 (2016-11-08)
--------------------

* fixed issue #2140: supervisor dies instead of respawning child

* fixed issue #2131: use shard key value entered by user in web interface

* fixed issue #2129: cannot kill a long-run query

* fixed issue #2110

* fixed issue #2081

* fixed issue #2038

* changes to Foxx service configuration or dependencies should now be
  stored correctly when options are cleared or omitted

* Foxx tests no longer support the Mocha QUnit interface as this resulted in weird
  inconsistencies in the BDD and TDD interfaces. This fixes the TDD interface
  as well as out-of-sequence problems when using the BDD before/after functions.

* fixed issue #2148


v3.0.10 (2016-09-26)
--------------------

* fixed issue #2072

* fixed issue #2070

* fixed slow cluster starup issues. supervision will demonstrate more
  patience with db servers


v3.0.9 (2016-09-21)
-------------------

* fixed issue #2064

* fixed issue #2060

* speed up `collection.any()` and skiplist index creation

* fixed multiple issues where ClusterInfo bug hung agency in limbo
  timeouting on multiple collection and database callbacks


v3.0.8 (2016-09-14)
-------------------

* fixed issue #2052

* fixed issue #2005

* fixed issue #2039

* fixed multiple issues where ClusterInfo bug hung agency in limbo
  timeouting on multiple collection and database callbacks


v3.0.7 (2016-09-05)
-------------------

* new supervision job handles db server failure during collection creation.


v3.0.6 (2016-09-02)
-------------------

* fixed issue #2026

* slightly better error diagnostics for AQL query compilation and replication

* fixed issue #2018

* fixed issue #2015

* fixed issue #2012

* fixed wrong default value for arangoimp's `--on-duplicate` value

* fix execution of AQL traversal expressions when there are multiple
  conditions that refer to variables set outside the traversal

* properly return HTTP 503 in JS actions when backend is gone

* supervision creates new key in agency for failed servers

* new shards will not be allocated on failed or cleaned servers


v3.0.5 (2016-08-18)
-------------------

* execute AQL ternary operator via C++ if possible

* fixed issue #1977

* fixed extraction of _id attribute in AQL traversal conditions

* fix SSL agency endpoint

* Minimum RAFT timeout was one order of magnitude to short.

* Optimized RAFT RPCs from leader to followers for efficiency.

* Optimized RAFT RPC handling on followers with respect to compaction.

* Fixed bug in handling of duplicates and overlapping logs

* Fixed bug in supervision take over after leadership change.

v3.0.4 (2016-08-01)
-------------------

* added missing lock for periodic jobs access

* fix multiple foxx related cluster issues

* fix handling of empty AQL query strings

* fixed issue in `INTERSECTION` AQL function with duplicate elements
  in the source arrays

* fixed issue #1970

* fixed issue #1968

* fixed issue #1967

* fixed issue #1962

* fixed issue #1959

* replaced require("internal").db by require("@arangodb").db

* fixed issue #1954

* fixed issue #1953

* fixed issue #1950

* fixed issue #1949

* fixed issue #1943

* fixed segfault in V8, by backporting https://bugs.chromium.org/p/v8/issues/detail?id=5033

* Foxx OAuth2 module now correctly passes the `access_token` to the OAuth2 server

* fixed credentialed CORS requests properly respecting --http.trusted-origin

* fixed a crash in V8Periodic task (forgotten lock)

* fixed two bugs in synchronous replication (syncCollectionFinalize)


v3.0.3 (2016-07-17)
-------------------

* fixed issue #1942

* fixed issue #1941

* fixed array index batch insertion issues for hash indexes that caused problems when
  no elements remained for insertion

* fixed AQL MERGE() function with External objects originating from traversals

* fixed some logfile recovery errors with error message "document not found"

* fixed issue #1937

* fixed issue #1936

* improved performance of arangorestore in clusters with synchronous
  replication

* Foxx tests and scripts in development mode should now always respect updated
  files instead of loading stale modules

* When disabling Foxx development mode the setup script is now re-run

* Foxx manifests of installed services are now saved to disk with indentation


v3.0.2 (2016-07-09)
-------------------

* fixed assertion failure in case multiple remove operations were used in the same query

* fixed upsert behavior in case upsert was used in a loop with the same document example

* fixed issue #1930

* don't expose local file paths in Foxx error messages.

* fixed issue #1929

* make arangodump dump the attribute `isSystem` when dumping the structure
  of a collection, additionally make arangorestore not fail when the attribute
  is missing

* fixed "Could not extract custom attribute" issue when using COLLECT with
  MIN/MAX functions in some contexts

* honor presence of persistent index for sorting

* make AQL query optimizer not skip "use-indexes-rule", even if enough
  plans have been created already

* make AQL optimizer not skip "use-indexes-rule", even if enough execution plans
  have been created already

* fix double precision value loss in VelocyPack JSON parser

* added missing SSL support for arangorestore

* improved cluster import performance

* fix Foxx thumbnails on DC/OS

* fix Foxx configuration not being saved

* fix Foxx app access from within the frontend on DC/OS

* add option --default-replication-factor to arangorestore and simplify
  the control over the number of shards when restoring

* fix a bug in the VPack -> V8 conversion if special attributes _key,
  _id, _rev, _from and _to had non-string values, which is allowed
  below the top level

* fix malloc_usable_size for darwin


v3.0.1 (2016-06-30)
-------------------

* fixed periodic jobs: there should be only one instance running - even if it
  runs longer than the period

* increase max. number of collections in AQL queries from 32 to 256

* fixed issue #1916: header "authorization" is required" when opening
  services page

* fixed issue #1915: Explain: member out of range

* fixed issue #1914: fix unterminated buffer

* don't remove lockfile if we are the same (now stale) pid
  fixes docker setups (our pid will always be 1)

* do not use revision id comparisons in compaction for determining whether a
  revision is obsolete, but marker memory addresses
  this ensures revision ids don't matter when compacting documents

* escape Unicode characters in JSON HTTP responses
  this converts UTF-8 characters in HTTP responses of arangod into `\uXXXX`
  escape sequences. This makes the HTTP responses fit into the 7 bit ASCII
  character range, which speeds up HTTP response parsing for some clients,
  namely node.js/v8

* add write before read collections when starting a user transaction
  this allows specifying the same collection in both read and write mode without
  unintended side effects

* fixed buffer overrun that occurred when building very large result sets

* index lookup optimizations for primary index and edge index

* fixed "collection is a nullptr" issue when starting a traversal from a transaction

* enable /_api/import on coordinator servers


v3.0.0 (2016-06-22)
-------------------

* minor GUI fixxes

* fix for replication and nonces


v3.0.0-rc3 (2016-06-19)
-----------------------

* renamed various Foxx errors to no longer refer to Foxx services as apps

* adjusted various error messages in Foxx to be more informative

* specifying "files" in a Foxx manifest to be mounted at the service root
  no longer results in 404s when trying to access non-file routes

* undeclared path parameters in Foxx no longer break the service

* trusted reverse proxy support is now handled more consistently

* ArangoDB request compatibility and user are now exposed in Foxx

* all bundled NPM modules have been upgraded to their latest versions


v3.0.0-rc2 (2016-06-12)
-----------------------

* added option `--server.max-packet-size` for client tools

* renamed option `--server.ssl-protocol` to `--ssl.protocol` in client tools
  (was already done for arangod, but overlooked for client tools)

* fix handling of `--ssl.protocol` value 5 (TLS v1.2) in client tools, which
  claimed to support it but didn't

* config file can use '@include' to include a different config file as base


v3.0.0-rc1 (2016-06-10)
-----------------------

* the user management has changed: it now has users that are independent of
  databases. A user can have one or more database assigned to the user.

* forward ported V8 Comparator bugfix for inline heuristics from
  https://github.com/v8/v8/commit/5ff7901e24c2c6029114567de5a08ed0f1494c81

* changed to-string conversion for AQL objects and arrays, used by the AQL
  function `TO_STRING()` and implicit to-string casts in AQL

  - arrays are now converted into their JSON-stringify equivalents, e.g.

    - `[ ]` is now converted to `[]`
    - `[ 1, 2, 3 ]` is now converted to `[1,2,3]`
    - `[ "test", 1, 2 ] is now converted to `["test",1,2]`

    Previous versions of ArangoDB converted arrays with no members into the
    empty string, and non-empty arrays into a comma-separated list of member
    values, without the surrounding angular brackets. Additionally, string
    array members were not enclosed in quotes in the result string:

    - `[ ]` was converted to ``
    - `[ 1, 2, 3 ]` was converted to `1,2,3`
    - `[ "test", 1, 2 ] was converted to `test,1,2`

  - objects are now converted to their JSON-stringify equivalents, e.g.

    - `{ }` is converted to `{}`
    - `{ a: 1, b: 2 }` is converted to `{"a":1,"b":2}`
    - `{ "test" : "foobar" }` is converted to `{"test":"foobar"}`

    Previous versions of ArangoDB always converted objects into the string
    `[object Object]`

  This change affects also the AQL functions `CONCAT()` and `CONCAT_SEPARATOR()`
  which treated array values differently in previous versions. Previous versions
  of ArangoDB automatically flattened array values on the first level of the array,
  e.g. `CONCAT([1, 2, 3, [ 4, 5, 6 ]])` produced `1,2,3,4,5,6`. Now this will produce
  `[1,2,3,[4,5,6]]`. To flatten array members on the top level, you can now use
  the more explicit `CONCAT(FLATTEN([1, 2, 3, [4, 5, 6]], 1))`.

* added C++ implementations for AQL functions `SLICE()`, `CONTAINS()` and
  `RANDOM_TOKEN()`

* as a consequence of the upgrade to V8 version 5, the implementation of the
  JavaScript `Buffer` object had to be changed. JavaScript `Buffer` objects in
  ArangoDB now always store their data on the heap. There is no shared pool
  for small Buffer values, and no pointing into existing Buffer data when
  extracting slices. This change may increase the cost of creating Buffers with
  short contents or when peeking into existing Buffers, but was required for
  safer memory management and to prevent leaks.

* the `db` object's function `_listDatabases()` was renamed to just `_databases()`
  in order to make it more consistent with the existing `_collections()` function.
  Additionally the `db` object's `_listEndpoints()` function was renamed to just
  `_endpoints()`.

* changed default value of `--server.authentication` from `false` to `true` in
  configuration files etc/relative/arangod.conf and etc/arangodb/arangod.conf.in.
  This means the server will be started with authentication enabled by default,
  requiring all client connections to provide authentication data when connecting
  to ArangoDB. Authentication can still be turned off via setting the value of
  `--server.authentication` to `false` in ArangoDB's configuration files or by
  specifying the option on the command-line.

* Changed result format for querying all collections via the API GET `/_api/collection`.

  Previous versions of ArangoDB returned an object with an attribute named `collections`
  and an attribute named `names`. Both contained all available collections, but
  `collections` contained the collections as an array, and `names` contained the
  collections again, contained in an object in which the attribute names were the
  collection names, e.g.

  ```
  {
    "collections": [
      {"id":"5874437","name":"test","isSystem":false,"status":3,"type":2},
      {"id":"17343237","name":"something","isSystem":false,"status":3,"type":2},
      ...
    ],
    "names": {
      "test": {"id":"5874437","name":"test","isSystem":false,"status":3,"type":2},
      "something": {"id":"17343237","name":"something","isSystem":false,"status":3,"type":2},
      ...
    }
  }
  ```
  This result structure was redundant, and therefore has been simplified to just

  ```
  {
    "result": [
      {"id":"5874437","name":"test","isSystem":false,"status":3,"type":2},
      {"id":"17343237","name":"something","isSystem":false,"status":3,"type":2},
      ...
    ]
  }
  ```

  in ArangoDB 3.0.

* added AQL functions `TYPENAME()` and `HASH()`

* renamed arangob tool to arangobench

* added AQL string comparison operator `LIKE`

  The operator can be used to compare strings like this:

      value LIKE search

  The operator is currently implemented by calling the already existing AQL
  function `LIKE`.

  This change also makes `LIKE` an AQL keyword. Using `LIKE` in either case as
  an attribute or collection name in AQL thus requires quoting.

* make AQL optimizer rule "remove-unnecessary-calculations" fire in more cases

  The rule will now remove calculations that are used exactly once in other
  expressions (e.g. `LET a = doc RETURN a.value`) and calculations,
  or calculations that are just references (e.g. `LET a = b`).

* renamed AQL optimizer rule "merge-traversal-filter" to "optimize-traversals"
  Additionally, the optimizer rule will remove unused edge and path result variables
  from the traversal in case they are specified in the `FOR` section of the traversal,
  but not referenced later in the query. This saves constructing edges and paths
  results.

* added AQL optimizer rule "inline-subqueries"

  This rule can pull out certain subqueries that are used as an operand to a `FOR`
  loop one level higher, eliminating the subquery completely. For example, the query

      FOR i IN (FOR j IN [1,2,3] RETURN j) RETURN i

  will be transformed by the rule to:

      FOR i IN [1,2,3] RETURN i

  The query

      FOR name IN (FOR doc IN _users FILTER doc.status == 1 RETURN doc.name) LIMIT 2 RETURN name

  will be transformed into

      FOR tmp IN _users FILTER tmp.status == 1 LIMIT 2 RETURN tmp.name

  The rule will only fire when the subquery is used as an operand to a `FOR` loop, and
  if the subquery does not contain a `COLLECT` with an `INTO` variable.

* added new endpoint "srv://" for DNS service records

* The result order of the AQL functions VALUES and ATTRIBUTES has never been
  guaranteed and it only had the "correct" ordering by accident when iterating
  over objects that were not loaded from the database. This accidental behavior
  is now changed by introduction of VelocyPack. No ordering is guaranteed unless
  you specify the sort parameter.

* removed configure option `--enable-logger`

* added AQL array comparison operators

  All AQL comparison operators now also exist in an array variant. In the
  array variant, the operator is preceded with one of the keywords *ALL*, *ANY*
  or *NONE*. Using one of these keywords changes the operator behavior to
  execute the comparison operation for all, any, or none of its left hand
  argument values. It is therefore expected that the left hand argument
  of an array operator is an array.

  Examples:

      [ 1, 2, 3 ] ALL IN [ 2, 3, 4 ]   // false
      [ 1, 2, 3 ] ALL IN [ 1, 2, 3 ]   // true
      [ 1, 2, 3 ] NONE IN [ 3 ]        // false
      [ 1, 2, 3 ] NONE IN [ 23, 42 ]   // true
      [ 1, 2, 3 ] ANY IN [ 4, 5, 6 ]   // false
      [ 1, 2, 3 ] ANY IN [ 1, 42 ]     // true
      [ 1, 2, 3 ] ANY == 2             // true
      [ 1, 2, 3 ] ANY == 4             // false
      [ 1, 2, 3 ] ANY > 0              // true
      [ 1, 2, 3 ] ANY <= 1             // true
      [ 1, 2, 3 ] NONE < 99            // false
      [ 1, 2, 3 ] NONE > 10            // true
      [ 1, 2, 3 ] ALL > 2              // false
      [ 1, 2, 3 ] ALL > 0              // true
      [ 1, 2, 3 ] ALL >= 3             // false
      ["foo", "bar"] ALL != "moo"      // true
      ["foo", "bar"] NONE == "bar"     // false
      ["foo", "bar"] ANY == "foo"      // true

* improved AQL optimizer to remove unnecessary sort operations in more cases

* allow enclosing AQL identifiers in forward ticks in addition to using
  backward ticks

  This allows for convenient writing of AQL queries in JavaScript template strings
  (which are delimited with backticks themselves), e.g.

      var q = `FOR doc IN ´collection´ RETURN doc.´name´`;

* allow to set `print.limitString` to configure the number of characters
  to output before truncating

* make logging configurable per log "topic"

  `--log.level <level>` sets the global log level to <level>, e.g. `info`,
  `debug`, `trace`.

  `--log.level topic=<level>` sets the log level for a specific topic.
  Currently, the following topics exist: `collector`, `compactor`, `mmap`,
  `performance`, `queries`, and `requests`. `performance` and `requests` are
  set to FATAL by default. `queries` is set to info. All others are
  set to the global level by default.

  The new log option `--log.output <definition>` allows directing the global
  or per-topic log output to different outputs. The output definition
  "<definition>" can be one of

    "-" for stdin
    "+" for stderr
    "syslog://<syslog-facility>"
    "syslog://<syslog-facility>/<application-name>"
    "file://<relative-path>"

  The option can be specified multiple times in order to configure the output
  for different log topics. To set up a per-topic output configuration, use
  `--log.output <topic>=<definition>`, e.g.

    queries=file://queries.txt

  logs all queries to the file "queries.txt".

* the option `--log.requests-file` is now deprecated. Instead use

    `--log.level requests=info`
    `--log.output requests=file://requests.txt`

* the option `--log.facility` is now deprecated. Instead use

    `--log.output requests=syslog://facility`

* the option `--log.performance` is now deprecated. Instead use

    `--log.level performance=trace`

* removed option `--log.source-filter`

* removed configure option `--enable-logger`

* change collection directory names to include a random id component at the end

  The new pattern is `collection-<id>-<random>`, where `<id>` is the collection
  id and `<random>` is a random number. Previous versions of ArangoDB used a
  pattern `collection-<id>` without the random number.

  ArangoDB 3.0 understands both the old and name directory name patterns.

* removed mostly unused internal spin-lock implementation

* removed support for pre-Windows 7-style locks. This removes compatibility for
  Windows versions older than Windows 7 (e.g. Windows Vista, Windows XP) and
  Windows 2008R2 (e.g. Windows 2008).

* changed names of sub-threads started by arangod

* added option `--default-number-of-shards` to arangorestore, allowing creating
  collections with a specifiable number of shards from a non-cluster dump

* removed support for CoffeeScript source files

* removed undocumented SleepAndRequeue

* added WorkMonitor to inspect server threads

* when downloading a Foxx service from the web interface the suggested filename
  is now based on the service's mount path instead of simply "app.zip"

* the `@arangodb/request` response object now stores the parsed JSON response
  body in a property `json` instead of `body` when the request was made using the
  `json` option. The `body` instead contains the response body as a string.

* the Foxx API has changed significantly, 2.8 services are still supported
  using a backwards-compatible "legacy mode"


v2.8.12 (XXXX-XX-XX)
--------------------

* issue #2091: decrease connect timeout to 5 seconds on startup

* fixed issue #2072

* slightly better error diagnostics for some replication errors

* fixed issue #1977

* fixed issue in `INTERSECTION` AQL function with duplicate elements
  in the source arrays

* fixed issue #1962

* fixed issue #1959

* export aqlQuery template handler as require('org/arangodb').aql for forwards-compatibility


v2.8.11 (2016-07-13)
--------------------

* fixed array index batch insertion issues for hash indexes that caused problems when
  no elements remained for insertion

* fixed issue #1937


v2.8.10 (2016-07-01)
--------------------

* make sure next local _rev value used for a document is at least as high as the
  _rev value supplied by external sources such as replication

* make adding a collection in both read- and write-mode to a transaction behave as
  expected (write includes read). This prevents the `unregister collection used in
  transaction` error

* fixed sometimes invalid result for `byExample(...).count()` when an index plus
  post-filtering was used

* fixed "collection is a nullptr" issue when starting a traversal from a transaction

* honor the value of startup option `--database.wait-for-sync` (that is used to control
  whether new collections are created with `waitForSync` set to `true` by default) also
  when creating collections via the HTTP API (and thus the ArangoShell). When creating
  a collection via these mechanisms, the option was ignored so far, which was inconsistent.

* fixed issue #1826: arangosh --javascript.execute: internal error (geo index issue)

* fixed issue #1823: Arango crashed hard executing very simple query on windows


v2.8.9 (2016-05-13)
-------------------

* fixed escaping and quoting of extra parameters for executables in Mac OS X App

* added "waiting for" status variable to web interface collection figures view

* fixed undefined behavior in query cache invaldation

* fixed access to /_admin/statistics API in case statistics are disable via option
  `--server.disable-statistics`

* Foxx manager will no longer fail hard when Foxx store is unreachable unless installing
  a service from the Foxx store (e.g. when behind a firewall or GitHub is unreachable).


v2.8.8 (2016-04-19)
-------------------

* fixed issue #1805: Query: internal error (location: arangod/Aql/AqlValue.cpp:182).
  Please report this error to arangodb.com (while executing)

* allow specifying collection name prefixes for `_from` and `_to` in arangoimp:

  To avoid specifying complete document ids (consisting of collection names and document
  keys) for *_from* and *_to* values when importing edges with arangoimp, there are now
  the options *--from-collection-prefix* and *--to-collection-prefix*.

  If specified, these values will be automatically prepended to each value in *_from*
  (or *_to* resp.). This allows specifying only document keys inside *_from* and/or *_to*.

  *Example*

      > arangoimp --from-collection-prefix users --to-collection-prefix products ...

  Importing the following document will then create an edge between *users/1234* and
  *products/4321*:

  ```js
  { "_from" : "1234", "_to" : "4321", "desc" : "users/1234 is connected to products/4321" }
  ```

* requests made with the interactive system API documentation in the web interface
  (Swagger) will now respect the active database instead of always using `_system`


v2.8.7 (2016-04-07)
-------------------

* optimized primary=>secondary failover

* fix to-boolean conversion for documents in AQL

* expose the User-Agent HTTP header from the ArangoShell since Github seems to
  require it now, and we use the ArangoShell for fetching Foxx repositories from Github

* work with http servers that only send

* fixed potential race condition between compactor and collector threads

* fix removal of temporary directories on arangosh exit

* javadoc-style comments in Foxx services are no longer interpreted as
  Foxx comments outside of controller/script/exports files (#1748)

* removed remaining references to class syntax for Foxx Model and Repository
  from the documentation

* added a safe-guard for corrupted master-pointer


v2.8.6 (2016-03-23)
-------------------

* arangosh can now execute JavaScript script files that contain a shebang
  in the first line of the file. This allows executing script files directly.

  Provided there is a script file `/path/to/script.js` with the shebang
  `#!arangosh --javascript.execute`:

      > cat /path/to/script.js
      #!arangosh --javascript.execute
      print("hello from script.js");

  If the script file is made executable

      > chmod a+x /path/to/script.js

  it can be invoked on the shell directly and use arangosh for its execution:

      > /path/to/script.js
      hello from script.js

  This did not work in previous versions of ArangoDB, as the whole script contents
  (including the shebang) were treated as JavaScript code.
  Now shebangs in script files will now be ignored for all files passed to arangosh's
  `--javascript.execute` parameter.

  The alternative way of executing a JavaScript file with arangosh still works:

      > arangosh --javascript.execute /path/to/script.js
      hello from script.js

* added missing reset of traversal state for nested traversals.
  The state of nested traversals (a traversal in an AQL query that was
  located in a repeatedly executed subquery or inside another FOR loop)
  was not reset properly, so that multiple invocations of the same nested
  traversal with different start vertices led to the nested traversal
  always using the start vertex provided on the first invocation.

* fixed issue #1781: ArangoDB startup time increased tremendously

* fixed issue #1783: SIGHUP should rotate the log


v2.8.5 (2016-03-11)
-------------------

* Add OpenSSL handler for TLS V1.2 as sugested by kurtkincaid in #1771

* fixed issue #1765 (The webinterface should display the correct query time)
  and #1770 (Display ACTUAL query time in aardvark's AQL editor)

* Windows: the unhandled exception handler now calls the windows logging
  facilities directly without locks.
  This fixes lockups on crashes from the logging framework.

* improve nullptr handling in logger.

* added new endpoint "srv://" for DNS service records

* `org/arangodb/request` no longer sets the content-type header to the
  string "undefined" when no content-type header should be sent (issue #1776)


v2.8.4 (2016-03-01)
-------------------

* global modules are no longer incorrectly resolved outside the ArangoDB
  JavaScript directory or the Foxx service's root directory (issue #1577)

* improved error messages from Foxx and JavaScript (issues #1564, #1565, #1744)


v2.8.3 (2016-02-22)
-------------------

* fixed AQL filter condition collapsing for deeply-nested cases, potentially
  enabling usage of indexes in some dedicated cases

* added parentheses in AQL explain command output to correctly display precedence
  of logical and arithmetic operators

* Foxx Model event listeners defined on the model are now correctly invoked by
  the Repository methods (issue #1665)

* Deleting a Foxx service in the frontend should now always succeed even if the
  files no longer exist on the file system (issue #1358)

* Routing actions loaded from the database no longer throw exceptions when
  trying to load other modules using "require"

* The `org/arangodb/request` response object now sets a property `json` to the
  parsed JSON response body in addition to overwriting the `body` property when
  the request was made using the `json` option.

* Improved Windows stability

* Fixed a bug in the interactive API documentation that would escape slashes
  in document-handle fields. Document handles are now provided as separate
  fields for collection name and document key.


v2.8.2 (2016-02-09)
-------------------

* the continuous replication applier will now prevent the master's WAL logfiles
  from being removed if they are still needed by the applier on the slave. This
  should help slaves that suffered from masters garbage collection WAL logfiles
  which would have been needed by the slave later.

  The initial synchronization will block removal of still needed WAL logfiles
  on the master for 10 minutes initially, and will extend this period when further
  requests are made to the master. Initial synchronization hands over its handle
  for blocking logfile removal to the continuous replication when started via
  the *setupReplication* function. In this case, continuous replication will
  extend the logfile removal blocking period for the required WAL logfiles when
  the slave makes additional requests.

  All handles that block logfile removal will time out automatically after at
  most 5 minutes should a master not be contacted by the slave anymore (e.g. in
  case the slave's replication is turned off, the slaves loses the connection
  to the master or the slave goes down).

* added all-in-one function *setupReplication* to synchronize data from master
  to slave and start the continuous replication:

      require("@arangodb/replication").setupReplication(configuration);

  The command will return when the initial synchronization is finished and the
  continuous replication has been started, or in case the initial synchronization
  has failed.

  If the initial synchronization is successful, the command will store the given
  configuration on the slave. It also configures the continuous replication to start
  automatically if the slave is restarted, i.e. *autoStart* is set to *true*.

  If the command is run while the slave's replication applier is already running,
  it will first stop the running applier, drop its configuration and do a
  resynchronization of data with the master. It will then use the provided configration,
  overwriting any previously existing replication configuration on the slave.

  The following example demonstrates how to use the command for setting up replication
  for the *_system* database. Note that it should be run on the slave and not the
  master:

      db._useDatabase("_system");
      require("@arangodb/replication").setupReplication({
        endpoint: "tcp://master.domain.org:8529",
        username: "myuser",
        password: "mypasswd",
        verbose: false,
        includeSystem: false,
        incremental: true,
        autoResync: true
      });

* the *sync* and *syncCollection* functions now always start the data synchronization
  as an asynchronous server job. The call to *sync* or *syncCollection* will block
  until synchronization is either complete or has failed with an error. The functions
  will automatically poll the slave periodically for status updates.

  The main benefit is that the connection to the slave does not need to stay open
  permanently and is thus not affected by timeout issues. Additionally the caller does
  not need to query the synchronization status from the slave manually as this is
  now performed automatically by these functions.

* fixed undefined behavior when explaining some types of AQL traversals, fixed
  display of some types of traversals in AQL explain output


v2.8.1 (2016-01-29)
-------------------

* Improved AQL Pattern matching by allowing to specify a different traversal
  direction for one or many of the edge collections.

      FOR v, e, p IN OUTBOUND @start @@ec1, INBOUND @@ec2, @@ec3

  will traverse *ec1* and *ec3* in the OUTBOUND direction and for *ec2* it will use
  the INBOUND direction. These directions can be combined in arbitrary ways, the
  direction defined after *IN [steps]* will we used as default direction and can
  be overriden for specific collections.
  This feature is only available for collection lists, it is not possible to
  combine it with graph names.

* detect more types of transaction deadlocks early

* fixed display of relational operators in traversal explain output

* fixed undefined behavior in AQL function `PARSE_IDENTIFIER`

* added "engines" field to Foxx services generated in the admin interface

* added AQL function `IS_SAME_COLLECTION`:

  *IS_SAME_COLLECTION(collection, document)*: Return true if *document* has the same
  collection id as the collection specified in *collection*. *document* can either be
  a [document handle](../Glossary/README.md#document-handle) string, or a document with
  an *_id* attribute. The function does not validate whether the collection actually
  contains the specified document, but only compares the name of the specified collection
  with the collection name part of the specified document.
  If *document* is neither an object with an *id* attribute nor a *string* value,
  the function will return *null* and raise a warning.

      /* true */
      IS_SAME_COLLECTION('_users', '_users/my-user')
      IS_SAME_COLLECTION('_users', { _id: '_users/my-user' })

      /* false */
      IS_SAME_COLLECTION('_users', 'foobar/baz')
      IS_SAME_COLLECTION('_users', { _id: 'something/else' })


v2.8.0 (2016-01-25)
-------------------

* avoid recursive locking


v2.8.0-beta8 (2016-01-19)
-------------------------

* improved internal datafile statistics for compaction and compaction triggering
  conditions, preventing excessive growth of collection datafiles under some
  workloads. This should also fix issue #1596.

* renamed AQL optimizer rule `remove-collect-into` to `remove-collect-variables`

* fixed primary and edge index lookups prematurely aborting searches when the
  specified id search value contained a different collection than the collection
  the index was created for


v2.8.0-beta7 (2016-01-06)
-------------------------

* added vm.runInThisContext

* added AQL keyword `AGGREGATE` for use in AQL `COLLECT` statement

  Using `AGGREGATE` allows more efficient aggregation (incrementally while building
  the groups) than previous versions of AQL, which built group aggregates afterwards
  from the total of all group values.

  `AGGREGATE` can be used inside a `COLLECT` statement only. If used, it must follow
  the declaration of grouping keys:

      FOR doc IN collection
        COLLECT gender = doc.gender AGGREGATE minAge = MIN(doc.age), maxAge = MAX(doc.age)
        RETURN { gender, minAge, maxAge }

  or, if no grouping keys are used, it can follow the `COLLECT` keyword:

      FOR doc IN collection
        COLLECT AGGREGATE minAge = MIN(doc.age), maxAge = MAX(doc.age)
        RETURN {
  minAge, maxAge
}

  Only specific expressions are allowed on the right-hand side of each `AGGREGATE`
  assignment:

  - on the top level the expression must be a call to one of the supported aggregation
    functions `LENGTH`, `MIN`, `MAX`, `SUM`, `AVERAGE`, `STDDEV_POPULATION`, `STDDEV_SAMPLE`,
    `VARIANCE_POPULATION`, or `VARIANCE_SAMPLE`

  - the expression must not refer to variables introduced in the `COLLECT` itself

* Foxx: mocha test paths with wildcard characters (asterisks) now work on Windows

* reserved AQL keyword `NONE` for future use

* web interface: fixed a graph display bug concerning dashboard view

* web interface: fixed several bugs during the dashboard initialize process

* web interface: included several bugfixes: #1597, #1611, #1623

* AQL query optimizer now converts `LENGTH(collection-name)` to an optimized
  expression that returns the number of documents in a collection

* adjusted the behavior of the expansion (`[*]`) operator in AQL for non-array values

  In ArangoDB 2.8, calling the expansion operator on a non-array value will always
  return an empty array. Previous versions of ArangoDB expanded non-array values by
  calling the `TO_ARRAY()` function for the value, which for example returned an
  array with a single value for boolean, numeric and string input values, and an array
  with the object's values for an object input value. This behavior was inconsistent
  with how the expansion operator works for the array indexes in 2.8, so the behavior
  is now unified:

  - if the left-hand side operand of `[*]` is an array, the array will be returned as
    is when calling `[*]` on it
  - if the left-hand side operand of `[*]` is not an array, an empty array will be
    returned by `[*]`

  AQL queries that rely on the old behavior can be changed by either calling `TO_ARRAY`
  explicitly or by using the `[*]` at the correct position.

  The following example query will change its result in 2.8 compared to 2.7:

      LET values = "foo" RETURN values[*]

  In 2.7 the query has returned the array `[ "foo" ]`, but in 2.8 it will return an
  empty array `[ ]`. To make it return the array `[ "foo" ]` again, an explicit
  `TO_ARRAY` function call is needed in 2.8 (which in this case allows the removal
  of the `[*]` operator altogether). This also works in 2.7:

      LET values = "foo" RETURN TO_ARRAY(values)

  Another example:

      LET values = [ { name: "foo" }, { name: "bar" } ]
      RETURN values[*].name[*]

  The above returned `[ [ "foo" ], [ "bar" ] ] in 2.7. In 2.8 it will return
  `[ [ ], [ ] ]`, because the value of `name` is not an array. To change the results
  to the 2.7 style, the query can be changed to

      LET values = [ { name: "foo" }, { name: "bar" } ]
      RETURN values[* RETURN TO_ARRAY(CURRENT.name)]

  The above also works in 2.7.
  The following types of queries won't change:

      LET values = [ 1, 2, 3 ] RETURN values[*]
      LET values = [ { name: "foo" }, { name: "bar" } ] RETURN values[*].name
      LET values = [ { names: [ "foo", "bar" ] }, { names: [ "baz" ] } ] RETURN values[*].names[*]
      LET values = [ { names: [ "foo", "bar" ] }, { names: [ "baz" ] } ] RETURN values[*].names[**]

* slightly adjusted V8 garbage collection strategy so that collection eventually
  happens in all contexts that hold V8 external references to documents and
  collections.

  also adjusted default value of `--javascript.gc-frequency` from 10 seconds to
  15 seconds, as less internal operations are carried out in JavaScript.

* fixes for AQL optimizer and traversal

* added `--create-collection-type` option to arangoimp

  This allows specifying the type of the collection to be created when
  `--create-collection` is set to `true`.

* Foxx export cache should no longer break if a broken app is loaded in the
  web admin interface.


v2.8.0-beta2 (2015-12-16)
-------------------------

* added AQL query optimizer rule "sort-in-values"

  This rule pre-sorts the right-hand side operand of the `IN` and `NOT IN`
  operators so the operation can use a binary search with logarithmic complexity
  instead of a linear search. The rule is applied when the right-hand side
  operand of an `IN` or `NOT IN` operator in a filter condition is a variable that
  is defined in a different loop/scope than the operator itself. Additionally,
  the filter condition must consist of solely the `IN` or `NOT IN` operation
  in order to avoid any side-effects.

* changed collection status terminology in web interface for collections for
  which an unload request has been issued from `in the process of being unloaded`
  to `will be unloaded`.

* unloading a collection via the web interface will now trigger garbage collection
  in all v8 contexts and force a WAL flush. This increases the chances of perfoming
  the unload faster.

* added the following attributes to the result of `collection.figures()` and the
  corresponding HTTP API at `PUT /_api/collection/<name>/figures`:

  - `documentReferences`: The number of references to documents in datafiles
    that JavaScript code currently holds. This information can be used for
    debugging compaction and unload issues.
  - `waitingFor`: An optional string value that contains information about
    which object type is at the head of the collection's cleanup queue. This
    information can be used for debugging compaction and unload issues.
  - `compactionStatus.time`: The point in time the compaction for the collection
    was last executed. This information can be used for debugging compaction
    issues.
  - `compactionStatus.message`: The action that was performed when the compaction
    was last run for the collection. This information can be used for debugging
    compaction issues.

  Note: `waitingFor` and `compactionStatus` may be empty when called on a coordinator
  in a cluster.

* the compaction will now provide queryable status info that can be used to track
  its progress. The compaction status is displayed in the web interface, too.

* better error reporting for arangodump and arangorestore

* arangodump will now fail by default when trying to dump edges that
  refer to already dropped collections. This can be circumvented by
  specifying the option `--force true` when invoking arangodump

* fixed cluster upgrade procedure

* the AQL functions `NEAR` and `WITHIN` now have stricter validations
  for their input parameters `limit`, `radius` and `distance`. They may now throw
  exceptions when invalid parameters are passed that may have not led
  to exceptions in previous versions.

* deprecation warnings now log stack traces

* Foxx: improved backwards compatibility with 2.5 and 2.6

  - reverted Model and Repository back to non-ES6 "classes" because of
    compatibility issues when using the extend method with a constructor

  - removed deprecation warnings for extend and controller.del

  - restored deprecated method Model.toJSONSchema

  - restored deprecated `type`, `jwt` and `sessionStorageApp` options
    in Controller#activateSessions

* Fixed a deadlock problem in the cluster


v2.8.0-beta1 (2015-12-06)
-------------------------

* added AQL function `IS_DATESTRING(value)`

  Returns true if *value* is a string that can be used in a date function.
  This includes partial dates such as *2015* or *2015-10* and strings containing
  invalid dates such as *2015-02-31*. The function will return false for all
  non-string values, even if some of them may be usable in date functions.


v2.8.0-alpha1 (2015-12-03)
--------------------------

* added AQL keywords `GRAPH`, `OUTBOUND`, `INBOUND` and `ANY` for use in graph
  traversals, reserved AQL keyword `ALL` for future use

  Usage of these keywords as collection names, variable names or attribute names
  in AQL queries will not be possible without quoting. For example, the following
  AQL query will still work as it uses a quoted collection name and a quoted
  attribute name:

      FOR doc IN `OUTBOUND`
        RETURN doc.`any`

* issue #1593: added AQL `POW` function for exponentation

* added cluster execution site info in explain output for AQL queries

* replication improvements:

  - added `autoResync` configuration parameter for continuous replication.

    When set to `true`, a replication slave will automatically trigger a full data
    re-synchronization with the master when the master cannot provide the log data
    the slave had asked for. Note that `autoResync` will only work when the option
    `requireFromPresent` is also set to `true` for the continuous replication, or
    when the continuous syncer is started and detects that no start tick is present.

    Automatic re-synchronization may transfer a lot of data from the master to the
    slave and may be expensive. It is therefore turned off by default.
    When turned off, the slave will never perform an automatic re-synchronization
    with the master.

  - added `idleMinWaitTime` and `idleMaxWaitTime` configuration parameters for
    continuous replication.

    These parameters can be used to control the minimum and maximum wait time the
    slave will (intentionally) idle and not poll for master log changes in case the
    master had sent the full logs already.
    The `idleMaxWaitTime` value will only be used when `adapativePolling` is set
    to `true`. When `adaptivePolling` is disable, only `idleMinWaitTime` will be
    used as a constant time span in which the slave will not poll the master for
    further changes. The default values are 0.5 seconds for `idleMinWaitTime` and
    2.5 seconds for `idleMaxWaitTime`, which correspond to the hard-coded values
    used in previous versions of ArangoDB.

  - added `initialSyncMaxWaitTime` configuration parameter for initial and continuous
    replication

    This option controls the maximum wait time (in seconds) that the initial
    synchronization will wait for a response from the master when fetching initial
    collection data. If no response is received within this time period, the initial
    synchronization will give up and fail. This option is also relevant for
    continuous replication in case *autoResync* is set to *true*, as then the
    continuous replication may trigger a full data re-synchronization in case
    the master cannot the log data the slave had asked for.

  - HTTP requests sent from the slave to the master during initial synchronization
    will now be retried if they fail with connection problems.

  - the initial synchronization now logs its progress so it can be queried using
    the regular replication status check APIs.

  - added `async` attribute for `sync` and `syncCollection` operations called from
    the ArangoShell. Setthing this attribute to `true` will make the synchronization
    job on the server go into the background, so that the shell does not block. The
    status of the started asynchronous synchronization job can be queried from the
    ArangoShell like this:

        /* starts initial synchronization */
        var replication = require("@arangodb/replication");
        var id = replication.sync({
          endpoint: "tcp://master.domain.org:8529",
          username: "myuser",
          password: "mypasswd",
          async: true
       });

       /* now query the id of the returned async job and print the status */
       print(replication.getSyncResult(id));

    The result of `getSyncResult()` will be `false` while the server-side job
    has not completed, and different to `false` if it has completed. When it has
    completed, all job result details will be returned by the call to `getSyncResult()`.


* fixed non-deterministic query results in some cluster queries

* fixed issue #1589

* return HTTP status code 410 (gone) instead of HTTP 408 (request timeout) for
  server-side operations that are canceled / killed. Sending 410 instead of 408
  prevents clients from re-starting the same (canceled) operation. Google Chrome
  for example sends the HTTP request again in case it is responded with an HTTP
  408, and this is exactly the opposite of the desired behavior when an operation
  is canceled / killed by the user.

* web interface: queries in AQL editor now cancelable

* web interface: dashboard - added replication information

* web interface: AQL editor now supports bind parameters

* added startup option `--server.hide-product-header` to make the server not send
  the HTTP response header `"Server: ArangoDB"` in its HTTP responses. By default,
  the option is turned off so the header is still sent as usual.

* added new AQL function `UNSET_RECURSIVE` to recursively unset attritutes from
  objects/documents

* switched command-line editor in ArangoShell and arangod to linenoise-ng

* added automatic deadlock detection for transactions

  In case a deadlock is detected, a multi-collection operation may be rolled back
  automatically and fail with error 29 (`deadlock detected`). Client code for
  operations containing more than one collection should be aware of this potential
  error and handle it accordingly, either by giving up or retrying the transaction.

* Added C++ implementations for the AQL arithmetic operations and the following
  AQL functions:
  - ABS
  - APPEND
  - COLLECTIONS
  - CURRENT_DATABASE
  - DOCUMENT
  - EDGES
  - FIRST
  - FIRST_DOCUMENT
  - FIRST_LIST
  - FLATTEN
  - FLOOR
  - FULLTEXT
  - LAST
  - MEDIAN
  - MERGE_RECURSIVE
  - MINUS
  - NEAR
  - NOT_NULL
  - NTH
  - PARSE_IDENTIFIER
  - PERCENTILE
  - POP
  - POSITION
  - PUSH
  - RAND
  - RANGE
  - REMOVE_NTH
  - REMOVE_VALUE
  - REMOVE_VALUES
  - ROUND
  - SHIFT
  - SQRT
  - STDDEV_POPULATION
  - STDDEV_SAMPLE
  - UNSHIFT
  - VARIANCE_POPULATION
  - VARIANCE_SAMPLE
  - WITHIN
  - ZIP

* improved performance of skipping over many documents in an AQL query when no
  indexes and no filters are used, e.g.

      FOR doc IN collection
        LIMIT 1000000, 10
        RETURN doc

* Added array indexes

  Hash indexes and skiplist indexes can now optionally be defined for array values
  so they index individual array members.

  To define an index for array values, the attribute name is extended with the
  expansion operator `[*]` in the index definition:

      arangosh> db.colName.ensureHashIndex("tags[*]");

  When given the following document

      { tags: [ "AQL", "ArangoDB", "Index" ] }

  the index will now contain the individual values `"AQL"`, `"ArangoDB"` and `"Index"`.

  Now the index can be used for finding all documents having `"ArangoDB"` somewhere in their
  tags array using the following AQL query:

      FOR doc IN colName
        FILTER "ArangoDB" IN doc.tags[*]
        RETURN doc

* rewrote AQL query optimizer rule `use-index-range` and renamed it to `use-indexes`.
  The name change affects rule names in the optimizer's output.

* rewrote AQL execution node `IndexRangeNode` and renamed it to `IndexNode`. The name
  change affects node names in the optimizer's explain output.

* added convenience function `db._explain(query)` for human-readable explanation
  of AQL queries

* module resolution as used by `require` now behaves more like in node.js

* the `org/arangodb/request` module now returns response bodies for error responses
  by default. The old behavior of not returning bodies for error responses can be
  re-enabled by explicitly setting the option `returnBodyOnError` to `false` (#1437)


v2.7.6 (2016-01-30)
-------------------

* detect more types of transaction deadlocks early


v2.7.5 (2016-01-22)
-------------------

* backported added automatic deadlock detection for transactions

  In case a deadlock is detected, a multi-collection operation may be rolled back
  automatically and fail with error 29 (`deadlock detected`). Client code for
  operations containing more than one collection should be aware of this potential
  error and handle it accordingly, either by giving up or retrying the transaction.

* improved internal datafile statistics for compaction and compaction triggering
  conditions, preventing excessive growth of collection datafiles under some
  workloads. This should also fix issue #1596.

* Foxx export cache should no longer break if a broken app is loaded in the
  web admin interface.

* Foxx: removed some incorrect deprecation warnings.

* Foxx: mocha test paths with wildcard characters (asterisks) now work on Windows


v2.7.4 (2015-12-21)
-------------------

* slightly adjusted V8 garbage collection strategy so that collection eventually
  happens in all contexts that hold V8 external references to documents and
  collections.

* added the following attributes to the result of `collection.figures()` and the
  corresponding HTTP API at `PUT /_api/collection/<name>/figures`:

  - `documentReferences`: The number of references to documents in datafiles
    that JavaScript code currently holds. This information can be used for
    debugging compaction and unload issues.
  - `waitingFor`: An optional string value that contains information about
    which object type is at the head of the collection's cleanup queue. This
    information can be used for debugging compaction and unload issues.
  - `compactionStatus.time`: The point in time the compaction for the collection
    was last executed. This information can be used for debugging compaction
    issues.
  - `compactionStatus.message`: The action that was performed when the compaction
    was last run for the collection. This information can be used for debugging
    compaction issues.

  Note: `waitingFor` and `compactionStatus` may be empty when called on a coordinator
  in a cluster.

* the compaction will now provide queryable status info that can be used to track
  its progress. The compaction status is displayed in the web interface, too.


v2.7.3 (2015-12-17)
-------------------

* fixed some replication value conversion issues when replication applier properties
  were set via ArangoShell

* fixed disappearing of documents for collections transferred via `sync` or
  `syncCollection` if the collection was dropped right before synchronization
  and drop and (re-)create collection markers were located in the same WAL file


* fixed an issue where overwriting the system sessions collection would break
  the web interface when authentication is enabled

v2.7.2 (2015-12-01)
-------------------

* replication improvements:

  - added `autoResync` configuration parameter for continuous replication.

    When set to `true`, a replication slave will automatically trigger a full data
    re-synchronization with the master when the master cannot provide the log data
    the slave had asked for. Note that `autoResync` will only work when the option
    `requireFromPresent` is also set to `true` for the continuous replication, or
    when the continuous syncer is started and detects that no start tick is present.

    Automatic re-synchronization may transfer a lot of data from the master to the
    slave and may be expensive. It is therefore turned off by default.
    When turned off, the slave will never perform an automatic re-synchronization
    with the master.

  - added `idleMinWaitTime` and `idleMaxWaitTime` configuration parameters for
    continuous replication.

    These parameters can be used to control the minimum and maximum wait time the
    slave will (intentionally) idle and not poll for master log changes in case the
    master had sent the full logs already.
    The `idleMaxWaitTime` value will only be used when `adapativePolling` is set
    to `true`. When `adaptivePolling` is disable, only `idleMinWaitTime` will be
    used as a constant time span in which the slave will not poll the master for
    further changes. The default values are 0.5 seconds for `idleMinWaitTime` and
    2.5 seconds for `idleMaxWaitTime`, which correspond to the hard-coded values
    used in previous versions of ArangoDB.

  - added `initialSyncMaxWaitTime` configuration parameter for initial and continuous
    replication

    This option controls the maximum wait time (in seconds) that the initial
    synchronization will wait for a response from the master when fetching initial
    collection data. If no response is received within this time period, the initial
    synchronization will give up and fail. This option is also relevant for
    continuous replication in case *autoResync* is set to *true*, as then the
    continuous replication may trigger a full data re-synchronization in case
    the master cannot the log data the slave had asked for.

  - HTTP requests sent from the slave to the master during initial synchronization
    will now be retried if they fail with connection problems.

  - the initial synchronization now logs its progress so it can be queried using
    the regular replication status check APIs.

* fixed non-deterministic query results in some cluster queries

* added missing lock instruction for primary index in compactor size calculation

* fixed issue #1589

* fixed issue #1583

* fixed undefined behavior when accessing the top level of a document with the `[*]`
  operator

* fixed potentially invalid pointer access in shaper when the currently accessed
  document got re-located by the WAL collector at the very same time

* Foxx: optional configuration options no longer log validation errors when assigned
  empty values (#1495)

* Foxx: constructors provided to Repository and Model sub-classes via extend are
  now correctly called (#1592)


v2.7.1 (2015-11-07)
-------------------

* switch to linenoise next generation

* exclude `_apps` collection from replication

  The slave has its own `_apps` collection which it populates on server start.
  When replicating data from the master to the slave, the data from the master may
  clash with the slave's own data in the `_apps` collection. Excluding the `_apps`
  collection from replication avoids this.

* disable replication appliers when starting in modes `--upgrade`, `--no-server`
  and `--check-upgrade`

* more detailed output in arango-dfdb

* fixed "no start tick" issue in replication applier

  This error could occur after restarting a slave server after a shutdown
  when no data was ever transferred from the master to the slave via the
  continuous replication

* fixed problem during SSL client connection abort that led to scheduler thread
  staying at 100% CPU saturation

* fixed potential segfault in AQL `NEIGHBORS` function implementation when C++ function
  variant was used and collection names were passed as strings

* removed duplicate target for some frontend JavaScript files from the Makefile

* make AQL function `MERGE()` work on a single array parameter, too.
  This allows combining the attributes of multiple objects from an array into
  a single object, e.g.

      RETURN MERGE([
        { foo: 'bar' },
        { quux: 'quetzalcoatl', ruled: true },
        { bar: 'baz', foo: 'done' }
      ])

  will now return:

      {
        "foo": "done",
        "quux": "quetzalcoatl",
        "ruled": true,
        "bar": "baz"
      }

* fixed potential deadlock in collection status changing on Windows

* fixed hard-coded `incremental` parameter in shell implementation of
  `syncCollection` function in replication module

* fix for GCC5: added check for '-stdlib' option


v2.7.0 (2015-10-09)
-------------------

* fixed request statistics aggregation
  When arangod was started in supervisor mode, the request statistics always showed
  0 requests, as the statistics aggregation thread did not run then.

* read server configuration files before dropping privileges. this ensures that
  the SSL keyfile specified in the configuration can be read with the server's start
  privileges (i.e. root when using a standard ArangoDB package).

* fixed replication with a 2.6 replication configuration and issues with a 2.6 master

* raised default value of `--server.descriptors-minimum` to 1024

* allow Foxx apps to be installed underneath URL path `/_open/`, so they can be
  (intentionally) accessed without authentication.

* added *allowImplicit* sub-attribute in collections declaration of transactions.
  The *allowImplicit* attributes allows making transactions fail should they
  read-access a collection that was not explicitly declared in the *collections*
  array of the transaction.

* added "special" password ARANGODB_DEFAULT_ROOT_PASSWORD. If you pass
  ARANGODB_DEFAULT_ROOT_PASSWORD as password, it will read the password
  from the environment variable ARANGODB_DEFAULT_ROOT_PASSWORD


v2.7.0-rc2 (2015-09-22)
-----------------------

* fix over-eager datafile compaction

  This should reduce the need to compact directly after loading a collection when a
  collection datafile contained many insertions and updates for the same documents. It
  should also prevent from re-compacting already merged datafiles in case not many
  changes were made. Compaction will also make fewer index lookups than before.

* added `syncCollection()` function in module `org/arangodb/replication`

  This allows synchronizing the data of a single collection from a master to a slave
  server. Synchronization can either restore the whole collection by transferring all
  documents from the master to the slave, or incrementally by only transferring documents
  that differ. This is done by partitioning the collection's entire key space into smaller
  chunks and comparing the data chunk-wise between master and slave. Only chunks that are
  different will be re-transferred.

  The `syncCollection()` function can be used as follows:

      require("org/arangodb/replication").syncCollection(collectionName, options);

  e.g.

      require("org/arangodb/replication").syncCollection("myCollection", {
        endpoint: "tcp://127.0.0.1:8529",  /* master */
        username: "root",                  /* username for master */
        password: "secret",                /* password for master */
        incremental: true                  /* use incremental mode */
      });


* additionally allow the following characters in document keys:

  `(` `)` `+` `,` `=` `;` `$` `!` `*` `'` `%`


v2.7.0-rc1 (2015-09-17)
-----------------------

* removed undocumented server-side-only collection functions:
  * collection.OFFSET()
  * collection.NTH()
  * collection.NTH2()
  * collection.NTH3()

* upgraded Swagger to version 2.0 for the Documentation

  This gives the user better prepared test request structures.
  More conversions will follow so finally client libraries can be auto-generated.

* added extra AQL functions for date and time calculation and manipulation.
  These functions were contributed by GitHub users @CoDEmanX and @friday.
  A big thanks for their work!

  The following extra date functions are available from 2.7 on:

  * `DATE_DAYOFYEAR(date)`: Returns the day of year number of *date*.
    The return values range from 1 to 365, or 366 in a leap year respectively.

  * `DATE_ISOWEEK(date)`: Returns the ISO week date of *date*.
    The return values range from 1 to 53. Monday is considered the first day of the week.
    There are no fractional weeks, thus the last days in December may belong to the first
    week of the next year, and the first days in January may be part of the previous year's
    last week.

  * `DATE_LEAPYEAR(date)`: Returns whether the year of *date* is a leap year.

  * `DATE_QUARTER(date)`: Returns the quarter of the given date (1-based):
    * 1: January, February, March
    * 2: April, May, June
    * 3: July, August, September
    * 4: October, November, December

  - *DATE_DAYS_IN_MONTH(date)*: Returns the number of days in *date*'s month (28..31).

  * `DATE_ADD(date, amount, unit)`: Adds *amount* given in *unit* to *date* and
    returns the calculated date.

    *unit* can be either of the following to specify the time unit to add or
    subtract (case-insensitive):
    - y, year, years
    - m, month, months
    - w, week, weeks
    - d, day, days
    - h, hour, hours
    - i, minute, minutes
    - s, second, seconds
    - f, millisecond, milliseconds

    *amount* is the number of *unit*s to add (positive value) or subtract
    (negative value).

  * `DATE_SUBTRACT(date, amount, unit)`: Subtracts *amount* given in *unit* from
    *date* and returns the calculated date.

    It works the same as `DATE_ADD()`, except that it subtracts. It is equivalent
    to calling `DATE_ADD()` with a negative amount, except that `DATE_SUBTRACT()`
    can also subtract ISO durations. Note that negative ISO durations are not
    supported (i.e. starting with `-P`, like `-P1Y`).

  * `DATE_DIFF(date1, date2, unit, asFloat)`: Calculate the difference
    between two dates in given time *unit*, optionally with decimal places.
    Returns a negative value if *date1* is greater than *date2*.

  * `DATE_COMPARE(date1, date2, unitRangeStart, unitRangeEnd)`: Compare two
    partial dates and return true if they match, false otherwise. The parts to
    compare are defined by a range of time units.

    The full range is: years, months, days, hours, minutes, seconds, milliseconds.
    Pass the unit to start from as *unitRangeStart*, and the unit to end with as
    *unitRangeEnd*. All units in between will be compared. Leave out *unitRangeEnd*
    to only compare *unitRangeStart*.

  * `DATE_FORMAT(date, format)`: Format a date according to the given format string.
    It supports the following placeholders (case-insensitive):
    - %t: timestamp, in milliseconds since midnight 1970-01-01
    - %z: ISO date (0000-00-00T00:00:00.000Z)
    - %w: day of week (0..6)
    - %y: year (0..9999)
    - %yy: year (00..99), abbreviated (last two digits)
    - %yyyy: year (0000..9999), padded to length of 4
    - %yyyyyy: year (-009999 .. +009999), with sign prefix and padded to length of 6
    - %m: month (1..12)
    - %mm: month (01..12), padded to length of 2
    - %d: day (1..31)
    - %dd: day (01..31), padded to length of 2
    - %h: hour (0..23)
    - %hh: hour (00..23), padded to length of 2
    - %i: minute (0..59)
    - %ii: minute (00..59), padded to length of 2
    - %s: second (0..59)
    - %ss: second (00..59), padded to length of 2
    - %f: millisecond (0..999)
    - %fff: millisecond (000..999), padded to length of 3
    - %x: day of year (1..366)
    - %xxx: day of year (001..366), padded to length of 3
    - %k: ISO week date (1..53)
    - %kk: ISO week date (01..53), padded to length of 2
    - %l: leap year (0 or 1)
    - %q: quarter (1..4)
    - %a: days in month (28..31)
    - %mmm: abbreviated English name of month (Jan..Dec)
    - %mmmm: English name of month (January..December)
    - %www: abbreviated English name of weekday (Sun..Sat)
    - %wwww: English name of weekday (Sunday..Saturday)
    - %&: special escape sequence for rare occasions
    - %%: literal %
    - %: ignored

* new WAL logfiles and datafiles are now created non-sparse

  This prevents SIGBUS signals being raised when memory of a sparse datafile is accessed
  and the disk is full and the accessed file part is not actually disk-backed. In
  this case the mapped memory region is not necessarily backed by physical memory, and
  accessing the memory may raise SIGBUS and crash arangod.

* the `internal.download()` function and the module `org/arangodb/request` used some
  internal library function that handled the sending of HTTP requests from inside of
  ArangoDB. This library unconditionally set an HTTP header `Accept-Encoding: gzip`
  in all outgoing HTTP requests.

  This has been fixed in 2.7, so `Accept-Encoding: gzip` is not set automatically anymore.
  Additionally, the header `User-Agent: ArangoDB` is not set automatically either. If
  client applications desire to send these headers, they are free to add it when
  constructing the requests using the `download` function or the request module.

* fixed issue #1436: org/arangodb/request advertises deflate without supporting it

* added template string generator function `aqlQuery` for generating AQL queries

  This can be used to generate safe AQL queries with JavaScript parameter
  variables or expressions easily:

      var name = 'test';
      var attributeName = '_key';
      var query = aqlQuery`FOR u IN users FILTER u.name == ${name} RETURN u.${attributeName}`;
      db._query(query);

* report memory usage for document header data (revision id, pointer to data etc.)
  in `db.collection.figures()`. The memory used for document headers will now
  show up in the already existing attribute `indexes.size`. Due to that, the index
  sizes reported by `figures()` in 2.7 will be higher than those reported by 2.6,
  but the 2.7 values are more accurate.

* IMPORTANT CHANGE: the filenames in dumps created by arangodump now contain
  not only the name of the dumped collection, but also an additional 32-digit hash
  value. This is done to prevent overwriting dump files in case-insensitive file
  systems when there exist multiple collections with the same name (but with
  different cases).

  For example, if a database has two collections: `test` and `Test`, previous
  versions of ArangoDB created the files

  * `test.structure.json` and `test.data.json` for collection `test`
  * `Test.structure.json` and `Test.data.json` for collection `Test`

  This did not work for case-insensitive filesystems, because the files for the
  second collection would have overwritten the files of the first. arangodump in
  2.7 will create the following filenames instead:

  * `test_098f6bcd4621d373cade4e832627b4f6.structure.json` and `test_098f6bcd4621d373cade4e832627b4f6.data.json`
  * `Test_0cbc6611f5540bd0809a388dc95a615b.structure.json` and `Test_0cbc6611f5540bd0809a388dc95a615b.data.json`

  These filenames will be unambiguous even in case-insensitive filesystems.

* IMPORTANT CHANGE: make arangod actually close lingering client connections
  when idle for at least the duration specified via `--server.keep-alive-timeout`.
  In previous versions of ArangoDB, connections were not closed by the server
  when the timeout was reached and the client was still connected. Now the
  connection is properly closed by the server in case of timeout. Client
  applications relying on the old behavior may now need to reconnect to the
  server when their idle connections time out and get closed (note: connections
  being idle for a long time may be closed by the OS or firewalls anyway -
  client applications should be aware of that and try to reconnect).

* IMPORTANT CHANGE: when starting arangod, the server will drop the process
  privileges to the specified values in options `--server.uid` and `--server.gid`
  instantly after parsing the startup options.

  That means when either `--server.uid` or `--server.gid` are set, the privilege
  change will happen earlier. This may prevent binding the server to an endpoint
  with a port number lower than 1024 if the arangodb user has no privileges
  for that. Previous versions of ArangoDB changed the privileges later, so some
  startup actions were still carried out under the invoking user (i.e. likely
  *root* when started via init.d or system scripts) and especially binding to
  low port numbers was still possible there.

  The default privileges for user *arangodb* will not be sufficient for binding
  to port numbers lower than 1024. To have an ArangoDB 2.7 bind to a port number
  lower than 1024, it needs to be started with either a different privileged user,
  or the privileges of the *arangodb* user have to raised manually beforehand.

* added AQL optimizer rule `patch-update-statements`

* Linux startup scripts and systemd configuration for arangod now try to
  adjust the NOFILE (number of open files) limits for the process. The limit
  value is set to 131072 (128k) when ArangoDB is started via start/stop
  commands

* When ArangoDB is started/stopped manually via the start/stop commands, the
  main process will wait for up to 10 seconds after it forks the supervisor
  and arangod child processes. If the startup fails within that period, the
  start/stop script will fail with an exit code other than zero. If the
  startup of the supervisor or arangod is still ongoing after 10 seconds,
  the main program will still return with exit code 0. The limit of 10 seconds
  is arbitrary because the time required for a startup is not known in advance.

* added startup option `--database.throw-collection-not-loaded-error`

  Accessing a not-yet loaded collection will automatically load a collection
  on first access. This flag controls what happens in case an operation
  would need to wait for another thread to finalize loading a collection. If
  set to *true*, then the first operation that accesses an unloaded collection
  will load it. Further threads that try to access the same collection while
  it is still loading immediately fail with an error (1238, *collection not loaded*).
  This is to prevent all server threads from being blocked while waiting on the
  same collection to finish loading. When the first thread has completed loading
  the collection, the collection becomes regularly available, and all operations
  from that point on can be carried out normally, and error 1238 will not be
  thrown anymore for that collection.

  If set to *false*, the first thread that accesses a not-yet loaded collection
  will still load it. Other threads that try to access the collection while
  loading will not fail with error 1238 but instead block until the collection
  is fully loaded. This configuration might lead to all server threads being
  blocked because they are all waiting for the same collection to complete
  loading. Setting the option to *true* will prevent this from happening, but
  requires clients to catch error 1238 and react on it (maybe by scheduling
  a retry for later).

  The default value is *false*.

* added better control-C support in arangosh

  When CTRL-C is pressed in arangosh, it will now print a `^C` first. Pressing
  CTRL-C again will reset the prompt if something was entered before, or quit
  arangosh if no command was entered directly before.

  This affects the arangosh version build with Readline-support only (Linux
  and MacOS).

  The MacOS version of ArangoDB for Homebrew now depends on Readline, too. The
  Homebrew formula has been changed accordingly.
  When self-compiling ArangoDB on MacOS without Homebrew, Readline now is a
  prerequisite.

* increased default value for collection-specific `indexBuckets` value from 1 to 8

  Collections created from 2.7 on will use the new default value of `8` if not
  overridden on collection creation or later using
  `collection.properties({ indexBuckets: ... })`.

  The `indexBuckets` value determines the number of buckets to use for indexes of
  type `primary`, `hash` and `edge`. Having multiple index buckets allows splitting
  an index into smaller components, which can be filled in parallel when a collection
  is loading. Additionally, resizing and reallocation of indexes are faster and
  less intrusive if the index uses multiple buckets, because resize and reallocation
  will affect only data in a single bucket instead of all index values.

  The index buckets will be filled in parallel when loading a collection if the collection
  has an `indexBuckets` value greater than 1 and the collection contains a significant
  amount of documents/edges (the current threshold is 256K documents but this value
  may change in future versions of ArangoDB).

* changed HTTP client to use poll instead of select on Linux and MacOS

  This affects the ArangoShell and user-defined JavaScript code running inside
  arangod that initiates its own HTTP calls.

  Using poll instead of select allows using arbitrary high file descriptors
  (bigger than the compiled in FD_SETSIZE). Server connections are still handled using
  epoll, which has never been affected by FD_SETSIZE.

* implemented AQL `LIKE` function using ICU regexes

* added `RETURN DISTINCT` for AQL queries to return unique results:

      FOR doc IN collection
        RETURN DISTINCT doc.status

  This change also introduces `DISTINCT` as an AQL keyword.

* removed `createNamedQueue()` and `addJob()` functions from org/arangodb/tasks

* use less locks and more atomic variables in the internal dispatcher
  and V8 context handling implementations. This leads to improved throughput in
  some ArangoDB internals and allows for higher HTTP request throughput for
  many operations.

  A short overview of the improvements can be found here:

  https://www.arangodb.com/2015/08/throughput-enhancements/

* added shorthand notation for attribute names in AQL object literals:

      LET name = "Peter"
      LET age = 42
      RETURN { name, age }

  The above is the shorthand equivalent of the generic form

      LET name = "Peter"
      LET age = 42
      RETURN { name : name, age : age }

* removed configure option `--enable-timings`

  This option did not have any effect.

* removed configure option `--enable-figures`

  This option previously controlled whether HTTP request statistics code was
  compiled into ArangoDB or not. The previous default value was `true` so
  statistics code was available in official packages. Setting the option to
  `false` led to compile errors so it is doubtful the default value was
  ever changed. By removing the option some internal statistics code was also
  simplified.

* removed run-time manipulation methods for server endpoints:

  * `db._removeEndpoint()`
  * `db._configureEndpoint()`
  * HTTP POST `/_api/endpoint`
  * HTTP DELETE `/_api/endpoint`

* AQL query result cache

  The query result cache can optionally cache the complete results of all or selected AQL queries.
  It can be operated in the following modes:

  * `off`: the cache is disabled. No query results will be stored
  * `on`: the cache will store the results of all AQL queries unless their `cache`
    attribute flag is set to `false`
  * `demand`: the cache will store the results of AQL queries that have their
    `cache` attribute set to `true`, but will ignore all others

  The mode can be set at server startup using the `--database.query-cache-mode` configuration
  option and later changed at runtime.

  The following HTTP REST APIs have been added for controlling the query cache:

  * HTTP GET `/_api/query-cache/properties`: returns the global query cache configuration
  * HTTP PUT `/_api/query-cache/properties`: modifies the global query cache configuration
  * HTTP DELETE `/_api/query-cache`: invalidates all results in the query cache

  The following JavaScript functions have been added for controlling the query cache:

  * `require("org/arangodb/aql/cache").properties()`: returns the global query cache configuration
  * `require("org/arangodb/aql/cache").properties(properties)`: modifies the global query cache configuration
  * `require("org/arangodb/aql/cache").clear()`: invalidates all results in the query cache

* do not link arangoimp against V8

* AQL function call arguments optimization

  This will lead to arguments in function calls inside AQL queries not being copied but passed
  by reference. This may speed up calls to functions with bigger argument values or queries that
  call functions a lot of times.

* upgraded V8 version to 4.3.61

* removed deprecated AQL `SKIPLIST` function.

  This function was introduced in older versions of ArangoDB with a less powerful query optimizer to
  retrieve data from a skiplist index using a `LIMIT` clause. It was marked as deprecated in ArangoDB
  2.6.

  Since ArangoDB 2.3 the behavior of the `SKIPLIST` function can be emulated using regular AQL
  constructs, e.g.

      FOR doc IN @@collection
        FILTER doc.value >= @value
        SORT doc.value DESC
        LIMIT 1
        RETURN doc

* the `skip()` function for simple queries does not accept negative input any longer.
  This feature was deprecated in 2.6.0.

* fix exception handling

  In some cases JavaScript exceptions would re-throw without information of the original problem.
  Now the original exception is logged for failure analysis.

* based REST API method PUT `/_api/simple/all` on the cursor API and make it use AQL internally.

  The change speeds up this REST API method and will lead to additional query information being
  returned by the REST API. Clients can use this extra information or ignore it.

* Foxx Queue job success/failure handlers arguments have changed from `(jobId, jobData, result, jobFailures)` to `(result, jobData, job)`.

* added Foxx Queue job options `repeatTimes`, `repeatUntil` and `repeatDelay` to automatically re-schedule jobs when they are completed.

* added Foxx manifest configuration type `password` to mask values in the web interface.

* fixed default values in Foxx manifest configurations sometimes not being used as defaults.

* fixed optional parameters in Foxx manifest configurations sometimes not being cleared correctly.

* Foxx dependencies can now be marked as optional using a slightly more verbose syntax in your manifest file.

* converted Foxx constructors to ES6 classes so you can extend them using class syntax.

* updated aqb to 2.0.

* updated chai to 3.0.

* Use more madvise calls to speed up things when memory is tight, in particular
  at load time but also for random accesses later.

* Overhauled web interface

  The web interface now has a new design.

  The API documentation for ArangoDB has been moved from "Tools" to "Links" in the web interface.

  The "Applications" tab in the web interfaces has been renamed to "Services".


v2.6.12 (2015-12-02)
--------------------

* fixed disappearing of documents for collections transferred via `sync` if the
  the collection was dropped right before synchronization and drop and (re-)create
  collection markers were located in the same WAL file

* added missing lock instruction for primary index in compactor size calculation

* fixed issue #1589

* fixed issue #1583

* Foxx: optional configuration options no longer log validation errors when assigned
  empty values (#1495)


v2.6.11 (2015-11-18)
--------------------

* fixed potentially invalid pointer access in shaper when the currently accessed
  document got re-located by the WAL collector at the very same time


v2.6.10 (2015-11-10)
--------------------

* disable replication appliers when starting in modes `--upgrade`, `--no-server`
  and `--check-upgrade`

* more detailed output in arango-dfdb

* fixed potential deadlock in collection status changing on Windows

* issue #1521: Can't dump/restore with user and password


v2.6.9 (2015-09-29)
-------------------

* added "special" password ARANGODB_DEFAULT_ROOT_PASSWORD. If you pass
  ARANGODB_DEFAULT_ROOT_PASSWORD as password, it will read the password
  from the environment variable ARANGODB_DEFAULT_ROOT_PASSWORD

* fixed failing AQL skiplist, sort and limit combination

  When using a Skiplist index on an attribute (say "a") and then using sort
  and skip on this attribute caused the result to be empty e.g.:

    require("internal").db.test.ensureSkiplist("a");
    require("internal").db._query("FOR x IN test SORT x.a LIMIT 10, 10");

  Was always empty no matter how many documents are stored in test.
  This is now fixed.

v2.6.8 (2015-09-09)
-------------------

* ARM only:

  The ArangoDB packages for ARM require the kernel to allow unaligned memory access.
  How the kernel handles unaligned memory access is configurable at runtime by
  checking and adjusting the contents `/proc/cpu/alignment`.

  In order to operate on ARM, ArangoDB requires the bit 1 to be set. This will
  make the kernel trap and adjust unaligned memory accesses. If this bit is not
  set, the kernel may send a SIGBUS signal to ArangoDB and terminate it.

  To set bit 1 in `/proc/cpu/alignment` use the following command as a privileged
  user (e.g. root):

      echo "2" > /proc/cpu/alignment

  Note that this setting affects all user processes and not just ArangoDB. Setting
  the alignment with the above command will also not make the setting permanent,
  so it will be lost after a restart of the system. In order to make the setting
  permanent, it should be executed during system startup or before starting arangod.

  The ArangoDB start/stop scripts do not adjust the alignment setting, but rely on
  the environment to have the correct alignment setting already. The reason for this
  is that the alignment settings also affect all other user processes (which ArangoDB
  is not aware of) and thus may have side-effects outside of ArangoDB. It is therefore
  more reasonable to have the system administrator carry out the change.


v2.6.7 (2015-08-25)
-------------------

* improved AssocMulti index performance when resizing.

  This makes the edge index perform less I/O when under memory pressure.


v2.6.6 (2015-08-23)
-------------------

* added startup option `--server.additional-threads` to create separate queues
  for slow requests.


v2.6.5 (2015-08-17)
-------------------

* added startup option `--database.throw-collection-not-loaded-error`

  Accessing a not-yet loaded collection will automatically load a collection
  on first access. This flag controls what happens in case an operation
  would need to wait for another thread to finalize loading a collection. If
  set to *true*, then the first operation that accesses an unloaded collection
  will load it. Further threads that try to access the same collection while
  it is still loading immediately fail with an error (1238, *collection not loaded*).
  This is to prevent all server threads from being blocked while waiting on the
  same collection to finish loading. When the first thread has completed loading
  the collection, the collection becomes regularly available, and all operations
  from that point on can be carried out normally, and error 1238 will not be
  thrown anymore for that collection.

  If set to *false*, the first thread that accesses a not-yet loaded collection
  will still load it. Other threads that try to access the collection while
  loading will not fail with error 1238 but instead block until the collection
  is fully loaded. This configuration might lead to all server threads being
  blocked because they are all waiting for the same collection to complete
  loading. Setting the option to *true* will prevent this from happening, but
  requires clients to catch error 1238 and react on it (maybe by scheduling
  a retry for later).

  The default value is *false*.

* fixed busy wait loop in scheduler threads that sometimes consumed 100% CPU while
  waiting for events on connections closed unexpectedly by the client side

* handle attribute `indexBuckets` when restoring collections via arangorestore.
  Previously the `indexBuckets` attribute value from the dump was ignored, and the
   server default value for `indexBuckets` was used when restoring a collection.

* fixed "EscapeValue already set error" crash in V8 actions that might have occurred when
  canceling V8-based operations.


v2.6.4 (2015-08-01)
-------------------

* V8: Upgrade to version 4.1.0.27 - this is intended to be the stable V8 version.

* fixed issue #1424: Arango shell should not processing arrows pushing on keyboard


v2.6.3 (2015-07-21)
-------------------

* issue #1409: Document values with null character truncated


v2.6.2 (2015-07-04)
-------------------

* fixed issue #1383: bindVars for HTTP API doesn't work with empty string

* fixed handling of default values in Foxx manifest configurations

* fixed handling of optional parameters in Foxx manifest configurations

* fixed a reference error being thrown in Foxx queues when a function-based job type is used that is not available and no options object is passed to queue.push


v2.6.1 (2015-06-24)
-------------------

* Add missing swagger files to cmake build. fixes #1368

* fixed documentation errors


v2.6.0 (2015-06-20)
-------------------

* using negative values for `SimpleQuery.skip()` is deprecated.
  This functionality will be removed in future versions of ArangoDB.

* The following simple query functions are now deprecated:

  * collection.near
  * collection.within
  * collection.geo
  * collection.fulltext
  * collection.range
  * collection.closedRange

  This also lead to the following REST API methods being deprecated from now on:

  * PUT /_api/simple/near
  * PUT /_api/simple/within
  * PUT /_api/simple/fulltext
  * PUT /_api/simple/range

  It is recommended to replace calls to these functions or APIs with equivalent AQL queries,
  which are more flexible because they can be combined with other operations:

      FOR doc IN NEAR(@@collection, @latitude, @longitude, @limit)
        RETURN doc

      FOR doc IN WITHIN(@@collection, @latitude, @longitude, @radius, @distanceAttributeName)
        RETURN doc

      FOR doc IN FULLTEXT(@@collection, @attributeName, @queryString, @limit)
        RETURN doc

      FOR doc IN @@collection
        FILTER doc.value >= @left && doc.value < @right
        LIMIT @skip, @limit
        RETURN doc`

  The above simple query functions and REST API methods may be removed in future versions
  of ArangoDB.

* deprecated now-obsolete AQL `SKIPLIST` function

  The function was introduced in older versions of ArangoDB with a less powerful query optimizer to
  retrieve data from a skiplist index using a `LIMIT` clause.

  Since 2.3 the same goal can be achieved by using regular AQL constructs, e.g.

      FOR doc IN collection FILTER doc.value >= @value SORT doc.value DESC LIMIT 1 RETURN doc

* fixed issues when switching the database inside tasks and during shutdown of database cursors

  These features were added during 2.6 alpha stage so the fixes affect devel/2.6-alpha builds only

* issue #1360: improved foxx-manager help

* added `--enable-tcmalloc` configure option.

  When this option is set, arangod and the client tools will be linked against tcmalloc, which replaces
  the system allocator. When the option is set, a tcmalloc library must be present on the system under
  one of the names `libtcmalloc`, `libtcmalloc_minimal` or `libtcmalloc_debug`.

  As this is a configure option, it is supported for manual builds on Linux-like systems only. tcmalloc
  support is currently experimental.

* issue #1353: Windows: HTTP API - incorrect path in errorMessage

* issue #1347: added option `--create-database` for arangorestore.

  Setting this option to `true` will now create the target database if it does not exist. When creating
  the target database, the username and passwords passed to arangorestore will be used to create an
  initial user for the new database.

* issue #1345: advanced debug information for User Functions

* issue #1341: Can't use bindvars in UPSERT

* fixed vulnerability in JWT implementation.

* changed default value of option `--database.ignore-datafile-errors` from `true` to `false`

  If the new default value of `false` is used, then arangod will refuse loading collections that contain
  datafiles with CRC mismatches or other errors. A collection with datafile errors will then become
  unavailable. This prevents follow up errors from happening.

  The only way to access such collection is to use the datafile debugger (arango-dfdb) and try to repair
  or truncate the datafile with it.

  If `--database.ignore-datafile-errors` is set to `true`, then collections will become available
  even if parts of their data cannot be loaded. This helps availability, but may cause (partial) data
  loss and follow up errors.

* added server startup option `--server.session-timeout` for controlling the timeout of user sessions
  in the web interface

* add sessions and cookie authentication for ArangoDB's web interface

  ArangoDB's built-in web interface now uses sessions. Session information ids are stored in cookies,
  so clients using the web interface must accept cookies in order to use it

* web interface: display query execution time in AQL editor

* web interface: renamed AQL query *submit* button to *execute*

* web interface: added query explain feature in AQL editor

* web interface: demo page added. only working if demo data is available, hidden otherwise

* web interface: added support for custom app scripts with optional arguments and results

* web interface: mounted apps that need to be configured are now indicated in the app overview

* web interface: added button for running tests to app details

* web interface: added button for configuring app dependencies to app details

* web interface: upgraded API documentation to use Swagger 2

* INCOMPATIBLE CHANGE

  removed startup option `--log.severity`

  The docs for `--log.severity` mentioned lots of severities (e.g. `exception`, `technical`, `functional`, `development`)
  but only a few severities (e.g. `all`, `human`) were actually used, with `human` being the default and `all` enabling the
  additional logging of requests. So the option pretended to control a lot of things which it actually didn't. Additionally,
  the option `--log.requests-file` was around for a long time already, also controlling request logging.

  Because the `--log.severity` option effectively did not control that much, it was removed. A side effect of removing the
  option is that 2.5 installations which used `--log.severity all` will not log requests after the upgrade to 2.6. This can
  be adjusted by setting the `--log.requests-file` option.

* add backtrace to fatal log events

* added optional `limit` parameter for AQL function `FULLTEXT`

* make fulltext index also index text values contained in direct sub-objects of the indexed
  attribute.

  Previous versions of ArangoDB only indexed the attribute value if it was a string. Sub-attributes
  of the index attribute were ignored when fulltext indexing.

  Now, if the index attribute value is an object, the object's values will each be included in the
  fulltext index if they are strings. If the index attribute value is an array, the array's values
  will each be included in the fulltext index if they are strings.

  For example, with a fulltext index present on the `translations` attribute, the following text
  values will now be indexed:

      var c = db._create("example");
      c.ensureFulltextIndex("translations");
      c.insert({ translations: { en: "fox", de: "Fuchs", fr: "renard", ru: "лиса" } });
      c.insert({ translations: "Fox is the English translation of the German word Fuchs" });
      c.insert({ translations: [ "ArangoDB", "document", "database", "Foxx" ] });

      c.fulltext("translations", "лиса").toArray();       // returns only first document
      c.fulltext("translations", "Fox").toArray();        // returns first and second documents
      c.fulltext("translations", "prefix:Fox").toArray(); // returns all three documents

* added batch document removal and lookup commands:

      collection.lookupByKeys(keys)
      collection.removeByKeys(keys)

  These commands can be used to perform multi-document lookup and removal operations efficiently
  from the ArangoShell. The argument to these operations is an array of document keys.

  Also added HTTP APIs for batch document commands:

  * PUT /_api/simple/lookup-by-keys
  * PUT /_api/simple/remove-by-keys

* properly prefix document address URLs with the current database name for calls to the REST
  API method GET `/_api/document?collection=...` (that method will return partial URLs to all
  documents in the collection).

  Previous versions of ArangoDB returned the URLs starting with `/_api/` but without the current
  database name, e.g. `/_api/document/mycollection/mykey`. Starting with 2.6, the response URLs
  will include the database name as well, e.g. `/_db/_system/_api/document/mycollection/mykey`.

* added dedicated collection export HTTP REST API

  ArangoDB now provides a dedicated collection export API, which can take snapshots of entire
  collections more efficiently than the general-purpose cursor API. The export API is useful
  to transfer the contents of an entire collection to a client application. It provides optional
  filtering on specific attributes.

  The export API is available at endpoint `POST /_api/export?collection=...`. The API has the
  same return value structure as the already established cursor API (`POST /_api/cursor`).

  An introduction to the export API is given in this blog post:
  http://jsteemann.github.io/blog/2015/04/04/more-efficient-data-exports/

* subquery optimizations for AQL queries

  This optimization avoids copying intermediate results into subqueries that are not required
  by the subquery.

  A brief description can be found here:
  http://jsteemann.github.io/blog/2015/05/04/subquery-optimizations/

* return value optimization for AQL queries

  This optimization avoids copying the final query result inside the query's main `ReturnNode`.

  A brief description can be found here:
  http://jsteemann.github.io/blog/2015/05/04/return-value-optimization-for-aql/

* speed up AQL queries containing big `IN` lists for index lookups

  `IN` lists used for index lookups had performance issues in previous versions of ArangoDB.
  These issues have been addressed in 2.6 so using bigger `IN` lists for filtering is much
  faster.

  A brief description can be found here:
  http://jsteemann.github.io/blog/2015/05/07/in-list-improvements/

* allow `@` and `.` characters in document keys, too

  This change also leads to document keys being URL-encoded when returned in HTTP `location`
  response headers.

* added alternative implementation for AQL COLLECT

  The alternative method uses a hash table for grouping and does not require its input elements
  to be sorted. It will be taken into account by the optimizer for `COLLECT` statements that do
  not use an `INTO` clause.

  In case a `COLLECT` statement can use the hash table variant, the optimizer will create an extra
  plan for it at the beginning of the planning phase. In this plan, no extra `SORT` node will be
  added in front of the `COLLECT` because the hash table variant of `COLLECT` does not require
  sorted input. Instead, a `SORT` node will be added after it to sort its output. This `SORT` node
  may be optimized away again in later stages. If the sort order of the result is irrelevant to
  the user, adding an extra `SORT null` after a hash `COLLECT` operation will allow the optimizer to
  remove the sorts altogether.

  In addition to the hash table variant of `COLLECT`, the optimizer will modify the original plan
  to use the regular `COLLECT` implementation. As this implementation requires sorted input, the
  optimizer will insert a `SORT` node in front of the `COLLECT`. This `SORT` node may be optimized
  away in later stages.

  The created plans will then be shipped through the regular optimization pipeline. In the end,
  the optimizer will pick the plan with the lowest estimated total cost as usual. The hash table
  variant does not require an up-front sort of the input, and will thus be preferred over the
  regular `COLLECT` if the optimizer estimates many input elements for the `COLLECT` node and
  cannot use an index to sort them.

  The optimizer can be explicitly told to use the regular *sorted* variant of `COLLECT` by
  suffixing a `COLLECT` statement with `OPTIONS { "method" : "sorted" }`. This will override the
  optimizer guesswork and only produce the *sorted* variant of `COLLECT`.

  A blog post on the new `COLLECT` implementation can be found here:
  http://jsteemann.github.io/blog/2015/04/22/collecting-with-a-hash-table/

* refactored HTTP REST API for cursors

  The HTTP REST API for cursors (`/_api/cursor`) has been refactored to improve its performance
  and use less memory.

  A post showing some of the performance improvements can be found here:
  http://jsteemann.github.io/blog/2015/04/01/improvements-for-the-cursor-api/

* simplified return value syntax for data-modification AQL queries

  ArangoDB 2.4 since version allows to return results from data-modification AQL queries. The
  syntax for this was quite limited and verbose:

      FOR i IN 1..10
        INSERT { value: i } IN test
        LET inserted = NEW
        RETURN inserted

  The `LET inserted = NEW RETURN inserted` was required literally to return the inserted
  documents. No calculations could be made using the inserted documents.

  This is now more flexible. After a data-modification clause (e.g. `INSERT`, `UPDATE`, `REPLACE`,
  `REMOVE`, `UPSERT`) there can follow any number of `LET` calculations. These calculations can
  refer to the pseudo-values `OLD` and `NEW` that are created by the data-modification statements.

  This allows returning projections of inserted or updated documents, e.g.:

      FOR i IN 1..10
        INSERT { value: i } IN test
        RETURN { _key: NEW._key, value: i }

  Still not every construct is allowed after a data-modification clause. For example, no functions
  can be called that may access documents.

  More information can be found here:
  http://jsteemann.github.io/blog/2015/03/27/improvements-for-data-modification-queries/

* added AQL `UPSERT` statement

  This adds an `UPSERT` statement to AQL that is a combination of both `INSERT` and `UPDATE` /
  `REPLACE`. The `UPSERT` will search for a matching document using a user-provided example.
  If no document matches the example, the *insert* part of the `UPSERT` statement will be
  executed. If there is a match, the *update* / *replace* part will be carried out:

      UPSERT { page: 'index.html' }                 /* search example */
        INSERT { page: 'index.html', pageViews: 1 } /* insert part */
        UPDATE { pageViews: OLD.pageViews + 1 }     /* update part */
        IN pageViews

  `UPSERT` can be used with an `UPDATE` or `REPLACE` clause. The `UPDATE` clause will perform
  a partial update of the found document, whereas the `REPLACE` clause will replace the found
  document entirely. The `UPDATE` or `REPLACE` parts can refer to the pseudo-value `OLD`, which
  contains all attributes of the found document.

  `UPSERT` statements can optionally return values. In the following query, the return
  attribute `found` will return the found document before the `UPDATE` was applied. If no
  document was found, `found` will contain a value of `null`. The `updated` result attribute will
  contain the inserted / updated document:

      UPSERT { page: 'index.html' }                 /* search example */
        INSERT { page: 'index.html', pageViews: 1 } /* insert part */
        UPDATE { pageViews: OLD.pageViews + 1 }     /* update part */
        IN pageViews
        RETURN { found: OLD, updated: NEW }

  A more detailed description of `UPSERT` can be found here:
  http://jsteemann.github.io/blog/2015/03/27/preview-of-the-upsert-command/

* adjusted default configuration value for `--server.backlog-size` from 10 to 64.

* issue #1231: bug xor feature in AQL: LENGTH(null) == 4

  This changes the behavior of the AQL `LENGTH` function as follows:

  - if the single argument to `LENGTH()` is `null`, then the result will now be `0`. In previous
    versions of ArangoDB, the result of `LENGTH(null)` was `4`.

  - if the single argument to `LENGTH()` is `true`, then the result will now be `1`. In previous
    versions of ArangoDB, the result of `LENGTH(true)` was `4`.

  - if the single argument to `LENGTH()` is `false`, then the result will now be `0`. In previous
    versions of ArangoDB, the result of `LENGTH(false)` was `5`.

  The results of `LENGTH()` with string, numeric, array object argument values do not change.

* issue #1298: Bulk import if data already exists (#1298)

  This change extends the HTTP REST API for bulk imports as follows:

  When documents are imported and the `_key` attribute is specified for them, the import can be
  used for inserting and updating/replacing documents. Previously, the import could be used for
  inserting new documents only, and re-inserting a document with an existing key would have failed
  with a *unique key constraint violated* error.

  The above behavior is still the default. However, the API now allows controlling the behavior
  in case of a unique key constraint error via the optional URL parameter `onDuplicate`.

  This parameter can have one of the following values:

  - `error`: when a unique key constraint error occurs, do not import or update the document but
    report an error. This is the default.

  - `update`: when a unique key constraint error occurs, try to (partially) update the existing
    document with the data specified in the import. This may still fail if the document would
    violate secondary unique indexes. Only the attributes present in the import data will be
    updated and other attributes already present will be preserved. The number of updated documents
    will be reported in the `updated` attribute of the HTTP API result.

  - `replace`: when a unique key constraint error occurs, try to fully replace the existing
    document with the data specified in the import. This may still fail if the document would
    violate secondary unique indexes. The number of replaced documents will be reported in the
    `updated` attribute of the HTTP API result.

  - `ignore`: when a unique key constraint error occurs, ignore this error. There will be no
    insert, update or replace for the particular document. Ignored documents will be reported
    separately in the `ignored` attribute of the HTTP API result.

  The result of the HTTP import API will now contain the attributes `ignored` and `updated`, which
  contain the number of ignored and updated documents respectively. These attributes will contain a
  value of zero unless the `onDuplicate` URL parameter is set to either `update` or `replace`
  (in this case the `updated` attribute may contain non-zero values) or `ignore` (in this case the
  `ignored` attribute may contain a non-zero value).

  To support the feature, arangoimp also has a new command line option `--on-duplicate` which can
  have one of the values `error`, `update`, `replace`, `ignore`. The default value is `error`.

  A few examples for using arangoimp with the `--on-duplicate` option can be found here:
  http://jsteemann.github.io/blog/2015/04/14/updating-documents-with-arangoimp/

* changed behavior of `db._query()` in the ArangoShell:

  if the command's result is printed in the shell, the first 10 results will be printed. Previously
  only a basic description of the underlying query result cursor was printed. Additionally, if the
  cursor result contains more than 10 results, the cursor is assigned to a global variable `more`,
  which can be used to iterate over the cursor result.

  Example:

      arangosh [_system]> db._query("FOR i IN 1..15 RETURN i")
      [object ArangoQueryCursor, count: 15, hasMore: true]

      [
        1,
        2,
        3,
        4,
        5,
        6,
        7,
        8,
        9,
        10
      ]

      type 'more' to show more documents


      arangosh [_system]> more
      [object ArangoQueryCursor, count: 15, hasMore: false]

      [
        11,
        12,
        13,
        14,
        15
      ]

* Disallow batchSize value 0 in HTTP `POST /_api/cursor`:

  The HTTP REST API `POST /_api/cursor` does not accept a `batchSize` parameter value of
  `0` any longer. A batch size of 0 never made much sense, but previous versions of ArangoDB
  did not check for this value. Now creating a cursor using a `batchSize` value 0 will
  result in an HTTP 400 error response

* REST Server: fix memory leaks when failing to add jobs

* 'EDGES' AQL Function

  The AQL function `EDGES` got a new fifth option parameter.
  Right now only one option is available: 'includeVertices'. This is a boolean parameter
  that allows to modify the result of the `EDGES` function.
  Default is 'includeVertices: false' which does not have any effect.
  'includeVertices: true' modifies the result, such that
  {vertex: <vertexDocument>, edge: <edgeDocument>} is returned.

* INCOMPATIBLE CHANGE:

  The result format of the AQL function `NEIGHBORS` has been changed.
  Before it has returned an array of objects containing 'vertex' and 'edge'.
  Now it will only contain the vertex directly.
  Also an additional option 'includeData' has been added.
  This is used to define if only the 'vertex._id' value should be returned (false, default),
  or if the vertex should be looked up in the collection and the complete JSON should be returned
  (true).
  Using only the id values can lead to significantly improved performance if this is the only information
  required.

  In order to get the old result format prior to ArangoDB 2.6, please use the function EDGES instead.
  Edges allows for a new option 'includeVertices' which, set to true, returns exactly the format of NEIGHBORS.
  Example:

      NEIGHBORS(<vertexCollection>, <edgeCollection>, <vertex>, <direction>, <example>)

  This can now be achieved by:

      EDGES(<edgeCollection>, <vertex>, <direction>, <example>, {includeVertices: true})

  If you are nesting several NEIGHBORS steps you can speed up their performance in the following way:

  Old Example:

  FOR va IN NEIGHBORS(Users, relations, 'Users/123', 'outbound') FOR vc IN NEIGHBORS(Products, relations, va.vertex._id, 'outbound') RETURN vc

  This can now be achieved by:

  FOR va IN NEIGHBORS(Users, relations, 'Users/123', 'outbound') FOR vc IN NEIGHBORS(Products, relations, va, 'outbound', null, {includeData: true}) RETURN vc
                                                                                                          ^^^^                  ^^^^^^^^^^^^^^^^^^^
                                                                                                  Use intermediate directly     include Data for final

* INCOMPATIBLE CHANGE:

  The AQL function `GRAPH_NEIGHBORS` now provides an additional option `includeData`.
  This option allows controlling whether the function should return the complete vertices
  or just their IDs. Returning only the IDs instead of the full vertices can lead to
  improved performance .

  If provided, `includeData` is set to `true`, all vertices in the result will be returned
  with all their attributes. The default value of `includeData` is `false`.
  This makes the default function results incompatible with previous versions of ArangoDB.

  To get the old result style in ArangoDB 2.6, please set the options as follows in calls
  to `GRAPH_NEIGHBORS`:

      GRAPH_NEIGHBORS(<graph>, <vertex>, { includeData: true })

* INCOMPATIBLE CHANGE:

  The AQL function `GRAPH_COMMON_NEIGHBORS` now provides an additional option `includeData`.
  This option allows controlling whether the function should return the complete vertices
  or just their IDs. Returning only the IDs instead of the full vertices can lead to
  improved performance .

  If provided, `includeData` is set to `true`, all vertices in the result will be returned
  with all their attributes. The default value of `includeData` is `false`.
  This makes the default function results incompatible with previous versions of ArangoDB.

  To get the old result style in ArangoDB 2.6, please set the options as follows in calls
  to `GRAPH_COMMON_NEIGHBORS`:

      GRAPH_COMMON_NEIGHBORS(<graph>, <vertexExamples1>, <vertexExamples2>, { includeData: true }, { includeData: true })

* INCOMPATIBLE CHANGE:

  The AQL function `GRAPH_SHORTEST_PATH` now provides an additional option `includeData`.
  This option allows controlling whether the function should return the complete vertices
  and edges or just their IDs. Returning only the IDs instead of full vertices and edges
  can lead to improved performance .

  If provided, `includeData` is set to `true`, all vertices and edges in the result will
  be returned with all their attributes. There is also an optional parameter `includePath` of
  type object.
  It has two optional sub-attributes `vertices` and `edges`, both of type boolean.
  Both can be set individually and the result will include all vertices on the path if
  `includePath.vertices == true` and all edges if `includePath.edges == true` respectively.

  The default value of `includeData` is `false`, and paths are now excluded by default.
  This makes the default function results incompatible with previous versions of ArangoDB.

  To get the old result style in ArangoDB 2.6, please set the options as follows in calls
  to `GRAPH_SHORTEST_PATH`:

      GRAPH_SHORTEST_PATH(<graph>, <source>, <target>, { includeData: true, includePath: { edges: true, vertices: true } })

  The attributes `startVertex` and `vertex` that were present in the results of `GRAPH_SHORTEST_PATH`
  in previous versions of ArangoDB will not be produced in 2.6. To calculate these attributes in 2.6,
  please extract the first and last elements from the `vertices` result attribute.

* INCOMPATIBLE CHANGE:

  The AQL function `GRAPH_DISTANCE_TO` will now return only the id the destination vertex
  in the `vertex` attribute, and not the full vertex data with all vertex attributes.

* INCOMPATIBLE CHANGE:

  All graph measurements functions in JavaScript module `general-graph` that calculated a
  single figure previously returned an array containing just the figure. Now these functions
  will return the figure directly and not put it inside an array.

  The affected functions are:

  * `graph._absoluteEccentricity`
  * `graph._eccentricity`
  * `graph._absoluteCloseness`
  * `graph._closeness`
  * `graph._absoluteBetweenness`
  * `graph._betweenness`
  * `graph._radius`
  * `graph._diameter`

* Create the `_graphs` collection in new databases with `waitForSync` attribute set to `false`

  The previous `waitForSync` value was `true`, so default the behavior when creating and dropping
  graphs via the HTTP REST API changes as follows if the new settings are in effect:

  * `POST /_api/graph` by default returns `HTTP 202` instead of `HTTP 201`
  * `DELETE /_api/graph/graph-name` by default returns `HTTP 202` instead of `HTTP 201`

  If the `_graphs` collection still has its `waitForSync` value set to `true`, then the HTTP status
  code will not change.

* Upgraded ICU to version 54; this increases performance in many places.
  based on https://code.google.com/p/chromium/issues/detail?id=428145

* added support for HTTP push aka chunked encoding

* issue #1051: add info whether server is running in service or user mode?

  This will add a "mode" attribute to the result of the result of HTTP GET `/_api/version?details=true`

  "mode" can have the following values:

  - `standalone`: server was started manually (e.g. on command-line)
  - `service`: service is running as Windows service, in daemon mode or under the supervisor

* improve system error messages in Windows port

* increased default value of `--server.request-timeout` from 300 to 1200 seconds for client tools
  (arangosh, arangoimp, arangodump, arangorestore)

* increased default value of `--server.connect-timeout` from 3 to 5 seconds for client tools
  (arangosh, arangoimp, arangodump, arangorestore)

* added startup option `--server.foxx-queues-poll-interval`

  This startup option controls the frequency with which the Foxx queues manager is checking
  the queue (or queues) for jobs to be executed.

  The default value is `1` second. Lowering this value will result in the queue manager waking
  up and checking the queues more frequently, which may increase CPU usage of the server.
  When not using Foxx queues, this value can be raised to save some CPU time.

* added startup option `--server.foxx-queues`

  This startup option controls whether the Foxx queue manager will check queue and job entries.
  Disabling this option can reduce server load but will prevent jobs added to Foxx queues from
  being processed at all.

  The default value is `true`, enabling the Foxx queues feature.

* make Foxx queues really database-specific.

  Foxx queues were and are stored in a database-specific collection `_queues`. However, a global
  cache variable for the queues led to the queue names being treated database-independently, which
  was wrong.

  Since 2.6, Foxx queues names are truly database-specific, so the same queue name can be used in
  two different databases for two different queues. Until then, it is advisable to think of queues
  as already being database-specific, and using the database name as a queue name prefix to be
  avoid name conflicts, e.g.:

      var queueName = "myQueue";
      var Foxx = require("org/arangodb/foxx");
      Foxx.queues.create(db._name() + ":" + queueName);

* added support for Foxx queue job types defined as app scripts.

  The old job types introduced in 2.4 are still supported but are known to cause issues in 2.5
  and later when the server is restarted or the job types are not defined in every thread.

  The new job types avoid this issue by storing an explicit mount path and script name rather
  than an assuming the job type is defined globally. It is strongly recommended to convert your
  job types to the new script-based system.

* renamed Foxx sessions option "sessionStorageApp" to "sessionStorage". The option now also accepts session storages directly.

* Added the following JavaScript methods for file access:
  * fs.copyFile() to copy single files
  * fs.copyRecursive() to copy directory trees
  * fs.chmod() to set the file permissions (non-Windows only)

* Added process.env for accessing the process environment from JavaScript code

* Cluster: kickstarter shutdown routines will more precisely follow the shutdown of its nodes.

* Cluster: don't delete agency connection objects that are currently in use.

* Cluster: improve passing along of HTTP errors

* fixed issue #1247: debian init script problems

* multi-threaded index creation on collection load

  When a collection contains more than one secondary index, they can be built in memory in
  parallel when the collection is loaded. How many threads are used for parallel index creation
  is determined by the new configuration parameter `--database.index-threads`. If this is set
  to 0, indexes are built by the opening thread only and sequentially. This is equivalent to
  the behavior in 2.5 and before.

* speed up building up primary index when loading collections

* added `count` attribute to `parameters.json` files of collections. This attribute indicates
  the number of live documents in the collection on unload. It is read when the collection is
  (re)loaded to determine the initial size for the collection's primary index

* removed remainders of MRuby integration, removed arangoirb

* simplified `controllers` property in Foxx manifests. You can now specify a filename directly
  if you only want to use a single file mounted at the base URL of your Foxx app.

* simplified `exports` property in Foxx manifests. You can now specify a filename directly if
  you only want to export variables from a single file in your Foxx app.

* added support for node.js-style exports in Foxx exports. Your Foxx exports file can now export
  arbitrary values using the `module.exports` property instead of adding properties to the
  `exports` object.

* added `scripts` property to Foxx manifests. You should now specify the `setup` and `teardown`
  files as properties of the `scripts` object in your manifests and can define custom,
  app-specific scripts that can be executed from the web interface or the CLI.

* added `tests` property to Foxx manifests. You can now define test cases using the `mocha`
  framework which can then be executed inside ArangoDB.

* updated `joi` package to 6.0.8.

* added `extendible` package.

* added Foxx model lifecycle events to repositories. See #1257.

* speed up resizing of edge index.

* allow to split an edge index into buckets which are resized individually.
  This is controlled by the `indexBuckets` attribute in the `properties`
  of the collection.

* fix a cluster deadlock bug in larger clusters by marking a thread waiting
  for a lock on a DBserver as blocked


v2.5.7 (2015-08-02)
-------------------

* V8: Upgrade to version 4.1.0.27 - this is intended to be the stable V8 version.


v2.5.6 (2015-07-21)
-------------------

* alter Windows build infrastructure so we can properly store pdb files.

* potentially fixed issue #1313: Wrong metric calculation at dashboard

  Escape whitespace in process name when scanning /proc/pid/stats

  This fixes statistics values read from that file

* Fixed variable naming in AQL `COLLECT INTO` results in case the COLLECT is placed
  in a subquery which itself is followed by other constructs that require variables


v2.5.5 (2015-05-29)
-------------------

* fixed vulnerability in JWT implementation.

* fixed format string for reading /proc/pid/stat

* take into account barriers used in different V8 contexts


v2.5.4 (2015-05-14)
-------------------

* added startup option `--log.performance`: specifying this option at startup will log
  performance-related info messages, mainly timings via the regular logging mechanisms

* cluster fixes

* fix for recursive copy under Windows


v2.5.3 (2015-04-29)
-------------------

* Fix fs.move to work across filesystem borders; Fixes Foxx app installation problems;
  issue #1292.

* Fix Foxx app install when installed on a different drive on Windows

* issue #1322: strange AQL result

* issue #1318: Inconsistent db._create() syntax

* issue #1315: queries to a collection fail with an empty response if the
  collection contains specific JSON data

* issue #1300: Make arangodump not fail if target directory exists but is empty

* allow specifying higher values than SOMAXCONN for `--server.backlog-size`

  Previously, arangod would not start when a `--server.backlog-size` value was
  specified that was higher than the platform's SOMAXCONN header value.

  Now, arangod will use the user-provided value for `--server.backlog-size` and
  pass it to the listen system call even if the value is higher than SOMAXCONN.
  If the user-provided value is higher than SOMAXCONN, arangod will log a warning
  on startup.

* Fixed a cluster deadlock bug. Mark a thread that is in a RemoteBlock as
  blocked to allow for additional dispatcher threads to be started.

* Fix locking in cluster by using another ReadWriteLock class for collections.

* Add a second DispatcherQueue for AQL in the cluster. This fixes a
  cluster-AQL thread explosion bug.


v2.5.2 (2015-04-11)
-------------------

* modules stored in _modules are automatically flushed when changed

* added missing query-id parameter in documentation of HTTP DELETE `/_api/query` endpoint

* added iterator for edge index in AQL queries

  this change may lead to less edges being read when used together with a LIMIT clause

* make graph viewer in web interface issue less expensive queries for determining
  a random vertex from the graph, and for determining vertex attributes

* issue #1285: syntax error, unexpected $undefined near '@_to RETURN obj

  this allows AQL bind parameter names to also start with underscores

* moved /_api/query to C++

* issue #1289: Foxx models created from database documents expose an internal method

* added `Foxx.Repository#exists`

* parallelize initialization of V8 context in multiple threads

* fixed a possible crash when the debug-level was TRACE

* cluster: do not initialize statistics collection on each
  coordinator, this fixes a race condition at startup

* cluster: fix a startup race w.r.t. the _configuration collection

* search for db:// JavaScript modules only after all local files have been
  considered, this speeds up the require command in a cluster considerably

* general cluster speedup in certain areas


v2.5.1 (2015-03-19)
-------------------

* fixed bug that caused undefined behavior when an AQL query was killed inside
  a calculation block

* fixed memleaks in AQL query cleanup in case out-of-memory errors are thrown

* by default, Debian and RedHat packages are built with debug symbols

* added option `--database.ignore-logfile-errors`

  This option controls how collection datafiles with a CRC mismatch are treated.

  If set to `false`, CRC mismatch errors in collection datafiles will lead
  to a collection not being loaded at all. If a collection needs to be loaded
  during WAL recovery, the WAL recovery will also abort (if not forced with
  `--wal.ignore-recovery-errors true`). Setting this flag to `false` protects
  users from unintentionally using a collection with corrupted datafiles, from
  which only a subset of the original data can be recovered.

  If set to `true`, CRC mismatch errors in collection datafiles will lead to
  the datafile being partially loaded. All data up to until the mismatch will
  be loaded. This will enable users to continue with collection datafiles
  that are corrupted, but will result in only a partial load of the data.
  The WAL recovery will still abort when encountering a collection with a
  corrupted datafile, at least if `--wal.ignore-recovery-errors` is not set to
  `true`.

  The default value is *true*, so for collections with corrupted datafiles
  there might be partial data loads once the WAL recovery has finished. If
  the WAL recovery will need to load a collection with a corrupted datafile,
  it will still stop when using the default values.

* INCOMPATIBLE CHANGE:

  make the arangod server refuse to start if during startup it finds a non-readable
  `parameter.json` file for a database or a collection.

  Stopping the startup process in this case requires manual intervention (fixing
  the unreadable files), but prevents follow-up errors due to ignored databases or
  collections from happening.

* datafiles and `parameter.json` files written by arangod are now created with read and write
  privileges for the arangod process user, and with read and write privileges for the arangod
  process group.

  Previously, these files were created with user read and write permissions only.

* INCOMPATIBLE CHANGE:

  abort WAL recovery if one of the collection's datafiles cannot be opened

* INCOMPATIBLE CHANGE:

  never try to raise the privileges after dropping them, this can lead to a race condition while
  running the recovery

  If you require to run ArangoDB on a port lower than 1024, you must run ArangoDB as root.

* fixed inefficiencies in `remove` methods of general-graph module

* added option `--database.slow-query-threshold` for controlling the default AQL slow query
  threshold value on server start

* add system error strings for Windows on many places

* rework service startup so we announce 'RUNNING' only when we're finished starting.

* use the Windows eventlog for FATAL and ERROR - log messages

* fix service handling in NSIS Windows installer, specify human readable name

* add the ICU_DATA environment variable to the fatal error messages

* fixed issue #1265: arangod crashed with SIGSEGV

* fixed issue #1241: Wildcards in examples


v2.5.0 (2015-03-09)
-------------------

* installer fixes for Windows

* fix for downloading Foxx

* fixed issue #1258: http pipelining not working?


v2.5.0-beta4 (2015-03-05)
-------------------------

* fixed issue #1247: debian init script problems


v2.5.0-beta3 (2015-02-27)
-------------------------

* fix Windows install path calculation in arango

* fix Windows logging of long strings

* fix possible undefinedness of const strings in Windows


v2.5.0-beta2 (2015-02-23)
-------------------------

* fixed issue #1256: agency binary not found #1256

* fixed issue #1230: API: document/col-name/_key and cursor return different floats

* front-end: dashboard tries not to (re)load statistics if user has no access

* V8: Upgrade to version 3.31.74.1

* etcd: Upgrade to version 2.0 - This requires go 1.3 to compile at least.

* refuse to startup if ICU wasn't initialized, this will i.e. prevent errors from being printed,
  and libraries from being loaded.

* front-end: unwanted removal of index table header after creating new index

* fixed issue #1248: chrome: applications filtering not working

* fixed issue #1198: queries remain in aql editor (front-end) if you navigate through different tabs

* Simplify usage of Foxx

  Thanks to our user feedback we learned that Foxx is a powerful, yet rather complicated concept.
  With this release we tried to make it less complicated while keeping all its strength.
  That includes a rewrite of the documentation as well as some code changes as listed below:

  * Moved Foxx applications to a different folder.

    The naming convention now is: <app-path>/_db/<dbname>/<mountpoint>/APP
    Before it was: <app-path>/databases/<dbname>/<appname>:<appversion>
    This caused some trouble as apps where cached based on name and version and updates did not apply.
    Hence the path on filesystem and the app's access URL had no relation to one another.
    Now the path on filesystem is identical to the URL (except for slashes and the appended APP)

  * Rewrite of Foxx routing

    The routing of Foxx has been exposed to major internal changes we adjusted because of user feedback.
    This allows us to set the development mode per mountpoint without having to change paths and hold
    apps at separate locations.

  * Foxx Development mode

    The development mode used until 2.4 is gone. It has been replaced by a much more mature version.
    This includes the deprecation of the javascript.dev-app-path parameter, which is useless since 2.5.
    Instead of having two separate app directories for production and development, apps now reside in
    one place, which is used for production as well as for development.
    Apps can still be put into development mode, changing their behavior compared to production mode.
    Development mode apps are still reread from disk at every request, and still they ship more debug
    output.

    This change has also made the startup options `--javascript.frontend-development-mode` and
    `--javascript.dev-app-path` obsolete. The former option will not have any effect when set, and the
    latter option is only read and used during the upgrade to 2.5 and does not have any effects later.

  * Foxx install process

    Installing Foxx apps has been a two step process: import them into ArangoDB and mount them at a
    specific mountpoint. These operations have been joined together. You can install an app at one
    mountpoint, that's it. No fetch, mount, unmount, purge cycle anymore. The commands have been
    simplified to just:

    * install: get your Foxx app up and running
    * uninstall: shut it down and erase it from disk

  * Foxx error output

    Until 2.4 the errors produced by Foxx were not optimal. Often, the error message was just
    `unable to parse manifest` and contained only an internal stack trace.
    In 2.5 we made major improvements there, including a much more fine-grained error output that
    helps you debug your Foxx apps. The error message printed is now much closer to its source and
    should help you track it down.

    Also we added the default handlers for unhandled errors in Foxx apps:

    * You will get a nice internal error page whenever your Foxx app is called but was not installed
      due to any error
    * You will get a proper error message when having an uncaught error appears in any app route

    In production mode the messages above will NOT contain any information about your Foxx internals
    and are safe to be exposed to third party users.
    In development mode the messages above will contain the stacktrace (if available), making it easier for
    your in-house devs to track down errors in the application.

* added `console` object to Foxx apps. All Foxx apps now have a console object implementing
  the familiar Console API in their global scope, which can be used to log diagnostic
  messages to the database.

* added `org/arangodb/request` module, which provides a simple API for making HTTP requests
  to external services.

* added optimizer rule `propagate-constant-attributes`

  This rule will look inside `FILTER` conditions for constant value equality comparisons,
  and insert the constant values in other places in `FILTER`s. For example, the rule will
  insert `42` instead of `i.value` in the second `FILTER` of the following query:

      FOR i IN c1 FOR j IN c2 FILTER i.value == 42 FILTER j.value == i.value RETURN 1

* added `filtered` value to AQL query execution statistics

  This value indicates how many documents were filtered by `FilterNode`s in the AQL query.
  Note that `IndexRangeNode`s can also filter documents by selecting only the required ranges
  from the index. The `filtered` value will not include the work done by `IndexRangeNode`s,
  but only the work performed by `FilterNode`s.

* added support for sparse hash and skiplist indexes

  Hash and skiplist indexes can optionally be made sparse. Sparse indexes exclude documents
  in which at least one of the index attributes is either not set or has a value of `null`.

  As such documents are excluded from sparse indexes, they may contain fewer documents than
  their non-sparse counterparts. This enables faster indexing and can lead to reduced memory
  usage in case the indexed attribute does occur only in some, but not all documents of the
  collection. Sparse indexes will also reduce the number of collisions in non-unique hash
  indexes in case non-existing or optional attributes are indexed.

  In order to create a sparse index, an object with the attribute `sparse` can be added to
  the index creation commands:

      db.collection.ensureHashIndex(attributeName, { sparse: true });
      db.collection.ensureHashIndex(attributeName1, attributeName2, { sparse: true });
      db.collection.ensureUniqueConstraint(attributeName, { sparse: true });
      db.collection.ensureUniqueConstraint(attributeName1, attributeName2, { sparse: true });

      db.collection.ensureSkiplist(attributeName, { sparse: true });
      db.collection.ensureSkiplist(attributeName1, attributeName2, { sparse: true });
      db.collection.ensureUniqueSkiplist(attributeName, { sparse: true });
      db.collection.ensureUniqueSkiplist(attributeName1, attributeName2, { sparse: true });

  Note that in place of the above specialized index creation commands, it is recommended to use
  the more general index creation command `ensureIndex`:

  ```js
  db.collection.ensureIndex({ type: "hash", sparse: true, unique: true, fields: [ attributeName ] });
  db.collection.ensureIndex({ type: "skiplist", sparse: false, unique: false, fields: [ "a", "b" ] });
  ```

  When not explicitly set, the `sparse` attribute defaults to `false` for new indexes.

  This causes a change in behavior when creating a unique hash index without specifying the
  sparse flag: in 2.4, unique hash indexes were implicitly sparse, always excluding `null` values.
  There was no option to control this behavior, and sparsity was neither supported for non-unique
  hash indexes nor skiplists in 2.4. This implicit sparsity of unique hash indexes was considered
  an inconsistency, and therefore the behavior was cleaned up in 2.5. As of 2.5, indexes will
  only be created sparse if sparsity is explicitly requested. Existing unique hash indexes from 2.4
  or before will automatically be migrated so they are still sparse after the upgrade to 2.5.

  Geo indexes are implicitly sparse, meaning documents without the indexed location attribute or
  containing invalid location coordinate values will be excluded from the index automatically. This
  is also a change when compared to pre-2.5 behavior, when documents with missing or invalid
  coordinate values may have caused errors on insertion when the geo index' `unique` flag was set
  and its `ignoreNull` flag was not.

  This was confusing and has been rectified in 2.5. The method `ensureGeoConstaint()` now does the
  same as `ensureGeoIndex()`. Furthermore, the attributes `constraint`, `unique`, `ignoreNull` and
  `sparse` flags are now completely ignored when creating geo indexes.

  The same is true for fulltext indexes. There is no need to specify non-uniqueness or sparsity for
  geo or fulltext indexes. They will always be non-unique and sparse.

  As sparse indexes may exclude some documents, they cannot be used for every type of query.
  Sparse hash indexes cannot be used to find documents for which at least one of the indexed
  attributes has a value of `null`. For example, the following AQL query cannot use a sparse
  index, even if one was created on attribute `attr`:

      FOR doc In collection
        FILTER doc.attr == null
        RETURN doc

  If the lookup value is non-constant, a sparse index may or may not be used, depending on
  the other types of conditions in the query. If the optimizer can safely determine that
  the lookup value cannot be `null`, a sparse index may be used. When uncertain, the optimizer
  will not make use of a sparse index in a query in order to produce correct results.

  For example, the following queries cannot use a sparse index on `attr` because the optimizer
  will not know beforehand whether the comparison values for `doc.attr` will include `null`:

      FOR doc In collection
        FILTER doc.attr == SOME_FUNCTION(...)
        RETURN doc

      FOR other IN otherCollection
        FOR doc In collection
          FILTER doc.attr == other.attr
          RETURN doc

  Sparse skiplist indexes can be used for sorting if the optimizer can safely detect that the
  index range does not include `null` for any of the index attributes.

* inspection of AQL data-modification queries will now detect if the data-modification part
  of the query can run in lockstep with the data retrieval part of the query, or if the data
  retrieval part must be executed before the data modification can start.

  Executing the two in lockstep allows using much smaller buffers for intermediate results
  and starts the actual data-modification operations much earlier than if the two phases
  were executed separately.

* Allow dynamic attribute names in AQL object literals

  This allows using arbitrary expressions to construct attribute names in object
  literals specified in AQL queries. To disambiguate expressions and other unquoted
  attribute names, dynamic attribute names need to be enclosed in brackets (`[` and `]`).
  Example:

      FOR i IN 1..100
        RETURN { [ CONCAT('value-of-', i) ] : i }

* make AQL optimizer rule "use-index-for-sort" remove sort also in case a non-sorted
  index (e.g. a hash index) is used for only equality lookups and all sort attributes
  are covered by the index.

  Example that does not require an extra sort (needs hash index on `value`):

      FOR doc IN collection FILTER doc.value == 1 SORT doc.value RETURN doc

  Another example that does not require an extra sort (with hash index on `value1`, `value2`):

      FOR doc IN collection FILTER doc.value1 == 1 && doc.value2 == 2 SORT doc.value1, doc.value2 RETURN doc

* make AQL optimizer rule "use-index-for-sort" remove sort also in case the sort criteria
  excludes the left-most index attributes, but the left-most index attributes are used
  by the index for equality-only lookups.

  Example that can use the index for sorting (needs skiplist index on `value1`, `value2`):

      FOR doc IN collection FILTER doc.value1 == 1 SORT doc.value2 RETURN doc

* added selectivity estimates for primary index, edge index, and hash index

  The selectivity estimates are returned by the `GET /_api/index` REST API method
  in a sub-attribute `selectivityEstimate` for each index that supports it. This
  attribute will be omitted for indexes that do not provide selectivity estimates.
  If provided, the selectivity estimate will be a numeric value between 0 and 1.

  Selectivity estimates will also be reported in the result of `collection.getIndexes()`
  for all indexes that support this. If no selectivity estimate can be determined for
  an index, the attribute `selectivityEstimate` will be omitted here, too.

  The web interface also shows selectivity estimates for each index that supports this.

  Currently the following index types can provide selectivity estimates:
  - primary index
  - edge index
  - hash index (unique and non-unique)

  No selectivity estimates will be provided when running in cluster mode.

* fixed issue #1226: arangod log issues

* added additional logger if arangod is started in foreground mode on a tty

* added AQL optimizer rule "move-calculations-down"

* use exclusive native SRWLocks on Windows instead of native mutexes

* added AQL functions `MD5`, `SHA1`, and `RANDOM_TOKEN`.

* reduced number of string allocations when parsing certain AQL queries

  parsing numbers (integers or doubles) does not require a string allocation
  per number anymore

* RequestContext#bodyParam now accepts arbitrary joi schemas and rejects invalid (but well-formed) request bodies.

* enforce that AQL user functions are wrapped inside JavaScript function () declarations

  AQL user functions were always expected to be wrapped inside a JavaScript function, but previously
  this was not enforced when registering a user function. Enforcing the AQL user functions to be contained
  inside functions prevents functions from doing some unexpected things that may have led to undefined
  behavior.

* Windows service uninstalling: only remove service if it points to the currently running binary,
  or --force was specified.

* Windows (debug only): print stacktraces on crash and run minidump

* Windows (cygwin): if you run arangosh in a cygwin shell or via ssh we will detect this and use
  the appropriate output functions.

* Windows: improve process management

* fix IPv6 reverse ip lookups - so far we only did IPv4 addresses.

* improve join documentation, add outer join example

* run jslint for unit tests too, to prevent "memory leaks" by global js objects with native code.

* fix error logging for exceptions - we wouldn't log the exception message itself so far.

* improve error reporting in the http client (Windows & *nix)

* improve error reports in cluster

* Standard errors can now contain custom messages.


v2.4.7 (XXXX-XX-XX)
-------------------

* fixed issue #1282: Geo WITHIN_RECTANGLE for nested lat/lng


v2.4.6 (2015-03-18)
-------------------

* added option `--database.ignore-logfile-errors`

  This option controls how collection datafiles with a CRC mismatch are treated.

  If set to `false`, CRC mismatch errors in collection datafiles will lead
  to a collection not being loaded at all. If a collection needs to be loaded
  during WAL recovery, the WAL recovery will also abort (if not forced with
  `--wal.ignore-recovery-errors true`). Setting this flag to `false` protects
  users from unintentionally using a collection with corrupted datafiles, from
  which only a subset of the original data can be recovered.

  If set to `true`, CRC mismatch errors in collection datafiles will lead to
  the datafile being partially loaded. All data up to until the mismatch will
  be loaded. This will enable users to continue with a collection datafiles
  that are corrupted, but will result in only a partial load of the data.
  The WAL recovery will still abort when encountering a collection with a
  corrupted datafile, at least if `--wal.ignore-recovery-errors` is not set to
  `true`.

  The default value is *true*, so for collections with corrupted datafiles
  there might be partial data loads once the WAL recovery has finished. If
  the WAL recovery will need to load a collection with a corrupted datafile,
  it will still stop when using the default values.

* INCOMPATIBLE CHANGE:

  make the arangod server refuse to start if during startup it finds a non-readable
  `parameter.json` file for a database or a collection.

  Stopping the startup process in this case requires manual intervention (fixing
  the unreadable files), but prevents follow-up errors due to ignored databases or
  collections from happening.

* datafiles and `parameter.json` files written by arangod are now created with read and write
  privileges for the arangod process user, and with read and write privileges for the arangod
  process group.

  Previously, these files were created with user read and write permissions only.

* INCOMPATIBLE CHANGE:

  abort WAL recovery if one of the collection's datafiles cannot be opened

* INCOMPATIBLE CHANGE:

  never try to raise the privileges after dropping them, this can lead to a race condition while
  running the recovery

  If you require to run ArangoDB on a port lower than 1024, you must run ArangoDB as root.

* fixed inefficiencies in `remove` methods of general-graph module

* added option `--database.slow-query-threshold` for controlling the default AQL slow query
  threshold value on server start


v2.4.5 (2015-03-16)
-------------------

* added elapsed time to HTTP request logging output (`--log.requests-file`)

* added AQL current and slow query tracking, killing of AQL queries

  This change enables retrieving the list of currently running AQL queries inside the selected database.
  AQL queries with an execution time beyond a certain threshold can be moved to a "slow query" facility
  and retrieved from there. Queries can also be killed by specifying the query id.

  This change adds the following HTTP REST APIs:

  - `GET /_api/query/current`: for retrieving the list of currently running queries
  - `GET /_api/query/slow`: for retrieving the list of slow queries
  - `DELETE /_api/query/slow`: for clearing the list of slow queries
  - `GET /_api/query/properties`: for retrieving the properties for query tracking
  - `PUT /_api/query/properties`: for adjusting the properties for query tracking
  - `DELETE /_api/query/<id>`: for killing an AQL query

  The following JavaScript APIs have been added:

  - require("org/arangodb/aql/queries").current();
  - require("org/arangodb/aql/queries").slow();
  - require("org/arangodb/aql/queries").clearSlow();
  - require("org/arangodb/aql/queries").properties();
  - require("org/arangodb/aql/queries").kill();

* fixed issue #1265: arangod crashed with SIGSEGV

* fixed issue #1241: Wildcards in examples

* fixed comment parsing in Foxx controllers


v2.4.4 (2015-02-24)
-------------------

* fixed the generation template for foxx apps. It now does not create deprecated functions anymore

* add custom visitor functionality for `GRAPH_NEIGHBORS` function, too

* increased default value of traversal option *maxIterations* to 100 times of its previous
  default value


v2.4.3 (2015-02-06)
-------------------

* fix multi-threading with openssl when running under Windows

* fix timeout on socket operations when running under Windows

* Fixed an error in Foxx routing which caused some apps that worked in 2.4.1 to fail with status 500: `undefined is not a function` errors in 2.4.2
  This error was occurring due to seldom internal rerouting introduced by the malformed application handler.


v2.4.2 (2015-01-30)
-------------------

* added custom visitor functionality for AQL traversals

  This allows more complex result processing in traversals triggered by AQL. A few examples
  are shown in [this article](http://jsteemann.github.io/blog/2015/01/28/using-custom-visitors-in-aql-graph-traversals/).

* improved number of results estimated for nodes of type EnumerateListNode and SubqueryNode
  in AQL explain output

* added AQL explain helper to explain arbitrary AQL queries

  The helper function prints the query execution plan and the indexes to be used in the
  query. It can be invoked from the ArangoShell or the web interface as follows:

      require("org/arangodb/aql/explainer").explain(query);

* enable use of indexes for certain AQL conditions with non-equality predicates, in
  case the condition(s) also refer to indexed attributes

  The following queries will now be able to use indexes:

      FILTER a.indexed == ... && a.indexed != ...
      FILTER a.indexed == ... && a.nonIndexed != ...
      FILTER a.indexed == ... && ! (a.indexed == ...)
      FILTER a.indexed == ... && ! (a.nonIndexed == ...)
      FILTER a.indexed == ... && ! (a.indexed != ...)
      FILTER a.indexed == ... && ! (a.nonIndexed != ...)
      FILTER (a.indexed == ... && a.nonIndexed == ...) || (a.indexed == ... && a.nonIndexed == ...)
      FILTER (a.indexed == ... && a.nonIndexed != ...) || (a.indexed == ... && a.nonIndexed != ...)

* Fixed spuriously occurring "collection not found" errors when running queries on local
  collections on a cluster DB server

* Fixed upload of Foxx applications to the server for apps exceeding approx. 1 MB zipped.

* Malformed Foxx applications will now return a more useful error when any route is requested.

  In Production a Foxx app mounted on /app will display an html page on /app/* stating a 503 Service temporarily not available.
  It will not state any information about your Application.
  Before it was a 404 Not Found without any information and not distinguishable from a correct not found on your route.

  In Development Mode the html page also contains information about the error occurred.

* Unhandled errors thrown in Foxx routes are now handled by the Foxx framework itself.

  In Production the route will return a status 500 with a body {error: "Error statement"}.
  In Development the route will return a status 500 with a body {error: "Error statement", stack: "..."}

  Before, it was status 500 with a plain text stack including ArangoDB internal routing information.

* The Applications tab in web interface will now request development apps more often.
  So if you have a fixed a syntax error in your app it should always be visible after reload.


v2.4.1 (2015-01-19)
-------------------

* improved WAL recovery output

* fixed certain OR optimizations in AQL optimizer

* better diagnostics for arangoimp

* fixed invalid result of HTTP REST API method `/_admin/foxx/rescan`

* fixed possible segmentation fault when passing a Buffer object into a V8 function
  as a parameter

* updated AQB module to 1.8.0.


v2.4.0 (2015-01-13)
-------------------

* updated AQB module to 1.7.0.

* fixed V8 integration-related crashes

* make `fs.move(src, dest)` also fail when both `src` and `dest` are
  existing directories. This ensures the same behavior of the move operation
  on different platforms.

* fixed AQL insert operation for multi-shard collections in cluster

* added optional return value for AQL data-modification queries.
  This allows returning the documents inserted, removed or updated with the query, e.g.

      FOR doc IN docs REMOVE doc._key IN docs LET removed = OLD RETURN removed
      FOR doc IN docs INSERT { } IN docs LET inserted = NEW RETURN inserted
      FOR doc IN docs UPDATE doc._key WITH { } IN docs LET previous = OLD RETURN previous
      FOR doc IN docs UPDATE doc._key WITH { } IN docs LET updated = NEW RETURN updated

  The variables `OLD` and `NEW` are automatically available when a `REMOVE`, `INSERT`,
  `UPDATE` or `REPLACE` statement is immediately followed by a `LET` statement.
  Note that the `LET` and `RETURN` statements in data-modification queries are not as
  flexible as the general versions of `LET` and `RETURN`. When returning documents from
  data-modification operations, only a single variable can be assigned using `LET`, and
  the assignment can only be either `OLD` or `NEW`, but not an arbitrary expression. The
  `RETURN` statement also allows using the just-created variable only, and no arbitrary
  expressions.


v2.4.0-beta1 (2014-12-26)
--------------------------

* fixed superstates in FoxxGenerator

* fixed issue #1065: Aardvark: added creation of documents and edges with _key property

* fixed issue #1198: Aardvark: current AQL editor query is now cached

* Upgraded V8 version from 3.16.14 to 3.29.59

  The built-in version of V8 has been upgraded from 3.16.14 to 3.29.59.
  This activates several ES6 (also dubbed *Harmony* or *ES.next*) features in
  ArangoDB, both in the ArangoShell and the ArangoDB server. They can be
  used for scripting and in server-side actions such as Foxx routes, traversals
  etc.

  The following ES6 features are available in ArangoDB 2.4 by default:

  * iterators
  * the `of` operator
  * symbols
  * predefined collections types (Map, Set etc.)
  * typed arrays

  Many other ES6 features are disabled by default, but can be made available by
  starting arangod or arangosh with the appropriate options:

  * arrow functions
  * proxies
  * generators
  * String, Array, and Number enhancements
  * constants
  * enhanced object and numeric literals

  To activate all these ES6 features in arangod or arangosh, start it with
  the following options:

      arangosh --javascript.v8-options="--harmony --harmony_generators"

  More details on the available ES6 features can be found in
  [this blog](https://jsteemann.github.io/blog/2014/12/19/using-es6-features-in-arangodb/).

* Added Foxx generator for building Hypermedia APIs

  A more detailed description is [here](https://www.arangodb.com/2014/12/08/building-hypermedia-apis-foxxgenerator)

* New `Applications` tab in web interface:

  The `applications` tab got a complete redesign.
  It will now only show applications that are currently running on ArangoDB.
  For a selected application, a new detailed view has been created.
  This view provides a better overview of the app:
  * author
  * license
  * version
  * contributors
  * download links
  * API documentation

  To install a new application, a new dialog is now available.
  It provides the features already available in the console application `foxx-manager` plus some more:
  * install an application from Github
  * install an application from a zip file
  * install an application from ArangoDB's application store
  * create a new application from scratch: this feature uses a generator to
    create a Foxx application with pre-defined CRUD methods for a given list
    of collections. The generated Foxx app can either be downloaded as a zip file or
    be installed on the server. Starting with a new Foxx app has never been easier.

* fixed issue #1102: Aardvark: Layout bug in documents overview

  The documents overview was entirely destroyed in some situations on Firefox.
  We replaced the plugin we used there.

* fixed issue #1168: Aardvark: pagination buttons jumping

* fixed issue #1161: Aardvark: Click on Import JSON imports previously uploaded file

* removed configure options `--enable-all-in-one-v8`, `--enable-all-in-one-icu`,
  and `--enable-all-in-one-libev`.

* global internal rename to fix naming incompatibilities with JSON:

  Internal functions with names containing `array` have been renamed to `object`,
  internal functions with names containing `list` have been renamed to `array`.
  The renaming was mainly done in the C++ parts. The documentation has also been
  adjusted so that the correct JSON type names are used in most places.

  The change also led to the addition of a few function aliases in AQL:

  * `TO_LIST` now is an alias of the new `TO_ARRAY`
  * `IS_LIST` now is an alias of the new `IS_ARRAY`
  * `IS_DOCUMENT` now is an alias of the new `IS_OBJECT`

  The changed also renamed the option `mergeArrays` to `mergeObjects` for AQL
  data-modification query options and HTTP document modification API

* AQL: added optimizer rule "remove-filter-covered-by-index"

  This rule removes FilterNodes and CalculationNodes from an execution plan if the
  filter is already covered by a previous IndexRangeNode. Removing the CalculationNode
  and the FilterNode will speed up query execution because the query requires less
  computation.

* AQL: added optimizer rule "remove-sort-rand"

  This rule removes a `SORT RAND()` expression from a query and moves the random
  iteration into the appropriate `EnumerateCollectionNode`. This is more efficient
  than individually enumerating and then sorting randomly.

* AQL: range optimizations for IN and OR

  This change enables usage of indexes for several additional cases. Filters containing
  the `IN` operator can now make use of indexes, and multiple OR- or AND-combined filter
  conditions can now also use indexes if the filters are accessing the same indexed
  attribute.

  Here are a few examples of queries that can now use indexes but couldn't before:

    FOR doc IN collection
      FILTER doc.indexedAttribute == 1 || doc.indexedAttribute > 99
      RETURN doc

    FOR doc IN collection
      FILTER doc.indexedAttribute IN [ 3, 42 ] || doc.indexedAttribute > 99
      RETURN doc

    FOR doc IN collection
      FILTER (doc.indexedAttribute > 2 && doc.indexedAttribute < 10) ||
             (doc.indexedAttribute > 23 && doc.indexedAttribute < 42)
      RETURN doc

* fixed issue #500: AQL parentheses issue

  This change allows passing subqueries as AQL function parameters without using
  duplicate brackets (e.g. `FUNC(query)` instead of `FUNC((query))`

* added optional `COUNT` clause to AQL `COLLECT`

  This allows more efficient group count calculation queries, e.g.

      FOR doc IN collection
        COLLECT age = doc.age WITH COUNT INTO length
        RETURN { age: age, count: length }

  A count-only query is also possible:

      FOR doc IN collection
        COLLECT WITH COUNT INTO length
        RETURN length

* fixed missing makeDirectory when fetching a Foxx application from a zip file

* fixed issue #1134: Change the default endpoint to localhost

  This change will modify the IP address ArangoDB listens on to 127.0.0.1 by default.
  This will make new ArangoDB installations unaccessible from clients other than
  localhost unless changed. This is a security feature.

  To make ArangoDB accessible from any client, change the server's configuration
  (`--server.endpoint`) to either `tcp://0.0.0.0:8529` or the server's publicly
  visible IP address.

* deprecated `Repository#modelPrototype`. Use `Repository#model` instead.

* IMPORTANT CHANGE: by default, system collections are included in replication and all
  replication API return values. This will lead to user accounts and credentials
  data being replicated from master to slave servers. This may overwrite
  slave-specific database users.

  If this is undesired, the `_users` collection can be excluded from replication
  easily by setting the `includeSystem` attribute to `false` in the following commands:

  * replication.sync({ includeSystem: false });
  * replication.applier.properties({ includeSystem: false });

  This will exclude all system collections (including `_aqlfunctions`, `_graphs` etc.)
  from the initial synchronization and the continuous replication.

  If this is also undesired, it is also possible to specify a list of collections to
  exclude from the initial synchronization and the continuous replication using the
  `restrictCollections` attribute, e.g.:

      replication.applier.properties({
        includeSystem: true,
        restrictType: "exclude",
        restrictCollections: [ "_users", "_graphs", "foo" ]
      });

  The HTTP API methods for fetching the replication inventory and for dumping collections
  also support the `includeSystem` control flag via a URL parameter.

* removed DEPRECATED replication methods:
  * `replication.logger.start()`
  * `replication.logger.stop()`
  * `replication.logger.properties()`
  * HTTP PUT `/_api/replication/logger-start`
  * HTTP PUT `/_api/replication/logger-stop`
  * HTTP GET `/_api/replication/logger-config`
  * HTTP PUT `/_api/replication/logger-config`

* fixed issue #1174, which was due to locking problems in distributed
  AQL execution

* improved cluster locking for AQL avoiding deadlocks

* use DistributeNode for modifying queries with REPLACE and UPDATE, if
  possible


v2.3.6 (2015-XX-XX)
-------------------

* fixed AQL subquery optimization that produced wrong result when multiple subqueries
  directly followed each other and and a directly following `LET` statement did refer
  to any but the first subquery.


v2.3.5 (2015-01-16)
-------------------

* fixed intermittent 404 errors in Foxx apps after mounting or unmounting apps

* fixed issue #1200: Expansion operator results in "Cannot call method 'forEach' of null"

* fixed issue #1199: Cannot unlink root node of plan


v2.3.4 (2014-12-23)
-------------------

* fixed cerberus path for MyArangoDB


v2.3.3 (2014-12-17)
-------------------

* fixed error handling in instantiation of distributed AQL queries, this
  also fixes a bug in cluster startup with many servers

* issue #1185: parse non-fractional JSON numbers with exponent (e.g. `4e-261`)

* issue #1159: allow --server.request-timeout and --server.connect-timeout of 0


v2.3.2 (2014-12-09)
-------------------

* fixed issue #1177: Fix bug in the user app's storage

* fixed issue #1173: AQL Editor "Save current query" resets user password

* fixed missing makeDirectory when fetching a Foxx application from a zip file

* put in warning about default changed: fixed issue #1134: Change the default endpoint to localhost

* fixed issue #1163: invalid fullCount value returned from AQL

* fixed range operator precedence

* limit default maximum number of plans created by AQL optimizer to 256 (from 1024)

* make AQL optimizer not generate an extra plan if an index can be used, but modify
  existing plans in place

* fixed AQL cursor ttl (time-to-live) issue

  Any user-specified cursor ttl value was not honored since 2.3.0.

* fixed segfault in AQL query hash index setup with unknown shapes

* fixed memleaks

* added AQL optimizer rule for removing `INTO` from a `COLLECT` statement if not needed

* fixed issue #1131

  This change provides the `KEEP` clause for `COLLECT ... INTO`. The `KEEP` clause
  allows controlling which variables will be kept in the variable created by `INTO`.

* fixed issue #1147, must protect dispatcher ID for etcd

v2.3.1 (2014-11-28)
-------------------

* recreate password if missing during upgrade

* fixed issue #1126

* fixed non-working subquery index optimizations

* do not restrict summary of Foxx applications to 60 characters

* fixed display of "required" path parameters in Foxx application documentation

* added more optimizations of constants values in AQL FILTER conditions

* fixed invalid or-to-in optimization for FILTERs containing comparisons
  with boolean values

* fixed replication of `_graphs` collection

* added AQL list functions `PUSH`, `POP`, `UNSHIFT`, `SHIFT`, `REMOVE_VALUES`,
  `REMOVE_VALUE`, `REMOVE_NTH` and `APPEND`

* added AQL functions `CALL` and `APPLY` to dynamically call other functions

* fixed AQL optimizer cost estimation for LIMIT node

* prevent Foxx queues from permanently writing to the journal even when
  server is idle

* fixed AQL COLLECT statement with INTO clause, which copied more variables
  than v2.2 and thus lead to too much memory consumption.
  This deals with #1107.

* fixed AQL COLLECT statement, this concerned every COLLECT statement,
  only the first group had access to the values of the variables before
  the COLLECT statement. This deals with #1127.

* fixed some AQL internals, where sometimes too many items were
  fetched from upstream in the presence of a LIMIT clause. This should
  generally improve performance.


v2.3.0 (2014-11-18)
-------------------

* fixed syslog flags. `--log.syslog` is deprecated and setting it has no effect,
  `--log.facility` now works as described. Application name has been changed from
  `triagens` to `arangod`. It can be changed using `--log.application`. The syslog
  will only contain the actual log message. The datetime prefix is omitted.

* fixed deflate in SimpleHttpClient

* fixed issue #1104: edgeExamples broken or changed

* fixed issue #1103: Error while importing user queries

* fixed issue #1100: AQL: HAS() fails on doc[attribute_name]

* fixed issue #1098: runtime error when creating graph vertex

* hide system applications in **Applications** tab by default

  Display of system applications can be toggled by using the *system applications*
  toggle in the UI.

* added HTTP REST API for managing tasks (`/_api/tasks`)

* allow passing character lists as optional parameter to AQL functions `TRIM`,
  `LTRIM` and `RTRIM`

  These functions now support trimming using custom character lists. If no character
  lists are specified, all whitespace characters will be removed as previously:

      TRIM("  foobar\t \r\n ")         // "foobar"
      TRIM(";foo;bar;baz, ", "; ")     // "foo;bar;baz"

* added AQL string functions `LTRIM`, `RTRIM`, `FIND_FIRST`, `FIND_LAST`, `SPLIT`,
  `SUBSTITUTE`

* added AQL functions `ZIP`, `VALUES` and `PERCENTILE`

* made AQL functions `CONCAT` and `CONCAT_SEPARATOR` work with list arguments

* dynamically create extra dispatcher threads if required

* fixed issue #1097: schemas in the API docs no longer show required properties as optional


v2.3.0-beta2 (2014-11-08)
-------------------------

* front-end: new icons for uploading and downloading JSON documents into a collection

* front-end: fixed documents pagination css display error

* front-end: fixed flickering of the progress view

* front-end: fixed missing event for documents filter function

* front-end: jsoneditor: added CMD+Return (Mac) CTRL+Return (Linux/Win) shortkey for
  saving a document

* front-end: added information tooltip for uploading json documents.

* front-end: added database management view to the collapsed navigation menu

* front-end: added collection truncation feature

* fixed issue #1086: arangoimp: Odd errors if arguments are not given properly

* performance improvements for AQL queries that use JavaScript-based expressions
  internally

* added AQL geo functions `WITHIN_RECTANGLE` and `IS_IN_POLYGON`

* fixed non-working query results download in AQL editor of web interface

* removed debug print message in AQL editor query export routine

* fixed issue #1075: Aardvark: user name required even if auth is off #1075

  The fix for this prefills the username input field with the current user's
  account name if any and `root` (the default username) otherwise. Additionally,
  the tooltip text has been slightly adjusted.

* fixed issue #1069: Add 'raw' link to swagger ui so that the raw swagger
  json can easily be retrieved

  This adds a link to the Swagger API docs to an application's detail view in
  the **Applications** tab of the web interface. The link produces the Swagger
  JSON directly. If authentication is turned on, the link requires authentication,
  too.

* documentation updates


v2.3.0-beta1 (2014-11-01)
-------------------------

* added dedicated `NOT IN` operator for AQL

  Previously, a `NOT IN` was only achievable by writing a negated `IN` condition:

      FOR i IN ... FILTER ! (i IN [ 23, 42 ]) ...

  This can now alternatively be expressed more intuitively as follows:

      FOR i IN ... FILTER i NOT IN [ 23, 42 ] ...

* added alternative logical operator syntax for AQL

  Previously, the logical operators in AQL could only be written as:
  - `&&`: logical and
  - `||`: logical or
  - `!`: negation

  ArangoDB 2.3 introduces the alternative variants for these operators:
  - `AND`: logical and
  - `OR`: logical or
  - `NOT`: negation

  The new syntax is just an alternative to the old syntax, allowing easier
  migration from SQL. The old syntax is still fully supported and will be.

* improved output of `ArangoStatement.parse()` and POST `/_api/query`

  If an AQL query can be parsed without problems, The return value of
  `ArangoStatement.parse()` now contains an attribute `ast` with the abstract
  syntax tree of the query (before optimizations). Though this is an internal
  representation of the query and is subject to change, it can be used to inspect
  how ArangoDB interprets a given query.

* improved `ArangoStatement.explain()` and POST `/_api/explain`

  The commands for explaining AQL queries have been improved.

* added command-line option `--javascript.v8-contexts` to control the number of
  V8 contexts created in arangod.

  Previously, the number of V8 contexts was equal to the number of server threads
  (as specified by option `--server.threads`).

  However, it may be sensible to create different amounts of threads and V8
  contexts. If the option is not specified, the number of V8 contexts created
  will be equal to the number of server threads. Thus no change in configuration
  is required to keep the old behavior.

  If you are using the default config files or merge them with your local config
  files, please review if the default number of server threads is okay in your
  environment. Additionally you should verify that the number of V8 contexts
  created (as specified in option `--javascript.v8-contexts`) is okay.

* the number of server.threads specified is now the minimum of threads
  started. There are situation in which threads are waiting for results of
  distributed database servers. In this case the number of threads is
  dynamically increased.

* removed index type "bitarray"

  Bitarray indexes were only half-way documented and integrated in previous versions
  of ArangoDB so their benefit was limited. The support for bitarray indexes has
  thus been removed in ArangoDB 2.3. It is not possible to create indexes of type
  "bitarray" with ArangoDB 2.3.

  When a collection is opened that contains a bitarray index definition created
  with a previous version of ArangoDB, ArangoDB will ignore it and log the following
  warning:

      index type 'bitarray' is not supported in this version of ArangoDB and is ignored

  Future versions of ArangoDB may automatically remove such index definitions so the
  warnings will eventually disappear.

* removed internal "_admin/modules/flush" in order to fix requireApp

* added basic support for handling binary data in Foxx

  Requests with binary payload can be processed in Foxx applications by
  using the new method `res.rawBodyBuffer()`. This will return the unparsed request
  body as a Buffer object.

  There is now also the method `req.requestParts()` available in Foxx to retrieve
  the individual components of a multipart HTTP request.

  Buffer objects can now be used when setting the response body of any Foxx action.
  Additionally, `res.send()` has been added as a convenience method for returning
  strings, JSON objects or buffers from a Foxx action:

      res.send("<p>some HTML</p>");
      res.send({ success: true });
      res.send(new Buffer("some binary data"));

  The convenience method `res.sendFile()` can now be used to easily return the
  contents of a file from a Foxx action:

      res.sendFile(applicationContext.foxxFilename("image.png"));

  `fs.write` now accepts not only strings but also Buffer objects as second parameter:

      fs.write(filename, "some data");
      fs.write(filename, new Buffer("some binary data"));

  `fs.readBuffer` can be used to return the contents of a file in a Buffer object.

* improved performance of insertion into non-unique hash indexes significantly in case
  many duplicate keys are used in the index

* issue #1042: set time zone in log output

  the command-line option `--log.use-local-time` was added to print dates and times in
  the server-local timezone instead of UTC

* command-line options that require a boolean value now validate the
  value given on the command-line

  This prevents issues if no value is specified for an option that
  requires a boolean value. For example, the following command-line would
  have caused trouble in 2.2, because `--server.endpoint` would have been
  used as the value for the `--server.disable-authentication` options
  (which requires a boolean value):

      arangod --server.disable-authentication --server.endpoint tcp://127.0.0.1:8529 data

  In 2.3, running this command will fail with an error and requires to
  be modified to:

      arangod --server.disable-authentication true --server.endpoint tcp://127.0.0.1:8529 data

* improved performance of CSV import in arangoimp

* fixed issue #1027: Stack traces are off-by-one

* fixed issue #1026: Modules loaded in different files within the same app
  should refer to the same module

* fixed issue #1025: Traversal not as expected in undirected graph

* added a _relation function in the general-graph module.

  This deprecated _directedRelation and _undirectedRelation.
  ArangoDB does not offer any constraints for undirected edges
  which caused some confusion of users how undirected relations
  have to be handled. Relation now only supports directed relations
  and the user can actively simulate undirected relations.

* changed return value of Foxx.applicationContext#collectionName:

  Previously, the function could return invalid collection names because
  invalid characters were not replaced in the application name prefix, only
  in the collection name passed.

  Now, the function replaces invalid characters also in the application name
  prefix, which might to slightly different results for application names that
  contained any characters outside the ranges [a-z], [A-Z] and [0-9].

* prevent XSS in AQL editor and logs view

* integrated tutorial into ArangoShell and web interface

* added option `--backslash-escape` for arangoimp when running CSV file imports

* front-end: added download feature for (filtered) documents

* front-end: added download feature for the results of a user query

* front-end: added function to move documents to another collection

* front-end: added sort-by attribute to the documents filter

* front-end: added sorting feature to database, graph management and user management view.

* issue #989: front-end: Databases view not refreshing after deleting a database

* issue #991: front-end: Database search broken

* front-end: added infobox which shows more information about a document (_id, _rev, _key) or
  an edge (_id, _rev, _key, _from, _to). The from and to attributes are clickable and redirect
  to their document location.

* front-end: added edit-mode for deleting multiple documents at the same time.

* front-end: added delete button to the detailed document/edge view.

* front-end: added visual feedback for saving documents/edges inside the editor (error/success).

* front-end: added auto-focusing for the first input field in a modal.

* front-end: added validation for user input in a modal.

* front-end: user defined queries are now stored inside the database and are bound to the current
  user, instead of using the local storage functionality of the browsers. The outcome of this is
  that user defined queries are now independently usable from any device. Also queries can now be
  edited through the standard document editor of the front-end through the _users collection.

* front-end: added import and export functionality for user defined queries.

* front-end: added new keywords and functions to the aql-editor theme

* front-end: applied tile-style to the graph view

* front-end: now using the new graph api including multi-collection support

* front-end: foxx apps are now deletable

* front-end: foxx apps are now installable and updateable through github, if github is their
  origin.

* front-end: added foxx app version control. Multiple versions of a single foxx app are now
  installable and easy to manage and are also arranged in groups.

* front-end: the user-set filter of a collection is now stored until the user navigates to
  another collection.

* front-end: fetching and filtering of documents, statistics, and query operations are now
  handled with asynchronous ajax calls.

* front-end: added progress indicator if the front-end is waiting for a server operation.

* front-end: fixed wrong count of documents in the documents view of a collection.

* front-end: fixed unexpected styling of the manage db view and navigation.

* front-end: fixed wrong handling of select fields in a modal view.

* front-end: fixed wrong positioning of some tooltips.

* automatically call `toJSON` function of JavaScript objects (if present)
  when serializing them into database documents. This change allows
  storing JavaScript date objects in the database in a sensible manner.


v2.2.7 (2014-11-19)
-------------------

* fixed issue #998: Incorrect application URL for non-system Foxx apps

* fixed issue #1079: AQL editor: keyword WITH in UPDATE query is not highlighted

* fix memory leak in cluster nodes

* fixed registration of AQL user-defined functions in Web UI (JS shell)

* fixed error display in Web UI for certain errors
  (now error message is printed instead of 'undefined')

* fixed issue #1059: bug in js module console

* fixed issue #1056: "fs": zip functions fail with passwords

* fixed issue #1063: Docs: measuring unit of --wal.logfile-size?

* fixed issue #1062: Docs: typo in 14.2 Example data


v2.2.6 (2014-10-20)
-------------------

* fixed issue #972: Compilation Issue

* fixed issue #743: temporary directories are now unique and one can read
  off the tool that created them, if empty, they are removed atexit

* Highly improved performance of all AQL GRAPH_* functions.

* Orphan collections in general graphs can now be found via GRAPH_VERTICES
  if either "any" or no direction is defined

* Fixed documentation for AQL function GRAPH_NEIGHBORS.
  The option "vertexCollectionRestriction" is meant to filter the target
  vertices only, and should not filter the path.

* Fixed a bug in GRAPH_NEIGHBORS which enforced only empty results
  under certain conditions


v2.2.5 (2014-10-09)
-------------------

* fixed issue #961: allow non-JSON values in undocument request bodies

* fixed issue 1028: libicu is now statically linked

* fixed cached lookups of collections on the server, which may have caused spurious
  problems after collection rename operations


v2.2.4 (2014-10-01)
-------------------

* fixed accessing `_from` and `_to` attributes in `collection.byExample` and
  `collection.firstExample`

  These internal attributes were not handled properly in the mentioned functions, so
  searching for them did not always produce documents

* fixed issue #1030: arangoimp 2.2.3 crashing, not logging on large Windows CSV file

* fixed issue #1025: Traversal not as expected in undirected graph

* fixed issue #1020

  This requires re-introducing the startup option `--database.force-sync-properties`.

  This option can again be used to force fsyncs of collection, index and database properties
  stored as JSON strings on disk in files named `parameter.json`. Syncing these files after
  a write may be necessary if the underlying storage does not sync file contents by itself
  in a "sensible" amount of time after a file has been written and closed.

  The default value is `true` so collection, index and database properties will always be
  synced to disk immediately. This affects creating, renaming and dropping collections as
  well as creating and dropping databases and indexes. Each of these operations will perform
  an additional fsync on the `parameter.json` file if the option is set to `true`.

  It might be sensible to set this option to `false` for workloads that create and drop a
  lot of collections (e.g. test runs).

  Document operations such as creating, updating and dropping documents are not affected
  by this option.

* fixed issue #1016: AQL editor bug

* fixed issue #1014: WITHIN function returns wrong distance

* fixed AQL shortest path calculation in function `GRAPH_SHORTEST_PATH` to return
  complete vertex objects instead of just vertex ids

* allow changing of attributes of documents stored in server-side JavaScript variables

  Previously, the following did not work:

      var doc = db.collection.document(key);
      doc._key = "abc"; // overwriting internal attributes not supported
      doc.value = 123;  // overwriting existing attributes not supported

  Now, modifying documents stored in server-side variables (e.g. `doc` in the above case)
  is supported. Modifying the variables will not update the documents in the database,
  but will modify the JavaScript object (which can be written back to the database using
  `db.collection.update` or `db.collection.replace`)

* fixed issue #997: arangoimp apparently doesn't support files >2gig on Windows

  large file support (requires using `_stat64` instead of `stat`) is now supported on
  Windows


v2.2.3 (2014-09-02)
-------------------

* added `around` for Foxx controller

* added `type` option for HTTP API `GET /_api/document?collection=...`

  This allows controlling the type of results to be returned. By default, paths to
  documents will be returned, e.g.

      [
        `/_api/document/test/mykey1`,
        `/_api/document/test/mykey2`,
        ...
      ]

  To return a list of document ids instead of paths, the `type` URL parameter can be
  set to `id`:

      [
        `test/mykey1`,
        `test/mykey2`,
        ...
      ]

  To return a list of document keys only, the `type` URL parameter can be set to `key`:

      [
        `mykey1`,
        `mykey2`,
        ...
      ]


* properly capitalize HTTP response header field names in case the `x-arango-async`
  HTTP header was used in a request.

* fixed several documentation issues

* speedup for several general-graph functions, AQL functions starting with `GRAPH_`
  and traversals


v2.2.2 (2014-08-08)
-------------------

* allow storing non-reserved attribute names starting with an underscore

  Previous versions of ArangoDB parsed away all attribute names that started with an
  underscore (e.g. `_test', '_foo', `_bar`) on all levels of a document (root level
  and sub-attribute levels). While this behavior was documented, it was unintuitive and
  prevented storing documents inside other documents, e.g.:

      {
        "_key" : "foo",
        "_type" : "mydoc",
        "references" : [
          {
            "_key" : "something",
            "_rev" : "...",
            "value" : 1
          },
          {
            "_key" : "something else",
            "_rev" : "...",
            "value" : 2
          }
        ]
      }

  In the above example, previous versions of ArangoDB removed all attributes and
  sub-attributes that started with underscores, meaning the embedded documents would lose
  some of their attributes. 2.2.2 should preserve such attributes, and will also allow
  storing user-defined attribute names on the top-level even if they start with underscores
  (such as `_type` in the above example).

* fix conversion of JavaScript String, Number and Boolean objects to JSON.

  Objects created in JavaScript using `new Number(...)`, `new String(...)`, or
  `new Boolean(...)` were not converted to JSON correctly.

* fixed a race condition on task registration (i.e. `require("org/arangodb/tasks").register()`)

  this race condition led to undefined behavior when a just-created task with no offset and
  no period was instantly executed and deleted by the task scheduler, before the `register`
  function returned to the caller.

* changed run-tests.sh to execute all suitable tests.

* switch to new version of gyp

* fixed upgrade button


v2.2.1 (2014-07-24)
-------------------

* fixed hanging write-ahead log recovery for certain cases that involved dropping
  databases

* fixed issue with --check-version: when creating a new database the check failed

* issue #947 Foxx applicationContext missing some properties

* fixed issue with --check-version: when creating a new database the check failed

* added startup option `--wal.suppress-shape-information`

  Setting this option to `true` will reduce memory and disk space usage and require
  less CPU time when modifying documents or edges. It should therefore be turned on
  for standalone ArangoDB servers. However, for servers that are used as replication
  masters, setting this option to `true` will effectively disable the usage of the
  write-ahead log for replication, so it should be set to `false` for any replication
  master servers.

  The default value for this option is `false`.

* added optional `ttl` attribute to specify result cursor expiration for HTTP API method
  `POST /_api/cursor`

  The `ttl` attribute can be used to prevent cursor results from timing out too early.

* issue #947: Foxx applicationContext missing some properties

* (reported by Christian Neubauer):

  The problem was that in Google's V8, signed and unsigned chars are not always declared cleanly.
  so we need to force v8 to compile with forced signed chars which is done by the Flag:
    -fsigned-char
  at least it is enough to follow the instructions of compiling arango on rasperry
  and add "CFLAGS='-fsigned-char'" to the make command of V8 and remove the armv7=0

* Fixed a bug with the replication client. In the case of single document
  transactions the collection was not write locked.


v2.2.0 (2014-07-10)
-------------------

* The replication methods `logger.start`, `logger.stop` and `logger.properties` are
  no-ops in ArangoDB 2.2 as there is no separate replication logger anymore. Data changes
  are logged into the write-ahead log in ArangoDB 2.2, and not separately by the
  replication logger. The replication logger object is still there in ArangoDB 2.2 to
  ensure backwards-compatibility, however, logging cannot be started, stopped or
  configured anymore. Using any of these methods will do nothing.

  This also affects the following HTTP API methods:
  - `PUT /_api/replication/logger-start`
  - `PUT /_api/replication/logger-stop`
  - `GET /_api/replication/logger-config`
  - `PUT /_api/replication/logger-config`

  Using any of these methods is discouraged from now on as they will be removed in
  future versions of ArangoDB.

* INCOMPATIBLE CHANGE: replication of transactions has changed. Previously, transactions
  were logged on a master in one big block and shipped to a slave in one block, too.
  Now transactions will be logged and replicated as separate entries, allowing transactions
  to be bigger and also ensure replication progress.

  This change also affects the behavior of the `stop` method of the replication applier.
  If the replication applier is now stopped manually using the `stop` method and later
  restarted using the `start` method, any transactions that were unfinished at the
  point of stopping will be aborted on a slave, even if they later commit on the master.

  In ArangoDB 2.2, stopping the replication applier manually should be avoided unless the
  goal is to stop replication permanently or to do a full resync with the master anyway.
  If the replication applier still must be stopped, it should be made sure that the
  slave has fetched and applied all pending operations from a master, and that no
  extra transactions are started on the master before the `stop` command on the slave
  is executed.

  Replication of transactions in ArangoDB 2.2 might also lock the involved collections on
  the slave while a transaction is either committed or aborted on the master and the
  change has been replicated to the slave. This change in behavior may be important for
  slave servers that are used for read-scaling. In order to avoid long lasting collection
  locks on the slave, transactions should be kept small.

  The `_replication` system collection is not used anymore in ArangoDB 2.2 and its usage is
  discouraged.

* INCOMPATIBLE CHANGE: the figures reported by the `collection.figures` method
  now only reflect documents and data contained in the journals and datafiles of
  collections. Documents or deletions contained only in the write-ahead log will
  not influence collection figures until the write-ahead log garbage collection
  kicks in. The figures for a collection might therefore underreport the total
  resource usage of a collection.

  Additionally, the attributes `lastTick` and `uncollectedLogfileEntries` have been
  added to the result of the `figures` operation and the HTTP API method
  `PUT /_api/collection/figures`

* added `insert` method as an alias for `save`. Documents can now be inserted into
  a collection using either method:

      db.test.save({ foo: "bar" });
      db.test.insert({ foo: "bar" });

* added support for data-modification AQL queries

* added AQL keywords `INSERT`, `UPDATE`, `REPLACE` and `REMOVE` (and `WITH`) to
  support data-modification AQL queries.

  Unquoted usage of these keywords for attribute names in AQL queries will likely
  fail in ArangoDB 2.2. If any such attribute name needs to be used in a query, it
  should be enclosed in backticks to indicate the usage of a literal attribute
  name.

  For example, the following query will fail in ArangoDB 2.2 with a parse error:

      FOR i IN foo RETURN i.remove

  and needs to be rewritten like this:

      FOR i IN foo RETURN i.`remove`

* disallow storing of JavaScript objects that contain JavaScript native objects
  of type `Date`, `Function`, `RegExp` or `External`, e.g.

      db.test.save({ foo: /bar/ });
      db.test.save({ foo: new Date() });

  will now print

      Error: <data> cannot be converted into JSON shape: could not shape document

  Previously, objects of these types were silently converted into an empty object
  (i.e. `{ }`).

  To store such objects in a collection, explicitly convert them into strings
  like this:

      db.test.save({ foo: String(/bar/) });
      db.test.save({ foo: String(new Date()) });

* The replication methods `logger.start`, `logger.stop` and `logger.properties` are
  no-ops in ArangoDB 2.2 as there is no separate replication logger anymore. Data changes
  are logged into the write-ahead log in ArangoDB 2.2, and not separately by the
  replication logger. The replication logger object is still there in ArangoDB 2.2 to
  ensure backwards-compatibility, however, logging cannot be started, stopped or
  configured anymore. Using any of these methods will do nothing.

  This also affects the following HTTP API methods:
  - `PUT /_api/replication/logger-start`
  - `PUT /_api/replication/logger-stop`
  - `GET /_api/replication/logger-config`
  - `PUT /_api/replication/logger-config`

  Using any of these methods is discouraged from now on as they will be removed in
  future versions of ArangoDB.

* INCOMPATIBLE CHANGE: replication of transactions has changed. Previously, transactions
  were logged on a master in one big block and shipped to a slave in one block, too.
  Now transactions will be logged and replicated as separate entries, allowing transactions
  to be bigger and also ensure replication progress.

  This change also affects the behavior of the `stop` method of the replication applier.
  If the replication applier is now stopped manually using the `stop` method and later
  restarted using the `start` method, any transactions that were unfinished at the
  point of stopping will be aborted on a slave, even if they later commit on the master.

  In ArangoDB 2.2, stopping the replication applier manually should be avoided unless the
  goal is to stop replication permanently or to do a full resync with the master anyway.
  If the replication applier still must be stopped, it should be made sure that the
  slave has fetched and applied all pending operations from a master, and that no
  extra transactions are started on the master before the `stop` command on the slave
  is executed.

  Replication of transactions in ArangoDB 2.2 might also lock the involved collections on
  the slave while a transaction is either committed or aborted on the master and the
  change has been replicated to the slave. This change in behavior may be important for
  slave servers that are used for read-scaling. In order to avoid long lasting collection
  locks on the slave, transactions should be kept small.

  The `_replication` system collection is not used anymore in ArangoDB 2.2 and its usage is
  discouraged.

* INCOMPATIBLE CHANGE: the figures reported by the `collection.figures` method
  now only reflect documents and data contained in the journals and datafiles of
  collections. Documents or deletions contained only in the write-ahead log will
  not influence collection figures until the write-ahead log garbage collection
  kicks in. The figures for a collection might therefore underreport the total
  resource usage of a collection.

  Additionally, the attributes `lastTick` and `uncollectedLogfileEntries` have been
  added to the result of the `figures` operation and the HTTP API method
  `PUT /_api/collection/figures`

* added `insert` method as an alias for `save`. Documents can now be inserted into
  a collection using either method:

      db.test.save({ foo: "bar" });
      db.test.insert({ foo: "bar" });

* added support for data-modification AQL queries

* added AQL keywords `INSERT`, `UPDATE`, `REPLACE` and `REMOVE` (and `WITH`) to
  support data-modification AQL queries.

  Unquoted usage of these keywords for attribute names in AQL queries will likely
  fail in ArangoDB 2.2. If any such attribute name needs to be used in a query, it
  should be enclosed in backticks to indicate the usage of a literal attribute
  name.

  For example, the following query will fail in ArangoDB 2.2 with a parse error:

      FOR i IN foo RETURN i.remove

  and needs to be rewritten like this:

      FOR i IN foo RETURN i.`remove`

* disallow storing of JavaScript objects that contain JavaScript native objects
  of type `Date`, `Function`, `RegExp` or `External`, e.g.

      db.test.save({ foo: /bar/ });
      db.test.save({ foo: new Date() });

  will now print

      Error: <data> cannot be converted into JSON shape: could not shape document

  Previously, objects of these types were silently converted into an empty object
  (i.e. `{ }`).

  To store such objects in a collection, explicitly convert them into strings
  like this:

      db.test.save({ foo: String(/bar/) });
      db.test.save({ foo: String(new Date()) });

* honor startup option `--server.disable-statistics` when deciding whether or not
  to start periodic statistics collection jobs

  Previously, the statistics collection jobs were started even if the server was
  started with the `--server.disable-statistics` flag being set to `true`

* removed startup option `--random.no-seed`

  This option had no effect in previous versions of ArangoDB and was thus removed.

* removed startup option `--database.remove-on-drop`

  This option was used for debugging only.

* removed startup option `--database.force-sync-properties`

  This option is now superfluous as collection properties are now stored in the
  write-ahead log.

* introduced write-ahead log

  All write operations in an ArangoDB server instance are automatically logged
  to the server's write-ahead log. The write-ahead log is a set of append-only
  logfiles, and it is used in case of a crash recovery and for replication.
  Data from the write-ahead log will eventually be moved into the journals or
  datafiles of collections, allowing the server to remove older write-ahead log
  logfiles. Figures of collections will be updated when data are moved from the
  write-ahead log into the journals or datafiles of collections.

  Cross-collection transactions in ArangoDB should benefit considerably by this
  change, as less writes than in previous versions are required to ensure the data
  of multiple collections are atomically and durably committed. All data-modifying
  operations inside transactions (insert, update, remove) will write their
  operations into the write-ahead log directly, making transactions with multiple
  operations also require less physical memory than in previous versions of ArangoDB,
  that required all transaction data to fit into RAM.

  The `_trx` system collection is not used anymore in ArangoDB 2.2 and its usage is
  discouraged.

  The data in the write-ahead log can also be used in the replication context.
  The `_replication` collection that was used in previous versions of ArangoDB to
  store all changes on the server is not used anymore in ArangoDB 2.2. Instead,
  slaves can read from a master's write-ahead log to get informed about most
  recent changes. This removes the need to store data-modifying operations in
  both the actual place and the `_replication` collection.

* removed startup option `--server.disable-replication-logger`

  This option is superfluous in ArangoDB 2.2. There is no dedicated replication
  logger in ArangoDB 2.2. There is now always the write-ahead log, and it is also
  used as the server's replication log. Specifying the startup option
  `--server.disable-replication-logger` will do nothing in ArangoDB 2.2, but the
  option should not be used anymore as it might be removed in a future version.

* changed behavior of replication logger

  There is no dedicated replication logger in ArangoDB 2.2 as there is the
  write-ahead log now. The existing APIs for starting and stopping the replication
  logger still exist in ArangoDB 2.2 for downwards-compatibility, but calling
  the start or stop operations are no-ops in ArangoDB 2.2. When querying the
  replication logger status via the API, the server will always report that the
  replication logger is running. Configuring the replication logger is a no-op
  in ArangoDB 2.2, too. Changing the replication logger configuration has no
  effect. Instead, the write-ahead log configuration can be changed.

* removed MRuby integration for arangod

  ArangoDB had an experimental MRuby integration in some of the publish builds.
  This wasn't continuously developed, and so it has been removed in ArangoDB 2.2.

  This change has led to the following startup options being superfluous:

  - `--ruby.gc-interval`
  - `--ruby.action-directory`
  - `--ruby.modules-path`
  - `--ruby.startup-directory`

  Specifying these startup options will do nothing in ArangoDB 2.2, but the
  options should be avoided from now on as they might be removed in future versions.

* reclaim index memory when last document in collection is deleted

  Previously, deleting documents from a collection did not lead to index sizes being
  reduced. Instead, the already allocated index memory was re-used when a collection
  was refilled.

  Now, index memory for primary indexes and hash indexes is reclaimed instantly when
  the last document from a collection is removed.

* inlined and optimized functions in hash indexes

* added AQL TRANSLATE function

  This function can be used to perform lookups from static lists, e.g.

      LET countryNames = { US: "United States", UK: "United Kingdom", FR: "France" }
      RETURN TRANSLATE("FR", countryNames)

* fixed datafile debugger

* fixed check-version for empty directory

* moved try/catch block to the top of routing chain

* added mountedApp function for foxx-manager

* fixed issue #883: arango 2.1 - when starting multi-machine cluster, UI web
  does not change to cluster overview

* fixed dfdb: should not start any other V8 threads

* cleanup of version-check, added module org/arangodb/database-version,
  added --check-version option

* fixed issue #881: [2.1.0] Bombarded (every 10 sec or so) with
  "WARNING format string is corrupt" when in non-system DB Dashboard

* specialized primary index implementation to allow faster hash table
  rebuilding and reduce lookups in datafiles for the actual value of `_key`.

* issue #862: added `--overwrite` option to arangoimp

* removed number of property lookups for documents during AQL queries that
  access documents

* prevent buffering of long print results in arangosh's and arangod's print
  command

  this change will emit buffered intermediate print results and discard the
  output buffer to quickly deliver print results to the user, and to prevent
  constructing very large buffers for large results

* removed sorting of attribute names for use in a collection's shaper

  sorting attribute names was done on document insert to keep attributes
  of a collection in sorted order for faster comparisons. The sort order
  of attributes was only used in one particular and unlikely case, so it
  was removed. Collections with many different attribute names should
  benefit from this change by faster inserts and slightly less memory usage.

* fixed a bug in arangodump which got the collection name in _from and _to
  attributes of edges wrong (all were "_unknown")

* fixed a bug in arangorestore which did not recognize wrong _from and _to
  attributes of edges

* improved error detection and reporting in arangorestore


v2.1.1 (2014-06-06)
-------------------

* fixed dfdb: should not start any other V8 threads

* signature for collection functions was modified

  The basic change was the substitution of the input parameter of the
  function by an generic options object which can contain multiple
  option parameter of the function.
  Following functions were modified
  remove
  removeBySample
  replace
  replaceBySample
  update
  updateBySample

  Old signature is yet supported but it will be removed in future versions

v2.1.0 (2014-05-29)
-------------------

* implemented upgrade procedure for clusters

* fixed communication issue with agency which prevented reconnect
  after an agent failure

* fixed cluster dashboard in the case that one but not all servers
  in the cluster are down

* fixed a bug with coordinators creating local database objects
  in the wrong order (_system needs to be done first)

* improved cluster dashboard


v2.1.0-rc2 (2014-05-25)
-----------------------

* fixed issue #864: Inconsistent behavior of AQL REVERSE(list) function


v2.1.0-rc1 (XXXX-XX-XX)
-----------------------

* added server-side periodic task management functions:

  - require("org/arangodb/tasks").register(): registers a periodic task
  - require("org/arangodb/tasks").unregister(): unregisters and removes a
    periodic task
  - require("org/arangodb/tasks").get(): retrieves a specific tasks or all
    existing tasks

  the previous undocumented function `internal.definePeriodic` is now
  deprecated and will be removed in a future release.

* decrease the size of some seldom used system collections on creation.

  This will make these collections use less disk space and mapped memory.

* added AQL date functions

* added AQL FLATTEN() list function

* added index memory statistics to `db.<collection>.figures()` function

  The `figures` function will now return a sub-document `indexes`, which lists
  the number of indexes in the `count` sub-attribute, and the total memory
  usage of the indexes in bytes in the `size` sub-attribute.

* added AQL CURRENT_DATABASE() function

  This function returns the current database's name.

* added AQL CURRENT_USER() function

  This function returns the current user from an AQL query. The current user is the
  username that was specified in the `Authorization` HTTP header of the request. If
  authentication is turned off or the query was executed outside a request context,
  the function will return `null`.

* fixed issue #796: Searching with newline chars broken?

  fixed slightly different handling of backslash escape characters in a few
  AQL functions. Now handling of escape sequences should be consistent, and
  searching for newline characters should work the same everywhere

* added OpenSSL version check for configure

  It will report all OpenSSL versions < 1.0.1g as being too old.
  `configure` will only complain about an outdated OpenSSL version but not stop.

* require C++ compiler support (requires g++ 4.8, clang++ 3.4 or Visual Studio 13)

* less string copying returning JSONified documents from ArangoDB, e.g. via
  HTTP GET `/_api/document/<collection>/<document>`

* issue #798: Lower case http headers from arango

  This change allows returning capitalized HTTP headers, e.g.
  `Content-Length` instead of `content-length`.
  The HTTP spec says that headers are case-insensitive, but
  in fact several clients rely on a specific case in response
  headers.
  This change will capitalize HTTP headers if the `X-Arango-Version`
  request header is sent by the client and contains a value of at
  least `20100` (for version 2.1). The default value for the
  compatibility can also be set at server start, using the
  `--server.default-api-compatibility` option.

* simplified usage of `db._createStatement()`

  Previously, the function could not be called with a query string parameter as
  follows:

      db._createStatement(queryString);

  Calling it as above resulted in an error because the function expected an
  object as its parameter. From now on, it's possible to call the function with
  just the query string.

* make ArangoDB not send back a `WWW-Authenticate` header to a client in case the
  client sends the `X-Omit-WWW-Authenticate` HTTP header.

  This is done to prevent browsers from showing their built-in HTTP authentication
  dialog for AJAX requests that require authentication.
  ArangoDB will still return an HTTP 401 (Unauthorized) if the request doesn't
  contain valid credentials, but it will omit the `WWW-Authenticate` header,
  allowing clients to bypass the browser's authentication dialog.

* added REST API method HTTP GET `/_api/job/job-id` to query the status of an
  async job without potentially fetching it from the list of done jobs

* fixed non-intuitive behavior in jobs API: previously, querying the status
  of an async job via the API HTTP PUT `/_api/job/job-id` removed a currently
  executing async job from the list of queryable jobs on the server.
  Now, when querying the result of an async job that is still executing,
  the job is kept in the list of queryable jobs so its result can be fetched
  by a subsequent request.

* use a new data structure for the edge index of an edge collection. This
  improves the performance for the creation of the edge index and in
  particular speeds up removal of edges in graphs. Note however that
  this change might change the order in which edges starting at
  or ending in a vertex are returned. However, this order was never
  guaranteed anyway and it is not sensible to guarantee any particular
  order.

* provide a size hint to edge and hash indexes when initially filling them
  this will lead to less re-allocations when populating these indexes

  this may speed up building indexes when opening an existing collection

* don't requeue identical context methods in V8 threads in case a method is
  already registered

* removed arangod command line option `--database.remove-on-compacted`

* export the sort attribute for graph traversals to the HTTP interface

* add support for arangodump/arangorestore for clusters


v2.0.8 (XXXX-XX-XX)
-------------------

* fixed too-busy iteration over skiplists

  Even when a skiplist query was restricted by a limit clause, the skiplist
  index was queried without the limit. this led to slower-than-necessary
  execution times.

* fixed timeout overflows on 32 bit systems

  this bug has led to problems when select was called with a high timeout
  value (2000+ seconds) on 32bit systems that don't have a forgiving select
  implementation. when the call was made on these systems, select failed
  so no data would be read or sent over the connection

  this might have affected some cluster-internal operations.

* fixed ETCD issues on 32 bit systems

  ETCD was non-functional on 32 bit systems at all. The first call to the
  watch API crashed it. This was because atomic operations worked on data
  structures that were not properly aligned on 32 bit systems.

* fixed issue #848: db.someEdgeCollection.inEdge does not return correct
  value when called the 2nd time after a .save to the edge collection


v2.0.7 (2014-05-05)
-------------------

* issue #839: Foxx Manager missing "unfetch"

* fixed a race condition at startup

  this fixes undefined behavior in case the logger was involved directly at
  startup, before the logger initialization code was called. This should have
  occurred only for code that was executed before the invocation of main(),
  e.g. during ctor calls of statically defined objects.


v2.0.6 (2014-04-22)
-------------------

* fixed issue #835: arangosh doesn't show correct database name



v2.0.5 (2014-04-21)
-------------------

* Fixed a caching problem in IE JS Shell

* added cancelation for async jobs

* upgraded to new gyp for V8

* new Windows installer


v2.0.4 (2014-04-14)
-------------------

* fixed cluster authentication front-end issues for Firefox and IE, there are
  still problems with Chrome


v2.0.3 (2014-04-14)
-------------------

* fixed AQL optimizer bug

* fixed front-end issues

* added password change dialog


v2.0.2 (2014-04-06)
-------------------

* during cluster startup, do not log (somewhat expected) connection errors with
  log level error, but with log level info

* fixed dashboard modals

* fixed connection check for cluster planning front end: firefox does
  not support async:false

* document how to persist a cluster plan in order to relaunch an existing
  cluster later


v2.0.1 (2014-03-31)
-------------------

* make ArangoDB not send back a `WWW-Authenticate` header to a client in case the
  client sends the `X-Omit-WWW-Authenticate` HTTP header.

  This is done to prevent browsers from showing their built-in HTTP authentication
  dialog for AJAX requests that require authentication.
  ArangoDB will still return an HTTP 401 (Unauthorized) if the request doesn't
  contain valid credentials, but it will omit the `WWW-Authenticate` header,
  allowing clients to bypass the browser's authentication dialog.

* fixed isses in arango-dfdb:

  the dfdb was not able to unload certain system collections, so these couldn't be
  inspected with the dfdb sometimes. Additionally, it did not truncate corrupt
  markers from datafiles under some circumstances

* added `changePassword` attribute for users

* fixed non-working "save" button in collection edit view of web interface
  clicking the save button did nothing. one had to press enter in one of the input
  fields to send modified form data

* fixed V8 compile error on MacOS X

* prevent `body length: -9223372036854775808` being logged in development mode for
  some Foxx HTTP responses

* fixed several bugs in web interface dashboard

* fixed issue #783: coffee script not working in manifest file

* fixed issue #783: coffee script not working in manifest file

* fixed issue #781: Cant save current query from AQL editor ui

* bumped version in `X-Arango-Version` compatibility header sent by arangosh and other
  client tools from `1.5` to `2.0`.

* fixed startup options for arango-dfdb, added details option for arango-dfdb

* fixed display of missing error messages and codes in arangosh

* when creating a collection via the web interface, the collection type was always
  "document", regardless of the user's choice


v2.0.0 (2014-03-10)
-------------------

* first 2.0 release


v2.0.0-rc2 (2014-03-07)
-----------------------

* fixed cluster authorization


v2.0.0-rc1 (2014-02-28)
-----------------------

* added sharding :-)

* added collection._dbName attribute to query the name of the database from a collection

  more detailed documentation on the sharding and cluster features can be found in the user
  manual, section **Sharding**

* INCOMPATIBLE CHANGE: using complex values in AQL filter conditions with operators other
  than equality (e.g. >=, >, <=, <) will disable usage of skiplist indexes for filter
  evaluation.

  For example, the following queries will be affected by change:

      FOR doc IN docs FILTER doc.value < { foo: "bar" } RETURN doc
      FOR doc IN docs FILTER doc.value >= [ 1, 2, 3 ] RETURN doc

  The following queries will not be affected by the change:

      FOR doc IN docs FILTER doc.value == 1 RETURN doc
      FOR doc IN docs FILTER doc.value == "foo" RETURN doc
      FOR doc IN docs FILTER doc.value == [ 1, 2, 3 ] RETURN doc
      FOR doc IN docs FILTER doc.value == { foo: "bar" } RETURN doc

* INCOMPATIBLE CHANGE: removed undocumented method `collection.saveOrReplace`

  this feature was never advertised nor documented nor tested.

* INCOMPATIBLE CHANGE: removed undocumented REST API method `/_api/simple/BY-EXAMPLE-HASH`

  this feature was never advertised nor documented nor tested.

* added explicit startup parameter `--server.reuse-address`

  This flag can be used to control whether sockets should be acquired with the SO_REUSEADDR
  flag.

  Regardless of this setting, sockets on Windows are always acquired using the
  SO_EXCLUSIVEADDRUSE flag.

* removed undocumented REST API method GET `/_admin/database-name`

* added user validation API at POST `/_api/user/<username>`

* slightly improved users management API in `/_api/user`:

  Previously, when creating a new user via HTTP POST, the username needed to be
  passed in an attribute `username`. When users were returned via this API,
  the usernames were returned in an attribute named `user`. This was slightly
  confusing and was changed in 2.0 as follows:

  - when adding a user via HTTP POST, the username can be specified in an attribute
  `user`. If this attribute is not used, the API will look into the attribute `username`
  as before and use that value.
  - when users are returned via HTTP GET, the usernames are still returned in an
    attribute `user`.

  This change should be fully downwards-compatible with the previous version of the API.

* added AQL SLICE function to extract slices from lists

* made module loader more node compatible

* the startup option `--javascript.package-path` for arangosh is now deprecated and does
  nothing. Using it will not cause an error, but the option is ignored.

* added coffee script support

* Several UI improvements.

* Exchanged icons in the graphviewer toolbar

* always start networking and HTTP listeners when starting the server (even in
  console mode)

* allow vertex and edge filtering with user-defined functions in TRAVERSAL,
  TRAVERSAL_TREE and SHORTEST_PATH AQL functions:

      // using user-defined AQL functions for edge and vertex filtering
      RETURN TRAVERSAL(friends, friendrelations, "friends/john", "outbound", {
        followEdges: "myfunctions::checkedge",
        filterVertices: "myfunctions::checkvertex"
      })

      // using the following custom filter functions
      var aqlfunctions = require("org/arangodb/aql/functions");
      aqlfunctions.register("myfunctions::checkedge", function (config, vertex, edge, path) {
        return (edge.type !== 'dislikes'); // don't follow these edges
      }, false);

      aqlfunctions.register("myfunctions::checkvertex", function (config, vertex, path) {
        if (vertex.isDeleted || ! vertex.isActive) {
          return [ "prune", "exclude" ]; // exclude these and don't follow them
        }
        return [ ]; // include everything else
      }, false);

* fail if invalid `strategy`, `order` or `itemOrder` attribute values
  are passed to the AQL TRAVERSAL function. Omitting these attributes
  is not considered an error, but specifying an invalid value for any
  of these attributes will make an AQL query fail.

* issue #751: Create database through API should return HTTP status code 201

  By default, the server now returns HTTP 201 (created) when creating a new
  database successfully. To keep compatibility with older ArangoDB versions, the
  startup parameter `--server.default-api-compatibility` can be set to a value
  of `10400` to indicate API compatibility with ArangoDB 1.4. The compatibility
  can also be enforced by setting the `X-Arango-Version` HTTP header in a
  client request to this API on a per-request basis.

* allow direct access from the `db` object to collections whose names start
  with an underscore (e.g. db._users).

  Previously, access to such collections via the `db` object was possible from
  arangosh, but not from arangod (and thus Foxx and actions). The only way
  to access such collections from these places was via the `db._collection(<name>)`
  workaround.

* allow `\n` (as well as `\r\n`) as line terminator in batch requests sent to
  `/_api/batch` HTTP API.

* use `--data-binary` instead of `--data` parameter in generated cURL examples

* issue #703: Also show path of logfile for fm.config()

* issue #675: Dropping a collection used in "graph" module breaks the graph

* added "static" Graph.drop() method for graphs API

* fixed issue #695: arangosh server.password error

* use pretty-printing in `--console` mode by default

* simplified ArangoDB startup options

  Some startup options are now superfluous or their usage is simplified. The
  following options have been changed:

  * `--javascript.modules-path`: this option has been removed. The modules paths
    are determined by arangod and arangosh automatically based on the value of
    `--javascript.startup-directory`.

    If the option is set on startup, it is ignored so startup will not abort with
    an error `unrecognized option`.

  * `--javascript.action-directory`: this option has been removed. The actions
    directory is determined by arangod automatically based on the value of
    `--javascript.startup-directory`.

    If the option is set on startup, it is ignored so startup will not abort with
    an error `unrecognized option`.

  * `--javascript.package-path`: this option is still available but it is not
    required anymore to set the standard package paths (e.g. `js/npm`). arangod
    will automatically use this standard package path regardless of whether it
    was specified via the options.

    It is possible to use this option to add additional package paths to the
    standard value.

  Configuration files included with arangod are adjusted accordingly.

* layout of the graphs tab adapted to better fit with the other tabs

* database selection is moved to the bottom right corner of the web interface

* removed priority queue index type

  this feature was never advertised nor documented nor tested.

* display internal attributes in document source view of web interface

* removed separate shape collections

  When upgrading to ArangoDB 2.0, existing collections will be converted to include
  shapes and attribute markers in the datafiles instead of using separate files for
  shapes.

  When a collection is converted, existing shapes from the SHAPES directory will
  be written to a new datafile in the collection directory, and the SHAPES directory
  will be removed afterwards.

  This saves up to 2 MB of memory and disk space for each collection
  (savings are higher, the less different shapes there are in a collection).
  Additionally, one less file descriptor per opened collection will be used.

  When creating a new collection, the amount of sync calls may be reduced. The same
  may be true for documents with yet-unknown shapes. This may help performance
  in these cases.

* added AQL functions `NTH` and `POSITION`

* added signal handler for arangosh to save last command in more cases

* added extra prompt placeholders for arangosh:
  - `%e`: current endpoint
  - `%u`: current user

* added arangosh option `--javascript.gc-interval` to control amount of
  garbage collection performed by arangosh

* fixed issue #651: Allow addEdge() to take vertex ids in the JS library

* removed command-line option `--log.format`

  In previous versions, this option did not have an effect for most log messages, so
  it got removed.

* removed C++ logger implementation

  Logging inside ArangoDB is now done using the LOG_XXX() macros. The LOGGER_XXX()
  macros are gone.

* added collection status "loading"


v1.4.16 (XXXX-XX-XX)
--------------------

* fixed too eager datafile deletion

  this issue could have caused a crash when the compaction had marked datafiles as obsolete
  and they were removed while "old" temporary query results still pointed to the old datafile
  positions

* fixed issue #826: Replication fails when a collection's configuration changes


v1.4.15 (2014-04-19)
--------------------

* bugfix for AQL query optimizer

  the following type of query was too eagerly optimized, leading to errors in code-generation:

      LET a = (FOR i IN [] RETURN i) LET b = (FOR i IN [] RETURN i) RETURN 1

  the problem occurred when both lists in the subqueries were empty. In this case invalid code
  was generated and the query couldn't be executed.


v1.4.14 (2014-04-05)
--------------------

* fixed race conditions during shape / attribute insertion

  A race condition could have led to spurious `cannot find attribute #xx` or
  `cannot find shape #xx` (where xx is a number) warning messages being logged
  by the server. This happened when a new attribute was inserted and at the same
  time was queried by another thread.

  Also fixed a race condition that may have occurred when a thread tried to
  access the shapes / attributes hash tables while they were resized. In this
  cases, the shape / attribute may have been hashed to a wrong slot.

* fixed a memory barrier / cpu synchronization problem with libev, affecting
  Windows with Visual Studio 2013 (probably earlier versions are affected, too)

  The issue is described in detail here:
  http://lists.schmorp.de/pipermail/libev/2014q1/002318.html


v1.4.13 (2014-03-14)
--------------------

* added diagnostic output for Foxx application upload

* allow dump & restore from ArangoDB 1.4 with an ArangoDB 2.0 server

* allow startup options `temp-path` and `default-language` to be specified from the arangod
  configuration file and not only from the command line

* fixed too eager compaction

  The compaction will now wait for several seconds before trying to re-compact the same
  collection. Additionally, some other limits have been introduced for the compaction.


v1.4.12 (2014-03-05)
--------------------

* fixed display bug in web interface which caused the following problems:
  - documents were displayed in web interface as being empty
  - document attributes view displayed many attributes with content "undefined"
  - document source view displayed many attributes with name "TYPEOF" and value "undefined"
  - an alert popping up in the browser with message "Datatables warning..."

* re-introduced old-style read-write locks to supports Windows versions older than
  Windows 2008R2 and Windows 7. This should re-enable support for Windows Vista and
  Windows 2008.


v1.4.11 (2014-02-27)
--------------------

* added SHORTEST_PATH AQL function

  this calculates the shortest paths between two vertices, using the Dijkstra
  algorithm, employing a min-heap

  By default, ArangoDB does not know the distance between any two vertices and
  will use a default distance of 1. A custom distance function can be registered
  as an AQL user function to make the distance calculation use any document
  attributes or custom logic:

      RETURN SHORTEST_PATH(cities, motorways, "cities/CGN", "cities/MUC", "outbound", {
        paths: true,
        distance: "myfunctions::citydistance"
      })

      // using the following custom distance function
      var aqlfunctions = require("org/arangodb/aql/functions");
      aqlfunctions.register("myfunctions::distance", function (config, vertex1, vertex2, edge) {
        return Math.sqrt(Math.pow(vertex1.x - vertex2.x) + Math.pow(vertex1.y - vertex2.y));
      }, false);

* fixed bug in Graph.pathTo function

* fixed small memleak in AQL optimizer

* fixed access to potentially uninitialized variable when collection had a cap constraint


v1.4.10 (2014-02-21)
--------------------

* fixed graph constructor to allow graph with some parameter to be used

* added node.js "events" and "stream"

* updated npm packages

* added loading of .json file

* Fixed http return code in graph api with waitForSync parameter.

* Fixed documentation in graph, simple and index api.

* removed 2 tests due to change in ruby library.

* issue #756: set access-control-expose-headers on CORS response

  the following headers are now whitelisted by ArangoDB in CORS responses:
  - etag
  - content-encoding
  - content-length
  - location
  - server
  - x-arango-errors
  - x-arango-async-id


v1.4.9 (2014-02-07)
-------------------

* return a document's current etag in response header for HTTP HEAD requests on
  documents that return an HTTP 412 (precondition failed) error. This allows
  retrieving the document's current revision easily.

* added AQL function `SKIPLIST` to directly access skiplist indexes from AQL

  This is a shortcut method to use a skiplist index for retrieving specific documents in
  indexed order. The function capability is rather limited, but it may be used
  for several cases to speed up queries. The documents are returned in index order if
  only one condition is used.

      /* return all documents with mycollection.created > 12345678 */
      FOR doc IN SKIPLIST(mycollection, { created: [[ '>', 12345678 ]] })
        RETURN doc

      /* return first document with mycollection.created > 12345678 */
      FOR doc IN SKIPLIST(mycollection, { created: [[ '>', 12345678 ]] }, 0, 1)
        RETURN doc

      /* return all documents with mycollection.created between 12345678 and 123456790 */
      FOR doc IN SKIPLIST(mycollection, { created: [[ '>', 12345678 ], [ '<=', 123456790 ]] })
        RETURN doc

      /* return all documents with mycollection.a equal 1 and .b equal 2 */
      FOR doc IN SKIPLIST(mycollection, { a: [[ '==', 1 ]], b: [[ '==', 2 ]] })
        RETURN doc

  The function requires a skiplist index with the exact same attributes to
  be present on the specified collection. All attributes present in the skiplist
  index must be specified in the conditions specified for the `SKIPLIST` function.
  Attribute declaration order is important, too: attributes must be specified in the
  same order in the condition as they have been declared in the skiplist index.

* added command-line option `--server.disable-authentication-unix-sockets`

  with this option, authentication can be disabled for all requests coming
  in via UNIX domain sockets, enabling clients located on the same host as
  the ArangoDB server to connect without authentication.
  Other connections (e.g. TCP/IP) are not affected by this option.

  The default value for this option is `false`.
  Note: this option is only supported on platforms that support Unix domain
  sockets.

* call global arangod instance destructor on shutdown

* issue #755: TRAVERSAL does not use strategy, order and itemOrder options

  these options were not honored when configuring a traversal via the AQL
  TRAVERSAL function. Now, these options are used if specified.

* allow vertex and edge filtering with user-defined functions in TRAVERSAL,
  TRAVERSAL_TREE and SHORTEST_PATH AQL functions:

      // using user-defined AQL functions for edge and vertex filtering
      RETURN TRAVERSAL(friends, friendrelations, "friends/john", "outbound", {
        followEdges: "myfunctions::checkedge",
        filterVertices: "myfunctions::checkvertex"
      })

      // using the following custom filter functions
      var aqlfunctions = require("org/arangodb/aql/functions");
      aqlfunctions.register("myfunctions::checkedge", function (config, vertex, edge, path) {
        return (edge.type !== 'dislikes'); // don't follow these edges
      }, false);

      aqlfunctions.register("myfunctions::checkvertex", function (config, vertex, path) {
        if (vertex.isDeleted || ! vertex.isActive) {
          return [ "prune", "exclude" ]; // exclude these and don't follow them
        }
        return [ ]; // include everything else
      }, false);

* issue #748: add vertex filtering to AQL's TRAVERSAL[_TREE]() function


v1.4.8 (2014-01-31)
-------------------

* install foxx apps in the web interface

* fixed a segfault in the import API


v1.4.7 (2014-01-23)
-------------------

* issue #744: Add usage example arangoimp from Command line

* issue #738: added __dirname, __filename pseudo-globals. Fixes #733. (@by pluma)

* mount all Foxx applications in system apps directory on startup


v1.4.6 (2014-01-20)
-------------------

* issue #736: AQL function to parse collection and key from document handle

* added fm.rescan() method for Foxx-Manager

* fixed issue #734: foxx cookie and route problem

* added method `fm.configJson` for arangosh

* include `startupPath` in result of API `/_api/foxx/config`


v1.4.5 (2014-01-15)
-------------------

* fixed issue #726: Alternate Windows Install Method

* fixed issue #716: dpkg -P doesn't remove everything

* fixed bugs in description of HTTP API `_api/index`

* fixed issue #732: Rest API GET revision number

* added missing documentation for several methods in HTTP API `/_api/edge/...`

* fixed typos in description of HTTP API `_api/document`

* defer evaluation of AQL subqueries and logical operators (lazy evaluation)

* Updated font in WebFrontend, it now contains a version that renders properly on Windows

* generally allow function return values as call parameters to AQL functions

* fixed potential deadlock in global context method execution

* added override file "arangod.conf.local" (and co)


v1.4.4 (2013-12-24)
-------------------

* uid and gid are now set in the scripts, there is no longer a separate config file for
  arangod when started from a script

* foxx-manager is now an alias for arangosh

* arango-dfdb is now an alias for arangod, moved from bin to sbin

* changed from readline to linenoise for Windows

* added --install-service and --uninstall-service for Windows

* removed --daemon and --supervisor for Windows

* arangosh and arangod now uses the config-file which maps the binary name, i. e. if you
  rename arangosh to foxx-manager it will use the config file foxx-manager.conf

* fixed lock file for Windows

* fixed issue #711, #687: foxx-manager throws internal errors

* added `--server.ssl-protocol` option for client tools
  this allows connecting from arangosh, arangoimp, arangoimp etc. to an ArangoDB
  server that uses a non-default value for `--server.ssl-protocol`. The default
  value for the SSL protocol is 4 (TLSv1). If the server is configured to use a
  different protocol, it was not possible to connect to it with the client tools.

* added more detailed request statistics

  This adds the number of async-executed HTTP requests plus the number of HTTP
  requests per individual HTTP method type.

* added `--force` option for arangorestore
  this option allows continuing a restore operation even if the server reports errors
  in the middle of the restore operation

* better error reporting for arangorestore
  in case the server returned an HTTP error, arangorestore previously reported this
  error as `internal error` without any details only. Now server-side errors are
  reported by arangorestore with the server's error message

* include more system collections in dumps produced by arangodump
  previously some system collections were intentionally excluded from dumps, even if the
  dump was run with `--include-system-collections`. for example, the collections `_aal`,
  `_modules`, `_routing`, and `_users` were excluded. This makes sense in a replication
  context but not always in a dump context.
  When specifying `--include-system-collections`, arangodump will now include the above-
  mentioned collections in the dump, too. Some other system collections are still excluded
  even when the dump is run with `--include-system-collections`, for example `_replication`
  and `_trx`.

* fixed issue #701: ArangoStatement undefined in arangosh

* fixed typos in configuration files


v1.4.3 (2013-11-25)
-------------------

* fixed a segfault in the AQL optimizer, occurring when a constant non-list value was
  used on the right-hand side of an IN operator that had a collection attribute on the
  left-hand side

* issue #662:

  Fixed access violation errors (crashes) in the Windows version, occurring under some
  circumstances when accessing databases with multiple clients in parallel

* fixed issue #681: Problem with ArchLinux PKGBUILD configuration


v1.4.2 (2013-11-20)
-------------------

* fixed issue #669: Tiny documentation update

* ported Windows version to use native Windows API SRWLocks (slim read-write locks)
  and condition variables instead of homemade versions

  MSDN states the following about the compatibility of SRWLocks and Condition Variables:

      Minimum supported client:
      Windows Server 2008 [desktop apps | Windows Store apps]

      Minimum supported server:
      Windows Vista [desktop apps | Windows Store apps]

* fixed issue #662: ArangoDB on Windows hanging

  This fixes a deadlock issue that occurred on Windows when documents were written to
  a collection at the same time when some other thread tried to drop the collection.

* fixed file-based logging in Windows

  the logger complained on startup if the specified log file already existed

* fixed startup of server in daemon mode (`--daemon` startup option)

* fixed a segfault in the AQL optimizer

* issue #671: Method graph.measurement does not exist

* changed Windows condition variable implementation to use Windows native
  condition variables

  This is an attempt to fix spurious Windows hangs as described in issue #662.

* added documentation for JavaScript traversals

* added --code-page command-line option for Windows version of arangosh

* fixed a problem when creating edges via the web interface.

  The problem only occurred if a collection was created with type "document
  collection" via the web interface, and afterwards was dropped and re-created
  with type "edge collection". If the web interface page was not reloaded,
  the old collection type (document) was cached, making the subsequent creation
  of edges into the (seeming-to-be-document) collection fail.

  The fix is to not cache the collection type in the web interface. Users of
  an older version of the web interface can reload the collections page if they
  are affected.

* fixed a caching problem in arangosh: if a collection was created using the web
  interface, and then removed via arangosh, arangosh did not actually drop the
  collection due to caching.

  Because the `drop` operation was not carried out, this caused misleading error
  messages when trying to re-create the collection (e.g. `cannot create collection:
  duplicate name`).

* fixed ALT-introduced characters for arangosh console input on Windows

  The Windows readline port was not able to handle characters that are built
  using CTRL or ALT keys. Regular characters entered using the CTRL or ALT keys
  were silently swallowed and not passed to the terminal input handler.

  This did not seem to cause problems for the US keyboard layout, but was a
  severe issue for keyboard layouts that require the ALT (or ALT-GR) key to
  construct characters. For example, entering the character `{` with a German
  keyboard layout requires pressing ALT-GR + 9.

* fixed issue #665: Hash/skiplist combo madness bit my ass

  this fixes a problem with missing/non-deterministic rollbacks of inserts in
  case of a unique constraint violation into a collection with multiple secondary
  indexes (with at least one of them unique)

* fixed issue #664: ArangoDB installer on Windows requires drive c:

* partly fixed issue #662: ArangoDB on Windows hanging

  This fixes dropping databases on Windows. In previous 1.4 versions on Windows,
  one shape collection file was not unloaded and removed when dropping a database,
  leaving one directory and one shape collection file in the otherwise-dropped
  database directory.

* fixed issue #660: updated documentation on indexes


v1.4.1 (2013-11-08)
-------------------

* performance improvements for skip-list deletes


v1.4.1-rc1 (2013-11-07)
-----------------------

* fixed issue #635: Web-Interface should have a "Databases" Menu for Management

* fixed issue #624: Web-Interface is missing a Database selector

* fixed segfault in bitarray query

* fixed issue #656: Cannot create unique index through web interface

* fixed issue #654: bitarray index makes server down

* fixed issue #653: Slow query

* fixed issue #650: Randomness of any() should be improved

* made AQL `DOCUMENT()` function polymorphic and work with just one parameter.

  This allows using the `DOCUMENT` function like this:

      DOCUMENT('users/john')
      DOCUMENT([ 'users/john', 'users/amy' ])

  in addition to the existing use cases:

      DOCUMENT(users, 'users/john')
      DOCUMENT(users, 'john')
      DOCUMENT(users, [ 'users/john' ])
      DOCUMENT(users, [ 'users/john', 'users/amy' ])
      DOCUMENT(users, [ 'john', 'amy' ])

* simplified usage of ArangoDB batch API

  It is not necessary anymore to send the batch boundary in the HTTP `Content-Type`
  header. Previously, the batch API expected the client to send a Content-Type header
  of`multipart/form-data; boundary=<some boundary value>`. This is still supported in
  ArangoDB 2.0, but clients can now also omit this header. If the header is not
  present in a client request, ArangoDB will ignore the request content type and
  read the MIME boundary from the beginning of the request body.

  This also allows using the batch API with the Swagger "Try it out" feature (which is
  not too good at sending a different or even dynamic content-type request header).

* added API method GET `/_api/database/user`

  This returns the list of databases a specific user can see without changing the
  username/passwd.

* issue #424: Documentation about IDs needs to be upgraded


v1.4.0 (2013-10-29)
-------------------

* fixed issue #648: /batch API is missing from Web Interface API Documentation (Swagger)

* fixed issue #647: Icon tooltips missing

* fixed issue #646: index creation in web interface

* fixed issue #645: Allow jumping from edge to linked vertices

* merged PR for issue #643: Some minor corrections and a link to "Downloads"

* fixed issue #642: Completion of error handling

* fixed issue #639: compiling v1.4 on maverick produces warnings on -Wstrict-null-sentinel

* fixed issue #634: Web interface bug: Escape does not always propagate

* fixed issue #620: added startup option `--server.default-api-compatibility`

  This adds the following changes to the ArangoDB server and clients:
  - the server provides a new startup option `--server.default-api-compatibility`.
    This option can be used to determine the compatibility of (some) server API
    return values. The value for this parameter is a server version number,
    calculated as follows: `10000 * major + 100 * minor` (e.g. `10400` for ArangoDB
    1.3). The default value is `10400` (1.4), the minimum allowed value is `10300`
    (1.3).

    When setting this option to a value lower than the current server version,
    the server might respond with old-style results to "old" clients, increasing
    compatibility with "old" (non-up-to-date) clients.

  - the server will on each incoming request check for an HTTP header
    `x-arango-version`. Clients can optionally set this header to the API
    version number they support. For example, if a client sends the HTTP header
    `x-arango-version: 10300`, the server will pick this up and might send ArangoDB
    1.3-style responses in some situations.

    Setting either the startup parameter or using the HTTP header (or both) allows
    running "old" clients with newer versions of ArangoDB, without having to adjust
    the clients too much.

  - the `location` headers returned by the server for the APIs `/_api/document/...`
    and `/_api/collection/...` will have different values depending on the used API
    version. If the API compatibility is `10300`, the `location` headers returned
    will look like this:

        location: /_api/document/....

    whereas when an API compatibility of `10400` or higher is used, the `location`
    headers will look like this:

        location: /_db/<database name>/_api/document/...

  Please note that even in the presence of this, old API versions still may not
  be supported forever by the server.

* fixed issue #643: Some minor corrections and a link to "Downloads" by @frankmayer

* started issue #642: Completion of error handling

* fixed issue #639: compiling v1.4 on maverick produces warnings on
  -Wstrict-null-sentinel

* fixed issue #621: Standard Config needs to be fixed

* added function to manage indexes (web interface)

* improved server shutdown time by signaling shutdown to applicationserver,
  logging, cleanup and compactor threads

* added foxx-manager `replace` command

* added foxx-manager `installed` command (a more intuitive alias for `list`)

* fixed issue #617: Swagger API is missing '/_api/version'

* fixed issue #615: Swagger API: Some commands have no parameter entry forms

* fixed issue #614: API : Typo in : Request URL /_api/database/current

* fixed issue #609: Graph viz tool - different background color

* fixed issue #608: arangosh config files - eventually missing in the manual

* fixed issue #607: Admin interface: no core documentation

* fixed issue #603: Aardvark Foxx App Manager

* fixed a bug in type-mapping between AQL user functions and the AQL layer

  The bug caused errors like the following when working with collection documents
  in an AQL user function:

      TypeError: Cannot assign to read only property '_id' of #<ShapedJson>

* create less system collections when creating a new database

  This is achieved by deferring collection creation until the collections are actually
  needed by ArangoDB. The following collections are affected by the change:
  - `_fishbowl`
  - `_structures`


v1.4.0-beta2 (2013-10-14)
-------------------------

* fixed compaction on Windows

  The compaction on Windows did not ftruncate the cleaned datafiles to a smaller size.
  This has been fixed so not only the content of the files is cleaned but also files
  are re-created with potentially smaller sizes.

* only the following system collections will be excluded from replication from now on:
  - `_replication`
  - `_trx`
  - `_users`
  - `_aal`
  - `_fishbowl`
  - `_modules`
  - `_routing`

  Especially the following system collections will now be included in replication:
  - `_aqlfunctions`
  - `_graphs`

  In previous versions of ArangoDB, all system collections were excluded from the
  replication.

  The change also caused a change in the replication logger and applier:
  in previous versions of ArangoDB, only a collection's id was logged for an operation.
  This has not caused problems for non-system collections but for system collections
  there ids might differ. In addition to a collection id ArangoDB will now also log the
  name of a collection for each replication event.

  The replication applier will now look for the collection name attribute in logged
  events preferably.

* added database selection to arango-dfdb

* provide foxx-manager, arangodump, and arangorestore in Windows build

* ArangoDB 1.4 will refuse to start if option `--javascript.app-path` is not set.

* added startup option `--server.allow-method-override`

  This option can be set to allow overriding the HTTP request method in a request using
  one of the following custom headers:

  - x-http-method-override
  - x-http-method
  - x-method-override

  This allows bypassing proxies and tools that would otherwise just let certain types of
  requests pass. Enabling this option may impose a security risk, so it should only be
  used in very controlled environments.

  The default value for this option is `false` (no method overriding allowed).

* added "details" URL parameter for bulk import API

  Setting the `details` URL parameter to `true` in a call to POST `/_api/import` will make
  the import return details about non-imported documents in the `details` attribute. If
  `details` is `false` or omitted, no `details` attribute will be present in the response.
  This is the same behavior that previous ArangoDB versions exposed.

* added "complete" option for bulk import API

  Setting the `complete` URL parameter to `true` in a call to POST `/_api/import` will make
  the import completely fail if at least one of documents cannot be imported successfully.

  It defaults to `false`, which will make ArangoDB continue importing the other documents
  from the import even if some documents cannot be imported. This is the same behavior that
  previous ArangoDB versions exposed.

* added missing swagger documentation for `/_api/log`

* calling `/_api/logs` (or `/_admin/logs`) is only permitted from the `_system` database now.

  Calling this API method for/from other database will result in an HTTP 400.

' ported fix from https://github.com/novus/nvd3/commit/0894152def263b8dee60192f75f66700cea532cc

  This prevents JavaScript errors from occurring in Chrome when in the admin interface,
  section "Dashboard".

* show current database name in web interface (bottom right corner)

* added missing documentation for /_api/import in swagger API docs

* allow specification of database name for replication sync command replication applier

  This allows syncing from a master database with a different name than the slave database.

* issue #601: Show DB in prompt

  arangosh now displays the database name as part of the prompt by default.

  Can change the prompt by using the `--prompt` option, e.g.

      > arangosh --prompt "my db is named \"%d\"> "


v1.4.0-beta1 (2013-10-01)
-------------------------

* make the Foxx manager use per-database app directories

  Each database now has its own subdirectory for Foxx applications. Each database
  can thus use different Foxx applications if required. A Foxx app for a specific
  database resides in `<app-path>/databases/<database-name>/<app-name>`.

  System apps are shared between all databases. They reside in `<app-path>/system/<app-name>`.

* only trigger an engine reset in development mode for URLs starting with `/dev/`

  This prevents ArangoDB from reloading all Foxx applications when it is not
  actually necessary.

* changed error code from 10 (bad parameter) to 1232 (invalid key generator) for
  errors that are due to an invalid key generator specification when creating a new
  collection

* automatic detection of content-type / mime-type for Foxx assets based on filenames,
  added possibility to override auto detection

* added endpoint management API at `/_api/endpoint`

* changed HTTP return code of PUT `/_api/cursor` from 400 to 404 in case a
  non-existing cursor is referred to

* issue #360: added support for asynchronous requests

  Incoming HTTP requests with the headers `x-arango-async: true` or
  `x-arango-async: store` will be answered by the server instantly with a generic
  HTTP 202 (Accepted) response.

  The actual requests will be queued and processed by the server asynchronously,
  allowing the client to continue sending other requests without waiting for the
  server to process the actually requested operation.

  The exact point in time when a queued request is executed is undefined. If an
  error occurs during execution of an asynchronous request, the client will not
  be notified by the server.

  The maximum size of the asynchronous task queue can be controlled using the new
  option `--scheduler.maximal-queue-size`. If the queue contains this many number of
  tasks and a new asynchronous request comes in, the server will reject it with an
  HTTP 500 (internal server error) response.

  Results of incoming requests marked with header `x-arango-async: true` will be
  discarded by the server immediately. Clients have no way of accessing the result
  of such asynchronously executed request. This is just _fire and forget_.

  To later retrieve the result of an asynchronously executed request, clients can
  mark a request with the header `x-arango-async: keep`. This makes the server
  store the result of the request in memory until explicitly fetched by a client
  via the `/_api/job` API. The `/_api/job` API also provides methods for basic
  inspection of which pending or already finished requests there are on the server,
  plus ways for garbage collecting unneeded results.

* Added new option `--scheduler.maximal-queue-size`.

* issue #590: Manifest Lint

* added data dump and restore tools, arangodump and arangorestore.

  arangodump can be used to create a logical dump of an ArangoDB database, or
  just dedicated collections. It can be used to dump both a collection's structure
  (properties and indexes) and data (documents).

  arangorestore can be used to restore data from a dump created with arangodump.
  arangorestore currently does not re-create any indexes, and doesn't yet handle
  referenced documents in edges properly when doing just partial restores.
  This will be fixed until 1.4 stable.

* introduced `--server.database` option for arangosh, arangoimp, and arangob.

  The option allows these client tools to use a certain database for their actions.
  In arangosh, the current database can be switched at any time using the command

      db._useDatabase(<name>);

  When no database is specified, all client tools will assume they should use the
  default database `_system`. This is done for downwards-compatibility reasons.

* added basic multi database support (alpha)

  New databases can be created using the REST API POST `/_api/database` and the
  shell command `db._createDatabase(<name>)`.

  The default database in ArangoDB is called `_system`. This database is always
  present and cannot be deleted by the user. When an older version of ArangoDB is
  upgraded to 1.4, the previously only database will automatically become the
  `_system` database.

  New databases can be created with the above commands, and can be deleted with the
  REST API DELETE `/_api/database/<name>` or the shell command `db._dropDatabase(<name>);`.

  Deleting databases is still unstable in ArangoDB 1.4 alpha and might crash the
  server. This will be fixed until 1.4 stable.

  To access a specific database via the HTTP REST API, the `/_db/<name>/` prefix
  can be used in all URLs. ArangoDB will check if an incoming request starts with
  this prefix, and will automatically pick the database name from it. If the prefix
  is not there, ArangoDB will assume the request is made for the default database
  (`_system`). This is done for downwards-compatibility reasons.

  That means, the following URL pathnames are logically identical:

      /_api/document/mycollection/1234
      /_db/_system/document/mycollection/1234

  To access a different database (e.g. `test`), the URL pathname would look like this:

      /_db/test/document/mycollection/1234

  New databases can also be created and existing databases can only be dropped from
  within the default database (`_system`). It is not possible to drop the `_system`
  database itself.

  Cross-database operations are unintended and unsupported. The intention of the
  multi-database feature is to have the possibility to have a few databases managed
  by ArangoDB in parallel, but to only access one database at a time from a connection
  or a request.

  When accessing the web interface via the URL pathname `/_admin/html/` or `/_admin/aardvark`,
  the web interface for the default database (`_system`) will be displayed.
  To access the web interface for a different database, the database name can be
  put into the URLs as a prefix, e.g. `/_db/test/_admin/html` or
  `/_db/test/_admin/aardvark`.

  All internal request handlers and also all user-defined request handlers and actions
  (including Foxx) will only get to see the unprefixed URL pathnames (i.e. excluding
  any database name prefix). This is to ensure downwards-compatibility.

  To access the name of the requested database from any action (including Foxx), use
  use `req.database`.

  For example, when calling the URL `/myapp/myaction`, the content of `req.database`
  will be `_system` (the default database because no database got specified) and the
  content of `req.url` will be `/myapp/myaction`.

  When calling the URL `/_db/test/myapp/myaction`, the content of `req.database` will be
  `test`, and the content of `req.url` will still be `/myapp/myaction`.

* Foxx now excludes files starting with . (dot) when bundling assets

  This mitigates problems with editor swap files etc.

* made the web interface a Foxx application

  This change caused the files for the web interface to be moved from `html/admin` to
  `js/apps/aardvark` in the file system.

  The base URL for the admin interface changed from `_admin/html/index.html` to
  `_admin/aardvark/index.html`.

  The "old" redirection to `_admin/html/index.html` will now produce a 404 error.

  When starting ArangoDB with the `--upgrade` option, this will automatically be remedied
  by putting in a redirection from `/` to `/_admin/aardvark/index.html`, and from
  `/_admin/html/index.html` to `/_admin/aardvark/index.html`.

  This also obsoletes the following configuration (command-line) options:
  - `--server.admin-directory`
  - `--server.disable-admin-interface`

  when using these now obsolete options when the server is started, no error is produced
  for downwards-compatibility.

* changed User-Agent value sent by arangoimp, arangosh, and arangod from "VOC-Agent" to
  "ArangoDB"

* changed journal file creation behavior as follows:

  Previously, a journal file for a collection was always created when a collection was
  created. When a journal filled up and became full, the current journal was made a
  datafile, and a new (empty) journal was created automatically. There weren't many
  intended situations when a collection did not have at least one journal.

  This is changed now as follows:
  - when a collection is created, no journal file will be created automatically
  - when there is a write into a collection without a journal, the journal will be
    created lazily
  - when there is a write into a collection with a full journal, a new journal will
    be created automatically

  From the end user perspective, nothing should have changed, except that there is now
  less disk usage for empty collections. Disk usage of infrequently updated collections
  might also be reduced significantly by running the `rotate()` method of a collection,
  and not writing into a collection subsequently.

* added method `collection.rotate()`

  This allows premature rotation of a collection's current journal file into a (read-only)
  datafile. The purpose of using `rotate()` is to prematurely allow compaction (which is
  performed on datafiles only) on data, even if the journal was not filled up completely.

  Using `rotate()` may make sense in the following scenario:

      c = db._create("test");
      for (i = 0; i < 1000; ++i) {
        c.save(...); // insert lots of data here
      }

      ...
      c.truncate(); // collection is now empty
      // only data in datafiles will be compacted by following compaction runs
      // all data in the current journal would not be compacted

      // calling rotate will make the current journal a datafile, and thus make it
      // eligible for compaction
      c.rotate();

  Using `rotate()` may also be useful when data in a collection is known to not change
  in the immediate future. After having completed all write operations on a collection,
  performing a `rotate()` will reduce the size of the current journal to the actually
  required size (remember that journals are pre-allocated with a specific size) before
  making the journal a datafile. Thus `rotate()` may cause disk space savings, even if
  the datafiles does not qualify for compaction after rotation.

  Note: rotating the journal is asynchronous, so that the actual rotation may be executed
  after `rotate()` returns to the caller.

* changed compaction to merge small datafiles together (up to 3 datafiles are merged in
  a compaction run)

  In the regular case, this should leave less small datafiles stay around on disk and allow
  using less file descriptors in total.

* added AQL MINUS function

* added AQL UNION_DISTINCT function (more efficient than combination of `UNIQUE(UNION())`)

* updated mruby to 2013-08-22

* issue #587: Add db._create() in help for startup arangosh

* issue #586: Share a link on installation instructions in the User Manual

* issue #585: Bison 2.4 missing on Mac for custom build

* issue #584: Web interface images broken in devel

* issue #583: Small documentation update

* issue #581: Parameter binding for attributes

* issue #580: Small improvements (by @guidoreina)

* issue #577: Missing documentation for collection figures in implementor manual

* issue #576: Get disk usage for collections and graphs

  This extends the result of the REST API for /_api/collection/figures with
  the attributes `compactors.count`, `compactors.fileSize`, `shapefiles.count`,
  and `shapefiles.fileSize`.

* issue #575: installing devel version on mac (low prio)

* issue #574: Documentation (POST /_admin/routing/reload)

* issue #558: HTTP cursors, allow count to ignore LIMIT


v1.4.0-alpha1 (2013-08-02)
--------------------------

* added replication. check online manual for details.

* added server startup options `--server.disable-replication-logger` and
  `--server.disable-replication-applier`

* removed action deployment tool, this now handled with Foxx and its manager or
  by kaerus node utility

* fixed a server crash when using byExample / firstExample inside a transaction
  and the collection contained a usable hash/skiplist index for the example

* defineHttp now only expects a single context

* added collection detail dialog (web interface)

  Shows collection properties, figures (datafiles, journals, attributes, etc.)
  and indexes.

* added documents filter (web interface)

  Allows searching for documents based on attribute values. One or many filter
  conditions can be defined, using comparison operators such as '==', '<=', etc.

* improved AQL editor (web interface)

  Editor supports keyboard shortcuts (Submit, Undo, Redo, Select).
  Editor allows saving and reusing of user-defined queries.
  Added example queries to AQL editor.
  Added comment button.

* added document import (web interface)

  Allows upload of JSON-data from files. Files must have an extension of .json.

* added dashboard (web interface)

  Shows the status of replication and multiple system charts, e.g.
  Virtual Memory Size, Request Time, HTTP Connections etc.

* added API method `/_api/graph` to query all graphs with all properties.

* added example queries in web interface AQL editor

* added arango.reconnect(<host>) method for arangosh to dynamically switch server or
  user name

* added AQL range operator `..`

  The `..` operator can be used to easily iterate over a sequence of numeric
  values. It will produce a list of values in the defined range, with both bounding
  values included.

  Example:

      2010..2013

  will produce the following result:

      [ 2010, 2011, 2012, 2013 ]

* added AQL RANGE function

* added collection.first(count) and collection.last(count) document access functions

  These functions allow accessing the first or last n documents in a collection. The order
  is determined by document insertion/update time.

* added AQL INTERSECTION function

* INCOMPATIBLE CHANGE: changed AQL user function namespace resolution operator from `:` to `::`

  AQL user-defined functions were introduced in ArangoDB 1.3, and the namespace resolution
  operator for them was the single colon (`:`). A function call looked like this:

      RETURN mygroup:myfunc()

  The single colon caused an ambiguity in the AQL grammar, making it indistinguishable from
  named attributes or the ternary operator in some cases, e.g.

      { mygroup:myfunc ? mygroup:myfunc }

  The change of the namespace resolution operator from `:` to `::` fixes this ambiguity.

  Existing user functions in the database will be automatically fixed when starting ArangoDB
  1.4 with the `--upgrade` option. However, queries using user-defined functions need to be
  adjusted on the client side to use the new operator.

* allow multiple AQL LET declarations separated by comma, e.g.
  LET a = 1, b = 2, c = 3

* more useful AQL error messages

  The error position (line/column) is more clearly indicated for parse errors.
  Additionally, if a query references a collection that cannot be found, the error
  message will give a hint on the collection name

* changed return value for AQL `DOCUMENT` function in case document is not found

  Previously, when the AQL `DOCUMENT` function was called with the id of a document and
  the document could not be found, it returned `undefined`. This value is not part of the
  JSON type system and this has caused some problems.
  Starting with ArangoDB 1.4, the `DOCUMENT` function will return `null` if the document
  looked for cannot be found.

  In case the function is called with a list of documents, it will continue to return all
  found documents, and will not return `null` for non-found documents. This has not changed.

* added single line comments for AQL

  Single line comments can be started with a double forward slash: `//`.
  They end at the end of the line, or the end of the query string, whichever is first.

* fixed documentation issues #567, #568, #571.

* added collection.checksum(<withData>) method to calculate CRC checksums for
  collections

  This can be used to
  - check if data in a collection has changed
  - compare the contents of two collections on different ArangoDB instances

* issue #565: add description line to aal.listAvailable()

* fixed several out-of-memory situations when double freeing or invalid memory
  accesses could happen

* less msyncing during the creation of collections

  This is achieved by not syncing the initial (standard) markers in shapes collections.
  After all standard markers are written, the shapes collection will get synced.

* renamed command-line option `--log.filter` to `--log.source-filter` to avoid
  misunderstandings

* introduced new command-line option `--log.content-filter` to optionally restrict
  logging to just specific log messages (containing the filter string, case-sensitive).

  For example, to filter on just log entries which contain `ArangoDB`, use:

      --log.content-filter "ArangoDB"

* added optional command-line option `--log.requests-file` to log incoming HTTP
  requests to a file.

  When used, all HTTP requests will be logged to the specified file, containing the
  client IP address, HTTP method, requests URL, HTTP response code, and size of the
  response body.

* added a signal handler for SIGUSR1 signal:

  when ArangoDB receives this signal, it will respond all further incoming requests
  with an HTTP 503 (Service Unavailable) error. This will be the case until another
  SIGUSR1 signal is caught. This will make ArangoDB start serving requests regularly
  again. Note: this is not implemented on Windows.

* limited maximum request URI length to 16384 bytes:

  Incoming requests with longer request URIs will be responded to with an HTTP
  414 (Request-URI Too Long) error.

* require version 1.0 or 1.1 in HTTP version signature of requests sent by clients:

  Clients sending requests with a non-HTTP 1.0 or non-HTTP 1.1 version number will
  be served with an HTTP 505 (HTTP Version Not Supported) error.

* updated manual on indexes:

  using system attributes such as `_id`, `_key`, `_from`, `_to`, `_rev` in indexes is
  disallowed and will be rejected by the server. This was the case since ArangoDB 1.3,
  but was not properly documented.

* issue #563: can aal become a default object?

  aal is now a prefab object in arangosh

* prevent certain system collections from being renamed, dropped, or even unloaded.

  Which restrictions there are for which system collections may vary from release to
  release, but users should in general not try to modify system collections directly
  anyway.

  Note: there are no such restrictions for user-created collections.

* issue #559: added Foxx documentation to user manual

* added server startup option `--server.authenticate-system-only`. This option can be
  used to restrict the need for HTTP authentication to internal functionality and APIs,
  such as `/_api/*` and `/_admin/*`.
  Setting this option to `true` will thus force authentication for the ArangoDB APIs
  and the web interface, but allow unauthenticated requests for other URLs (including
  user defined actions and Foxx applications).
  The default value of this option is `false`, meaning that if authentication is turned
  on, authentication is still required for *all* incoming requests. Only by setting the
  option to `true` this restriction is lifted and authentication becomes required for
  URLs starting with `/_` only.

  Please note that authentication still needs to be enabled regularly by setting the
  `--server.disable-authentication` parameter to `false`. Otherwise no authentication
  will be required for any URLs as before.

* protect collections against unloading when there are still document barriers around.

* extended cap constraints to optionally limit the active data size in a collection to
  a specific number of bytes.

  The arguments for creating a cap constraint are now:
  `collection.ensureCapConstraint(<count>, <byteSize>);`

  It is supported to specify just a count as in ArangoDB 1.3 and before, to specify
  just a fileSize, or both. The first met constraint will trigger the automated
  document removal.

* added `db._exists(doc)` and `collection.exists(doc)` for easy document existence checks

* added API `/_api/current-database` to retrieve information about the database the
  client is currently connected to (note: the API `/_api/current-database` has been
  removed in the meantime. The functionality is accessible via `/_api/database/current`
  now).

* ensure a proper order of tick values in datafiles/journals/compactors.
  any new files written will have the _tick values of their markers in order. for
  older files, there are edge cases at the beginning and end of the datafiles when
  _tick values are not properly in order.

* prevent caching of static pages in PathHandler.
  whenever a static page is requested that is served by the general PathHandler, the
  server will respond to HTTP GET requests with a "Cache-Control: max-age=86400" header.

* added "doCompact" attribute when creating collections and to collection.properties().
  The attribute controls whether collection datafiles are compacted.

* changed the HTTP return code from 400 to 404 for some cases when there is a referral
  to a non-existing collection or document.

* introduced error code 1909 `too many iterations` that is thrown when graph traversals
  hit the `maxIterations` threshold.

* optionally limit traversals to a certain number of iterations
  the limitation can be achieved via the traversal API by setting the `maxIterations`
  attribute, and also via the AQL `TRAVERSAL` and `TRAVERSAL_TREE` functions by setting
  the same attribute. If traversals are not limited by the end user, a server-defined
  limit for `maxIterations` may be used to prevent server-side traversals from running
  endlessly.

* added graph traversal API at `/_api/traversal`

* added "API" link in web interface, pointing to REST API generated with Swagger

* moved "About" link in web interface into "links" menu

* allow incremental access to the documents in a collection from out of AQL
  this allows reading documents from a collection chunks when a full collection scan
  is required. memory usage might be must lower in this case and queries might finish
  earlier if there is an additional LIMIT statement

* changed AQL COLLECT to use a stable sort, so any previous SORT order is preserved

* issue #547: Javascript error in the web interface

* issue #550: Make AQL graph functions support key in addition to id

* issue #526: Unable to escape when an errorneous command is entered into the js shell

* issue #523: Graph and vertex methods for the javascript api

* issue #517: Foxx: Route parameters with capital letters fail

* issue #512: Binded Parameters for LIMIT


v1.3.3 (2013-08-01)
-------------------

* issue #570: updateFishbowl() fails once

* updated and fixed generated examples

* issue #559: added Foxx documentation to user manual

* added missing error reporting for errors that happened during import of edges


v1.3.2 (2013-06-21)
-------------------

* fixed memleak in internal.download()

* made the shape-collection journal size adaptive:
  if too big shapes come in, a shape journal will be created with a big-enough size
  automatically. the maximum size of a shape journal is still restricted, but to a
  very big value that should never be reached in practice.

* fixed a segfault that occurred when inserting documents with a shape size bigger
  than the default shape journal size (2MB)

* fixed a locking issue in collection.truncate()

* fixed value overflow in accumulated filesizes reported by collection.figures()

* issue #545: AQL FILTER unnecessary (?) loop

* issue #549: wrong return code with --daemon


v1.3.1 (2013-05-24)
-------------------

* removed currently unused _ids collection

* fixed usage of --temp-path in aranogd and arangosh

* issue #540: suppress return of temporary internal variables in AQL

* issue #530: ReferenceError: ArangoError is not a constructor

* issue #535: Problem with AQL user functions javascript API

* set --javascript.app-path for test execution to prevent startup error

* issue #532: Graph _edgesCache returns invalid data?

* issue #531: Arangod errors

* issue #529: Really weird transaction issue

* fixed usage of --temp-path in aranogd and arangosh


v1.3.0 (2013-05-10)
-------------------

* fixed problem on restart ("datafile-xxx is not sealed") when server was killed
  during a compaction run

* fixed leak when using cursors with very small batchSize

* issue #508: `unregistergroup` function not mentioned in http interface docs

* issue #507: GET /_api/aqlfunction returns code inside parentheses

* fixed issue #489: Bug in aal.install

* fixed issue 505: statistics not populated on MacOS


v1.3.0-rc1 (2013-04-24)
-----------------------

* updated documentation for 1.3.0

* added node modules and npm packages

* changed compaction to only compact datafiles with more at least 10% of dead
  documents (byte size-wise)

* issue #498: fixed reload of authentication info when using
  `require("org/arangodb/users").reload()`

* issue #495: Passing an empty array to create a document results in a
  "phantom" document

* added more precision for requests statistics figures

* added "sum" attribute for individual statistics results in statistics API
  at /_admin/statistics

* made "limit" an optional parameter in AQL function NEAR().
  limit can now be either omitted completely, or set to 0. If so, an internal
  default value (currently 100) will be applied for the limit.

* issue #481

* added "attributes.count" to output of `collection.figures()`
  this also affects the REST API /_api/collection/<name>/figures

* added IndexedPropertyGetter for ShapedJson objects

* added API for user-defined AQL functions

* issue #475: A better error message for deleting a non-existent graph

* issue #474: Web interface problems with the JS Shell

* added missing documentation for AQL UNION function

* added transaction support.
  This provides ACID transactions for ArangoDB. Transactions can be invoked
  using the `db._executeTransaction()` function, or the `/_api/transaction`
  REST API.

* switched to semantic versioning (at least for alpha & alpha naming)

* added saveOrReplace() for server-side JS

v1.3.alpha1 (2013-04-05)
------------------------

* cleanup of Module, Package, ArangoApp and modules "internal", "fs", "console"

* use Error instead of string in throw to allow stack-trace

* issue #454: error while creation of Collection

* make `collection.count()` not recalculate the number of documents on the fly, but
  use some internal document counters.

* issue #457: invalid string value in web interface

* make datafile id (datafile->_fid) identical to the numeric part of the filename.
  E.g. the datafile `journal-123456.db` will now have a datafile marker with the same
  fid (i.e. `123456`) instead of a different value. This change will only affect
  datafiles that are created with 1.3 and not any older files.
  The intention behind this change is to make datafile debugging easier.

* consistently discard document attributes with reserved names (system attributes)
  but without any known meaning, for example `_test`, `_foo`, ...

  Previously, these attributes were saved with the document regularly in some cases,
  but were discarded in other cases.
  Now these attributes are discarded consistently. "Real" system attributes such as
  `_key`, `_from`, `_to` are not affected and will work as before.

  Additionally, attributes with an empty name (``) are discarded when documents are
  saved.

  Though using reserved or empty attribute names in documents was not really and
  consistently supported in previous versions of ArangoDB, this change might cause
  an incompatibility for clients that rely on this feature.

* added server startup flag `--database.force-sync-properties` to force syncing of
  collection properties on collection creation, deletion and on property update.
  The default value is true to mimic the behavior of previous versions of ArangoDB.
  If set to false, collection properties are written to disk but no call to sync()
  is made.

* added detailed output of server version and components for REST APIs
  `/_admin/version` and `/_api/version`. To retrieve this extended information,
  call the REST APIs with URL parameter `details=true`.

* issue #443: For git-based builds include commit hash in version

* adjust startup log output to be more compact, less verbose

* set the required minimum number of file descriptors to 256.
  On server start, this number is enforced on systems that have rlimit. If the limit
  cannot be enforced, starting the server will fail.
  Note: 256 is considered to be the absolute minimum value. Depending on the use case
  for ArangoDB, a much higher number of file descriptors should be used.

  To avoid checking & potentially changing the number of maximum open files, use the
  startup option `--server.descriptors-minimum 0`

* fixed shapedjson to json conversion for special numeric values (NaN, +inf, -inf).
  Before, "NaN", "inf", or "-inf" were written into the JSONified output, but these
  values are not allowed in JSON. Now, "null" is written to the JSONified output as
  required.

* added AQL functions VARIANCE_POPULATION(), VARIANCE_SAMPLE(), STDDEV_POPULATION(),
  STDDEV_SAMPLE(), AVERAGE(), MEDIAN() to calculate statistical values for lists

* added AQL SQRT() function

* added AQL TRIM(), LEFT() and RIGHT() string functions

* fixed issue #436: GET /_api/document on edge

* make AQL REVERSE() and LENGTH() functions work on strings, too

* disabled DOT generation in `make doxygen`. this speeds up docs generation

* renamed startup option `--dispatcher.report-intervall` to `--dispatcher.report-interval`

* renamed startup option `--scheduler.report-intervall` to `--scheduler.report-interval`

* slightly changed output of REST API method /_admin/log.
  Previously, the log messages returned also contained the date and log level, now
  they will only contain the log message, and no date and log level information.
  This information can be re-created by API users from the `timestamp` and `level`
  attributes of the result.

* removed configure option `--enable-zone-debug`
  memory zone debugging is now automatically turned on when compiling with ArangoDB
  `--enable-maintainer-mode`

* removed configure option `--enable-arangob`
  arangob is now always included in the build


v1.2.3 (XXXX-XX-XX)
-------------------

* added optional parameter `edgexamples` for AQL function EDGES() and NEIGHBORS()

* added AQL function NEIGHBORS()

* added freebsd support

* fixed firstExample() query with `_id` and `_key` attributes

* issue triAGENS/ArangoDB-PHP#55: AQL optimizer may have mis-optimized duplicate
  filter statements with limit


v1.2.2 (2013-03-26)
-------------------

* fixed save of objects with common sub-objects

* issue #459: fulltext internal memory allocation didn't scale well
  This fix improves loading times for collections with fulltext indexes that have
  lots of equal words indexed.

* issue #212: auto-increment support

  The feature can be used by creating a collection with the extra `keyOptions`
  attribute as follows:

      db._create("mycollection", { keyOptions: { type: "autoincrement", offset: 1, increment: 10, allowUserKeys: true } });

  The `type` attribute will make sure the keys will be auto-generated if no
  `_key` attribute is specified for a document.

  The `allowUserKeys` attribute determines whether users might still supply own
  `_key` values with documents or if this is considered an error.

  The `increment` value determines the actual increment value, whereas the `offset`
  value can be used to seed to value sequence with a specific starting value.
  This will be useful later in a multi-master setup, when multiple servers can use
  different auto-increment seed values and thus generate non-conflicting auto-increment values.

  The default values currently are:

  - `allowUserKeys`: `true`
  - `offset`: `0`
  - `increment`: `1`

  The only other available key generator type currently is `traditional`.
  The `traditional` key generator will auto-generate keys in a fashion as ArangoDB
  always did (some increasing integer value, with a more or less unpredictable
  increment value).

  Note that for the `traditional` key generator there is only the option to disallow
  user-supplied keys and give the server the sole responsibility for key generation.
  This can be achieved by setting the `allowUserKeys` property to `false`.

  This change also introduces the following errors that API implementors may want to check
  the return values for:

  - 1222: `document key unexpected`: will be raised when a document is created with
    a `_key` attribute, but the underlying collection was set up with the `keyOptions`
    attribute `allowUserKeys: false`.

  - 1225: `out of keys`: will be raised when the auto-increment key generator runs
    out of keys. This may happen when the next key to be generated is 2^64 or higher.
    In practice, this will only happen if the values for `increment` or `offset` are
    not set appropriately, or if users are allowed to supply own keys, those keys
    are near the 2^64 threshold, and later the auto-increment feature kicks in and
    generates keys that cross that threshold.

    In practice it should not occur with proper configuration and proper usage of the
    collections.

  This change may also affect the following REST APIs:
  - POST `/_api/collection`: the server does now accept the optional `keyOptions`
    attribute in the second parameter
  - GET `/_api/collection/properties`: will return the `keyOptions` attribute as part
    of the collection's properties. The previous optional attribute `createOptions`
    is now gone.

* fixed `ArangoStatement.explain()` method with bind variables

* fixed misleading "cursor not found" error message in arangosh that occurred when
  `count()` was called for client-side cursors

* fixed handling of empty attribute names, which may have crashed the server under
  certain circumstances before

* fixed usage of invalid pointer in error message output when index description could
  not be opened


v1.2.1 (2013-03-14)
-------------------

* issue #444: please darken light color in arangosh

* issue #442: pls update post install info on osx

* fixed conversion of special double values (NaN, -inf, +inf) when converting from
  shapedjson to JSON

* fixed compaction of markers (location of _key was not updated correctly in memory,
  leading to _keys pointing to undefined memory after datafile rotation)

* fixed edge index key pointers to use document master pointer plus offset instead
  of direct _key address

* fixed case when server could not create any more journal or compactor files.
  Previously a wrong status code may have been returned, and not being able to create
  a new compactor file may have led to an infinite loop with error message
  "could not create compactor".

* fixed value truncation for numeric filename parts when renaming datafiles/journals


v1.2.0 (2013-03-01)
-------------------

* by default statistics are now switch off; in order to enable comment out
  the "disable-statistics = yes" line in "arangod.conf"

* fixed issue #435: csv parser skips data at buffer border

* added server startup option `--server.disable-statistics` to turn off statistics
  gathering without recompilation of ArangoDB.
  This partly addresses issue #432.

* fixed dropping of indexes without collection name, e.g.
  `db.xxx.dropIndex("123456");`
  Dropping an index like this failed with an assertion error.

* fixed issue #426: arangoimp should be able to import edges into edge collections

* fixed issue #425: In case of conflict ArangoDB returns HTTP 400 Bad request
  (with 1207 Error) instead of HTTP 409 Conflict

* fixed too greedy token consumption in AQL for negative values:
  e.g. in the statement `RETURN { a: 1 -2 }` the minus token was consumed as part
  of the value `-2`, and not interpreted as the binary arithmetic operator


v1.2.beta3 (2013-02-22)
-----------------------

* issue #427: ArangoDB Importer Manual has no navigation links (previous|home|next)

* issue #319: Documentation missing for Emergency console and incomplete for datafile debugger.

* issue #370: add documentation for reloadRouting and flushServerModules

* issue #393: added REST API for user management at /_api/user

* issue #393, #128: added simple cryptographic functions for user actions in module "crypto":
  * require("org/arangodb/crypto").md5()
  * require("org/arangodb/crypto").sha256()
  * require("org/arangodb/crypto").rand()

* added replaceByExample() Javascript and REST API method

* added updateByExample() Javascript and REST API method

* added optional "limit" parameter for removeByExample() Javascript and REST API method

* fixed issue #413

* updated bundled V8 version from 3.9.4 to 3.16.14.1
  Note: the Windows version used a more recent version (3.14.0.1) and was not updated.

* fixed issue #404: keep original request url in request object


v1.2.beta2 (2013-02-15)
-----------------------

* fixed issue #405: 1.2 compile warnings

* fixed issue #333: [debian] Group "arangodb" is not used when starting vie init.d script

* added optional parameter 'excludeSystem' to GET /_api/collection
  This parameter can be used to disable returning system collections in the list
  of all collections.

* added AQL functions KEEP() and UNSET()

* fixed issue #348: "HTTP Interface for Administration and Monitoring"
  documentation errors.

* fix stringification of specific positive int64 values. Stringification of int64
  values with the upper 32 bits cleared and the 33rd bit set were broken.

* issue #395:  Collection properties() function should return 'isSystem' for
  Javascript and REST API

* make server stop after upgrade procedure when invoked with `--upgrade option`.
  When started with the `--upgrade` option, the server will perfom
  the upgrade, and then exit with a status code indicating the result of the
  upgrade (0 = success, 1 = failure). To start the server regularly in either
  daemon or console mode, the `--upgrade` option must not be specified.
  This change was introduced to allow init.d scripts check the result of
  the upgrade procedure, even in case an upgrade was successful.
  this was introduced as part of issue #391.

* added AQL function EDGES()

* added more crash-protection when reading corrupted collections at startup

* added documentation for AQL function CONTAINS()

* added AQL function LIKE()

* replaced redundant error return code 1520 (Unable to open collection) with error code
  1203 (Collection not found). These error codes have the same meanings, but one of
  them was returned from AQL queries only, the other got thrown by other parts of
  ArangoDB. Now, error 1203 (Collection not found) is used in AQL too in case a
  non-existing collection is used.

v1.2.beta1 (2013-02-01)
-----------------------

* fixed issue #382: [Documentation error] Maschine... should be Machine...

* unified history file locations for arangod, arangosh, and arangoirb.
  - The readline history for arangod (emergency console) is now stored in file
    $HOME/.arangod. It was stored in $HOME/.arango before.
  - The readline history for arangosh is still stored in $HOME/.arangosh.
  - The readline history for arangoirb is now stored in $HOME/.arangoirb. It was
    stored in $HOME/.arango-mrb before.

* fixed issue #381: _users user should have a unique constraint

* allow negative list indexes in AQL to access elements from the end of a list,
  e.g. ```RETURN values[-1]``` will return the last element of the `values` list.

* collection ids, index ids, cursor ids, and document revision ids created and
  returned by ArangoDB are now returned as strings with numeric content inside.
  This is done to prevent some value overrun/truncation in any part of the
  complete client/server workflow.
  In ArangoDB 1.1 and before, these values were previously returned as
  (potentially very big) integer values. This may cause problems (clipping, overrun,
  precision loss) for clients that do not support big integers natively and store
  such values in IEEE754 doubles internally. This type loses precision after about
  52 bits and is thus not safe to hold an id.
  Javascript and 32 bit-PHP are examples for clients that may cause such problems.
  Therefore, ids are now returned by ArangoDB as strings, with the string
  content being the integer value as before.

  Example for documents ("_rev" attribute):
  - Document returned by ArangoDB 1.1: { "_rev": 1234, ... }
  - Document returned by ArangoDB 1.2: { "_rev": "1234", ... }

  Example for collections ("id" attribute / "_id" property):
  - Collection returned by ArangoDB 1.1: { "id": 9327643, "name": "test", ... }
  - Collection returned by ArangoDB 1.2: { "id": "9327643", "name": "test", ... }

  Example for cursors ("id" attribute):
  - Collection returned by ArangoDB 1.1: { "id": 11734292, "hasMore": true, ... }
  - Collection returned by ArangoDB 1.2: { "id": "11734292", "hasMore": true, ... }

* global variables are not automatically available anymore when starting the
  arangod Javascript emergency console (i.e. ```arangod --console```).

  Especially, the variables `db`, `edges`, and `internal` are not available
  anymore. `db` and `internal` can be made available in 1.2 by
  ```var db = require("org/arangodb").db;``` and
  ```var internal = require("internal");```, respectively.
  The reason for this change is to get rid of global variables in the server
  because this will allow more specific inclusion of functionality.

  For convenience, the global variable `db` is still available by default in
  arangosh. The global variable `edges`, which since ArangoDB 1.1 was kind of
  a redundant wrapper of `db`, has been removed in 1.2 completely.
  Please use `db` instead, and if creating an edge collection, use the explicit
  ```db._createEdgeCollection()``` command.

* issue #374: prevent endless redirects when calling admin interface with
  unexpected URLs

* issue #373: TRAVERSAL() `trackPaths` option does not work. Instead `paths` does work

* issue #358: added support for CORS

* honor optional waitForSync property for document removal, replace, update, and
  save operations in arangosh. The waitForSync parameter for these operations
  was previously honored by the REST API and on the server-side, but not when
  the waitForSync parameter was specified for a document operation in arangosh.

* calls to db.collection.figures() and /_api/collection/<collection>/figures now
  additionally return the number of shapes used in the collection in the
  extra attribute "shapes.count"

* added AQL TRAVERSAL_TREE() function to return a hierarchical result from a traversal

* added AQL TRAVERSAL() function to return the results from a traversal

* added AQL function ATTRIBUTES() to return the attribute names of a document

* removed internal server-side AQL functions from global scope.

  Now the AQL internal functions can only be accessed via the exports of the
  ahuacatl module, which can be included via ```require("org/arangodb/ahuacatl")```.
  It shouldn't be necessary for clients to access this module at all, but
  internal code may use this module.

  The previously global AQL-related server-side functions were moved to the
  internal namespace. This produced the following function name changes on
  the server:

     old name              new name
     ------------------------------------------------------
     AHUACATL_RUN       => require("internal").AQL_QUERY
     AHUACATL_EXPLAIN   => require("internal").AQL_EXPLAIN
     AHUACATL_PARSE     => require("internal").AQL_PARSE

  Again, clients shouldn't have used these functions at all as there is the
  ArangoStatement object to execute AQL queries.

* fixed issue #366: Edges index returns strange description

* added AQL function MATCHES() to check a document against a list of examples

* added documentation and tests for db.collection.removeByExample

* added --progress option for arangoimp. This will show the percentage of the input
  file that has been processed by arangoimp while the import is still running. It can
  be used as a rough indicator of progress for the entire import.

* make the server log documents that cannot be imported via /_api/import into the
  logfile using the warning log level. This may help finding illegal documents in big
  import runs.

* check on server startup whether the database directory and all collection directories
  are writable. if not, the server startup will be aborted. this prevents serious
  problems with collections being non-writable and this being detected at some pointer
  after the server has been started

* allow the following AQL constructs: FUNC(...)[...], FUNC(...).attribute

* fixed issue #361: Bug in Admin Interface. Header disappears when clicking new collection

* Added in-memory only collections

  Added collection creation parameter "isVolatile":
  if set to true, the collection is created as an in-memory only collection,
  meaning that all document data of that collection will reside in memory only,
  and will not be stored permanently to disk.
  This means that all collection data will be lost when the collection is unloaded
  or the server is shut down.
  As this collection type does not have datafile disk overhead for the regular
  document operations, it may be faster than normal disk-backed collections. The
  actual performance gains strongly depend on the underlying OS, filesystem, and
  settings though.
  This collection type should be used for caches only and not for any sensible data
  that cannot be re-created otherwise.
  Some platforms, namely Windows, currently do not support this collection type.
  When creating an in-memory collection on such platform, an error message will be
  returned by ArangoDB telling the user the platform does not support it.

  Note: in-memory collections are an experimental feature. The feature might
  change drastically or even be removed altogether in a future version of ArangoDB.

* fixed issue #353: Please include "pretty print" in Emergency Console

* fixed issue #352: "pretty print" console.log
  This was achieved by adding the dump() function for the "internal" object

* reduced insertion time for edges index
  Inserting into the edges index now avoids costly comparisons in case of a hash
  collision, reducing the prefilling/loading timer for bigger edge collections

* added fulltext queries to AQL via FULLTEXT() function. This allows search
  fulltext indexes from an AQL query to find matching documents

* added fulltext index type. This index type allows indexing words and prefixes of
  words from a specific document attribute. The index can be queries using a
  SimpleQueryFull object, the HTTP REST API at /_api/simple/fulltext, or via AQL

* added collection.revision() method to determine whether a collection has changed.
  The revision method returns a revision string that can be used by client programs
  for equality/inequality comparisons. The value returned by the revision method
  should be treated by clients as an opaque string and clients should not try to
  figure out the sense of the revision id. This is still useful enough to check
  whether data in a collection has changed.

* issue #346: adaptively determine NUMBER_HEADERS_PER_BLOCK

* issue #338: arangosh cursor positioning problems

* issue #326: use limit optimization with filters

* issue #325: use index to avoid sorting

* issue #324: add limit optimization to AQL

* removed arango-password script and added Javascript functionality to add/delete
  users instead. The functionality is contained in module `users` and can be invoked
  as follows from arangosh and arangod:
  * require("users").save("name", "passwd");
  * require("users").replace("name", "newPasswd");
  * require("users").remove("name");
  * require("users").reload();
  These functions are intentionally not offered via the web interface.
  This also addresses issue #313

* changed print output in arangosh and the web interface for JSON objects.
  Previously, printing a JSON object in arangosh resulted in the attribute values
  being printed as proper JSON, but attribute names were printed unquoted and
  unescaped. This was fine for the purpose of arangosh, but lead to invalid
  JSON being produced. Now, arangosh will produce valid JSON that can be used
  to send it back to ArangoDB or use it with arangoimp etc.

* fixed issue #300: allow importing documents via the REST /_api/import API
  from a JSON list, too.
  So far, the API only supported importing from a format that had one JSON object
  on each line. This is sometimes inconvenient, e.g. when the result of an AQL
  query or any other list is to be imported. This list is a JSON list and does not
  necessary have a document per line if pretty-printed.
  arangoimp now supports the JSON list format, too. However, the format requires
  arangoimp and the server to read the entire dataset at once. If the dataset is
  too big (bigger than --max-upload-size) then the import will be rejected. Even if
  increased, the entire list must fit in memory on both the client and the server,
  and this may be more resource-intensive than importing individual lines in chunks.

* removed unused parameter --reuse-ids for arangoimp. This parameter did not have
  any effect in 1.2, was never publicly announced and did evil (TM) things.

* fixed issue #297 (partly): added whitespace between command line and
  command result in arangosh, added shell colors for better usability

* fixed issue #296: system collections not usable from AQL

* fixed issue #295: deadlock on shutdown

* fixed issue #293: AQL queries should exploit edges index

* fixed issue #292: use index when filtering on _key in AQL

* allow user-definable document keys
  users can now define their own document keys by using the _key attribute
  when creating new documents or edges. Once specified, the value of _key is
  immutable.
  The restrictions for user-defined key values are:
  * the key must be at most 254 bytes long
  * it must consist of the letters a-z (lower or upper case), the digits 0-9,
    the underscore (_) or dash (-) characters only
  * any other characters, especially multi-byte sequences, whitespace or
    punctuation characters cannot be used inside key values

  Specifying a document key is optional when creating new documents. If no
  document key is specified, ArangoDB will create a document key itself.
  There are no guarantees about the format and pattern of auto-generated document
  keys other than the above restrictions.
  Clients should therefore treat auto-generated document keys as opaque values.
  Keys can be used to look up and reference documents, e.g.:
  * saving a document: `db.users.save({ "_key": "fred", ... })`
  * looking up a document: `db.users.document("fred")`
  * referencing other documents: `edges.relations.save("users/fred", "users/john", ...)`

  This change is downwards-compatible to ArangoDB 1.1 because in ArangoDB 1.1
  users were not able to define their own keys. If the user does not supply a _key
  attribute when creating a document, ArangoDB 1.2 will still generate a key of
  its own as ArangoDB 1.1 did. However, all documents returned by ArangoDB 1.2 will
  include a _key attribute and clients should be able to handle that (e.g. by
  ignoring it if not needed). Documents returned will still include the _id attribute
  as in ArangoDB 1.1.

* require collection names everywhere where a collection id was allowed in
  ArangoDB 1.1 & 1.0
  This change requires clients to use a collection name in place of a collection id
  at all places the client deals with collections.
  Examples:
  * creating edges: the _from and _to attributes must now contain collection names instead
    of collection ids: `edges.relations.save("test/my-key1", "test/my-key2", ...)`
  * retrieving edges: the returned _from and _to attributes now will contain collection
    names instead of ids, too: _from: `test/fred` instead of `1234/3455`
  * looking up documents: db.users.document("fred") or db._document("users/fred")

  Collection names must be used in REST API calls instead of collection ids, too.
  This change is thus not completely downwards-compatible to ArangoDB 1.1. ArangoDB 1.1
  required users to use collection ids in many places instead of collection names.
  This was unintuitive and caused overhead in cases when just the collection name was
  known on client-side but not its id. This overhead can now be avoided so clients can
  work with the collection names directly. There is no need to work with collection ids
  on the client side anymore.
  This change will likely require adjustments to API calls issued by clients, and also
  requires a change in how clients handle the _id value of returned documents. Previously,
  the _id value of returned documents contained the collection id, a slash separator and
  the document number. Since 1.2, _id will contain the collection name, a slash separator
  and the document key. The same applies to the _from and _to attribute values of edges
  that are returned by ArangoDB.

  Also removed (now unnecessary) location header in responses of the collections REST API.
  The location header was previously returned because it was necessary for clients.
  When clients created a collection, they specified the collection name. The collection
  id was generated on the server, but the client needed to use the server-generated
  collection id for further API calls, e.g. when creating edges etc. Therefore, the
  full collection URL, also containing the collection id, was returned by the server in
  responses to the collection API, in the HTTP location header.
  Returning the location header has become unnecessary in ArangoDB 1.2 because users
  can access collections by name and do not need to care about collection ids.


v1.1.3 (2013-XX-XX)
-------------------

* fix case when an error message was looked up for an error code but no error
  message was found. In this case a NULL ptr was returned and not checked everywhere.
  The place this error popped up was when inserting into a non-unique hash index
  failed with a specific, invalid error code.

* fixed issue #381:  db._collection("_users").getIndexes();

* fixed issue #379: arango-password fatal issue javscript.startup-directory

* fixed issue #372: Command-Line Options for the Authentication and Authorization


v1.1.2 (2013-01-20)
-------------------

* upgraded to mruby 2013-01-20 583983385b81c21f82704b116eab52d606a609f4

* fixed issue #357: Some spelling and grammar errors

* fixed issue #355: fix quotes in pdf manual

* fixed issue #351: Strange arangosh error message for long running query

* fixed randomly hanging connections in arangosh on MacOS

* added "any" query method: this returns a random document from a collection. It
  is also available via REST HTTP at /_api/simple/any.

* added deployment tool

* added getPeerVertex

* small fix for logging of long messages: the last character of log messages longer
  than 256 bytes was not logged.

* fixed truncation of human-readable log messages for web interface: the trailing \0
  byte was not appended for messages longer than 256 bytes

* fixed issue #341: ArangoDB crashes when stressed with Batch jobs
  Contrary to the issue title, this did not have anything to do with batch jobs but
  with too high memory usage. The memory usage of ArangoDB is now reduced for cases
   when there are lots of small collections with few documents each

* started with issue #317: Feature Request (from Google Groups): DATE handling

* backported issue #300: Extend arangoImp to Allow importing resultset-like
  (list of documents) formatted files

* fixed issue #337: "WaitForSync" on new collection does not work on Win/X64

* fixed issue #336: Collections REST API docs

* fixed issue #335: mmap errors due to wrong memory address calculation

* fixed issue #332: arangoimp --use-ids parameter seems to have no impact

* added option '--server.disable-authentication' for arangosh as well. No more passwd
  prompts if not needed

* fixed issue #330: session logging for arangosh

* fixed issue #329: Allow passing script file(s) as parameters for arangosh to run

* fixed issue #328: 1.1 compile warnings

* fixed issue #327: Javascript parse errors in front end


v1.1.1 (2012-12-18)
-------------------

* fixed issue #339: DELETE /_api/cursor/cursor-identifier return incollect errorNum

  The fix for this has led to a signature change of the function actions.resultNotFound().
  The meaning of parameter #3 for This function has changed from the error message string
  to the error code. The error message string is now parameter #4.
  Any client code that uses this function in custom actions must be adjusted.

* fixed issue #321: Problem upgrading arangodb 1.0.4 to 1.1.0 with Homebrew (OSX 10.8.2)

* fixed issue #230: add navigation and search for online documentation

* fixed issue #315: Strange result in PATH

* fixed issue #323: Wrong function returned in error message of AQL CHAR_LENGTH()

* fixed some log errors on startup / shutdown due to pid file handling and changing
  of directories


v1.1.0 (2012-12-05)
-------------------

* WARNING:
  arangod now performs a database version check at startup. It will look for a file
  named "VERSION" in its database directory. If the file is not present, arangod will
  perform an automatic upgrade of the database directory. This should be the normal
  case when upgrading from ArangoDB 1.0 to ArangoDB 1.1.

  If the VERSION file is present but is from an older version of ArangoDB, arangod
  will refuse to start and ask the user to run a manual upgrade first. A manual upgrade
  can be performed by starting arangod with the option `--upgrade`.

  This upgrade procedure shall ensure that users have full control over when they
  perform any updates/upgrades of their data, and can plan backups accordingly. The
  procedure also guarantees that the server is not run without any required system
  collections or with in incompatible data state.

* added AQL function DOCUMENT() to retrieve a document by its _id value

* fixed issue #311: fixed segfault on unload

* fixed issue #309: renamed stub "import" button from web interface

* fixed issue #307: added WaitForSync column in collections list in in web interface

* fixed issue #306: naming in web interface

* fixed issue #304: do not clear AQL query text input when switching tabs in
  web interface

* fixed issue #303: added documentation about usage of var keyword in web interface

* fixed issue #301: PATCH does not work in web interface

# fixed issue #269: fix make distclean & clean

* fixed issue #296: system collections not usable from AQL

* fixed issue #295: deadlock on shutdown

* added collection type label to web interface

* fixed issue #290: the web interface now disallows creating non-edges in edge collections
  when creating collections via the web interface, the collection type must also be
  specified (default is document collection)

* fixed issue #289: tab-completion does not insert any spaces

* fixed issue #282: fix escaping in web interface

* made AQL function NOT_NULL take any number of arguments. Will now return its
  first argument that is not null, or null if all arguments are null. This is downwards
  compatible.

* changed misleading AQL function name NOT_LIST() to FIRST_LIST() and slightly changed
  the behavior. The function will now return its first argument that is a list, or null
  if none of the arguments are lists.
  This is mostly downwards-compatible. The only change to the previous implementation in
  1.1-beta will happen if two arguments were passed and the 1st and 2nd arguments were
  both no lists. In previous 1.1, the 2nd argument was returned as is, but now null
  will be returned.

* add AQL function FIRST_DOCUMENT(), with same behavior as FIRST_LIST(), but working
  with documents instead of lists.

* added UPGRADING help text

* fixed issue #284: fixed Javascript errors when adding edges/vertices without own
  attributes

* fixed issue #283: AQL LENGTH() now works on documents, too

* fixed issue #281: documentation for skip lists shows wrong example

* fixed AQL optimizer bug, related to OR-combined conditions that filtered on the
  same attribute but with different conditions

* fixed issue #277: allow usage of collection names when creating edges
  the fix of this issue also implies validation of collection names / ids passed to
  the REST edge create method. edges with invalid collection ids or names in the
  "from" or "to" values will be rejected and not saved


v1.1.beta2 (2012-11-13)
-----------------------

* fixed arangoirb compilation

* fixed doxygen


v1.1.beta1 (2012-10-24)
-----------------------

* fixed AQL optimizer bug

* WARNING:
  - the user has changed from "arango" to "arangodb", the start script has changed from
    "arangod" to "arangodb", the database directory has changed from "/var/arangodb" to
    "/var/lib/arangodb" to be compliant with various Linux policies

  - In 1.1, we have introduced types for collections: regular documents go into document
    collections, and edges go into edge collections. The prefixing (db.xxx vs. edges.xxx)
    works slightly different in 1.1: edges.xxx can still be used to access collections,
    however, it will not determine the type of existing collections anymore. To create an
    edge collection 1.1, you can use db._createEdgeCollection() or edges._create().
    And there's of course also db._createDocumentCollection().
    db._create() is also still there and will create a document collection by default,
    whereas edges._create() will create an edge collection.

  - the admin web interface that was previously available via the simple URL suffix /
    is now available via a dedicated URL suffix only: /_admin/html
    The reason for this is that routing and URLs are now subject to changes by the end user,
    and only URLs parts prefixed with underscores (e.g. /_admin or /_api) are reserved
    for ArangoDB's internal usage.

* the server now handles requests with invalid Content-Length header values as follows:
  - if Content-Length is negative, the server will respond instantly with HTTP 411
    (length required)

  - if Content-Length is positive but shorter than the supplied body, the server will
    respond with HTTP 400 (bad request)

  - if Content-Length is positive but longer than the supplied body, the server will
    wait for the client to send the missing bytes. The server allows 90 seconds for this
    and will close the connection if the client does not send the remaining data

  - if Content-Length is bigger than the maximum allowed size (512 MB), the server will
    fail with HTTP 413 (request entity too large).

  - if the length of the HTTP headers is greater than the maximum allowed size (1 MB),
    the server will fail with HTTP 431 (request header fields too large)

* issue #265: allow optional base64 encoding/decoding of action response data

* issue #252: create _modules collection using arango-upgrade (note: arango-upgrade was
  finally replaced by the `--upgrade` option for arangod)

* issue #251: allow passing arbitrary options to V8 engine using new command line option:
  --javascript.v8-options. Using this option, the Harmony features or other settings in
  v8 can be enabled if the end user requires them

* issue #248: allow AQL optimizer to pull out completely uncorrelated subqueries to the
  top level, resulting in less repeated evaluation of the subquery

* upgraded to Doxygen 1.8.0

* issue #247: added AQL function MERGE_RECURSIVE

* issue #246: added clear() function in arangosh

* issue #245: Documentation: Central place for naming rules/limits inside ArangoDB

* reduced size of hash index elements by 50 %, allowing more index elements to fit in
  memory

* issue #235: GUI Shell throws Error:ReferenceError: db is not defined

* issue #229: methods marked as "under construction"

* issue #228: remove unfinished APIs (/_admin/config/*)

* having the OpenSSL library installed is now a prerequisite to compiling ArangoDB
  Also removed the --enable-ssl configure option because ssl is always required.

* added AQL functions TO_LIST, NOT_LIST

* issue #224: add optional Content-Id for batch requests

* issue #221: more documentation on AQL explain functionality. Also added
  ArangoStatement.explain() client method

* added db._createStatement() method on server as well (was previously available
  on the client only)

* issue #219: continue in case of "document not found" error in PATHS() function

* issue #213: make waitForSync overridable on specific actions

* changed AQL optimizer to use indexes in more cases. Previously, indexes might
  not have been used when in a reference expression the inner collection was
  specified last. Example: FOR u1 IN users FOR u2 IN users FILTER u1._id == u2._id
  Previously, this only checked whether an index could be used for u2._id (not
  possible). It was not checked whether an index on u1._id could be used (possible).
  Now, for expressions that have references/attribute names on both sides of the
  above as above, indexes are checked for both sides.

* issue #204: extend the CSV import by TSV and by user configurable
  separator character(s)

* issue #180: added support for batch operations

* added startup option --server.backlog-size
  this allows setting the value of the backlog for the listen() system call.
  the default value is 10, the maximum value is platform-dependent

* introduced new configure option "--enable-maintainer-mode" for
  ArangoDB maintainers. this option replaces the previous compile switches
  --with-boost-test, --enable-bison, --enable-flex and --enable-errors-dependency
  the individual configure options have been removed. --enable-maintainer-mode
  turns them all on.

* removed potentially unused configure option --enable-memfail

* fixed issue #197: HTML web interface calls /_admin/user-manager/session

* fixed issue #195: VERSION file in database directory

* fixed issue #193: REST API HEAD request returns a message body on 404

* fixed issue #188: intermittent issues with 1.0.0
  (server-side cursors not cleaned up in all cases, pthreads deadlock issue)

* issue #189: key store should use ISO datetime format bug

* issue #187: run arango-upgrade on server start (note: arango-upgrade was finally
  replaced by the `--upgrade` option for arangod)n

* fixed issue #183: strange unittest error

* fixed issue #182: manual pages

* fixed issue #181: use getaddrinfo

* moved default database directory to "/var/lib/arangodb" in accordance with
  http://www.pathname.com/fhs/pub/fhs-2.3.html

* fixed issue #179: strange text in import manual

* fixed issue #178: test for aragoimp is missing

* fixed issue #177: a misleading error message was returned if unknown variables
  were used in certain positions in an AQL query.

* fixed issue #176: explain how to use AQL from the arangosh

* issue #175: re-added hidden (and deprecated) option --server.http-port. This
  option is only there to be downwards-compatible to Arango 1.0.

* fixed issue #174: missing Documentation for `within`

* fixed issue #170: add db.<coll_name>.all().toArray() to arangosh help screen

* fixed issue #169: missing argument in Simple Queries

* added program arango-upgrade. This program must be run after installing ArangoDB
  and after upgrading from a previous version of ArangoDB. The arango-upgrade script
  will ensure all system collections are created and present in the correct state.
  It will also perform any necessary data updates.
  Note: arango-upgrade was finally replaced by the `--upgrade` option for arangod.

* issue #153: edge collection should be a flag for a collection
  collections now have a type so that the distinction between document and edge
  collections can now be done at runtime using a collection's type value.
  A collection's type can be queried in Javascript using the <collection>.type() method.

  When new collections are created using db._create(), they will be document
  collections by default. When edge._create() is called, an edge collection will be created.
  To explicitly create a collection of a specific/different type, use the methods
  _createDocumentCollection() or _createEdgeCollection(), which are available for
  both the db and the edges object.
  The Javascript objects ArangoEdges and ArangoEdgesCollection have been removed
  completely.
  All internal and test code has been adjusted for this, and client code
  that uses edges.* should also still work because edges is still there and creates
  edge collections when _create() is called.

  INCOMPATIBLE CHANGE: Client code might still need to be changed in the following aspect:
  Previously, collections did not have a type so documents and edges could be inserted
  in the same collection. This is now disallowed. Edges can only be inserted into
  edge collections now. As there were no collection types in 1.0, ArangoDB will perform
  an automatic upgrade when migrating from 1.0 to 1.1.
  The automatic upgrade will check every collection and determine its type as follows:
  - if among the first 50 documents in the collection there are documents with
    attributes "_from" and "_to", the collection is typed as an edge collection
  - if among the first 50 documents in the collection there are no documents with
    attributes "_from" and "_to", the collection is made as a document collection

* issue #150: call V8 garbage collection on server periodically

* issue #110: added support for partial updates

  The REST API for documents now offers an HTTP PATCH method to partially update
  documents. Overwriting/replacing documents is still available via the HTTP PUT method
  as before. The Javascript API in the shell also offers a new update() method in extension to
  the previously existing replace() method.


v1.0.4 (2012-11-12)
-------------------

* issue #275: strange error message in arangosh 1.0.3 at startup


v1.0.3 (2012-11-08)
-------------------

* fixed AQL optimizer bug

* issue #273: fixed segfault in arangosh on HTTP 40x

* issue #265: allow optional base64 encoding/decoding of action response data

* issue #252: _modules collection not created automatically


v1.0.2 (2012-10-22)
-------------------

* repository CentOS-X.Y moved to CentOS-X, same for Debian

* bugfix for rollback from edges

* bugfix for hash indexes

* bugfix for StringBuffer::erase_front

* added autoload for modules

* added AQL function TO_LIST


v1.0.1 (2012-09-30)
-------------------

* draft for issue #165: front-end application howto

* updated mruby to cf8fdea4a6598aa470e698e8cbc9b9b492319d

* fix for issue #190: install doesn't create log directory

* fix for issue #194: potential race condition between creating and dropping collections

* fix for issue #193: REST API HEAD request returns a message body on 404

* fix for issue #188: intermittent issues with 1.0.0

* fix for issue #163: server cannot create collection because of abandoned files

* fix for issue #150: call V8 garbage collection on server periodically


v1.0.0 (2012-08-17)
-------------------

* fix for issue #157: check for readline and ncurses headers, not only libraries


v1.0.beta4 (2012-08-15)
-----------------------

* fix for issue #152: fix memleak for barriers


v1.0.beta3 (2012-08-10)
-----------------------

* fix for issue #151: Memleak, collection data not removed

* fix for issue #149: Inconsistent port for admin interface

* fix for issue #163: server cannot create collection because of abandoned files

* fix for issue #157: check for readline and ncurses headers, not only libraries

* fix for issue #108: db.<collection>.truncate() inefficient

* fix for issue #109: added startup note about cached collection names and how to
  refresh them

* fix for issue #156: fixed memleaks in /_api/import

* fix for issue #59: added tests for /_api/import

* modified return value for calls to /_api/import: now, the attribute "empty" is
  returned as well, stating the number of empty lines in the input. Also changed the
  return value of the error code attribute ("errorNum") from 1100 ("corrupted datafile")
  to 400 ("bad request") in case invalid/unexpected JSON data was sent to the server.
  This error code is more appropriate as no datafile is broken but just input data is
  incorrect.

* fix for issue #152: Memleak for barriers

* fix for issue #151: Memleak, collection data not removed

* value of --database.maximal-journal-size parameter is now validated on startup. If
  value is smaller than the minimum value (currently 1048576), an error is thrown and
  the server will not start. Before this change, the global value of maximal journal
  size was not validated at server start, but only on collection level

* increased sleep value in statistics creation loop from 10 to 500 microseconds. This
  reduces accuracy of statistics values somewhere after the decimal points but saves
  CPU time.

* avoid additional sync() calls when writing partial shape data (attribute name data)
  to disk. sync() will still be called when the shape marker (will be written after
  the attributes) is written to disk

* issue #147: added flag --database.force-sync-shapes to force synching of shape data
  to disk. The default value is true so it is the same behavior as in version 1.0.
  if set to false, shape data is synched to disk if waitForSync for the collection is
  set to true, otherwise, shape data is not synched.

* fix for issue #145: strange issue on Travis: added epsilon for numeric comparison in
  geo index

* fix for issue #136: adjusted message during indexing

* issue #131: added timeout for HTTP keep-alive connections. The default value is 300
  seconds. There is a startup parameter server.keep-alive-timeout to configure the value.
  Setting it to 0 will disable keep-alive entirely on the server.

* fix for issue #137: AQL optimizer should use indexes for ref accesses with
  2 named attributes


v1.0.beta2 (2012-08-03)
-----------------------

* fix for issue #134: improvements for centos RPM

* fixed problem with disable-admin-interface in config file


v1.0.beta1 (2012-07-29)
-----------------------

* fixed issue #118: We need a collection "debugger"

* fixed issue #126: Access-Shaper must be cached

* INCOMPATIBLE CHANGE: renamed parameters "connect-timeout" and "request-timeout"
  for arangosh and arangoimp to "--server.connect-timeout" and "--server.request-timeout"

* INCOMPATIBLE CHANGE: authorization is now required on the server side
  Clients sending requests without HTTP authorization will be rejected with HTTP 401
  To allow backwards compatibility, the server can be started with the option
  "--server.disable-authentication"

* added options "--server.username" and "--server.password" for arangosh and arangoimp
  These parameters must be used to specify the user and password to be used when
  connecting to the server. If no password is given on the command line, arangosh/
  arangoimp will interactively prompt for a password.
  If no user name is specified on the command line, the default user "root" will be
  used.

* added startup option "--server.ssl-cipher-list" to determine which ciphers to
  use in SSL context. also added SSL_OP_CIPHER_SERVER_PREFERENCE to SSL default
  options so ciphers are tried in server and not in client order

* changed default SSL protocol to TLSv1 instead of SSLv2

* changed log-level of SSL-related messages

* added SSL connections if server is compiled with OpenSSL support. Use --help-ssl

* INCOMPATIBLE CHANGE: removed startup option "--server.admin-port".
  The new endpoints feature (see --server.endpoint) allows opening multiple endpoints
  anyway, and the distinction between admin and "other" endpoints can be emulated
  later using privileges.

* INCOMPATIBLE CHANGE: removed startup options "--port", "--server.port", and
  "--server.http-port" for arangod.
  These options have been replaced by the new "--server.endpoint" parameter

* INCOMPATIBLE CHANGE: removed startup option "--server" for arangosh and arangoimp.
  These options have been replaced by the new "--server.endpoint" parameter

* Added "--server.endpoint" option to arangod, arangosh, and arangoimp.
  For arangod, this option allows specifying the bind endpoints for the server
  The server can be bound to one or multiple endpoints at once. For arangosh
  and arangoimp, the option specifies the server endpoint to connect to.
  The following endpoint syntax is currently supported:
  - tcp://host:port or http@tcp://host:port (HTTP over IPv4)
  - tcp://[host]:port or http@tcp://[host]:port (HTTP over IPv6)
  - ssl://host:port or http@tcp://host:port (HTTP over SSL-encrypted IPv4)
  - ssl://[host]:port or http@tcp://[host]:port (HTTP over SSL-encrypted IPv6)
  - unix:///path/to/socket or http@unix:///path/to/socket (HTTP over UNIX socket)

  If no port is specified, the default port of 8529 will be used.

* INCOMPATIBLE CHANGE: removed startup options "--server.require-keep-alive" and
  "--server.secure-require-keep-alive".
  The server will now behave as follows which should be more conforming to the
  HTTP standard:
  * if a client sends a "Connection: close" header, the server will close the
    connection
  * if a client sends a "Connection: keep-alive" header, the server will not
    close the connection
  * if a client does not send any "Connection" header, the server will assume
    "keep-alive" if the request was an HTTP/1.1 request, and "close" if the
    request was an HTTP/1.0 request

* (minimal) internal optimizations for HTTP request parsing and response header
  handling

* fixed Unicode unescaping bugs for \f and surrogate pairs in BasicsC/strings.c

* changed implementation of TRI_BlockCrc32 algorithm to use 8 bytes at a time

* fixed issue #122: arangod doesn't start if <log.file> cannot be created

* fixed issue #121: wrong collection size reported

* fixed issue #98: Unable to change journalSize

* fixed issue #88: fds not closed

* fixed escaping of document data in HTML admin front end

* added HTTP basic authentication, this is always turned on

* added server startup option --server.disable-admin-interface to turn off the
  HTML admin interface

* honor server startup option --database.maximal-journal-size when creating new
  collections without specific journalsize setting. Previously, these
  collections were always created with journal file sizes of 32 MB and the
  --database.maximal-journal-size setting was ignored

* added server startup option --database.wait-for-sync to control the default
  behavior

* renamed "--unit-tests" to "--javascript.unit-tests"


v1.0.alpha3 (2012-06-30)
------------------------

* fixed issue #116: createCollection=create option doesn't work

* fixed issue #115: Compilation issue under OSX 10.7 Lion & 10.8 Mountain Lion
  (homebrew)

* fixed issue #114: image not found

* fixed issue #111: crash during "make unittests"

* fixed issue #104: client.js -> ARANGO_QUIET is not defined


v1.0.alpha2 (2012-06-24)
------------------------

* fixed issue #112: do not accept document with duplicate attribute names

* fixed issue #103: Should we cleanup the directory structure

* fixed issue #100: "count" attribute exists in cursor response with "count:
  false"

* fixed issue #84 explain command

* added new MRuby version (2012-06-02)

* added --log.filter

* cleanup of command line options:
** --startup.directory => --javascript.startup-directory
** --quite => --quiet
** --gc.interval => --javascript.gc-interval
** --startup.modules-path => --javascript.modules-path
** --action.system-directory => --javascript.action-directory
** --javascript.action-threads => removed (is now the same pool as --server.threads)

* various bug-fixes

* support for import

* added option SKIP_RANGES=1 for make unittests

* fixed several range-related assertion failures in the AQL query optimizer

* fixed AQL query optimizations for some edge cases (e.g. nested subqueries with
  invalid constant filter expressions)


v1.0.alpha1 (2012-05-28)
------------------------

Alpha Release of ArangoDB 1.0<|MERGE_RESOLUTION|>--- conflicted
+++ resolved
@@ -1,13 +1,11 @@
 devel
 -----
 
-<<<<<<< HEAD
 * UI: added word wrapping to query editor
-=======
+
 * added config option `--log.color` to toggle colorful logging to terminal
 
 * added config option `--log.thread-name` to additionally log thread names 
->>>>>>> 769b87d7
 
 * usernames must not start with `:role:`, added new options:
     --server.authentication-timeout
