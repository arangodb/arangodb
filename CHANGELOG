--- conflicted
+++ resolved
@@ -1,9 +1,7 @@
 v3.3.20 (XXXX-XX-XX)
 --------------------
 
-<<<<<<< HEAD
 * optimizes the web ui's routing which could possibly led to unwanted events.
-=======
 
 * fixes some graph data parsing issues in the ui, e.g. cleaning up duplicate
   edges inside the graph viewer.
@@ -13,7 +11,6 @@
 
 * in a cluster environment, the arangod process now exits if wrong credentials
   are used during the startup process.
->>>>>>> 292868c4
 
 * Fixed an AQL bug where the optimize-traversals rule was falsely applied to
   extensions with inline expressions and thereby ignoring them
