devel
-----

<<<<<<< HEAD
* Foxx HTTP API errors now log stacktraces

* PR5857: rocksdb engine would frequently request a new DelayToken.  This caused
=======
* fixed issue #5831: custom queries in the ui could not be loaded if the user
  only has read access to the _system database.

* fixed issue #6128: ArangoDb Cluster: Task moved from DBS to Coordinator

* fixed some web ui action events related to Running Queries view and Slow
  Queries History view

* fixed internal issue #2566: corrected web UI alignment of the nodes table

* fixed issue #5736: Foxx HTTP API responds with 500 error when request body
  is too short

* fixed issue #6106: Arithmetic operator type casting documentation incorrect

* The arangosh now supports the velocystream transport protocol via the schemas 
  "vst+tcp://", "vst+ssl://", "vst+unix://" schemes. 

* The server will no longer lowercase the input in --server.endpoint. This means
  Unix domain socket paths will now  be treated as specified, previously they were lowercased

* fixed logging of requests. A wrong log level was used

* fixed issue #5943: misplaced database ui icon and wrong cursor type were used

* fixed issue #5354: updated the web UI JSON editor, improved usability

* fixed issue #5648: fixed error message when saving unsupported document types

* fixed internal issue #2812: Cluster fails to create many indexes in parallel

* Added C++ implementation, load balancer support, and user restriction to Pregel API.

  If an execution is accessed on a different coordinator than where it was
  created, the request(s) will be forwarded to the correct coordinator. If an
  execution is accessed by a different user than the one who created it, the
  request will be denied.

* the AQL editor in the web UI now supports detailed AQL query profiling

* fixed issue #5884: Subquery nodes are no longer created on DBServers

* intermediate commits in the RocksDB engine are now only enabled in standalone AQL queries 

  (not within a JS transaction), standalone truncate as well as for the "import" API

* the AQL editor in the web UI now supports GeoJSON types and is able to render them.

* fixed issue #5035: fixed a vulnerability issue within the web ui's index view

* PR #5552: add "--latency true" option to arangoimport.  Lists microsecond latency

* added `"pbkdf2"` method to `@arangodb/foxx/auth` module

* the `@arangodb/foxx/auth` module now uses a different method to generate salts,
  so salts are no longer guaranteed to be alphanumeric

* fixed internal issue #2567: the Web UI was showing the possibility to move a shard
  from a follower to the current leader

* Renamed RocksDB engine-specific statistics figure `rocksdb.block-cache-used`
  to `rocksdb.block-cache-usage` in output of `db._engineStats()`

  The new figure name is in line with the statistics that the RocksDB library
  provides in its new versions.

* Added RocksDB engine-specific statistics figures `rocksdb.block-cache-capacity`,
  `rocksdb.block-cache-pinned-usage` as well as level-specific figures
  `rocksdb.num-files-at-level` and `rocksdb.compression-ratio-at-level` in
  output of `db._engineStats()`

* Added RocksDB-engine configuration option `--rocksdb.block-align-data-blocks`

  If set to true, data blocks are aligned on lesser of page size and block size,
  which may waste some memory but may reduce the number of cross-page I/Os operations.

* Usage RocksDB format version 3 for new block-based tables

* Bugfix: The AQL syntax variants `UPDATE/REPLACE k WITH d` now correctly take
  _rev from k instead of d (when ignoreRevs is false) and ignore d._rev.

* Added C++ implementation, load balancer support, and user restriction to tasks API

  If a task is accessed on a different coordinator than where it was created,
  the request(s) will be forwarded to the correct coordinator. If a
  task is accessed by a different user than the one who created it, the request
  will be denied.

* Added load balancer support and user-restriction to async jobs API.

  If an async job is accessed on a different coordinator than where it was
  created, the request(s) will be forwarded to the correct coordinator. If a
  job is accessed by a different user than the one who created it, the request
  will be denied.

* switch default storage engine from MMFiles to RocksDB

  In ArangoDB 3.4, the default storage engine for new installations is the RocksDB
  engine. This differs to previous versions (3.2 and 3.3), in which the default
  storage engine was the MMFiles engine.

  The MMFiles engine can still be explicitly selected as the storage engine for
  all new installations. It's only that the "auto" setting for selecting the storage
  engine will now use the RocksDB engine instead of MMFiles engine.

  In the following scenarios, the effectively selected storage engine for new
  installations will be RocksDB:

  * `--server.storage-engine rocksdb`
  * `--server.storage-engine auto`
  * `--server.storage-engine` option not specified

  The MMFiles storage engine will be selected for new installations only when
  explicitly selected:

  * `--server.storage-engine mmfiles`

  On upgrade, any existing ArangoDB installation will keep its previously selected
  storage engine. The change of the default storage engine is thus only relevant
  for new ArangoDB installations and/or existing cluster setups for which new server
  nodes get added later. All server nodes in a cluster setup should use the same
  storage engine to work reliably. Using different storage engines in a cluster is
  unsupported.

* added collection.indexes() as an alias for collection.getIndexes()

* disable V8 engine and JavaScript APIs for agency nodes

* renamed MMFiles engine compactor thread from "Compactor" to "MMFilesCompactor".

  This change will be visible only on systems which allow assigning names to
  threads.

* added configuration option `--rocksdb.sync-interval`

  This option specifies interval (in milliseconds) that ArangoDB will use to
  automatically synchronize data in RocksDB's write-ahead log (WAL) files to
  disk. Automatic syncs will only be performed for not-yet synchronized data,
  and only for operations that have been executed without the *waitForSync*
  attribute.

  Automatic synchronization is performed by a background thread. The default
  sync interval is 100 milliseconds.

  Note: this option is not supported on Windows platforms. Setting the sync
  interval to a value greater 0 will produce a startup warning.

* added AQL functions `TO_BASE64`, `TO_HEX`, `ENCODE_URI_COMPONENT` and `SOUNDEX`

* PR #5857: RocksDB engine would frequently request a new DelayToken.  This caused
>>>>>>> cd32dded
  excessive write delay on the next Put() call.  Alternate approach taken.

* changed the thread handling in the scheduler. `--server.maximal-threads` will be
  the maximum number of threads for the scheduler.

* The option `--server.threads` is now obsolete.

* use sparse indexes in more cases now, when it is clear that the index attribute
  value cannot be null

* introduce SingleRemoteOperationNode via "optimize-cluster-single-document-operations"
  optimizer rule, which triggers single document operations directly from the coordinator
  instead of using a full-featured AQL setup. This saves cluster roundtrips.

  Queries directly referencing the document key benefit from this:

      UPDATE {_key: '1'} WITH {foo: 'bar'} IN collection RETURN OLD

* Added load balancer support and user-restriction to cursor API.

  If a cursor is accessed on a different coordinator than where it was created,
  the requests will be forwarded to the correct coordinator. If a cursor is
  accessed by a different user than the one who created it, the request will
  be denied.

* if authentication is turned on requests to databases by users with insufficient rights
 will be answered with the HTTP forbidden (401) response.

* upgraded bundled RocksDB library version to 5.15

* added key generators `uuid` and `padded`

  The `uuid` key generator generates universally unique 128 bit keys, which are
  stored in hexadecimal human-readable format.
  The `padded` key generator generates keys of a fixed length (16 bytes) in
  ascending lexicographical sort order.

* The REST API of `/_admin/status` added: "operationMode" filed with same meaning as
  the "mode" field and field "readOnly" that has the inverted meaning of the field
  "writeOpsEnabled". The old field names will be deprecated in upcoming versions.

* added `COUNT_DISTINCT` AQL function

* make AQL optimizer rule `collect-in-cluster` optimize aggregation functions
  `AVERAGE`, `VARIANCE`, `STDDEV`, `UNIQUE`, `SORTED_UNIQUE` and `COUNT_DISTINCT`
  in a cluster by pushing parts of the aggregation onto the DB servers and only
  doing the total aggregation on the coordinator

* replace JavaScript functions FULLTEXT, NEAR, WITHIN and WITHIN_RECTANGLE with
  regular AQL subqueries via a new optimizer rule "replace-function-with-index".

* the existing "fulltext-index-optimizer" optimizer rule has been removed because its
  duty is now handled by the "replace-function-with-index" rule.

* added option "--latency true" option to arangoimport. Lists microsecond latency
  statistics on 10 second intervals.

* fixed internal issue #2256: ui, document id not showing up when deleting a document

* fixed internal issue #2163: wrong labels within foxx validation of service
  input parameters

* fixed internal issue #2160: fixed misplaced tooltips in indices view

* Added exclusive option for rocksdb collections. Modifying AQL queries can
  now set the exclusive option as well as it can be set on JavaScript transactions.

* added optimizer rule "optimize-subqueries", which makes qualifying subqueries
  return less data

  The rule fires in the following situations:
  * in case only a few results are used from a non-modifying subquery, the rule
    will add a LIMIT statement into the subquery. For example

        LET docs = (
          FOR doc IN collection
            FILTER ...
            RETURN doc
        )
        RETURN docs[0]

    will be turned into

        LET docs = (
          FOR doc IN collection
            FILTER ...
            LIMIT 1
            RETURN doc
        )
        RETURN docs[0]

    Another optimization performed by this rule is to modify the result value
    of subqueries in case only the number of results is checked later. For example

        RETURN LENGTH(
          FOR doc IN collection
            FILTER ...
            RETURN doc
        )

    will be turned into

        RETURN LENGTH(
          FOR doc IN collection
            FILTER ...
            RETURN true
        )

  This saves copying the document data from the subquery to the outer scope and may
  enable follow-up optimizations.

* fixed Foxx queues bug when queues are created in a request handler with an
  ArangoDB authentication header

* abort startup when using SSLv2 for a server endpoint, or when connecting with
  a client tool via an SSLv2 connection.

  SSLv2 has been disabled in the OpenSSL library by default in recent versions
  because of security vulnerabilities inherent in this protocol.

  As it is not safe at all to use this protocol, the support for it has also
  been stopped in ArangoDB. End users that use SSLv2 for connecting to ArangoDB
  should change the protocol from SSLv2 to TLSv12 if possible, by adjusting
  the value of the `--ssl.protocol` startup option.

* added `overwrite` option to document insert operations to allow for easier syncing.

  This implements almost the much inquired UPSERT. In reality it is a REPSERT
  (replace/insert) because only replacement and not modification of documents
  is possible. The option does not work in cluster collections with custom
  sharding.

* added startup option `--log.escape`

  This option toggles the escaping of log output.

  If set to `true` (which is the default value), then the logging will work
  as before, and the following characters in the log output are escaped:

  * the carriage return character (hex 0d)
  * the newline character (hex 0a)
  * the tabstop character (hex 09)
  * any other characters with an ordinal value less than hex 20

  If the option is set to `false`, no characters are escaped. Characters with
  an ordinal value less than hex 20 will not be printed in this mode but will
  be replaced with a space character (hex 20).

  A side effect of turning off the escaping is that it will reduce the CPU
  overhead for the logging. However, this will only be noticable when logging
  is set to a very verbose level (e.g. debug or trace).

* increased the default values for the startup options `--javascript.gc-interval`
  from every 1000 to every 2000 requests, and for `--javascript.gc-frequency` from
  30 to 60 seconds

  This will make the V8 garbage collection run less often by default than in previous
  versions, reducing CPU load a bit and leaving more contexts available on average.

* added `/_admin/repair/distributeShardsLike` that repairs collections with
  distributeShardsLike where the shards aren't actually distributed like in the
  prototype collection, as could happen due to internal issue #1770

* Fixed issue #4271: Change the behavior of the `fullCount` option for AQL query
  cursors so that it will only take into account `LIMIT` statements on the top level
  of the query.

  `LIMIT` statements in subqueries will not have any effect on the `fullCount` results
  any more.

* We added a new geo-spatial index implementation. On the RocksDB storage engine all
  installations will need to be upgraded with `--database.auto-upgrade true`. New geo
  indexes will now only report with the type `geo` instead of `geo1` or `geo2`.
  The index types `geo1` and `geo2` are now deprecated.
  Additionally we removed the deprecated flags `constraint` and `ignoreNull` from geo
  index definitions, these fields were initially deprecated in ArangoDB 2.5

* Add revision id to RocksDB values in primary indexes to speed up replication (~10x).

* PR #5238: Create a default pacing algorithm for arangoimport to avoid TimeoutErrors
  on VMs with limited disk throughput

* Starting a cluster with coordinators and DB servers using different storage engines
  is unsupported. Doing it anyway will now produce a warning on startup

* fixed issue #4919: C++ implementation of LIKE function now matches the old and correct
  behaviour of the javascript implementation.

* added `--json` option to arangovpack, allowing to treat its input as plain JSON data
  make arangovpack work without any configuration file

* added experimental arangodb startup option `--javascript.enabled` to enable/disable the
  initialization of the V8 JavaScript engine. Only expected to work on single-servers and
  agency deployments

* pull request #5201: eliminate race scenario where handlePlanChange could run infinite times
  after an execution exceeded 7.4 second time span

* UI: fixed an unreasonable event bug within the modal view engine

* pull request #5114: detect shutdown more quickly on heartbeat thread of coordinator and
  DB servers

* fixed issue #3811: gharial api is now checking existence of `_from` and `_to` vertices
  during edge creation

* There is a new method `_profileQuery` on the database object to execute a query and
  print an explain with annotated runtime information.

* Query cursors can now be created with option `profile`, with a value of 0, 1 or 2.
  This will cause queries to include more statistics in their results and will allow tracing
  of queries.

* fixed internal issue #2147: fixed database filter in UI

* fixed internal issue #2149: number of documents in the UI is not adjusted after moving them

* fixed internal issue #2150: UI - loading a saved query does not update the list of bind
  parameters

* removed option `--cluster.my-local-info` in favor of persisted server UUIDs

  The option `--cluster.my-local-info` was deprecated since ArangoDB 3.3.

* added new collection property `cacheEnabled` which enables in-memory caching for
  documents and primary index entries. Available only when using RocksDB

* arangodump now supports `--threads` option to dump collections in parallel

* arangorestore now supports `--threads` option to restore collections in parallel

* Improvement: The AQL query planner in cluster is now a bit more clever and
  can prepare AQL queries with less network overhead.

  This should speed up simple queries in cluster mode, on complex queries it
  will most likely not show any performance effect.
  It will especially show effects on collections with a very high amount of Shards.

* removed remainders of dysfunctional `/_admin/cluster-test` and `/_admin/clusterCheckPort`
  API endpoints and removed them from documentation

* added new query option `stream` to enable streaming query execution via the
  `POST /_api/cursor` rest interface.

* fixed issue #4698: databases within the UI are now displayed in a sorted order.

* Behavior of permissions for databases and collections changed:
  The new fallback rule for databases for which an access level is not explicitly specified:
  Choose the higher access level of:
    * A wildcard database grant
    * A database grant on the `_system` database
  The new fallback rule for collections for which an access level is not explicitly specified:
  Choose the higher access level of:
    * Any wildcard access grant in the same database, or on "*/*"
    * The access level for the current database
    * The access level for the `_system` database

* fixed issue #4583: add AQL ASSERT and AQL WARN

* renamed startup option `--replication.automatic-failover` to
  `--replication.active-failover`
  using the old option name will still work in ArangoDB 3.4, but the old option
  will be removed afterwards

* index selectivity estimates for RocksDB engine are now eventually consistent

  This change addresses a previous issue where some index updates could be
  "lost" from the view of the internal selectivity estimate, leading to
  inaccurate estimates. The issue is solved now, but there can be up to a second
  or so delay before updates are reflected in the estimates.

* support `returnOld` and `returnNew` attributes for in the following HTTP REST
  APIs:

  * /_api/gharial/<graph>/vertex/<collection>
  * /_api/gharial/<graph>/edge/<collection>

  The exception from this is that the HTTP DELETE verb for these APIs does not
  support `returnOld` because that would make the existing API incompatible

* fixed internal issue #478: remove unused and undocumented REST API endpoints
  _admin/statistics/short and _admin/statistics/long

  These APIs were available in ArangoDB's REST API, but have not been called by
  ArangoDB itself nor have they been part of the documented API. They have been
  superseded by other REST APIs and were partially dysfunctional. Therefore
  these two endpoints have been removed entirely.

* fixed issue #1532: reload users on restore

* fixed internal issue #1475: when restoring a cluster dump to a single server
  ignore indexes of type primary and edge since we mustn't create them here.

* fixed internal issue #1439: improve performance of any-iterator for RocksDB

* issue #1190: added option `--create-database` for arangoimport

* UI: updated dygraph js library to version 2.1.0

* renamed arangoimp to arangoimport for consistency
  Release packages will still install arangoimp as a symlink so user scripts
  invoking arangoimp do not need to be changed

* UI: Shard distribution view now has an accordion view instead of displaying
  all shards of all collections at once.

* fixed issue #4393: broken handling of unix domain sockets in JS_Download

* added AQL function `IS_KEY`
  this function checks if the value passed to it can be used as a document key,
  i.e. as the value of the `_key` attribute

* added AQL functions `SORTED` and `SORTED_UNIQUE`

  `SORTED` will return a sorted version of the input array using AQL's internal
  comparison order
  `SORTED_UNIQUE` will do the same, but additionally removes duplicates.

* added C++ implementation for AQL functions `DATE_NOW`, `DATE_ISO8601`,
  `DATE_TIMESTAMP`, `IS_DATESTRING`, `DATE_DAYOFWEEK`, `DATE_YEAR`,
  `DATE_MONTH`, `DATE_DAY`, `DATE_HOUR`, `DATE_MINUTE`, `DATE_SECOND`,
  `DATE_MILLISECOND`, `DATE_DAYOFYEAR`, `DATE_ISOWEEK`, `DATE_LEAPYEAR`,
  `DATE_QUARTER`, `DATE_DAYS_IN_MONTH`, `DATE_ADD`, `DATE_SUBTRACT`,
  `DATE_DIFF`, `DATE_COMPARE`, `TRANSLATE` and `SHA512`

* fixed a bug where clusterinfo missed changes to plan after agency
  callback is registred for create collection

* Foxx manifest.json files can now contain a $schema key with the value
  of "http://json.schemastore.org/foxx-manifest" to improve tooling support.

* fixed agency restart from compaction without data

* fixed agency's log compaction for internal issue #2249

* only load Plan and Current from agency when actually needed


v3.3.13 (XXXX-XX-XX)
--------------------

* fixed issue #5827: Batch request handling incompatible with .NET's default
  ContentType format


v3.3.12 (2018-07-12)
--------------------

* issue #5854: RocksDB engine would frequently request a new DelayToken.  This caused
  excessive write delay on the next Put() call.  Alternate approach taken.

* fixed graph creation under some circumstances failing with 'edge collection
  already used in edge def' despite the edge definitions being identical

* fixed issue #5727: Edge document with user provided key is inserted as many
  times as the number of shards, violating the primary index

* fixed internal issue #2658: AQL modification queries did not allow `_rev`
  checking. There is now a new option `ignoreRevs` which can be set to `false`
  in order to force AQL modification queries to match revision ids before
  doing any modifications

* fixed issue #5679: Replication applier restrictions will crash synchronisation
  after initial sync

* fixed potential issue in RETURN DISTINCT CollectBlock implementation
  that led to the block producing an empty result

* changed communication tasks to use boost strands instead of locks,
  this fixes a race condition with parallel VST communication over
  SSL

* fixed agency restart from compaction without data

* fixed for agent coming back to agency with changed endpoint and
  total data loss

* more patient agency tests to allow for ASAN tests to successfully finish


v3.3.11 (2018-06-26)
--------------------

* upgraded arangosync version to 0.5.3

* upgraded arangodb starter version to 0.12.0

* fixed internal issue #2559: "unexpected document key" error when custom
  shard keys are used and the "allowUserKeys" key generator option is set
  to false

* fixed AQL DOCUMENT lookup function for documents for sharded collections with
  more than a single shard and using a custom shard key (i.e. some shard
  key attribute other than `_key`).
  The previous implementation of DOCUMENT restricted to lookup to a single
  shard in all cases, though this restriction was invalid. That lead to
  `DOCUMENT` not finding documents in cases the wrong shard was contacted. The
  fixed implementation in 3.3.11 will reach out to all shards to find the
  document, meaning it will produce the correct result, but will cause more
  cluster-internal traffic. This increase in traffic may be high if the number
  of shards is also high, because each invocation of `DOCUMENT` will have to
  contact all shards.
  There will be no performance difference for non-sharded collections or
  collections that are sharded by `_key` or that only have a single shard.

* reimplemented replication view in web UI

* fixed internal issue #2256: ui, document id not showing up when deleting a document

* fixed internal issue #2163: wrong labels within foxx validation of service
  input parameters

* fixed internal issue #2160: fixed misplaced tooltips in indices view

* added new arangoinspect client tool, to help users and customers easily collect
  information of any ArangoDB server setup, and facilitate troubleshooting for the
  ArangoDB Support Team


v3.3.10 (2018-06-04)
--------------------

* make optimizer rule "remove-filter-covered-by-index" not stop after removing
  a sub-condition from a FILTER statement, but pass the optimized FILTER
  statement again into the optimizer rule for further optimizations.
  This allows optimizing away some more FILTER conditions than before.

* allow accessing /_admin/status URL on followers too in active failover setup

* fix cluster COLLECT optimization for attributes that were in "sorted" variant of
  COLLECT and that were provided by a sorted index on the collected attribute

* apply fulltext index optimization rule for multiple fulltext searches in
  the same query

  this fixes https://stackoverflow.com/questions/50496274/two-fulltext-searches-on-arangodb-cluster-v8-is-involved

* validate `_from` and `_to` values of edges on updates consistently

* fixed issue #5400: Unexpected AQL Result

* fixed issue #5429: Frequent 'updated local foxx repository' messages

* fixed issue #5252: Empty result if FULLTEXT() is used together with LIMIT offset

* fixed issue #5035: fixed a vulnerability issue within the web ui's index view

* inception was ignoring leader's configuration


v3.3.9 (2018-05-17)
-------------------

* added `/_admin/repair/distributeShardsLike` that repairs collections with
  distributeShardsLike where the shards aren't actually distributed like in the
  prototype collection, as could happen due to internal issue #1770

* fixed Foxx queues bug when queues are created in a request handler with an
  ArangoDB authentication header

* upgraded arangosync version to 0.5.1

* upgraded arangodb starter version to 0.11.3

* fix cluster upgrading issue introduced in 3.3.8

  the issue made arangod crash when starting a DB server with option
  `--database.auto-upgrade true`

* fix C++ implementation of AQL ZIP function to return each distinct attribute
  name only once. The previous implementation added non-unique attribute names
  multiple times, which led to follow-up issues.
  Now if an attribute name occurs multiple times in the input list of attribute
  names, it will only be incorporated once into the result object, with the
  value that corresponds to the first occurrence.
  This fix also changes the V8 implementation of the ZIP function, which now
  will always return the first value for non-unique attribute names and not the
  last occurring value.

* self heal during a Foxx service install, upgrade or replace no longer breaks
  the respective operation

* make /_api/index, /_api/database and /_api/user REST handlers use the scheduler's
  internal queue, so they do not run in an I/O handling thread

* fixed issue #4919: C++ implementation of LIKE function now matches the old and
  correct behavior of the JavaScript implementation.

* added REST API endpoint /_admin/server/availability for monitoring purposes

* UI: fixed an unreasonable event bug within the modal view engine

* fixed issue #3811: gharial api is now checking existence of _from and _to vertices
  during edge creation

* fixed internal issue #2149: number of documents in the UI is not adjusted after
  moving them

* fixed internal issue #2150: UI - loading a saved query does not update the list
  of bind parameters

* fixed internal issue #2147 - fixed database filter in UI

* fixed issue #4934: Wrong used GeoIndex depending on FILTER order

* added `query` and `aql.literal` helpers to `@arangodb` module.

* remove post-sort from GatherNode in cluster AQL queries that do use indexes
  for filtering but that do not require a sorted result

  This optimization can speed up gathering data from multiple shards, because
  it allows to remove a merge sort of the individual shards' results.

* extend the already existing "reduce-extraction-to-projection" AQL optimizer
  rule for RocksDB to provide projections of up to 5 document attributes. The
  previous implementation only supported a projection for a single document
  attribute. The new implementation will extract up to 5 document attributes from
  a document while scanning a collection via an EnumerateCollectionNode.
  Additionally the new version of the optimizer rule can also produce projections
  when scanning an index via an IndexNode.
  The optimization is benefial especially for huge documents because it will copy
  out only the projected attributes from the document instead of copying the entire
  document data from the storage engine.

  When applied, the explainer will show the projected attributes in a `projections`
  remark for an EnumerateCollectionNode or IndexNode. The optimization is limited
  to the RocksDB storage engine.

* added index-only optimization for AQL queries that can satisfy the retrieval of
  all required document attributes directly from an index.

  This optimization will be triggered for the RocksDB engine if an index is used
  that covers all required attributes of the document used later on in the query.
  If applied, it will save retrieving the actual document data (which would require
  an extra lookup in RocksDB), but will instead build the document data solely
  from the index values found. It will only be applied when using up to 5 attributes
  from the document, and only if the rest of the document data is not used later
  on in the query.

  The optimization is currently available for the RocksDB engine for the index types
  primary, edge, hash, skiplist and persistent.

  If the optimization is applied, it will show up as "index only" in an AQL
  query's execution plan for an IndexNode.

* added scan-only optimization for AQL queries that iterate over collections or
  indexes and that do not need to return the actual document values.

  Not fetching the document values from the storage engine will provide a
  considerable speedup when using the RocksDB engine, but may also help a bit
  in case of the MMFiles engine. The optimization will only be applied when
  full-scanning or index-scanning a collection without refering to any of its
  documents later on, and, for an IndexNode, if all filter conditions for the
  documents of the collection are covered by the index.

  If the optimization is applied, it will show up as "scan only" in an AQL
  query's execution plan for an EnumerateCollectionNode or an IndexNode.

* extend existing "collect-in-cluster" optimizer rule to run grouping, counting
  and deduplication on the DB servers in several cases, so that the coordinator
  will only need to sum up the potentially smaller results from the individual shards.

  The following types of COLLECT queries are covered now:
  - RETURN DISTINCT expr
  - COLLECT WITH COUNT INTO ...
  - COLLECT var1 = expr1, ..., varn = exprn (WITH COUNT INTO ...), without INTO or KEEP
  - COLLECT var1 = expr1, ..., varn = exprn AGGREGATE ..., without INTO or KEEP, for
    aggregate functions COUNT/LENGTH, SUM, MIN and MAX.

* honor specified COLLECT method in AQL COLLECT options

  for example, when the user explicitly asks for the COLLECT method
  to be `sorted`, the optimizer will now not produce an alternative
  version of the plan using the hash method.

  additionally, if the user explcitly asks for the COLLECT method to
  be `hash`, the optimizer will now change the existing plan to use
  the hash method if possible instead of just creating an alternative
  plan.

  `COLLECT ... OPTIONS { method: 'sorted' }` => always use sorted method
  `COLLECT ... OPTIONS { method: 'hash' }`   => use hash if this is technically possible
  `COLLECT ...` (no options)                 => create a plan using sorted, and another plan using hash method

* added bulk document lookups for MMFiles engine, which will improve the performance
  of document lookups from an inside an index in case the index lookup produces many
  documents


v3.3.8 (2018-04-24)
-------------------

* included version of ArangoDB Starter (`arangodb` binary) updated to v0.10.11,
  see [Starter changelog](https://github.com/arangodb-helper/arangodb/blob/master/CHANGELOG.md)

* added arangod startup option `--dump-options` to print all configuration parameters
  as a JSON object

* fixed: (Enterprise only) If you restore a SmartGraph where the collections
  are still existing and are supposed to be dropped on restore we ended up in
  duplicate name error. This is now gone and the SmartGraph is correctly restored.

* fix lookups by `_id` in smart graph edge collections

* improve startup resilience in case there are datafile errors (MMFiles)

  also allow repairing broken VERSION files automatically on startup by
  specifying the option `--database.ignore-datafile-errors true`

* fix issue #4582: UI query editor now supports usage of empty string as bind parameter value

* fixed internal issue #2148: Number of documents found by filter is misleading in web UI

* added startup option `--database.required-directory-state`

  using this option it is possible to require the database directory to be
  in a specific state on startup. the options for this value are:

  - non-existing: database directory must not exist
  - existing: database directory must exist
  - empty: database directory must exist but be empty
  - populated: database directory must exist and contain specific files already
  - any: any state allowed

* field "$schema" in Foxx manifest.json files no longer produce warnings

* added `@arangodb/locals` module to expose the Foxx service context as an
  alternative to using `module.context` directly.

* `db._executeTransaction` now accepts collection objects as collections.

* supervision can be put into maintenance mode


v3.3.7 (2018-04-11)
-------------------

* added hidden option `--query.registry-ttl` to control the lifetime of cluster AQL
  query parts

* fixed internal issue #2237: AQL queries on collections with replicationFactor:
  "satellite" crashed arangod in single server mode

* fixed restore of satellite collections: replicationFactor was set to 1 during
  restore

* fixed dump and restore of smart graphs:
  a) The dump will not include the hidden shadow collections anymore, they were dumped
     accidentially and only contain duplicated data.
  b) Restore will now ignore hidden shadow collections as all data is contained
     in the smart-edge collection. You can manually include these collections from an
     old dump (3.3.5 or earlier) by using `--force`.
  c) Restore of a smart-graph will now create smart collections properly instead
     of getting into `TIMEOUT_IN_CLUSTER_OPERATION`

* fixed issue in AQL query optimizer rule "restrict-to-single-shard", which
  may have sent documents to a wrong shard in AQL INSERT queries that specified
  the value for `_key` using an expression (and not a constant value)
  Important: if you were affected by this bug in v3.3.5 it is required that you
  recreate your dataset in v3.3.6 (i.e. dumping and restoring) instead of doing
  a simple binary upgrade

* added /_admin/status HTTP API for debugging purposes

* added ArangoShell helper function for packaging all information about an
  AQL query so it can be run and analyzed elsewhere:

  query = "FOR doc IN mycollection FILTER doc.value > 42 RETURN doc";
  require("@arangodb/aql/explainer").debugDump("/tmp/query-debug-info", query);

  Entitled users can send the generated file to the ArangoDB support to facilitate
  reproduction and debugging.

* added hidden option `--server.ask-jwt-secret`. This is an internal option
  for debugging and should not be exposed to end-users.

* fix for internal issue #2215. supervision will now wait for agent to
  fully prepare before adding 10 second grace period after leadership change

* fixed internal issue #2215's FailedLeader timeout bug

v3.3.5 (2018-03-28)
-------------------

* fixed issue #4934: Wrong used GeoIndex depending on FILTER order

* make build id appear in startup log message alongside with other version info

* make AQL data modification operations that are sent to all shards and that are
  supposed to return values (i.e. `RETURN OLD` or `RETURN NEW`) not return fake
  empty result rows if the document to be updated/replaced/removed was not present
  on the target shard

* added AQL optimizer rule `restrict-to-single-shard`

  This rule will kick in if a collection operation (index lookup or data
  modification operation) will only affect a single shard, and the operation can be
  restricted to the single shard and is not applied for all shards. This optimization
  can be applied for queries that access a collection only once in the query, and that
  do not use traversals, shortest path queries and that do not access collection data
  dynamically using the `DOCUMENT`, `FULLTEXT`, `NEAR` or `WITHIN` AQL functions.
  Additionally, the optimizer will only pull off this optimization if can safely
  determine the values of all the collection's shard keys from the query, and when the
  shard keys are covered by a single index (this is always true if the shard key is
  the default `_key`)

* display missing attributes of GatherNodes in AQL explain output

* make AQL optimizer rule `undistribute-remove-after-enum-coll` fire in a few
  more cases in which it is possible

* slightly improve index selection for the RocksDB engine when there are multiple
  competing indexes with the same attribute prefixes, but different amount of
  attributes covered. In this case, the more specialized index will be preferred
  now

* fix issue #4924: removeFollower now prefers to remove the last follower(s)

* added "collect-in-cluster" optimizer rule to have COLLECT WITH COUNT queries
  without grouping being executed on the DB servers and the coordinator only summing
  up the counts from the individual shards

* fixed issue #4900: Nested FOR query uses index but ignores other filters

* properly exit v8::Context in one place where it was missing before

* added hidden option `--cluster.index-create-timeout` for controlling the
  default value of the index creation timeout in cluster
  under normal circumstances, this option does not need to be adjusted

* increase default timeout for index creation in cluster to 3600s

* fixed issue #4843: Query-Result has more Docs than the Collection itself

* fixed the behavior of ClusterInfo when waiting for current to catch
  up with plan in create collection.

* fixed issue #4827: COLLECT on edge _to field doesn't group distinct values as expected (MMFiles)


v3.3.4 (2018-03-01)
-------------------

* fix AQL `fullCount` result value in some cluster cases when it was off a bit

* fix issue #4651: Simple query taking forever until a request timeout error

* fix issue #4657: fixed incomplete content type header

* Vastly improved the Foxx Store UI

* fix issue #4677: AQL WITH with bind parameters results in "access after data-modification"
  for two independent UPSERTs

* remove unused startup option `--ldap.permissions-attribute-name`

* fix issue #4457: create /var/tmp/arangod with correct user in supervisor mode

* remove long disfunctional admin/long_echo handler

* fixed Foxx API:

  * PUT /_api/foxx/service: Respect force flag
  * PATCH /_api/foxx/service: Check whether a service under given mount exists

* internal issue #1726: supervision failed to remove multiple servers
  from health monitoring at once.

* more information from inception, why agent is activated

* fixed a bug where supervision tried to deal with shards of virtual collections

* fix internal issue #1770: collection creation using distributeShardsLike yields
  errors and did not distribute shards correctly in the following cases:
  1. If numberOfShards * replicationFactor % nrDBServers != 0
     (shards * replication is not divisible by DBServers).
  2. If there was failover / move shard case on the leading collection
     and creating the follower collection afterwards.

* fix timeout issues in replication client expiration

* added missing edge filter to neighbors-only traversals
  in case a filter condition was moved into the traverser and the traversal was
  executed in breadth-first mode and was returning each visited vertex exactly
  once, and there was a filter on the edges of the path and the resulting vertices
  and edges were not used later, the edge filter was not applied

* fixed issue #4160: Run arangod with "--database.auto-upgrade" option always crash silently without error log

* fix internal issue #1848: AQL optimizer was trying to resolve attribute accesses
  to attributes of constant object values at query compile time, but only did so far
  the very first attribute in each object

  this fixes https://stackoverflow.com/questions/48648737/beginner-bug-in-for-loops-from-objects

* fix inconvenience: If we want to start server with a non-existing
  --javascript.app-path it will now be created (if possible)

* fixed: REST API `POST _api/foxx` now returns HTTP code 201 on success, as documented.
         returned 200 before.

* fixed: REST API `PATCH _api/foxx/dependencies` now updates the existing dependencies
         instead of replacing them.

* fixed: Foxx upload of single javascript file. You now can upload via http-url pointing
         to a javascript file.

* fixed issue #4395: If your foxx app includes an `APP` folder it got
         accidently removed by selfhealing this is not the case anymore.

* fixed internal issue #1969 - command apt-get purge/remove arangodb3e was failing


v3.3.3 (2018-01-16)
-------------------

* fix issue #4272: VERSION file keeps disappearing

* fix internal issue #81: quotation marks disappeared when switching table/json
  editor in the query editor ui

* added option `--rocksdb.throttle` to control whether write-throttling is enabled
  Write-throttling is turned on by default, to reduce chances of compactions getting
  too far behind and blocking incoming writes.

* fixed issue #4308: Crash when getter for error.name throws an error (on Windows)

* UI: fixed a query editor caching and parsing issue

* Fixed internal issue #1683: fixes an UI issue where a collection name gets wrongly cached
  within the documents overview of a collection.

* Fixed an issue with the index estimates in RocksDB in the case a transaction is aborted.
  Former the index estimates were modified if the transaction commited or not.
  Now they will only be modified if the transaction commited successfully.

* UI: optimized login view for very small screen sizes

* Truncate in RocksDB will now do intermediate commits every 10.000 documents
  if truncate fails or the server crashes during this operation all deletes
  that have been commited so far are persisted.

* make the default value of `--rocksdb.block-cache-shard-bits` use the RocksDB
  default value. This will mostly mean the default number block cache shard
  bits is lower than before, allowing each shard to store more data and cause
  less evictions from block cache

* issue #4222: Permission error preventing AQL query import / export on webui

* UI: optimized error messages for invalid query bind parameter

* UI: upgraded swagger ui to version 3.9.0

* issue #3504: added option `--force-same-database` for arangorestore

  with this option set to true, it is possible to make any arangorestore attempt
  fail if the specified target database does not match the database name
  specified in the source dump's "dump.json" file. it can thus be used to
  prevent restoring data into the "wrong" database

  The option is set to `false` by default to ensure backwards-compatibility

* make the default value of `--rocksdb.block-cache-shard-bits` use the RocksDB
  default value. This will mostly mean the default number block cache shard
  bits is lower than before, allowing each shard to store more data and cause
  less evictions from block cache

* fixed issue #4255: AQL SORT consuming too much memory

* fixed incorrect persistence of RAFT vote and term


v3.3.2 (2018-01-04)
-------------------

* fixed issue #4199: Internal failure: JavaScript exception in file 'arangosh.js'
  at 98,7: ArangoError 4: Expecting type String

* fixed issue in agency supervision with a good server being left in
  failedServers

* distinguish isReady and allInSync in clusterInventory

* fixed issue #4197: AQL statement not working in 3.3.1 when upgraded from 3.2.10

* do not reuse collection ids when restoring collections from a dump, but assign new collection ids, this should prevent collection id conflicts


v3.3.1 (2017-12-28)
-------------------

* UI: displayed wrong wfs property for a collection when using RocksDB as
  storage engine

* added `--ignore-missing` option to arangoimp
  this option allows importing lines with less fields than specified in the CSV
  header line

* changed misleading error message from "no leader" to "not a leader"

* optimize usage of AQL FULLTEXT index function to a FOR loop with index
  usage in some cases
  When the optimization is applied, this especially speeds up fulltext index
  queries in the cluster

* UI: improved the behavior during collection creation in a cluster environment

* Agency lockup fixes for very small machines.

* Agency performance improvement by finer grained locking.

* Use steady_clock in agency whereever possible.

* Agency prevent Supervision thread crash.

* Fix agency integer overflow in timeout calculation.


v3.3.0 (2012-12-14)
-------------------

* release version

* added a missing try/catch block in the supervision thread


v3.3.rc8 (2017-12-12)
---------------------

* UI: fixed broken Foxx configuration keys. Some valid configuration values
  could not be edited via the ui.

* UI: pressing the return key inside a select2 box no longer triggers the modal's
  success function

* UI: coordinators and db servers are now in sorted order (ascending)


v3.3.rc7 (2017-12-07)
---------------------

* fixed issue #3741: fix terminal color output in Windows

* UI: fixed issue #3822: disabled name input field for system collections

* fixed issue #3640: limit in subquery

* fixed issue #3745: Invalid result when using OLD object with array attribute in UPSERT statement

* UI: edge collections were wrongly added to from and to vertices select box during graph creation

* UI: added not found views for documents and collections

* UI: using default user database api during database creation now

* UI: the graph viewer backend now picks one random start vertex of the
  first 1000 documents instead of calling any(). The implementation of
  "any" is known to scale bad on huge collections with RocksDB.

* UI: fixed disappearing of the navigation label in some case special case

* UI: the graph viewer now displays updated label values correctly.
  Additionally the included node/edge editor now closes automatically
  after a successful node/edge update.

* fixed issue #3917: traversals with high maximal depth take extremely long
  in planning phase.


v3.3.rc4 (2017-11-28)
---------------------

* minor bug-fixes


v3.3.rc3 (2017-11-24)
---------------------

* bug-fixes


v3.3.rc2 (2017-11-22)
---------------------

* UI: document/edge editor now remembering their modes (e.g. code or tree)

* UI: optimized error messages for invalid graph definitions. Also fixed a
  graph renderer cleanup error.

* UI: added a delay within the graph viewer while changing the colors of the
  graph. Necessary due different browser behaviour.

* added options `--encryption.keyfile` and `--encryption.key-generator` to arangodump
  and arangorestore

* UI: the graph viewer now displays updated label values correctly.
  Additionally the included node/edge editor now closes automatically
  after a successful node/edge update.

* removed `--recycle-ids` option for arangorestore

  using that option could have led to problems on the restore, with potential
  id conflicts between the originating server (the source dump server) and the
  target server (the restore server)


v3.3.rc1 (2017-11-17)
---------------------

* add readonly mode REST API

* allow compilation of ArangoDB source code with g++ 7

* upgrade minimum required g++ compiler version to g++ 5.4
  That means ArangoDB source code will not compile with g++ 4.x or g++ < 5.4 anymore.

* AQL: during a traversal if a vertex is not found. It will not print an ERROR to the log and continue
  with a NULL value, but will register a warning at the query and continue with a NULL value.
  The situation is not desired as an ERROR as ArangoDB can store edges pointing to non-existing
  vertex which is perfectly valid, but it may be a n issue on the data model, so users
  can directly see it on the query now and do not "by accident" have to check the LOG output.

* introduce `enforceReplicationFactor` attribute for creating collections:
  this optional parameter controls if the coordinator should bail out during collection
  creation if there are not enough DBServers available for the desired `replicationFactor`.

* fixed issue #3516: Show execution time in arangosh

  this change adds more dynamic prompt components for arangosh
  The following components are now available for dynamic prompts,
  settable via the `--console.prompt` option in arangosh:

  - '%t': current time as timestamp
  - '%a': elpased time since ArangoShell start in seconds
  - '%p': duration of last command in seconds
  - '%d': name of current database
  - '%e': current endpoint
  - '%E': current endpoint without protocol
  - '%u': current user

  The time a command takes can be displayed easily by starting arangosh with `--console.prompt "%p> "`.

* make the ArangoShell refill its collection cache when a yet-unknown collection
  is first accessed. This fixes the following problem:

      arangosh1> db._collections();  // shell1 lists all collections
      arangosh2> db._create("test"); // shell2 now creates a new collection 'test'
      arangosh1> db.test.insert({}); // shell1 is not aware of the collection created
                                     // in shell2, so the insert will fail

* make AQL `DISTINCT` not change the order of the results it is applied on

* incremental transfer of initial collection data now can handle partial
  responses for a chunk, allowing the leader/master to send smaller chunks
  (in terms of HTTP response size) and limit memory usage

  this optimization is only active if client applications send the "offset" parameter
  in their requests to PUT `/_api/replication/keys/<id>?type=docs`

* initial creation of shards for cluster collections is now faster with
  `replicationFactor` values bigger than 1. this is achieved by an optimization
  for the case when the collection on the leader is still empty

* potential fix for issue #3517: several "filesystem full" errors in logs
  while there's a lot of disk space

* added C++ implementations for AQL function `SUBSTRING()`, `LEFT()`, `RIGHT()` and `TRIM()`

* show C++ function name of call site in ArangoDB log output

  this requires option `--log.line-number` to be set to *true*

* UI: added word wrapping to query editor

* UI: fixed wrong user attribute name validation, issue #3228

* make AQL return a proper error message in case of a unique key constraint
  violation. previously it only returned the generic "unique constraint violated"
  error message but omitted the details about which index caused the problem.

  This addresses https://stackoverflow.com/questions/46427126/arangodb-3-2-unique-constraint-violation-id-or-key

* added option `--server.local-authentication`

* UI: added user roles

* added config option `--log.color` to toggle colorful logging to terminal

* added config option `--log.thread-name` to additionally log thread names

* usernames must not start with `:role:`, added new options:
    --server.authentication-timeout
    --ldap.roles-attribute-name
    --ldap.roles-transformation
    --ldap.roles-search
    --ldap.superuser-role
    --ldap.roles-include
    --ldap.roles-exclude

* performance improvements for full collection scans and a few other operations
  in MMFiles engine

* added `--rocksdb.encryption-key-generator` for enterprise

* removed `--compat28` parameter from arangodump and replication API

  older ArangoDB versions will no longer be supported by these tools.

* increase the recommended value for `/proc/sys/vm/max_map_count` to a value
  eight times as high as the previous recommended value. Increasing the
  values helps to prevent an ArangoDB server from running out of memory mappings.

  The raised minimum recommended value may lead to ArangoDB showing some startup
  warnings as follows:

      WARNING {memory} maximum number of memory mappings per process is 65530, which seems too low. it is recommended to set it to at least 512000
      WARNING {memory} execute 'sudo sysctl -w "vm.max_map_count=512000"'

* Foxx now warns about malformed configuration/dependency names and aliases in the manifest.


v3.2.16 (2018-07-12)
--------------------

* make edge cache initialization and invalidation more portable by avoiding memset
  on non-POD types

* fixed internal issue #2256: ui, document id not showing up when deleting a document

* fixed issue #5400: Unexpected AQL Result

* Fixed issue #5035: fixed a vulnerability issue within the web ui's index view

* issue one HTTP call less per cluster AQL query

* self heal during a Foxx service install, upgrade or replace no longer breaks
  the respective operation

* inception was ignoring leader's configuration

* more patient agency tests to allow for ASAN tests to successfully finish

* fixed for agent coming back to agency with changed endpoint and
  total data loss

* fixed agency restart from compaction without data


v3.2.15 (2018-05-13)
--------------------

* upgraded arangodb starter version to 0.11.2

* make /_api/index and /_api/database REST handlers use the scheduler's internal
  queue, so they do not run in an I/O handling thread

* fixed issue #3811: gharial api is now checking existence of _from and _to vertices
  during edge creation


v3.2.14 (2018-04-20)
--------------------

* field "$schema" in Foxx manifest.json files no longer produce warnings

* added `@arangodb/locals` module to expose the Foxx service context as an
  alternative to using `module.context` directly.

* the internal implementation of REST API `/_api/simple/by-example` now uses
  C++ instead of JavaScript

* supervision can be switched to maintenance mode f.e. for rolling upgrades


v3.2.13 (2018-04-13)
--------------------

* improve startup resilience in case there are datafile errors (MMFiles)

  also allow repairing broken VERSION files automatically on startup by
  specifying the option `--database.ignore-datafile-errors true`

* fix issue #4582: UI query editor now supports usage of empty string as bind parameter value

* fix issue #4924: removeFollower now prefers to remove the last follower(s)

* fixed issue #4934: Wrong used GeoIndex depending on FILTER order

* fixed the behavior of clusterinfo when waiting for current to catch
  up with plan in create collection.

* fix for internal issue #2215. supervision will now wait for agent to
  fully prepare before adding 10 second grace period after leadership change

* fixed interal issue #2215 FailedLeader timeout bug


v3.2.12 (2018-02-27)
--------------------

* remove long disfunctional admin/long_echo handler

* fixed Foxx API:

  * PUT /_api/foxx/service: Respect force flag
  * PATCH /_api/foxx/service: Check whether a service under given mount exists

* fix issue #4457: create /var/tmp/arangod with correct user in supervisor mode

* fix internal issue #1848

  AQL optimizer was trying to resolve attribute accesses
  to attributes of constant object values at query compile time, but only did so far
  the very first attribute in each object

  this fixes https://stackoverflow.com/questions/48648737/beginner-bug-in-for-loops-from-objects

* fix inconvenience: If we want to start server with a non-existing
  --javascript.app-path it will now be created (if possible)

* fixed: REST API `POST _api/foxx` now returns HTTP code 201 on success, as documented.
         returned 200 before.

* fixed: REST API `PATCH _api/foxx/dependencies` now updates the existing dependencies
         instead of replacing them.

* fixed: Foxx upload of single javascript file. You now can upload via http-url pointing
         to a javascript file.

* fixed issue #4395: If your foxx app includes an `APP` folder it got accidently removed by selfhealing
         this is not the case anymore.

* fix internal issue 1770: collection creation using distributeShardsLike yields
  errors and did not distribute shards correctly in the following cases:
  1. If numberOfShards * replicationFactor % nrDBServers != 0
     (shards * replication is not divisible by DBServers).
  2. If there was failover / move shard case on the leading collection
     and creating the follower collection afterwards.

* fix timeout issues in replication client expiration

+ fix some inconsistencies in replication for RocksDB engine that could have led
  to some operations not being shipped from master to slave servers

* fix issue #4272: VERSION file keeps disappearing

* fix internal issue #81: quotation marks disappeared when switching table/json
  editor in the query editor ui

* make the default value of `--rocksdb.block-cache-shard-bits` use the RocksDB
  default value. This will mostly mean the default number block cache shard
  bits is lower than before, allowing each shard to store more data and cause
  less evictions from block cache

* fix issue #4393: broken handling of unix domain sockets in
  JS_Download

* fix internal bug #1726: supervision failed to remove multiple
  removed servers from health UI

* fixed internal issue #1969 - command apt-get purge/remove arangodb3e was failing

* fixed a bug where supervision tried to deal with shards of virtual collections


v3.2.11 (2018-01-17)
--------------------

* Fixed an issue with the index estimates in RocksDB in the case a transaction is aborted.
  Former the index estimates were modified if the transaction commited or not.
  Now they will only be modified if the transaction commited successfully.

* Truncate in RocksDB will now do intermediate commits every 10.000 documents
  if truncate fails or the server crashes during this operation all deletes
  that have been commited so far are persisted.

* fixed issue #4308: Crash when getter for error.name throws an error (on Windows)

* UI: fixed a query editor caching and parsing issue for arrays and objects

* Fixed internal issue #1684: Web UI: saving arrays/objects as bind parameters faulty

* Fixed internal issue #1683: fixes an UI issue where a collection name gets wrongly cached
  within the documents overview of a collection.

* issue #4222: Permission error preventing AQL query import / export on webui

* UI: optimized login view for very small screen sizes

* UI: Shard distribution view now has an accordion view instead of displaying
  all shards of all collections at once.

* UI: optimized error messages for invalid query bind parameter

* fixed missing transaction events in RocksDB asynchronous replication

* fixed issue #4255: AQL SORT consuming too much memory

* fixed issue #4199: Internal failure: JavaScript exception in file 'arangosh.js'
  at 98,7: ArangoError 4: Expecting type String

* fixed issue #3818: Foxx configuration keys cannot contain spaces (will not save)

* UI: displayed wrong "waitForSync" property for a collection when
  using RocksDB as storage engine

* prevent binding to the same combination of IP and port on Windows

* fixed incorrect persistence of RAFT vote and term


v3.2.10 (2017-12-22)
--------------------

* replication: more robust initial sync

* fixed a bug in the RocksDB engine that would prevent recalculated
  collection counts to be actually stored

* fixed issue #4095: Inconsistent query execution plan

* fixed issue #4056: Executing empty query causes crash

* fixed issue #4045: Out of memory in `arangorestore` when no access
  rights to dump files

* fixed issue #3031: New Graph: Edge definitions with edges in
  fromCollections and toCollections

* fixed issue #2668: UI: when following wrong link from edge to vertex in
  nonexisting collection misleading error is printed

* UI: improved the behavior during collection creation in a cluster environment

* UI: the graph viewer backend now picks one random start vertex of the
  first 1000 documents instead of calling any(). The implementation of
  any is known to scale bad on huge collections with rocksdb.

* fixed snapshots becoming potentially invalid after intermediate commits in
  the RocksDB engine

* backport agency inquire API changes

* fixed issue #3822: Field validation error in ArangoDB UI - Minor

* UI: fixed disappearing of the navigation label in some cases

* UI: fixed broken foxx configuration keys. Some valid configuration values
  could not be edited via the ui.

* fixed issue #3640: limit in subquery

* UI: edge collections were wrongly added to from and to vertices select
  box during graph creation

* fixed issue #3741: fix terminal color output in Windows

* fixed issue #3917: traversals with high maximal depth take extremely long
  in planning phase.

* fix equality comparison for MMFiles documents in AQL functions UNIQUE
  and UNION_DISTINCT


v3.2.9 (2017-12-04)
-------------------

* under certain conditions, replication could stop. Now fixed by adding an
  equality check for requireFromPresent tick value

* fixed locking for replication context info in RocksDB engine
  this fixes undefined behavior when parallel requests are made to the
  same replication context

* UI: added not found views for documents and collections

* fixed issue #3858: Foxx queues stuck in 'progress' status

* allow compilation of ArangoDB source code with g++ 7

* fixed issue #3224: Issue in the Foxx microservices examples

* fixed a deadlock in user privilege/permission change routine

* fixed a deadlock on server shutdown

* fixed some collection locking issues in MMFiles engine

* properly report commit errors in AQL write queries to the caller for the
  RocksDB engine

* UI: optimized error messages for invalid graph definitions. Also fixed a
  graph renderer cleanrenderer cleanup error.

* UI: document/edge editor now remembering their modes (e.g. code or tree)

* UI: added a delay within the graph viewer while changing the colors of the
  graph. Necessary due different browser behaviour.

* fix removal of failed cluster nodes via web interface

* back port of ClusterComm::wait fix in devel
  among other things this fixes too eager dropping of other followers in case
  one of the followers does not respond in time

* transact interface in agency should not be inquired as of now

* inquiry tests and blocking of inquiry on AgencyGeneralTransaction

v3.2.8 (2017-11-18)
-------------------

* fixed a race condition occuring when upgrading via linux package manager

* fixed authentication issue during replication


v3.2.7 (2017-11-13)
-------------------

* Cluster customers, which have upgraded from 3.1 to 3.2 need to upgrade
  to 3.2.7. The cluster supervision is otherwise not operational.

* Fixed issue #3597: AQL with path filters returns unexpected results
  In some cases breadth first search in combination with vertex filters
  yields wrong result, the filter was not applied correctly.

* fixed some undefined behavior in some internal value caches for AQL GatherNodes
  and SortNodes, which could have led to sorted results being effectively not
  correctly sorted.

* make the replication applier for the RocksDB engine start automatically after a
  restart of the server if the applier was configured with its `autoStart` property
  set to `true`. previously the replication appliers were only automatically restarted
  at server start for the MMFiles engine.

* fixed arangodump batch size adaptivity in cluster mode and upped default batch size
  for arangodump

  these changes speed up arangodump in cluster context

* smart graphs now return a proper inventory in response to replication inventory
  requests

* fixed issue #3618: Inconsistent behavior of OR statement with object bind parameters

* only users with read/write rights on the "_system" database can now execute
  "_admin/shutdown" as well as modify properties of the write-ahead log (WAL)

* increase default maximum number of V8 contexts to at least 16 if not explicitly
  configured otherwise.
  the procedure for determining the actual maximum value of V8 contexts is unchanged
  apart from the value `16` and works as follows:
  - if explicitly set, the value of the configuration option `--javascript.v8-contexts`
    is used as the maximum number of V8 contexts
  - when the option is not set, the maximum number of V8 contexts is determined
    by the configuration option `--server.threads` if that option is set. if
    `--server.threads` is not set, then the maximum number of V8 contexts is the
    server's reported hardware concurrency (number of processors visible
    to the arangod process). if that would result in a maximum value of less than 16
    in any of these two cases, then the maximum value will be increased to 16.

* fixed issue #3447: ArangoError 1202: AQL: NotFound: (while executing) when
  updating collection

* potential fix for issue #3581: Unexpected "rocksdb unique constraint
  violated" with unique hash index

* fixed geo index optimizer rule for geo indexes with a single (array of coordinates)
  attribute.

* improved the speed of the shards overview in cluster (API endpoint /_api/cluster/shardDistribution API)
  It is now guaranteed to return after ~2 seconds even if the entire cluster is unresponsive.

* fix agency precondition check for complex objects
  this fixes issues with several CAS operations in the agency

* several fixes for agency restart and shutdown

* the cluster-internal representation of planned collection objects is now more
  lightweight than before, using less memory and not allocating any cache for indexes
  etc.

* fixed issue #3403: How to kill long running AQL queries with the browser console's
  AQL (display issue)

* fixed issue #3549: server reading ENGINE config file fails on common standard
  newline character

* UI: fixed error notifications for collection modifications

* several improvements for the truncate operation on collections:

  * the timeout for the truncate operation was increased in cluster mode in
    order to prevent too frequent "could not truncate collection" errors

  * after a truncate operation, collections in MMFiles still used disk space.
    to reclaim disk space used by truncated collection, the truncate actions
    in the web interface and from the ArangoShell now issue an extra WAL flush
    command (in cluster mode, this command is also propagated to all servers).
    the WAL flush allows all servers to write out any pending operations into the
    datafiles of the truncated collection. afterwards, a final journal rotate
    command is sent, which enables the compaction to entirely remove all datafiles
    and journals for the truncated collection, so that all disk space can be
    reclaimed

  * for MMFiles a special method will be called after a truncate operation so that
    all indexes of the collection can free most of their memory. previously some
    indexes (hash and skiplist indexes) partially kept already allocated memory
    in order to avoid future memory allocations

  * after a truncate operation in the RocksDB engine, an additional compaction
    will be triggered for the truncated collection. this compaction removes all
    deletions from the key space so that follow-up scans over the collection's key
    range do not have to filter out lots of already-removed values

  These changes make truncate operations potentially more time-consuming than before,
  but allow for memory/disk space savings afterwards.

* enable JEMalloc background threads for purging and returning unused memory
  back to the operating system (Linux only)

  JEMalloc will create its background threads on demand. The number of background
  threads is capped by the number of CPUs or active arenas. The background threads run
  periodically and purge unused memory pages, allowing memory to be returned to the
  operating system.

  This change will make the arangod process create several additional threads.
  It is accompanied by an increased `TasksMax` value in the systemd service configuration
  file for the arangodb3 service.

* upgraded bundled V8 engine to bugfix version v5.7.492.77

  this upgrade fixes a memory leak in upstream V8 described in
  https://bugs.chromium.org/p/v8/issues/detail?id=5945 that will result in memory
  chunks only getting uncommitted but not unmapped


v3.2.6 (2017-10-26)
-------------------

* UI: fixed event cleanup in cluster shards view

* UI: reduced cluster dashboard api calls

* fixed a permission problem that prevented collection contents to be displayed
  in the web interface

* removed posix_fadvise call from RocksDB's PosixSequentialFile::Read(). This is
  consistent with Facebook PR 2573 (#3505)

  this fix should improve the performance of the replication with the RocksDB
  storage engine

* allow changing of collection replication factor for existing collections

* UI: replicationFactor of a collection is now changeable in a cluster
  environment

* several fixes for the cluster agency

* fixed undefined behavior in the RocksDB-based geo index

* fixed Foxxmaster failover

* purging or removing the Debian/Ubuntu arangodb3 packages now properly stops
  the arangod instance before actuallying purging or removing


v3.2.5 (2017-10-16)
-------------------

* general-graph module and _api/gharial now accept cluster options
  for collection creation. It is now possible to set replicationFactor and
  numberOfShards for all collections created via this graph object.
  So adding a new collection will not result in a singleShard and
  no replication anymore.

* fixed issue #3408: Hard crash in query for pagination

* minimum number of V8 contexts in console mode must be 2, not 1. this is
  required to ensure the console gets one dedicated V8 context and all other
  operations have at least one extra context. This requirement was not enforced
  anymore.

* fixed issue #3395: AQL: cannot instantiate CollectBlock with undetermined
  aggregation method

* UI: fixed wrong user attribute name validation, issue #3228

* fix potential overflow in CRC marker check when a corrupted CRC marker
  is found at the very beginning of an MMFiles datafile

* UI: fixed unresponsive events in cluster shards view

* Add statistics about the V8 context counts and number of available/active/busy
  threads we expose through the server statistics interface.


v3.2.4 (2017-09-26)
-------------------

* UI: no default index selected during index creation

* UI: added replicationFactor option during SmartGraph creation

* make the MMFiles compactor perform less writes during normal compaction
  operation

  This partially fixes issue #3144

* make the MMFiles compactor configurable

  The following options have been added:

* `--compaction.db-sleep-time`: sleep interval between two compaction runs
    (in s)
  * `--compaction.min-interval"`: minimum sleep time between two compaction
     runs (in s)
  * `--compaction.min-small-data-file-size`: minimal filesize threshold
    original datafiles have to be below for a compaction
  * `--compaction.dead-documents-threshold`: minimum unused count of documents
    in a datafile
  * `--compaction.dead-size-threshold`: how many bytes of the source data file
    are allowed to be unused at most
  * `--compaction.dead-size-percent-threshold`: how many percent of the source
    datafile should be unused at least
  * `--compaction.max-files`: Maximum number of files to merge to one file
  * `--compaction.max-result-file-size`: how large may the compaction result
    file become (in bytes)
  * `--compaction.max-file-size-factor`: how large the resulting file may
    be in comparison to the collection's `--database.maximal-journal-size' setting`

* fix downwards-incompatibility in /_api/explain REST handler

* fix Windows implementation for fs.getTempPath() to also create a
  sub-directory as we do on linux

* fixed a multi-threading issue in cluster-internal communication

* performance improvements for traversals and edge lookups

* removed internal memory zone handling code. the memory zones were a leftover
  from the early ArangoDB days and did not provide any value in the current
  implementation.

* (Enterprise only) added `skipInaccessibleCollections` option for AQL queries:
  if set, AQL queries (especially graph traversals) will treat collections to
  which a user has no access rights to as if these collections were empty.

* adjusted scheduler thread handling to start and stop less threads in
  normal operations

* leader-follower replication catchup code has been rewritten in C++

* early stage AQL optimization now also uses the C++ implementations of
  AQL functions if present. Previously it always referred to the JavaScript
  implementations and ignored the C++ implementations. This change gives
  more flexibility to the AQL optimizer.

* ArangoDB tty log output is now colored for log messages with levels
  FATAL, ERR and WARN.

* changed the return values of AQL functions `REGEX_TEST` and `REGEX_REPLACE`
  to `null` when the input regex is invalid. Previous versions of ArangoDB
  partly returned `false` for invalid regexes and partly `null`.

* added `--log.role` option for arangod

  When set to `true`, this option will make the ArangoDB logger print a single
  character with the server's role into each logged message. The roles are:

  - U: undefined/unclear (used at startup)
  - S: single server
  - C: coordinator
  - P: primary
  - A: agent

  The default value for this option is `false`, so no roles will be logged.


v3.2.3 (2017-09-07)
-------------------

* fixed issue #3106: orphan collections could not be registered in general-graph module

* fixed wrong selection of the database inside the internal cluster js api

* added startup option `--server.check-max-memory-mappings` to make arangod check
  the number of memory mappings currently used by the process and compare it with
  the maximum number of allowed mappings as determined by /proc/sys/vm/max_map_count

  The default value is `true`, so the checks will be performed. When the current
  number of mappings exceeds 90% of the maximum number of mappings, the creation
  of further V8 contexts will be deferred.

  Note that this option is effective on Linux systems only.

* arangoimp now has a `--remove-attribute` option

* added V8 context lifetime control options
  `--javascript.v8-contexts-max-invocations` and `--javascript.v8-contexts-max-age`

  These options allow specifying after how many invocations a used V8 context is
  disposed, or after what time a V8 context is disposed automatically after its
  creation. If either of the two thresholds is reached, an idl V8 context will be
  disposed.

  The default value of `--javascript.v8-contexts-max-invocations` is 0, meaning that
  the maximum number of invocations per context is unlimited. The default value
  for `--javascript.v8-contexts-max-age` is 60 seconds.

* fixed wrong UI cluster health information

* fixed issue #3070: Add index in _jobs collection

* fixed issue #3125: HTTP Foxx API JSON parsing

* fixed issue #3120: Foxx queue: job isn't running when server.authentication = true

* fixed supervision failure detection and handling, which happened with simultaneous
  agency leadership change


v3.2.2 (2017-08-23)
-------------------

* make "Rebalance shards" button work in selected database only, and not make
  it rebalance the shards of all databases

* fixed issue #2847: adjust the response of the DELETE `/_api/users/database/*` calls

* fixed issue #3075: Error when upgrading arangoDB on linux ubuntu 16.04

* fixed a buffer overrun in linenoise console input library for long input strings

* increase size of the linenoise input buffer to 8 KB

* abort compilation if the detected GCC or CLANG isn't in the range of compilers
  we support

* fixed spurious cluster hangups by always sending AQL-query related requests
  to the correct servers, even after failover or when a follower drops

  The problem with the previous shard-based approach was that responsibilities
  for shards may change from one server to another at runtime, after the query
  was already instanciated. The coordinator and other parts of the query then
  sent further requests for the query to the servers now responsible for the
  shards.
  However, an AQL query must send all further requests to the same servers on
  which the query was originally instanciated, even in case of failover.
  Otherwise this would potentially send requests to servers that do not know
  about the query, and would also send query shutdown requests to the wrong
  servers, leading to abandoned queries piling up and using resources until
  they automatically time out.

* fixed issue with RocksDB engine acquiring the collection count values too
  early, leading to the collection count values potentially being slightly off
  even in exclusive transactions (for which the exclusive access should provide
  an always-correct count value)

* fixed some issues in leader-follower catch-up code, specifically for the
  RocksDB engine

* make V8 log fatal errors to syslog before it terminates the process.
  This change is effective on Linux only.

* fixed issue with MMFiles engine creating superfluous collection journals
  on shutdown

* fixed issue #3067: Upgrade from 3.2 to 3.2.1 reset autoincrement keys

* fixed issue #3044: ArangoDB server shutdown unexpectedly

* fixed issue #3039: Incorrect filter interpretation

* fixed issue #3037: Foxx, internal server error when I try to add a new service

* improved MMFiles fulltext index document removal performance
  and fulltext index query performance for bigger result sets

* ui: fixed a display bug within the slow and running queries view

* ui: fixed a bug when success event triggers twice in a modal

* ui: fixed the appearance of the documents filter

* ui: graph vertex collections not restricted to 10 anymore

* fixed issue #2835: UI detection of JWT token in case of server restart or upgrade

* upgrade jemalloc version to 5.0.1

  This fixes problems with the memory allocator returing "out of memory" when
  calling munmap to free memory in order to return it to the OS.

  It seems that calling munmap on Linux can increase the number of mappings, at least
  when a region is partially unmapped. This can lead to the process exceeding its
  maximum number of mappings, and munmap and future calls to mmap returning errors.

  jemalloc version 5.0.1 does not have the `--enable-munmap` configure option anymore,
  so the problem is avoided. To return memory to the OS eventually, jemalloc 5's
  background purge threads are used on Linux.

* fixed issue #2978: log something more obvious when you log a Buffer

* fixed issue #2982: AQL parse error?

* fixed issue #3125: HTTP Foxx API Json parsing

v3.2.1 (2017-08-09)
-------------------

* added C++ implementations for AQL functions `LEFT()`, `RIGHT()` and `TRIM()`

* fixed docs for issue #2968: Collection _key autoincrement value increases on error

* fixed issue #3011: Optimizer rule reduce-extraction-to-projection breaks queries

* Now allowing to restore users in a sharded environment as well
  It is still not possible to restore collections that are sharded
  differently than by _key.

* fixed an issue with restoring of system collections and user rights.
  It was not possible to restore users into an authenticated server.

* fixed issue #2977: Documentation for db._createDatabase is wrong

* ui: added bind parameters to slow query history view

* fixed issue #1751: Slow Query API should provide bind parameters, webui should display them

* ui: fixed a bug when moving multiple documents was not possible

* fixed docs for issue #2968: Collection _key autoincrement value increases on error

* AQL CHAR_LENGTH(null) returns now 0. Since AQL TO_STRING(null) is '' (string of length 0)

* ui: now supports single js file upload for Foxx services in addition to zip files

* fixed a multi-threading issue in the agency when callElection was called
  while the Supervision was calling updateSnapshot

* added startup option `--query.tracking-with-bindvars`

  This option controls whether the list of currently running queries
  and the list of slow queries should contain the bind variables used
  in the queries or not.

  The option can be changed at runtime using the commands

      // enables tracking of bind variables
      // set to false to turn tracking of bind variables off
      var value = true;
      require("@arangodb/aql/queries").properties({
        trackBindVars: value
      });

* index selectivity estimates are now available in the cluster as well

* fixed issue #2943: loadIndexesIntoMemory not returning the same structure
  as the rest of the collection APIs

* fixed issue #2949: ArangoError 1208: illegal name

* fixed issue #2874: Collection properties do not return `isVolatile`
  attribute

* potential fix for issue #2939: Segmentation fault when starting
  coordinator node

* fixed issue #2810: out of memory error when running UPDATE/REPLACE
  on medium-size collection

* fix potential deadlock errors in collector thread

* disallow the usage of volatile collections in the RocksDB engine
  by throwing an error when a collection is created with attribute
  `isVolatile` set to `true`.
  Volatile collections are unsupported by the RocksDB engine, so
  creating them should not succeed and silently create a non-volatile
  collection

* prevent V8 from issuing SIGILL instructions when it runs out of memory

  Now arangod will attempt to log a FATAL error into its logfile in case V8
  runs out of memory. In case V8 runs out of memory, it will still terminate the
  entire process. But at least there should be something in the ArangoDB logs
  indicating what the problem was. Apart from that, the arangod process should
  now be exited with SIGABRT rather than SIGILL as it shouldn't return into the
  V8 code that aborted the process with `__builtin_trap`.

  this potentially fixes issue #2920: DBServer crashing automatically post upgrade to 3.2

* Foxx queues and tasks now ensure that the scripts in them run with the same
  permissions as the Foxx code who started the task / queue

* fixed issue #2928: Offset problems

* fixed issue #2876: wrong skiplist index usage in edge collection

* fixed issue #2868: cname missing from logger-follow results in rocksdb

* fixed issue #2889: Traversal query using incorrect collection id

* fixed issue #2884: AQL traversal uniqueness constraints "propagating" to other traversals? Weird results

* arangoexport: added `--query` option for passing an AQL query to export the result

* fixed issue #2879: No result when querying for the last record of a query

* ui: allows now to edit default access level for collections in database
  _system for all users except the root user.

* The _users collection is no longer accessible outside the arngod process, _queues is always read-only

* added new option "--rocksdb.max-background-jobs"

* removed options "--rocksdb.max-background-compactions", "--rocksdb.base-background-compactions" and "--rocksdb.max-background-flushes"

* option "--rocksdb.compaction-read-ahead-size" now defaults to 2MB

* change Windows build so that RocksDB doesn't enforce AVX optimizations by default
  This fixes startup crashes on servers that do not have AVX CPU extensions

* speed up RocksDB secondary index creation and dropping

* removed RocksDB note in Geo index docs


v3.2.0 (2017-07-20)
-------------------

* fixed UI issues

* fixed multi-threading issues in Pregel

* fixed Foxx resilience

* added command-line option `--javascript.allow-admin-execute`

  This option can be used to control whether user-defined JavaScript code
  is allowed to be executed on server by sending via HTTP to the API endpoint
  `/_admin/execute`  with an authenticated user account.
  The default value is `false`, which disables the execution of user-defined
  code. This is also the recommended setting for production. In test environments,
  it may be convenient to turn the option on in order to send arbitrary setup
  or teardown commands for execution on the server.


v3.2.beta6 (2017-07-18)
-----------------------

* various bugfixes


v3.2.beta5 (2017-07-16)
-----------------------

* numerous bugfixes


v3.2.beta4 (2017-07-04)
-----------------------

* ui: fixed document view _from and _to linking issue for special characters

* added function `db._parse(query)` for parsing an AQL query and returning information about it

* fixed one medium priority and two low priority security user interface
  issues found by owasp zap.

* ui: added index deduplicate options

* ui: fixed renaming of collections for the rocksdb storage engine

* documentation and js fixes for secondaries

* RocksDB storage format was changed, users of the previous beta/alpha versions
  must delete the database directory and re-import their data

* enabled permissions on database and collection level

* added and changed some user related REST APIs
    * added `PUT /_api/user/{user}/database/{database}/{collection}` to change collection permission
    * added `GET /_api/user/{user}/database/{database}/{collection}`
    * added optional `full` parameter to the `GET /_api/user/{user}/database/` REST call

* added user functions in the arangoshell `@arangodb/users` module
    * added `grantCollection` and `revokeCollection` functions
    * added `permission(user, database, collection)` to retrieve collection specific rights

* added "deduplicate" attribute for array indexes, which controls whether inserting
  duplicate index values from the same document into a unique array index will lead to
  an error or not:

      // with deduplicate = true, which is the default value:
      db._create("test");
      db.test.ensureIndex({ type: "hash", fields: ["tags[*]"], deduplicate: true });
      db.test.insert({ tags: ["a", "b"] });
      db.test.insert({ tags: ["c", "d", "c"] }); // will work, because deduplicate = true
      db.test.insert({ tags: ["a"] }); // will fail

      // with deduplicate = false
      db._create("test");
      db.test.ensureIndex({ type: "hash", fields: ["tags[*]"], deduplicate: false });
      db.test.insert({ tags: ["a", "b"] });
      db.test.insert({ tags: ["c", "d", "c"] }); // will not work, because deduplicate = false
      db.test.insert({ tags: ["a"] }); // will fail

  The "deduplicate" attribute is now also accepted by the index creation HTTP
  API endpoint POST /_api/index and is returned by GET /_api/index.

* added optimizer rule "remove-filters-covered-by-traversal"

* Debian/Ubuntu installer: make messages about future package upgrades more clear

* fix a hangup in VST

  The problem happened when the two first chunks of a VST message arrived
  together on a connection that was newly switched to VST.

* fix deletion of outdated WAL files in RocksDB engine

* make use of selectivity estimates in hash, skiplist and persistent indexes
  in RocksDB engine

* changed VM overcommit recommendation for user-friendliness

* fix a shutdown bug in the cluster: a destroyed query could still be active

* do not terminate the entire server process if a temp file cannot be created
  (Windows only)

* fix log output in the front-end, it stopped in case of too many messages


v3.2.beta3 (2017-06-27)
-----------------------

* numerous bugfixes


v3.2.beta2 (2017-06-20)
-----------------------

* potentially fixed issue #2559: Duplicate _key generated on insertion

* fix invalid results (too many) when a skipping LIMIT was used for a
  traversal. `LIMIT x` or `LIMIT 0, x` were not affected, but `LIMIT s, x`
  may have returned too many results

* fix races in SSL communication code

* fix invalid locking in JWT authentication cache, which could have
  crashed the server

* fix invalid first group results for sorted AQL COLLECT when LIMIT
  was used

* fix potential race, which could make arangod hang on startup

* removed `exception` field from transaction error result; users should throw
  explicit `Error` instances to return custom exceptions (addresses issue #2561)

* fixed issue #2613: Reduce log level when Foxx manager tries to self heal missing database

* add a read only mode for users and collection level authorization

* removed `exception` field from transaction error result; users should throw
  explicit `Error` instances to return custom exceptions (addresses issue #2561)

* fixed issue #2677: Foxx disabling development mode creates non-deterministic service bundle

* fixed issue #2684: Legacy service UI not working


v3.2.beta1 (2017-06-12)
-----------------------

* provide more context for index errors (addresses issue #342)

* arangod now validates several OS/environment settings on startup and warns if
  the settings are non-ideal. Most of the checks are executed on Linux systems only.

* fixed issue #2515: The replace-or-with-in optimization rule might prevent use of indexes

* added `REGEX_REPLACE` AQL function

* the RocksDB storage format was changed, users of the previous alpha versions
  must delete the database directory and re-import their data

* added server startup option `--query.fail-on-warning`

  setting this option to `true` will abort any AQL query with an exception if
  it causes a warning at runtime. The value can be overridden per query by
  setting the `failOnWarning` attribute in a query's options.

* added --rocksdb.num-uncompressed-levels to adjust number of non-compressed levels

* added checks for memory managment and warn (i. e. if hugepages are enabled)

* set default SSL cipher suite string to "HIGH:!EXPORT:!aNULL@STRENGTH"

* fixed issue #2469: Authentication = true does not protect foxx-routes

* fixed issue #2459: compile success but can not run with rocksdb

* `--server.maximal-queue-size` is now an absolute maximum. If the queue is
  full, then 503 is returned. Setting it to 0 means "no limit".

* (Enterprise only) added authentication against an LDAP server

* fixed issue #2083: Foxx services aren't distributed to all coordinators

* fixed issue #2384: new coordinators don't pick up existing Foxx services

* fixed issue #2408: Foxx service validation causes unintended side-effects

* extended HTTP API with routes for managing Foxx services

* added distinction between hasUser and authorized within Foxx
  (cluster internal requests are authorized requests but don't have a user)

* arangoimp now has a `--threads` option to enable parallel imports of data

* PR #2514: Foxx services that can't be fixed by self-healing now serve a 503 error

* added `time` function to `@arangodb` module


v3.2.alpha4 (2017-04-25)
------------------------

* fixed issue #2450: Bad optimization plan on simple query

* fixed issue #2448: ArangoDB Web UI takes no action when Delete button is clicked

* fixed issue #2442: Frontend shows already deleted databases during login

* added 'x-content-type-options: nosniff' to avoid MSIE bug

* set default value for `--ssl.protocol` from TLSv1 to TLSv1.2.

* AQL breaking change in cluster:
  The SHORTEST_PATH statement using edge-collection names instead
  of a graph name now requires to explicitly name the vertex-collection names
  within the AQL query in the cluster. It can be done by adding `WITH <name>`
  at the beginning of the query.

  Example:
  ```
  FOR v,e IN OUTBOUND SHORTEST_PATH @start TO @target edges [...]
  ```

  Now has to be:

  ```
  WITH vertices
  FOR v,e IN OUTBOUND SHORTEST_PATH @start TO @target edges [...]
  ```

  This change is due to avoid dead-lock sitations in clustered case.
  An error stating the above is included.

* add implicit use of geo indexes when using SORT/FILTER in AQL, without
  the need to use the special-purpose geo AQL functions `NEAR` or `WITHIN`.

  the special purpose `NEAR` AQL function can now be substituted with the
  following AQL (provided there is a geo index present on the `doc.latitude`
  and `doc.longitude` attributes):

      FOR doc in geoSort
        SORT DISTANCE(doc.latitude, doc.longitude, 0, 0)
        LIMIT 5
        RETURN doc

  `WITHIN` can be substituted with the following AQL:

      FOR doc in geoFilter
        FILTER DISTANCE(doc.latitude, doc.longitude, 0, 0) < 2000
        RETURN doc

  Compared to using the special purpose AQL functions this approach has the
  advantage that it is more composable, and will also honor any `LIMIT` values
  used in the AQL query.

* potential fix for shutdown hangs on OSX

* added KB, MB, GB prefix for integer parameters, % for integer parameters
  with a base value

* added JEMALLOC 4.5.0

* added `--vm.resident-limit` and `--vm.path` for file-backed memory mapping
  after reaching a configurable maximum RAM size

* try recommended limit for file descriptors in case of unlimited
  hard limit

* issue #2413: improve logging in case of lock timeout and deadlocks

* added log topic attribute to /_admin/log api

* removed internal build option `USE_DEV_TIMERS`

  Enabling this option activated some proprietary timers for only selected
  events in arangod. Instead better use `perf` to gather timings.


v3.2.alpha3 (2017-03-22)
------------------------

* increase default collection lock timeout from 30 to 900 seconds

* added function `db._engine()` for retrieval of storage engine information at
  server runtime

  There is also an HTTP REST handler at GET /_api/engine that returns engine
  information.

* require at least cmake 3.2 for building ArangoDB

* make arangod start with less V8 JavaScript contexts

  This speeds up the server start (a little bit) and makes it use less memory.
  Whenever a V8 context is needed by a Foxx action or some other operation and
  there is no usable V8 context, a new one will be created dynamically now.

  Up to `--javascript.v8-contexts` V8 contexts will be created, so this option
  will change its meaning. Previously as many V8 contexts as specified by this
  option were created at server start, and the number of V8 contexts did not
  change at runtime. Now up to this number of V8 contexts will be in use at the
  same time, but the actual number of V8 contexts is dynamic.

  The garbage collector thread will automatically delete unused V8 contexts after
  a while. The number of spare contexts will go down to as few as configured in
  the new option `--javascript.v8-contexts-minimum`. Actually that many V8 contexts
  are also created at server start.

  The first few requests in new V8 contexts will take longer than in contexts
  that have been there already. Performance may therefore suffer a bit for the
  initial requests sent to ArangoDB or when there are only few but performance-
  critical situations in which new V8 contexts will be created. If this is a
  concern, it can easily be fixed by setting `--javascipt.v8-contexts-minimum`
  and `--javascript.v8-contexts` to a relatively high value, which will guarantee
  that many number of V8 contexts to be created at startup and kept around even
  when unused.

  Waiting for an unused V8 context will now also abort if no V8 context can be
  acquired/created after 120 seconds.

* improved diagnostic messages written to logfiles by supervisor process

* fixed issue #2367

* added "bindVars" to attributes of currently running and slow queries

* added "jsonl" as input file type for arangoimp

* upgraded version of bundled zlib library from 1.2.8 to 1.2.11

* added input file type `auto` for arangoimp so it can automatically detect the
  type of the input file from the filename extension

* fixed variables parsing in GraphQL

* added `--translate` option for arangoimp to translate attribute names from
  the input files to attriubte names expected by ArangoDB

  The `--translate` option can be specified multiple times (once per translation
  to be executed). The following example renames the "id" column from the input
  file to "_key", and the "from" column to "_from", and the "to" column to "_to":

      arangoimp --type csv --file data.csv --translate "id=_key" --translate "from=_from" --translate "to=_to"

  `--translate` works for CSV and TSV inputs only.

* changed default value for `--server.max-packet-size` from 128 MB to 256 MB

* fixed issue #2350

* fixed issue #2349

* fixed issue #2346

* fixed issue #2342

* change default string truncation length from 80 characters to 256 characters for
  `print`/`printShell` functions in ArangoShell and arangod. This will emit longer
  prefixes of string values before truncating them with `...`, which is helpful
  for debugging.

* always validate incoming JSON HTTP requests for duplicate attribute names

  Incoming JSON data with duplicate attribute names will now be rejected as
  invalid. Previous versions of ArangoDB only validated the uniqueness of
  attribute names inside incoming JSON for some API endpoints, but not
  consistently for all APIs.

* don't let read-only transactions block the WAL collector

* allow passing own `graphql-sync` module instance to Foxx GraphQL router

* arangoexport can now export to csv format

* arangoimp: fixed issue #2214

* Foxx: automatically add CORS response headers

* added "OPTIONS" to CORS `access-control-allow-methods` header

* Foxx: Fix arangoUser sometimes not being set correctly

* fixed issue #1974


v3.2.alpha2 (2017-02-20)
------------------------

* ui: fixed issue #2065

* ui: fixed a dashboard related memory issue

* Internal javascript rest actions will now hide their stack traces to the client
  unless maintainer mode is activated. Instead they will always log to the logfile

* Removed undocumented internal HTTP API:
  * PUT _api/edges

  The documented GET _api/edges and the undocumented POST _api/edges remains unmodified.

* updated V8 version to 5.7.0.0

* change undocumented behaviour in case of invalid revision ids in
  If-Match and If-None-Match headers from 400 (BAD) to 412 (PRECONDITION
  FAILED).

* change undocumented behaviour in case of invalid revision ids in
  JavaScript document operations from 1239 ("illegal document revision")
  to 1200 ("conflict").

* added data export tool, arangoexport.

  arangoexport can be used to export collections to json, jsonl or xml
  and export a graph or collections to xgmml.

* fixed a race condition when closing a connection

* raised default hard limit on threads for very small to 64

* fixed negative counting of http connection in UI


v3.2.alpha1 (2017-02-05)
------------------------

* added figure `httpRequests` to AQL query statistics

* removed revisions cache intermediate layer implementation

* obsoleted startup options `--database.revision-cache-chunk-size` and
  `--database.revision-cache-target-size`

* fix potential port number over-/underruns

* added startup option `--log.shorten-filenames` for controlling whether filenames
  in log messages should be shortened to just the filename with the absolute path

* removed IndexThreadFeature, made `--database.index-threads` option obsolete

* changed index filling to make it more parallel, dispatch tasks to boost::asio

* more detailed stacktraces in Foxx apps

* generated Foxx services now use swagger tags


v3.1.24 (XXXX-XX-XX)
--------------------

* fixed one more LIMIT issue in traversals


v3.1.23 (2017-06-19)
--------------------

* potentially fixed issue #2559: Duplicate _key generated on insertion

* fix races in SSL communication code

* fix invalid results (too many) when a skipping LIMIT was used for a
  traversal. `LIMIT x` or `LIMIT 0, x` were not affected, but `LIMIT s, x`
  may have returned too many results

* fix invalid first group results for sorted AQL COLLECT when LIMIT
  was used

* fix invalid locking in JWT authentication cache, which could have
  crashed the server

* fix undefined behavior in traverser when traversals were used inside
  a FOR loop


v3.1.22 (2017-06-07)
--------------------

* fixed issue #2505: Problem with export + report of a bug

* documented changed behavior of WITH

* fixed ui glitch in aardvark

* avoid agency compaction bug

* fixed issue #2283: disabled proxy communication internally


v3.1.21 (2017-05-22)
--------------------

* fixed issue #2488:  AQL operator IN error when data use base64 chars

* more randomness in seeding RNG

v3.1.20 (2016-05-16)
--------------------

* fixed incorrect sorting for distributeShardsLike

* improve reliability of AgencyComm communication with Agency

* fixed shard numbering bug, where ids were erouneously incremented by 1

* remove an unnecessary precondition in createCollectionCoordinator

* funny fail rotation fix

* fix in SimpleHttpClient for correct advancement of readBufferOffset

* forward SIG_HUP in supervisor process to the server process to fix logrotaion
  You need to stop the remaining arangod server process manually for the upgrade to work.


v3.1.19 (2017-04-28)
--------------------

* Fixed a StackOverflow issue in Traversal and ShortestPath. Occured if many (>1000) input
  values in a row do not return any result. Fixes issue: #2445

* fixed issue #2448

* fixed issue #2442

* added 'x-content-type-options: nosniff' to avoid MSIE bug

* fixed issue #2441

* fixed issue #2440

* Fixed a StackOverflow issue in Traversal and ShortestPath. Occured if many (>1000) input
  values in a row do not return any result. Fixes issue: #2445

* fix occasional hanging shutdowns on OS X


v3.1.18 (2017-04-18)
--------------------

* fixed error in continuous synchronization of collections

* fixed spurious hangs on server shutdown

* better error messages during restore collection

* completely overhaul supervision. More detailed tests

* Fixed a dead-lock situation in cluster traversers, it could happen in
  rare cases if the computation on one DBServer could be completed much earlier
  than the other server. It could also be restricted to SmartGraphs only.

* (Enterprise only) Fixed a bug in SmartGraph DepthFirstSearch. In some
  more complicated queries, the maxDepth limit of 1 was not considered strictly
  enough, causing the traverser to do unlimited depth searches.

* fixed issue #2415

* fixed issue #2422

* fixed issue #1974


v3.1.17 (2017-04-04)
--------------------

* (Enterprise only) fixed a bug where replicationFactor was not correctly
  forwarded in SmartGraph creation.

* fixed issue #2404

* fixed issue #2397

* ui - fixed smart graph option not appearing

* fixed issue #2389

* fixed issue #2400


v3.1.16 (2017-03-27)
--------------------

* fixed issue #2392

* try to raise file descriptors to at least 8192, warn otherwise

* ui - aql editor improvements + updated ace editor version (memory leak)

* fixed lost HTTP requests

* ui - fixed some event issues

* avoid name resolution when given connection string is a valid ip address

* helps with issue #1842, bug in COLLECT statement in connection with LIMIT.

* fix locking bug in cluster traversals

* increase lock timeout defaults

* increase various cluster timeouts

* limit default target size for revision cache to 1GB, which is better for
  tight RAM situations (used to be 40% of (totalRAM - 1GB), use
  --database.revision-cache-target-size <VALUEINBYTES> to get back the
  old behaviour

* fixed a bug with restarted servers indicating status as "STARTUP"
  rather that "SERVING" in Nodes UI.


v3.1.15 (2017-03-20)
--------------------

* add logrotate configuration as requested in #2355

* fixed issue #2376

* ui - changed document api due a chrome bug

* ui - fixed a submenu bug

* added endpoint /_api/cluster/endpoints in cluster case to get all
  coordinator endpoints

* fix documentation of /_api/endpoint, declaring this API obsolete.

* Foxx response objects now have a `type` method for manipulating the content-type header

* Foxx tests now support `xunit` and `tap` reporters


v3.1.14 (2017-03-13)
--------------------

* ui - added feature request (multiple start nodes within graph viewer) #2317

* added missing locks to authentication cache methods

* ui - added feature request (multiple start nodes within graph viewer) #2317

* ui - fixed wrong merge of statistics information from different coordinators

* ui - fixed issue #2316

* ui - fixed wrong protocol usage within encrypted environment

* fixed compile error on Mac Yosemite

* minor UI fixes


v3.1.13 (2017-03-06)
--------------------

* fixed variables parsing in GraphQL

* fixed issue #2214

* fixed issue #2342

* changed thread handling to queue only user requests on coordinator

* use exponential backoff when waiting for collection locks

* repair short name server lookup in cluster in the case of a removed
  server


v3.1.12 (2017-02-28)
--------------------

* disable shell color escape sequences on Windows

* fixed issue #2326

* fixed issue #2320

* fixed issue #2315

* fixed a race condition when closing a connection

* raised default hard limit on threads for very small to 64

* fixed negative counting of http connection in UI

* fixed a race when renaming collections

* fixed a race when dropping databases


v3.1.11 (2017-02-17)
--------------------

* fixed a race between connection closing and sending out last chunks of data to clients
  when the "Connection: close" HTTP header was set in requests

* ui: optimized smart graph creation usability

* ui: fixed #2308

* fixed a race in async task cancellation via `require("@arangodb/tasks").unregisterTask()`

* fixed spuriously hanging threads in cluster AQL that could sit idle for a few minutes

* fixed potential numeric overflow for big index ids in index deletion API

* fixed sort issue in cluster, occurring when one of the local sort buffers of a
  GatherNode was empty

* reduce number of HTTP requests made for certain kinds of join queries in cluster,
  leading to speedup of some join queries

* supervision deals with demised coordinators correctly again

* implement a timeout in TraverserEngineRegistry

* agent communication reduced in large batches of append entries RPCs

* inception no longer estimates RAFT timings

* compaction in agents has been moved to a separate thread

* replicated logs hold local timestamps

* supervision jobs failed leader and failed follower revisited for
  function in precarious stability situations

* fixed bug in random number generator for 64bit int


v3.1.10 (2017-02-02)
--------------------

* updated versions of bundled node modules:
  - joi: from 8.4.2 to 9.2.0
  - joi-to-json-schema: from 2.2.0 to 2.3.0
  - sinon: from 1.17.4 to 1.17.6
  - lodash: from 4.13.1 to 4.16.6

* added shortcut for AQL ternary operator
  instead of `condition ? true-part : false-part` it is now possible to also use a
  shortcut variant `condition ? : false-part`, e.g.

      FOR doc IN docs RETURN doc.value ?: 'not present'

  instead of

      FOR doc IN docs RETURN doc.value ? doc.value : 'not present'

* fixed wrong sorting order in cluster, if an index was used to sort with many
  shards.

* added --replication-factor, --number-of-shards and --wait-for-sync to arangobench

* turn on UTF-8 string validation for VelocyPack values received via VST connections

* fixed issue #2257

* upgraded Boost version to 1.62.0

* added optional detail flag for db.<collection>.count()
  setting the flag to `true` will make the count operation returned the per-shard
  counts for the collection:

      db._create("test", { numberOfShards: 10 });
      for (i = 0; i < 1000; ++i) {
        db.test.insert({value: i});
      }
      db.test.count(true);

      {
        "s100058" : 99,
        "s100057" : 103,
        "s100056" : 100,
        "s100050" : 94,
        "s100055" : 90,
        "s100054" : 122,
        "s100051" : 109,
        "s100059" : 99,
        "s100053" : 95,
        "s100052" : 89
      }

* added optional memory limit for AQL queries:

      db._query("FOR i IN 1..100000 SORT i RETURN i", {}, { options: { memoryLimit: 100000 } });

  This option limits the default maximum amount of memory (in bytes) that a single
  AQL query can use.
  When a single AQL query reaches the specified limit value, the query will be
  aborted with a *resource limit exceeded* exception. In a cluster, the memory
  accounting is done per shard, so the limit value is effectively a memory limit per
  query per shard.

  The global limit value can be overriden per query by setting the *memoryLimit*
  option value for individual queries when running an AQL query.

* added server startup option `--query.memory-limit`

* added convenience function to create vertex-centric indexes.

  Usage: `db.collection.ensureVertexCentricIndex("label", {type: "hash", direction: "outbound"})`
  That will create an index that can be used on OUTBOUND with filtering on the
  edge attribute `label`.

* change default log output for tools to stdout (instead of stderr)

* added option -D to define a configuration file environment key=value

* changed encoding behavior for URLs encoded in the C++ code of ArangoDB:
  previously the special characters `-`, `_`, `~` and `.` were returned as-is
  after URL-encoding, now `.` will be encoded to be `%2e`.
  This also changes the behavior of how incoming URIs are processed: previously
  occurrences of `..` in incoming request URIs were collapsed (e.g. `a/../b/` was
  collapsed to a plain `b/`). Now `..` in incoming request URIs are not collapsed.

* Foxx request URL suffix is no longer unescaped

* @arangodb/request option json now defaults to `true` if the response body is not empty and encoding is not explicitly set to `null` (binary).
  The option can still be set to `false` to avoid unnecessary attempts at parsing the response as JSON.

* Foxx configuration values for unknown options will be discarded when saving the configuration in production mode using the web interface

* module.context.dependencies is now immutable

* process.stdout.isTTY now returns `true` in arangosh and when running arangod with the `--console` flag

* add support for Swagger tags in Foxx


v3.1.9 (XXXX-XX-XX)
-------------------

* macos CLI package: store databases and apps in the users home directory

* ui: fixed re-login issue within a non system db, when tab was closed

* fixed a race in the VelocyStream Commtask implementation

* fixed issue #2256


v3.1.8 (2017-01-09)
-------------------

* add Windows silent installer

* add handling of debug symbols during Linux & windows release builds.

* fixed issue #2181

* fixed issue #2248: reduce V8 max old space size from 3 GB to 1 GB on 32 bit systems

* upgraded Boost version to 1.62.0

* fixed issue #2238

* fixed issue #2234

* agents announce new endpoints in inception phase to leader

* agency leadership accepts updatet endpoints to given uuid

* unified endpoints replace localhost with 127.0.0.1

* fix several problems within an authenticated cluster


v3.1.7 (2016-12-29)
-------------------

* fixed one too many elections in RAFT

* new agency comm backported from devel


v3.1.6 (2016-12-20)
-------------------

* fixed issue #2227

* fixed issue #2220

* agency constituent/agent bug fixes in race conditions picking up
  leadership

* supervision does not need waking up anymore as it is running
  regardless

* agents challenge their leadership more rigorously


v3.1.5 (2016-12-16)
-------------------

* lowered default value of `--database.revision-cache-target-size` from 75% of
  RAM to less than 40% of RAM

* fixed issue #2218

* fixed issue #2217

* Foxx router.get/post/etc handler argument can no longer accidentally omitted

* fixed issue #2223


v3.1.4 (2016-12-08)
-------------------

* fixed issue #2211

* fixed issue #2204

* at cluster start, coordinators wait until at least one DBserver is there,
  and either at least two DBservers are there or 15s have passed, before they
  initiate the bootstrap of system collections.

* more robust agency startup from devel

* supervision's AddFollower adds many followers at once

* supervision has new FailedFollower job

* agency's Node has new method getArray

* agency RAFT timing estimates more conservative in waitForSync
  scenario

* agency RAFT timing estimates capped at maximum 2.0/10.0 for low/high


v3.1.3 (2016-12-02)
-------------------

* fix a traversal bug when using skiplist indexes:
  if we have a skiplist of ["a", "unused", "_from"] and a traversal like:
  FOR v,e,p IN OUTBOUND @start @@edges
    FILTER p.edges[0].a == 'foo'
    RETURN v
  And the above index applied on "a" is considered better than EdgeIndex, than
  the executor got into undefined behaviour.

* fix endless loop when trying to create a collection with replicationFactor: -1


v3.1.2 (2016-11-24)
-------------------

* added support for descriptions field in Foxx dependencies

* (Enterprise only) fixed a bug in the statistic report for SmartGraph traversals.
Now they state correctly how many documents were fetched from the index and how many
have been filtered.

* Prevent uniform shard distribution when replicationFactor == numServers

v3.1.1 (2016-11-15)
-------------------

* fixed issue #2176

* fixed issue #2168

* display index usage of traversals in AQL explainer output (previously missing)

* fixed issue #2163

* preserve last-used HLC value across server starts

* allow more control over handling of pre-3.1 _rev values

  this changes the server startup option `--database.check-30-revisions` from a boolean (true/false)
  parameter to a string parameter with the following possible values:

  - "fail":
    will validate _rev values of 3.0 collections on collection loading and throw an exception when invalid _rev values are found.
    in this case collections with invalid _rev values are marked as corrupted and cannot be used in the ArangoDB 3.1 instance.
    the fix procedure for such collections is to export the collections from 3.0 database with arangodump and restore them in 3.1 with arangorestore.
    collections that do not contain invalid _rev values are marked as ok and will not be re-checked on following loads.
    collections that contain invalid _rev values will be re-checked on following loads.

  - "true":
    will validate _rev values of 3.0 collections on collection loading and print a warning when invalid _rev values are found.
    in this case collections with invalid _rev values can be used in the ArangoDB 3.1 instance.
    however, subsequent operations on documents with invalid _rev values may silently fail or fail with explicit errors.
    the fix procedure for such collections is to export the collections from 3.0 database with arangodump and restore them in 3.1 with arangorestore.
    collections that do not contain invalid _rev values are marked as ok and will not be re-checked on following loads.
    collections that contain invalid _rev values will be re-checked on following loads.

  - "false":
    will not validate _rev values on collection loading and not print warnings.
    no hint is given when invalid _rev values are found.
    subsequent operations on documents with invalid _rev values may silently fail or fail with explicit errors.
    this setting does not affect whether collections are re-checked later.
    collections will be re-checked on following loads if `--database.check-30-revisions` is later set to either `true` or `fail`.

  The change also suppresses warnings that were printed when collections were restored using arangorestore, and the restore
  data contained invalid _rev values. Now these warnings are suppressed, and new HLC _rev values are generated for these documents
  as before.

* added missing functions to AQL syntax highlighter in web interface

* fixed display of `ANY` direction in traversal explainer output (direction `ANY` was shown as either
  `INBOUND` or `OUTBOUND`)

* changed behavior of toJSON() function when serializing an object before saving it in the database

  if an object provides a toJSON() function, this function is still called for serializing it.
  the change is that the result of toJSON() is not stringified anymore, but saved as is. previous
  versions of ArangoDB called toJSON() and after that additionally stringified its result.

  This change will affect the saving of JS Buffer objects, which will now be saved as arrays of
  bytes instead of a comma-separated string of the Buffer's byte contents.

* allow creating unique indexes on more attributes than present in shardKeys

  The following combinations of shardKeys and indexKeys are allowed/not allowed:

  shardKeys     indexKeys
      a             a        ok
      a             b    not ok
      a           a b        ok
    a b             a    not ok
    a b             b    not ok
    a b           a b        ok
    a b         a b c        ok
  a b c           a b    not ok
  a b c         a b c        ok

* fixed wrong version in web interface login screen (EE only)

* make web interface not display an exclamation mark next to ArangoDB version number 3.1

* fixed search for arbitrary document attributes in web interface in case multiple
  search values were used on different attribute names. in this case, the search always
  produced an empty result

* disallow updating `_from` and `_to` values of edges in Smart Graphs. Updating these
  attributes would lead to potential redistribution of edges to other shards, which must be
  avoided.

* fixed issue #2148

* updated graphql-sync dependency to 0.6.2

* fixed issue #2156

* fixed CRC4 assembly linkage


v3.1.0 (2016-10-29)
-------------------

* AQL breaking change in cluster:

  from ArangoDB 3.1 onwards `WITH` is required for traversals in a
  clustered environment in order to avoid deadlocks.

  Note that for queries that access only a single collection or that have all
  collection names specified somewhere else in the query string, there is no
  need to use *WITH*. *WITH* is only useful when the AQL query parser cannot
  automatically figure out which collections are going to be used by the query.
  *WITH* is only useful for queries that dynamically access collections, e.g.
  via traversals, shortest path operations or the *DOCUMENT()* function.

  more info can be found [here](https://github.com/arangodb/arangodb/blob/devel/Documentation/Books/AQL/Operations/With.md)

* added AQL function `DISTANCE` to calculate the distance between two arbitrary
  coordinates (haversine formula)

* fixed issue #2110

* added Auto-aptation of RAFT timings as calculations only


v3.1.rc2 (2016-10-10)
---------------------

* second release candidate


v3.1.rc1 (2016-09-30)
---------------------

* first release candidate


v3.1.alpha2 (2016-09-01)
------------------------

* added module.context.createDocumentationRouter to replace module.context.apiDocumentation

* bug in RAFT implementation of reads. dethroned leader still answered requests in isolation

* ui: added new graph viewer

* ui: aql-editor added tabular & graph display

* ui: aql-editor improved usability

* ui: aql-editor: query profiling support

* fixed issue #2109

* fixed issue #2111

* fixed issue #2075

* added AQL function `DISTANCE` to calculate the distance between two arbitrary
  coordinates (haversine formula)

* rewrote scheduler and dispatcher based on boost::asio

  parameters changed:
    `--scheduler.threads` and `--server.threads` are now merged into a single one: `--server.threads`

    hidden `--server.extra-threads` has been removed

    hidden `--server.aql-threads` has been removed

    hidden `--server.backend` has been removed

    hidden `--server.show-backends` has been removed

    hidden `--server.thread-affinity` has been removed

* fixed issue #2086

* fixed issue #2079

* fixed issue #2071

  make the AQL query optimizer inject filter condition expressions referred to
  by variables during filter condition aggregation.
  For example, in the following query

      FOR doc IN collection
        LET cond1 = (doc.value == 1)
        LET cond2 = (doc.value == 2)
        FILTER cond1 || cond2
        RETURN { doc, cond1, cond2 }

  the optimizer will now inject the conditions for `cond1` and `cond2` into the filter
  condition `cond1 || cond2`, expanding it to `(doc.value == 1) || (doc.value == 2)`
  and making these conditions available for index searching.

  Note that the optimizer previously already injected some conditions into other
  conditions, but only if the variable that defined the condition was not used
  elsewhere. For example, the filter condition in the query

      FOR doc IN collection
        LET cond = (doc.value == 1)
        FILTER cond
        RETURN { doc }

  already got optimized before because `cond` was only used once in the query and
  the optimizer decided to inject it into the place where it was used.

  This only worked for variables that were referred to once in the query.
  When a variable was used multiple times, the condition was not injected as
  in the following query:

      FOR doc IN collection
        LET cond = (doc.value == 1)
        FILTER cond
        RETURN { doc, cond }

  The fix for #2070 now will enable this optimization so that the query can
  use an index on `doc.value` if available.

* changed behavior of AQL array comparison operators for empty arrays:
  * `ALL` and `ANY` now always return `false` when the left-hand operand is an
    empty array. The behavior for non-empty arrays does not change:
    * `[] ALL == 1` will return `false`
    * `[1] ALL == 1` will return `true`
    * `[1, 2] ALL == 1` will return `false`
    * `[2, 2] ALL == 1` will return `false`
    * `[] ANY == 1` will return `false`
    * `[1] ANY == 1` will return `true`
    * `[1, 2] ANY == 1` will return `true`
    * `[2, 2] ANY == 1` will return `false`
  * `NONE` now always returns `true` when the left-hand operand is an empty array.
    The behavior for non-empty arrays does not change:
    * `[] NONE == 1` will return `true`
    * `[1] NONE == 1` will return `false`
    * `[1, 2] NONE == 1` will return `false`
    * `[2, 2] NONE == 1` will return `true`

* added experimental AQL functions `JSON_STRINGIFY` and `JSON_PARSE`

* added experimental support for incoming gzip-compressed requests

* added HTTP REST APIs for online log level adjustments:

  - GET `/_admin/log/level` returns the current log level settings
  - PUT `/_admin/log/level` modifies the current log level settings

* PATCH /_api/gharial/{graph-name}/vertex/{collection-name}/{vertex-key}
  - changed default value for keepNull to true

* PATCH /_api/gharial/{graph-name}/edge/{collection-name}/{edge-key}
  - changed default value for keepNull to true

* renamed `maximalSize` attribute in parameter.json files to `journalSize`

  The `maximalSize` attribute will still be picked up from collections that
  have not been adjusted. Responses from the replication API will now also use
  `journalSize` instead of `maximalSize`.

* added `--cluster.system-replication-factor` in order to adjust the
  replication factor for new system collections

* fixed issue #2012

* added a memory expection in case V8 memory gets too low

* added Optimizer Rule for other indexes in Traversals
  this allows AQL traversals to use other indexes than the edge index.
  So traversals with filters on edges can now make use of more specific
  indexes, e.g.

      FOR v, e, p IN 2 OUTBOUND @start @@edge FILTER p.edges[0].foo == "bar"

  will prefer a Hash Index on [_from, foo] above the EdgeIndex.

* fixed epoch computation in hybrid logical clock

* fixed thread affinity

* replaced require("internal").db by require("@arangodb").db

* added option `--skip-lines` for arangoimp
  this allows skipping the first few lines from the import file in case the
  CSV or TSV import are used

* fixed periodic jobs: there should be only one instance running - even if it
  runs longer than the period

* improved performance of primary index and edge index lookups

* optimizations for AQL `[*]` operator in case no filter, no projection and
  no offset/limit are used

* added AQL function `OUTERSECTION` to return the symmetric difference of its
  input arguments

* Foxx manifests of installed services are now saved to disk with indentation

* Foxx tests and scripts in development mode should now always respect updated
  files instead of loading stale modules

* When disabling Foxx development mode the setup script is now re-run

* Foxx now provides an easy way to directly serve GraphQL requests using the
  `@arangodb/foxx/graphql` module and the bundled `graphql-sync` dependency

* Foxx OAuth2 module now correctly passes the `access_token` to the OAuth2 server

* added iconv-lite and timezone modules

* web interface now allows installing GitHub and zip services in legacy mode

* added module.context.createDocumentationRouter to replace module.context.apiDocumentation

* bug in RAFT implementation of reads. dethroned leader still answered
  requests in isolation

* all lambdas in ClusterInfo might have been left with dangling references.

* Agency bug fix for handling of empty json objects as values.

* Foxx tests no longer support the Mocha QUnit interface as this resulted in weird
  inconsistencies in the BDD and TDD interfaces. This fixes the TDD interface
  as well as out-of-sequence problems when using the BDD before/after functions.

* updated bundled JavaScript modules to latest versions; joi has been updated from 8.4 to 9.2
  (see [joi 9.0.0 release notes](https://github.com/hapijs/joi/issues/920) for information on
  breaking changes and new features)

* fixed issue #2139

* updated graphql-sync dependency to 0.6.2

* fixed issue #2156


v3.0.13 (XXXX-XX-XX)
--------------------

* fixed issue #2315

* fixed issue #2210


v3.0.12 (2016-11-23)
--------------------

* fixed issue #2176

* fixed issue #2168

* fixed issues #2149, #2159

* fixed error reporting for issue #2158

* fixed assembly linkage bug in CRC4 module

* added support for descriptions field in Foxx dependencies


v3.0.11 (2016-11-08)
--------------------

* fixed issue #2140: supervisor dies instead of respawning child

* fixed issue #2131: use shard key value entered by user in web interface

* fixed issue #2129: cannot kill a long-run query

* fixed issue #2110

* fixed issue #2081

* fixed issue #2038

* changes to Foxx service configuration or dependencies should now be
  stored correctly when options are cleared or omitted

* Foxx tests no longer support the Mocha QUnit interface as this resulted in weird
  inconsistencies in the BDD and TDD interfaces. This fixes the TDD interface
  as well as out-of-sequence problems when using the BDD before/after functions.

* fixed issue #2148


v3.0.10 (2016-09-26)
--------------------

* fixed issue #2072

* fixed issue #2070

* fixed slow cluster starup issues. supervision will demonstrate more
  patience with db servers


v3.0.9 (2016-09-21)
-------------------

* fixed issue #2064

* fixed issue #2060

* speed up `collection.any()` and skiplist index creation

* fixed multiple issues where ClusterInfo bug hung agency in limbo
  timeouting on multiple collection and database callbacks


v3.0.8 (2016-09-14)
-------------------

* fixed issue #2052

* fixed issue #2005

* fixed issue #2039

* fixed multiple issues where ClusterInfo bug hung agency in limbo
  timeouting on multiple collection and database callbacks


v3.0.7 (2016-09-05)
-------------------

* new supervision job handles db server failure during collection creation.


v3.0.6 (2016-09-02)
-------------------

* fixed issue #2026

* slightly better error diagnostics for AQL query compilation and replication

* fixed issue #2018

* fixed issue #2015

* fixed issue #2012

* fixed wrong default value for arangoimp's `--on-duplicate` value

* fix execution of AQL traversal expressions when there are multiple
  conditions that refer to variables set outside the traversal

* properly return HTTP 503 in JS actions when backend is gone

* supervision creates new key in agency for failed servers

* new shards will not be allocated on failed or cleaned servers


v3.0.5 (2016-08-18)
-------------------

* execute AQL ternary operator via C++ if possible

* fixed issue #1977

* fixed extraction of _id attribute in AQL traversal conditions

* fix SSL agency endpoint

* Minimum RAFT timeout was one order of magnitude to short.

* Optimized RAFT RPCs from leader to followers for efficiency.

* Optimized RAFT RPC handling on followers with respect to compaction.

* Fixed bug in handling of duplicates and overlapping logs

* Fixed bug in supervision take over after leadership change.

v3.0.4 (2016-08-01)
-------------------

* added missing lock for periodic jobs access

* fix multiple Foxx related cluster issues

* fix handling of empty AQL query strings

* fixed issue in `INTERSECTION` AQL function with duplicate elements
  in the source arrays

* fixed issue #1970

* fixed issue #1968

* fixed issue #1967

* fixed issue #1962

* fixed issue #1959

* replaced require("internal").db by require("@arangodb").db

* fixed issue #1954

* fixed issue #1953

* fixed issue #1950

* fixed issue #1949

* fixed issue #1943

* fixed segfault in V8, by backporting https://bugs.chromium.org/p/v8/issues/detail?id=5033

* Foxx OAuth2 module now correctly passes the `access_token` to the OAuth2 server

* fixed credentialed CORS requests properly respecting --http.trusted-origin

* fixed a crash in V8Periodic task (forgotten lock)

* fixed two bugs in synchronous replication (syncCollectionFinalize)


v3.0.3 (2016-07-17)
-------------------

* fixed issue #1942

* fixed issue #1941

* fixed array index batch insertion issues for hash indexes that caused problems when
  no elements remained for insertion

* fixed AQL MERGE() function with External objects originating from traversals

* fixed some logfile recovery errors with error message "document not found"

* fixed issue #1937

* fixed issue #1936

* improved performance of arangorestore in clusters with synchronous
  replication

* Foxx tests and scripts in development mode should now always respect updated
  files instead of loading stale modules

* When disabling Foxx development mode the setup script is now re-run

* Foxx manifests of installed services are now saved to disk with indentation


v3.0.2 (2016-07-09)
-------------------

* fixed assertion failure in case multiple remove operations were used in the same query

* fixed upsert behavior in case upsert was used in a loop with the same document example

* fixed issue #1930

* don't expose local file paths in Foxx error messages.

* fixed issue #1929

* make arangodump dump the attribute `isSystem` when dumping the structure
  of a collection, additionally make arangorestore not fail when the attribute
  is missing

* fixed "Could not extract custom attribute" issue when using COLLECT with
  MIN/MAX functions in some contexts

* honor presence of persistent index for sorting

* make AQL query optimizer not skip "use-indexes-rule", even if enough
  plans have been created already

* make AQL optimizer not skip "use-indexes-rule", even if enough execution plans
  have been created already

* fix double precision value loss in VelocyPack JSON parser

* added missing SSL support for arangorestore

* improved cluster import performance

* fix Foxx thumbnails on DC/OS

* fix Foxx configuration not being saved

* fix Foxx app access from within the frontend on DC/OS

* add option --default-replication-factor to arangorestore and simplify
  the control over the number of shards when restoring

* fix a bug in the VPack -> V8 conversion if special attributes _key,
  _id, _rev, _from and _to had non-string values, which is allowed
  below the top level

* fix malloc_usable_size for darwin


v3.0.1 (2016-06-30)
-------------------

* fixed periodic jobs: there should be only one instance running - even if it
  runs longer than the period

* increase max. number of collections in AQL queries from 32 to 256

* fixed issue #1916: header "authorization" is required" when opening
  services page

* fixed issue #1915: Explain: member out of range

* fixed issue #1914: fix unterminated buffer

* don't remove lockfile if we are the same (now stale) pid
  fixes docker setups (our pid will always be 1)

* do not use revision id comparisons in compaction for determining whether a
  revision is obsolete, but marker memory addresses
  this ensures revision ids don't matter when compacting documents

* escape Unicode characters in JSON HTTP responses
  this converts UTF-8 characters in HTTP responses of arangod into `\uXXXX`
  escape sequences. This makes the HTTP responses fit into the 7 bit ASCII
  character range, which speeds up HTTP response parsing for some clients,
  namely node.js/v8

* add write before read collections when starting a user transaction
  this allows specifying the same collection in both read and write mode without
  unintended side effects

* fixed buffer overrun that occurred when building very large result sets

* index lookup optimizations for primary index and edge index

* fixed "collection is a nullptr" issue when starting a traversal from a transaction

* enable /_api/import on coordinator servers


v3.0.0 (2016-06-22)
-------------------

* minor GUI fixxes

* fix for replication and nonces


v3.0.0-rc3 (2016-06-19)
-----------------------

* renamed various Foxx errors to no longer refer to Foxx services as apps

* adjusted various error messages in Foxx to be more informative

* specifying "files" in a Foxx manifest to be mounted at the service root
  no longer results in 404s when trying to access non-file routes

* undeclared path parameters in Foxx no longer break the service

* trusted reverse proxy support is now handled more consistently

* ArangoDB request compatibility and user are now exposed in Foxx

* all bundled NPM modules have been upgraded to their latest versions


v3.0.0-rc2 (2016-06-12)
-----------------------

* added option `--server.max-packet-size` for client tools

* renamed option `--server.ssl-protocol` to `--ssl.protocol` in client tools
  (was already done for arangod, but overlooked for client tools)

* fix handling of `--ssl.protocol` value 5 (TLS v1.2) in client tools, which
  claimed to support it but didn't

* config file can use '@include' to include a different config file as base


v3.0.0-rc1 (2016-06-10)
-----------------------

* the user management has changed: it now has users that are independent of
  databases. A user can have one or more database assigned to the user.

* forward ported V8 Comparator bugfix for inline heuristics from
  https://github.com/v8/v8/commit/5ff7901e24c2c6029114567de5a08ed0f1494c81

* changed to-string conversion for AQL objects and arrays, used by the AQL
  function `TO_STRING()` and implicit to-string casts in AQL

  - arrays are now converted into their JSON-stringify equivalents, e.g.

    - `[ ]` is now converted to `[]`
    - `[ 1, 2, 3 ]` is now converted to `[1,2,3]`
    - `[ "test", 1, 2 ] is now converted to `["test",1,2]`

    Previous versions of ArangoDB converted arrays with no members into the
    empty string, and non-empty arrays into a comma-separated list of member
    values, without the surrounding angular brackets. Additionally, string
    array members were not enclosed in quotes in the result string:

    - `[ ]` was converted to ``
    - `[ 1, 2, 3 ]` was converted to `1,2,3`
    - `[ "test", 1, 2 ] was converted to `test,1,2`

  - objects are now converted to their JSON-stringify equivalents, e.g.

    - `{ }` is converted to `{}`
    - `{ a: 1, b: 2 }` is converted to `{"a":1,"b":2}`
    - `{ "test" : "foobar" }` is converted to `{"test":"foobar"}`

    Previous versions of ArangoDB always converted objects into the string
    `[object Object]`

  This change affects also the AQL functions `CONCAT()` and `CONCAT_SEPARATOR()`
  which treated array values differently in previous versions. Previous versions
  of ArangoDB automatically flattened array values on the first level of the array,
  e.g. `CONCAT([1, 2, 3, [ 4, 5, 6 ]])` produced `1,2,3,4,5,6`. Now this will produce
  `[1,2,3,[4,5,6]]`. To flatten array members on the top level, you can now use
  the more explicit `CONCAT(FLATTEN([1, 2, 3, [4, 5, 6]], 1))`.

* added C++ implementations for AQL functions `SLICE()`, `CONTAINS()` and
  `RANDOM_TOKEN()`

* as a consequence of the upgrade to V8 version 5, the implementation of the
  JavaScript `Buffer` object had to be changed. JavaScript `Buffer` objects in
  ArangoDB now always store their data on the heap. There is no shared pool
  for small Buffer values, and no pointing into existing Buffer data when
  extracting slices. This change may increase the cost of creating Buffers with
  short contents or when peeking into existing Buffers, but was required for
  safer memory management and to prevent leaks.

* the `db` object's function `_listDatabases()` was renamed to just `_databases()`
  in order to make it more consistent with the existing `_collections()` function.
  Additionally the `db` object's `_listEndpoints()` function was renamed to just
  `_endpoints()`.

* changed default value of `--server.authentication` from `false` to `true` in
  configuration files etc/relative/arangod.conf and etc/arangodb/arangod.conf.in.
  This means the server will be started with authentication enabled by default,
  requiring all client connections to provide authentication data when connecting
  to ArangoDB. Authentication can still be turned off via setting the value of
  `--server.authentication` to `false` in ArangoDB's configuration files or by
  specifying the option on the command-line.

* Changed result format for querying all collections via the API GET `/_api/collection`.

  Previous versions of ArangoDB returned an object with an attribute named `collections`
  and an attribute named `names`. Both contained all available collections, but
  `collections` contained the collections as an array, and `names` contained the
  collections again, contained in an object in which the attribute names were the
  collection names, e.g.

  ```
  {
    "collections": [
      {"id":"5874437","name":"test","isSystem":false,"status":3,"type":2},
      {"id":"17343237","name":"something","isSystem":false,"status":3,"type":2},
      ...
    ],
    "names": {
      "test": {"id":"5874437","name":"test","isSystem":false,"status":3,"type":2},
      "something": {"id":"17343237","name":"something","isSystem":false,"status":3,"type":2},
      ...
    }
  }
  ```
  This result structure was redundant, and therefore has been simplified to just

  ```
  {
    "result": [
      {"id":"5874437","name":"test","isSystem":false,"status":3,"type":2},
      {"id":"17343237","name":"something","isSystem":false,"status":3,"type":2},
      ...
    ]
  }
  ```

  in ArangoDB 3.0.

* added AQL functions `TYPENAME()` and `HASH()`

* renamed arangob tool to arangobench

* added AQL string comparison operator `LIKE`

  The operator can be used to compare strings like this:

      value LIKE search

  The operator is currently implemented by calling the already existing AQL
  function `LIKE`.

  This change also makes `LIKE` an AQL keyword. Using `LIKE` in either case as
  an attribute or collection name in AQL thus requires quoting.

* make AQL optimizer rule "remove-unnecessary-calculations" fire in more cases

  The rule will now remove calculations that are used exactly once in other
  expressions (e.g. `LET a = doc RETURN a.value`) and calculations,
  or calculations that are just references (e.g. `LET a = b`).

* renamed AQL optimizer rule "merge-traversal-filter" to "optimize-traversals"
  Additionally, the optimizer rule will remove unused edge and path result variables
  from the traversal in case they are specified in the `FOR` section of the traversal,
  but not referenced later in the query. This saves constructing edges and paths
  results.

* added AQL optimizer rule "inline-subqueries"

  This rule can pull out certain subqueries that are used as an operand to a `FOR`
  loop one level higher, eliminating the subquery completely. For example, the query

      FOR i IN (FOR j IN [1,2,3] RETURN j) RETURN i

  will be transformed by the rule to:

      FOR i IN [1,2,3] RETURN i

  The query

      FOR name IN (FOR doc IN _users FILTER doc.status == 1 RETURN doc.name) LIMIT 2 RETURN name

  will be transformed into

      FOR tmp IN _users FILTER tmp.status == 1 LIMIT 2 RETURN tmp.name

  The rule will only fire when the subquery is used as an operand to a `FOR` loop, and
  if the subquery does not contain a `COLLECT` with an `INTO` variable.

* added new endpoint "srv://" for DNS service records

* The result order of the AQL functions VALUES and ATTRIBUTES has never been
  guaranteed and it only had the "correct" ordering by accident when iterating
  over objects that were not loaded from the database. This accidental behavior
  is now changed by introduction of VelocyPack. No ordering is guaranteed unless
  you specify the sort parameter.

* removed configure option `--enable-logger`

* added AQL array comparison operators

  All AQL comparison operators now also exist in an array variant. In the
  array variant, the operator is preceded with one of the keywords *ALL*, *ANY*
  or *NONE*. Using one of these keywords changes the operator behavior to
  execute the comparison operation for all, any, or none of its left hand
  argument values. It is therefore expected that the left hand argument
  of an array operator is an array.

  Examples:

      [ 1, 2, 3 ] ALL IN [ 2, 3, 4 ]   // false
      [ 1, 2, 3 ] ALL IN [ 1, 2, 3 ]   // true
      [ 1, 2, 3 ] NONE IN [ 3 ]        // false
      [ 1, 2, 3 ] NONE IN [ 23, 42 ]   // true
      [ 1, 2, 3 ] ANY IN [ 4, 5, 6 ]   // false
      [ 1, 2, 3 ] ANY IN [ 1, 42 ]     // true
      [ 1, 2, 3 ] ANY == 2             // true
      [ 1, 2, 3 ] ANY == 4             // false
      [ 1, 2, 3 ] ANY > 0              // true
      [ 1, 2, 3 ] ANY <= 1             // true
      [ 1, 2, 3 ] NONE < 99            // false
      [ 1, 2, 3 ] NONE > 10            // true
      [ 1, 2, 3 ] ALL > 2              // false
      [ 1, 2, 3 ] ALL > 0              // true
      [ 1, 2, 3 ] ALL >= 3             // false
      ["foo", "bar"] ALL != "moo"      // true
      ["foo", "bar"] NONE == "bar"     // false
      ["foo", "bar"] ANY == "foo"      // true

* improved AQL optimizer to remove unnecessary sort operations in more cases

* allow enclosing AQL identifiers in forward ticks in addition to using
  backward ticks

  This allows for convenient writing of AQL queries in JavaScript template strings
  (which are delimited with backticks themselves), e.g.

      var q = `FOR doc IN ´collection´ RETURN doc.´name´`;

* allow to set `print.limitString` to configure the number of characters
  to output before truncating

* make logging configurable per log "topic"

  `--log.level <level>` sets the global log level to <level>, e.g. `info`,
  `debug`, `trace`.

  `--log.level topic=<level>` sets the log level for a specific topic.
  Currently, the following topics exist: `collector`, `compactor`, `mmap`,
  `performance`, `queries`, and `requests`. `performance` and `requests` are
  set to FATAL by default. `queries` is set to info. All others are
  set to the global level by default.

  The new log option `--log.output <definition>` allows directing the global
  or per-topic log output to different outputs. The output definition
  "<definition>" can be one of

    "-" for stdin
    "+" for stderr
    "syslog://<syslog-facility>"
    "syslog://<syslog-facility>/<application-name>"
    "file://<relative-path>"

  The option can be specified multiple times in order to configure the output
  for different log topics. To set up a per-topic output configuration, use
  `--log.output <topic>=<definition>`, e.g.

    queries=file://queries.txt

  logs all queries to the file "queries.txt".

* the option `--log.requests-file` is now deprecated. Instead use

    `--log.level requests=info`
    `--log.output requests=file://requests.txt`

* the option `--log.facility` is now deprecated. Instead use

    `--log.output requests=syslog://facility`

* the option `--log.performance` is now deprecated. Instead use

    `--log.level performance=trace`

* removed option `--log.source-filter`

* removed configure option `--enable-logger`

* change collection directory names to include a random id component at the end

  The new pattern is `collection-<id>-<random>`, where `<id>` is the collection
  id and `<random>` is a random number. Previous versions of ArangoDB used a
  pattern `collection-<id>` without the random number.

  ArangoDB 3.0 understands both the old and name directory name patterns.

* removed mostly unused internal spin-lock implementation

* removed support for pre-Windows 7-style locks. This removes compatibility for
  Windows versions older than Windows 7 (e.g. Windows Vista, Windows XP) and
  Windows 2008R2 (e.g. Windows 2008).

* changed names of sub-threads started by arangod

* added option `--default-number-of-shards` to arangorestore, allowing creating
  collections with a specifiable number of shards from a non-cluster dump

* removed support for CoffeeScript source files

* removed undocumented SleepAndRequeue

* added WorkMonitor to inspect server threads

* when downloading a Foxx service from the web interface the suggested filename
  is now based on the service's mount path instead of simply "app.zip"

* the `@arangodb/request` response object now stores the parsed JSON response
  body in a property `json` instead of `body` when the request was made using the
  `json` option. The `body` instead contains the response body as a string.

* the Foxx API has changed significantly, 2.8 services are still supported
  using a backwards-compatible "legacy mode"


v2.8.12 (XXXX-XX-XX)
--------------------

* issue #2091: decrease connect timeout to 5 seconds on startup

* fixed issue #2072

* slightly better error diagnostics for some replication errors

* fixed issue #1977

* fixed issue in `INTERSECTION` AQL function with duplicate elements
  in the source arrays

* fixed issue #1962

* fixed issue #1959

* export aqlQuery template handler as require('org/arangodb').aql for forwards-compatibility


v2.8.11 (2016-07-13)
--------------------

* fixed array index batch insertion issues for hash indexes that caused problems when
  no elements remained for insertion

* fixed issue #1937


v2.8.10 (2016-07-01)
--------------------

* make sure next local _rev value used for a document is at least as high as the
  _rev value supplied by external sources such as replication

* make adding a collection in both read- and write-mode to a transaction behave as
  expected (write includes read). This prevents the `unregister collection used in
  transaction` error

* fixed sometimes invalid result for `byExample(...).count()` when an index plus
  post-filtering was used

* fixed "collection is a nullptr" issue when starting a traversal from a transaction

* honor the value of startup option `--database.wait-for-sync` (that is used to control
  whether new collections are created with `waitForSync` set to `true` by default) also
  when creating collections via the HTTP API (and thus the ArangoShell). When creating
  a collection via these mechanisms, the option was ignored so far, which was inconsistent.

* fixed issue #1826: arangosh --javascript.execute: internal error (geo index issue)

* fixed issue #1823: Arango crashed hard executing very simple query on windows


v2.8.9 (2016-05-13)
-------------------

* fixed escaping and quoting of extra parameters for executables in Mac OS X App

* added "waiting for" status variable to web interface collection figures view

* fixed undefined behavior in query cache invaldation

* fixed access to /_admin/statistics API in case statistics are disable via option
  `--server.disable-statistics`

* Foxx manager will no longer fail hard when Foxx store is unreachable unless installing
  a service from the Foxx store (e.g. when behind a firewall or GitHub is unreachable).


v2.8.8 (2016-04-19)
-------------------

* fixed issue #1805: Query: internal error (location: arangod/Aql/AqlValue.cpp:182).
  Please report this error to arangodb.com (while executing)

* allow specifying collection name prefixes for `_from` and `_to` in arangoimp:

  To avoid specifying complete document ids (consisting of collection names and document
  keys) for *_from* and *_to* values when importing edges with arangoimp, there are now
  the options *--from-collection-prefix* and *--to-collection-prefix*.

  If specified, these values will be automatically prepended to each value in *_from*
  (or *_to* resp.). This allows specifying only document keys inside *_from* and/or *_to*.

  *Example*

      > arangoimp --from-collection-prefix users --to-collection-prefix products ...

  Importing the following document will then create an edge between *users/1234* and
  *products/4321*:

  ```js
  { "_from" : "1234", "_to" : "4321", "desc" : "users/1234 is connected to products/4321" }
  ```

* requests made with the interactive system API documentation in the web interface
  (Swagger) will now respect the active database instead of always using `_system`


v2.8.7 (2016-04-07)
-------------------

* optimized primary=>secondary failover

* fix to-boolean conversion for documents in AQL

* expose the User-Agent HTTP header from the ArangoShell since Github seems to
  require it now, and we use the ArangoShell for fetching Foxx repositories from Github

* work with http servers that only send

* fixed potential race condition between compactor and collector threads

* fix removal of temporary directories on arangosh exit

* javadoc-style comments in Foxx services are no longer interpreted as
  Foxx comments outside of controller/script/exports files (#1748)

* removed remaining references to class syntax for Foxx Model and Repository
  from the documentation

* added a safe-guard for corrupted master-pointer


v2.8.6 (2016-03-23)
-------------------

* arangosh can now execute JavaScript script files that contain a shebang
  in the first line of the file. This allows executing script files directly.

  Provided there is a script file `/path/to/script.js` with the shebang
  `#!arangosh --javascript.execute`:

      > cat /path/to/script.js
      #!arangosh --javascript.execute
      print("hello from script.js");

  If the script file is made executable

      > chmod a+x /path/to/script.js

  it can be invoked on the shell directly and use arangosh for its execution:

      > /path/to/script.js
      hello from script.js

  This did not work in previous versions of ArangoDB, as the whole script contents
  (including the shebang) were treated as JavaScript code.
  Now shebangs in script files will now be ignored for all files passed to arangosh's
  `--javascript.execute` parameter.

  The alternative way of executing a JavaScript file with arangosh still works:

      > arangosh --javascript.execute /path/to/script.js
      hello from script.js

* added missing reset of traversal state for nested traversals.
  The state of nested traversals (a traversal in an AQL query that was
  located in a repeatedly executed subquery or inside another FOR loop)
  was not reset properly, so that multiple invocations of the same nested
  traversal with different start vertices led to the nested traversal
  always using the start vertex provided on the first invocation.

* fixed issue #1781: ArangoDB startup time increased tremendously

* fixed issue #1783: SIGHUP should rotate the log


v2.8.5 (2016-03-11)
-------------------

* Add OpenSSL handler for TLS V1.2 as sugested by kurtkincaid in #1771

* fixed issue #1765 (The webinterface should display the correct query time)
  and #1770 (Display ACTUAL query time in aardvark's AQL editor)

* Windows: the unhandled exception handler now calls the windows logging
  facilities directly without locks.
  This fixes lockups on crashes from the logging framework.

* improve nullptr handling in logger.

* added new endpoint "srv://" for DNS service records

* `org/arangodb/request` no longer sets the content-type header to the
  string "undefined" when no content-type header should be sent (issue #1776)


v2.8.4 (2016-03-01)
-------------------

* global modules are no longer incorrectly resolved outside the ArangoDB
  JavaScript directory or the Foxx service's root directory (issue #1577)

* improved error messages from Foxx and JavaScript (issues #1564, #1565, #1744)


v2.8.3 (2016-02-22)
-------------------

* fixed AQL filter condition collapsing for deeply-nested cases, potentially
  enabling usage of indexes in some dedicated cases

* added parentheses in AQL explain command output to correctly display precedence
  of logical and arithmetic operators

* Foxx Model event listeners defined on the model are now correctly invoked by
  the Repository methods (issue #1665)

* Deleting a Foxx service in the frontend should now always succeed even if the
  files no longer exist on the file system (issue #1358)

* Routing actions loaded from the database no longer throw exceptions when
  trying to load other modules using "require"

* The `org/arangodb/request` response object now sets a property `json` to the
  parsed JSON response body in addition to overwriting the `body` property when
  the request was made using the `json` option.

* Improved Windows stability

* Fixed a bug in the interactive API documentation that would escape slashes
  in document-handle fields. Document handles are now provided as separate
  fields for collection name and document key.


v2.8.2 (2016-02-09)
-------------------

* the continuous replication applier will now prevent the master's WAL logfiles
  from being removed if they are still needed by the applier on the slave. This
  should help slaves that suffered from masters garbage collection WAL logfiles
  which would have been needed by the slave later.

  The initial synchronization will block removal of still needed WAL logfiles
  on the master for 10 minutes initially, and will extend this period when further
  requests are made to the master. Initial synchronization hands over its handle
  for blocking logfile removal to the continuous replication when started via
  the *setupReplication* function. In this case, continuous replication will
  extend the logfile removal blocking period for the required WAL logfiles when
  the slave makes additional requests.

  All handles that block logfile removal will time out automatically after at
  most 5 minutes should a master not be contacted by the slave anymore (e.g. in
  case the slave's replication is turned off, the slaves loses the connection
  to the master or the slave goes down).

* added all-in-one function *setupReplication* to synchronize data from master
  to slave and start the continuous replication:

      require("@arangodb/replication").setupReplication(configuration);

  The command will return when the initial synchronization is finished and the
  continuous replication has been started, or in case the initial synchronization
  has failed.

  If the initial synchronization is successful, the command will store the given
  configuration on the slave. It also configures the continuous replication to start
  automatically if the slave is restarted, i.e. *autoStart* is set to *true*.

  If the command is run while the slave's replication applier is already running,
  it will first stop the running applier, drop its configuration and do a
  resynchronization of data with the master. It will then use the provided configration,
  overwriting any previously existing replication configuration on the slave.

  The following example demonstrates how to use the command for setting up replication
  for the *_system* database. Note that it should be run on the slave and not the
  master:

      db._useDatabase("_system");
      require("@arangodb/replication").setupReplication({
        endpoint: "tcp://master.domain.org:8529",
        username: "myuser",
        password: "mypasswd",
        verbose: false,
        includeSystem: false,
        incremental: true,
        autoResync: true
      });

* the *sync* and *syncCollection* functions now always start the data synchronization
  as an asynchronous server job. The call to *sync* or *syncCollection* will block
  until synchronization is either complete or has failed with an error. The functions
  will automatically poll the slave periodically for status updates.

  The main benefit is that the connection to the slave does not need to stay open
  permanently and is thus not affected by timeout issues. Additionally the caller does
  not need to query the synchronization status from the slave manually as this is
  now performed automatically by these functions.

* fixed undefined behavior when explaining some types of AQL traversals, fixed
  display of some types of traversals in AQL explain output


v2.8.1 (2016-01-29)
-------------------

* Improved AQL Pattern matching by allowing to specify a different traversal
  direction for one or many of the edge collections.

      FOR v, e, p IN OUTBOUND @start @@ec1, INBOUND @@ec2, @@ec3

  will traverse *ec1* and *ec3* in the OUTBOUND direction and for *ec2* it will use
  the INBOUND direction. These directions can be combined in arbitrary ways, the
  direction defined after *IN [steps]* will we used as default direction and can
  be overriden for specific collections.
  This feature is only available for collection lists, it is not possible to
  combine it with graph names.

* detect more types of transaction deadlocks early

* fixed display of relational operators in traversal explain output

* fixed undefined behavior in AQL function `PARSE_IDENTIFIER`

* added "engines" field to Foxx services generated in the admin interface

* added AQL function `IS_SAME_COLLECTION`:

  *IS_SAME_COLLECTION(collection, document)*: Return true if *document* has the same
  collection id as the collection specified in *collection*. *document* can either be
  a [document handle](../Glossary/README.md#document-handle) string, or a document with
  an *_id* attribute. The function does not validate whether the collection actually
  contains the specified document, but only compares the name of the specified collection
  with the collection name part of the specified document.
  If *document* is neither an object with an *id* attribute nor a *string* value,
  the function will return *null* and raise a warning.

      /* true */
      IS_SAME_COLLECTION('_users', '_users/my-user')
      IS_SAME_COLLECTION('_users', { _id: '_users/my-user' })

      /* false */
      IS_SAME_COLLECTION('_users', 'foobar/baz')
      IS_SAME_COLLECTION('_users', { _id: 'something/else' })


v2.8.0 (2016-01-25)
-------------------

* avoid recursive locking


v2.8.0-beta8 (2016-01-19)
-------------------------

* improved internal datafile statistics for compaction and compaction triggering
  conditions, preventing excessive growth of collection datafiles under some
  workloads. This should also fix issue #1596.

* renamed AQL optimizer rule `remove-collect-into` to `remove-collect-variables`

* fixed primary and edge index lookups prematurely aborting searches when the
  specified id search value contained a different collection than the collection
  the index was created for


v2.8.0-beta7 (2016-01-06)
-------------------------

* added vm.runInThisContext

* added AQL keyword `AGGREGATE` for use in AQL `COLLECT` statement

  Using `AGGREGATE` allows more efficient aggregation (incrementally while building
  the groups) than previous versions of AQL, which built group aggregates afterwards
  from the total of all group values.

  `AGGREGATE` can be used inside a `COLLECT` statement only. If used, it must follow
  the declaration of grouping keys:

      FOR doc IN collection
        COLLECT gender = doc.gender AGGREGATE minAge = MIN(doc.age), maxAge = MAX(doc.age)
        RETURN { gender, minAge, maxAge }

  or, if no grouping keys are used, it can follow the `COLLECT` keyword:

      FOR doc IN collection
        COLLECT AGGREGATE minAge = MIN(doc.age), maxAge = MAX(doc.age)
        RETURN {
  minAge, maxAge
}

  Only specific expressions are allowed on the right-hand side of each `AGGREGATE`
  assignment:

  - on the top level the expression must be a call to one of the supported aggregation
    functions `LENGTH`, `MIN`, `MAX`, `SUM`, `AVERAGE`, `STDDEV_POPULATION`, `STDDEV_SAMPLE`,
    `VARIANCE_POPULATION`, or `VARIANCE_SAMPLE`

  - the expression must not refer to variables introduced in the `COLLECT` itself

* Foxx: mocha test paths with wildcard characters (asterisks) now work on Windows

* reserved AQL keyword `NONE` for future use

* web interface: fixed a graph display bug concerning dashboard view

* web interface: fixed several bugs during the dashboard initialize process

* web interface: included several bugfixes: #1597, #1611, #1623

* AQL query optimizer now converts `LENGTH(collection-name)` to an optimized
  expression that returns the number of documents in a collection

* adjusted the behavior of the expansion (`[*]`) operator in AQL for non-array values

  In ArangoDB 2.8, calling the expansion operator on a non-array value will always
  return an empty array. Previous versions of ArangoDB expanded non-array values by
  calling the `TO_ARRAY()` function for the value, which for example returned an
  array with a single value for boolean, numeric and string input values, and an array
  with the object's values for an object input value. This behavior was inconsistent
  with how the expansion operator works for the array indexes in 2.8, so the behavior
  is now unified:

  - if the left-hand side operand of `[*]` is an array, the array will be returned as
    is when calling `[*]` on it
  - if the left-hand side operand of `[*]` is not an array, an empty array will be
    returned by `[*]`

  AQL queries that rely on the old behavior can be changed by either calling `TO_ARRAY`
  explicitly or by using the `[*]` at the correct position.

  The following example query will change its result in 2.8 compared to 2.7:

      LET values = "foo" RETURN values[*]

  In 2.7 the query has returned the array `[ "foo" ]`, but in 2.8 it will return an
  empty array `[ ]`. To make it return the array `[ "foo" ]` again, an explicit
  `TO_ARRAY` function call is needed in 2.8 (which in this case allows the removal
  of the `[*]` operator altogether). This also works in 2.7:

      LET values = "foo" RETURN TO_ARRAY(values)

  Another example:

      LET values = [ { name: "foo" }, { name: "bar" } ]
      RETURN values[*].name[*]

  The above returned `[ [ "foo" ], [ "bar" ] ] in 2.7. In 2.8 it will return
  `[ [ ], [ ] ]`, because the value of `name` is not an array. To change the results
  to the 2.7 style, the query can be changed to

      LET values = [ { name: "foo" }, { name: "bar" } ]
      RETURN values[* RETURN TO_ARRAY(CURRENT.name)]

  The above also works in 2.7.
  The following types of queries won't change:

      LET values = [ 1, 2, 3 ] RETURN values[*]
      LET values = [ { name: "foo" }, { name: "bar" } ] RETURN values[*].name
      LET values = [ { names: [ "foo", "bar" ] }, { names: [ "baz" ] } ] RETURN values[*].names[*]
      LET values = [ { names: [ "foo", "bar" ] }, { names: [ "baz" ] } ] RETURN values[*].names[**]

* slightly adjusted V8 garbage collection strategy so that collection eventually
  happens in all contexts that hold V8 external references to documents and
  collections.

  also adjusted default value of `--javascript.gc-frequency` from 10 seconds to
  15 seconds, as less internal operations are carried out in JavaScript.

* fixes for AQL optimizer and traversal

* added `--create-collection-type` option to arangoimp

  This allows specifying the type of the collection to be created when
  `--create-collection` is set to `true`.

* Foxx export cache should no longer break if a broken app is loaded in the
  web admin interface.


v2.8.0-beta2 (2015-12-16)
-------------------------

* added AQL query optimizer rule "sort-in-values"

  This rule pre-sorts the right-hand side operand of the `IN` and `NOT IN`
  operators so the operation can use a binary search with logarithmic complexity
  instead of a linear search. The rule is applied when the right-hand side
  operand of an `IN` or `NOT IN` operator in a filter condition is a variable that
  is defined in a different loop/scope than the operator itself. Additionally,
  the filter condition must consist of solely the `IN` or `NOT IN` operation
  in order to avoid any side-effects.

* changed collection status terminology in web interface for collections for
  which an unload request has been issued from `in the process of being unloaded`
  to `will be unloaded`.

* unloading a collection via the web interface will now trigger garbage collection
  in all v8 contexts and force a WAL flush. This increases the chances of perfoming
  the unload faster.

* added the following attributes to the result of `collection.figures()` and the
  corresponding HTTP API at `PUT /_api/collection/<name>/figures`:

  - `documentReferences`: The number of references to documents in datafiles
    that JavaScript code currently holds. This information can be used for
    debugging compaction and unload issues.
  - `waitingFor`: An optional string value that contains information about
    which object type is at the head of the collection's cleanup queue. This
    information can be used for debugging compaction and unload issues.
  - `compactionStatus.time`: The point in time the compaction for the collection
    was last executed. This information can be used for debugging compaction
    issues.
  - `compactionStatus.message`: The action that was performed when the compaction
    was last run for the collection. This information can be used for debugging
    compaction issues.

  Note: `waitingFor` and `compactionStatus` may be empty when called on a coordinator
  in a cluster.

* the compaction will now provide queryable status info that can be used to track
  its progress. The compaction status is displayed in the web interface, too.

* better error reporting for arangodump and arangorestore

* arangodump will now fail by default when trying to dump edges that
  refer to already dropped collections. This can be circumvented by
  specifying the option `--force true` when invoking arangodump

* fixed cluster upgrade procedure

* the AQL functions `NEAR` and `WITHIN` now have stricter validations
  for their input parameters `limit`, `radius` and `distance`. They may now throw
  exceptions when invalid parameters are passed that may have not led
  to exceptions in previous versions.

* deprecation warnings now log stack traces

* Foxx: improved backwards compatibility with 2.5 and 2.6

  - reverted Model and Repository back to non-ES6 "classes" because of
    compatibility issues when using the extend method with a constructor

  - removed deprecation warnings for extend and controller.del

  - restored deprecated method Model.toJSONSchema

  - restored deprecated `type`, `jwt` and `sessionStorageApp` options
    in Controller#activateSessions

* Fixed a deadlock problem in the cluster


v2.8.0-beta1 (2015-12-06)
-------------------------

* added AQL function `IS_DATESTRING(value)`

  Returns true if *value* is a string that can be used in a date function.
  This includes partial dates such as *2015* or *2015-10* and strings containing
  invalid dates such as *2015-02-31*. The function will return false for all
  non-string values, even if some of them may be usable in date functions.


v2.8.0-alpha1 (2015-12-03)
--------------------------

* added AQL keywords `GRAPH`, `OUTBOUND`, `INBOUND` and `ANY` for use in graph
  traversals, reserved AQL keyword `ALL` for future use

  Usage of these keywords as collection names, variable names or attribute names
  in AQL queries will not be possible without quoting. For example, the following
  AQL query will still work as it uses a quoted collection name and a quoted
  attribute name:

      FOR doc IN `OUTBOUND`
        RETURN doc.`any`

* issue #1593: added AQL `POW` function for exponentation

* added cluster execution site info in explain output for AQL queries

* replication improvements:

  - added `autoResync` configuration parameter for continuous replication.

    When set to `true`, a replication slave will automatically trigger a full data
    re-synchronization with the master when the master cannot provide the log data
    the slave had asked for. Note that `autoResync` will only work when the option
    `requireFromPresent` is also set to `true` for the continuous replication, or
    when the continuous syncer is started and detects that no start tick is present.

    Automatic re-synchronization may transfer a lot of data from the master to the
    slave and may be expensive. It is therefore turned off by default.
    When turned off, the slave will never perform an automatic re-synchronization
    with the master.

  - added `idleMinWaitTime` and `idleMaxWaitTime` configuration parameters for
    continuous replication.

    These parameters can be used to control the minimum and maximum wait time the
    slave will (intentionally) idle and not poll for master log changes in case the
    master had sent the full logs already.
    The `idleMaxWaitTime` value will only be used when `adapativePolling` is set
    to `true`. When `adaptivePolling` is disable, only `idleMinWaitTime` will be
    used as a constant time span in which the slave will not poll the master for
    further changes. The default values are 0.5 seconds for `idleMinWaitTime` and
    2.5 seconds for `idleMaxWaitTime`, which correspond to the hard-coded values
    used in previous versions of ArangoDB.

  - added `initialSyncMaxWaitTime` configuration parameter for initial and continuous
    replication

    This option controls the maximum wait time (in seconds) that the initial
    synchronization will wait for a response from the master when fetching initial
    collection data. If no response is received within this time period, the initial
    synchronization will give up and fail. This option is also relevant for
    continuous replication in case *autoResync* is set to *true*, as then the
    continuous replication may trigger a full data re-synchronization in case
    the master cannot the log data the slave had asked for.

  - HTTP requests sent from the slave to the master during initial synchronization
    will now be retried if they fail with connection problems.

  - the initial synchronization now logs its progress so it can be queried using
    the regular replication status check APIs.

  - added `async` attribute for `sync` and `syncCollection` operations called from
    the ArangoShell. Setthing this attribute to `true` will make the synchronization
    job on the server go into the background, so that the shell does not block. The
    status of the started asynchronous synchronization job can be queried from the
    ArangoShell like this:

        /* starts initial synchronization */
        var replication = require("@arangodb/replication");
        var id = replication.sync({
          endpoint: "tcp://master.domain.org:8529",
          username: "myuser",
          password: "mypasswd",
          async: true
       });

       /* now query the id of the returned async job and print the status */
       print(replication.getSyncResult(id));

    The result of `getSyncResult()` will be `false` while the server-side job
    has not completed, and different to `false` if it has completed. When it has
    completed, all job result details will be returned by the call to `getSyncResult()`.


* fixed non-deterministic query results in some cluster queries

* fixed issue #1589

* return HTTP status code 410 (gone) instead of HTTP 408 (request timeout) for
  server-side operations that are canceled / killed. Sending 410 instead of 408
  prevents clients from re-starting the same (canceled) operation. Google Chrome
  for example sends the HTTP request again in case it is responded with an HTTP
  408, and this is exactly the opposite of the desired behavior when an operation
  is canceled / killed by the user.

* web interface: queries in AQL editor now cancelable

* web interface: dashboard - added replication information

* web interface: AQL editor now supports bind parameters

* added startup option `--server.hide-product-header` to make the server not send
  the HTTP response header `"Server: ArangoDB"` in its HTTP responses. By default,
  the option is turned off so the header is still sent as usual.

* added new AQL function `UNSET_RECURSIVE` to recursively unset attritutes from
  objects/documents

* switched command-line editor in ArangoShell and arangod to linenoise-ng

* added automatic deadlock detection for transactions

  In case a deadlock is detected, a multi-collection operation may be rolled back
  automatically and fail with error 29 (`deadlock detected`). Client code for
  operations containing more than one collection should be aware of this potential
  error and handle it accordingly, either by giving up or retrying the transaction.

* Added C++ implementations for the AQL arithmetic operations and the following
  AQL functions:
  - ABS
  - APPEND
  - COLLECTIONS
  - CURRENT_DATABASE
  - DOCUMENT
  - EDGES
  - FIRST
  - FIRST_DOCUMENT
  - FIRST_LIST
  - FLATTEN
  - FLOOR
  - FULLTEXT
  - LAST
  - MEDIAN
  - MERGE_RECURSIVE
  - MINUS
  - NEAR
  - NOT_NULL
  - NTH
  - PARSE_IDENTIFIER
  - PERCENTILE
  - POP
  - POSITION
  - PUSH
  - RAND
  - RANGE
  - REMOVE_NTH
  - REMOVE_VALUE
  - REMOVE_VALUES
  - ROUND
  - SHIFT
  - SQRT
  - STDDEV_POPULATION
  - STDDEV_SAMPLE
  - UNSHIFT
  - VARIANCE_POPULATION
  - VARIANCE_SAMPLE
  - WITHIN
  - ZIP

* improved performance of skipping over many documents in an AQL query when no
  indexes and no filters are used, e.g.

      FOR doc IN collection
        LIMIT 1000000, 10
        RETURN doc

* Added array indexes

  Hash indexes and skiplist indexes can now optionally be defined for array values
  so they index individual array members.

  To define an index for array values, the attribute name is extended with the
  expansion operator `[*]` in the index definition:

      arangosh> db.colName.ensureHashIndex("tags[*]");

  When given the following document

      { tags: [ "AQL", "ArangoDB", "Index" ] }

  the index will now contain the individual values `"AQL"`, `"ArangoDB"` and `"Index"`.

  Now the index can be used for finding all documents having `"ArangoDB"` somewhere in their
  tags array using the following AQL query:

      FOR doc IN colName
        FILTER "ArangoDB" IN doc.tags[*]
        RETURN doc

* rewrote AQL query optimizer rule `use-index-range` and renamed it to `use-indexes`.
  The name change affects rule names in the optimizer's output.

* rewrote AQL execution node `IndexRangeNode` and renamed it to `IndexNode`. The name
  change affects node names in the optimizer's explain output.

* added convenience function `db._explain(query)` for human-readable explanation
  of AQL queries

* module resolution as used by `require` now behaves more like in node.js

* the `org/arangodb/request` module now returns response bodies for error responses
  by default. The old behavior of not returning bodies for error responses can be
  re-enabled by explicitly setting the option `returnBodyOnError` to `false` (#1437)


v2.7.6 (2016-01-30)
-------------------

* detect more types of transaction deadlocks early


v2.7.5 (2016-01-22)
-------------------

* backported added automatic deadlock detection for transactions

  In case a deadlock is detected, a multi-collection operation may be rolled back
  automatically and fail with error 29 (`deadlock detected`). Client code for
  operations containing more than one collection should be aware of this potential
  error and handle it accordingly, either by giving up or retrying the transaction.

* improved internal datafile statistics for compaction and compaction triggering
  conditions, preventing excessive growth of collection datafiles under some
  workloads. This should also fix issue #1596.

* Foxx export cache should no longer break if a broken app is loaded in the
  web admin interface.

* Foxx: removed some incorrect deprecation warnings.

* Foxx: mocha test paths with wildcard characters (asterisks) now work on Windows


v2.7.4 (2015-12-21)
-------------------

* slightly adjusted V8 garbage collection strategy so that collection eventually
  happens in all contexts that hold V8 external references to documents and
  collections.

* added the following attributes to the result of `collection.figures()` and the
  corresponding HTTP API at `PUT /_api/collection/<name>/figures`:

  - `documentReferences`: The number of references to documents in datafiles
    that JavaScript code currently holds. This information can be used for
    debugging compaction and unload issues.
  - `waitingFor`: An optional string value that contains information about
    which object type is at the head of the collection's cleanup queue. This
    information can be used for debugging compaction and unload issues.
  - `compactionStatus.time`: The point in time the compaction for the collection
    was last executed. This information can be used for debugging compaction
    issues.
  - `compactionStatus.message`: The action that was performed when the compaction
    was last run for the collection. This information can be used for debugging
    compaction issues.

  Note: `waitingFor` and `compactionStatus` may be empty when called on a coordinator
  in a cluster.

* the compaction will now provide queryable status info that can be used to track
  its progress. The compaction status is displayed in the web interface, too.


v2.7.3 (2015-12-17)
-------------------

* fixed some replication value conversion issues when replication applier properties
  were set via ArangoShell

* fixed disappearing of documents for collections transferred via `sync` or
  `syncCollection` if the collection was dropped right before synchronization
  and drop and (re-)create collection markers were located in the same WAL file

* fixed an issue where overwriting the system sessions collection would break
  the web interface when authentication is enabled


v2.7.2 (2015-12-01)
-------------------

* replication improvements:

  - added `autoResync` configuration parameter for continuous replication.

    When set to `true`, a replication slave will automatically trigger a full data
    re-synchronization with the master when the master cannot provide the log data
    the slave had asked for. Note that `autoResync` will only work when the option
    `requireFromPresent` is also set to `true` for the continuous replication, or
    when the continuous syncer is started and detects that no start tick is present.

    Automatic re-synchronization may transfer a lot of data from the master to the
    slave and may be expensive. It is therefore turned off by default.
    When turned off, the slave will never perform an automatic re-synchronization
    with the master.

  - added `idleMinWaitTime` and `idleMaxWaitTime` configuration parameters for
    continuous replication.

    These parameters can be used to control the minimum and maximum wait time the
    slave will (intentionally) idle and not poll for master log changes in case the
    master had sent the full logs already.
    The `idleMaxWaitTime` value will only be used when `adapativePolling` is set
    to `true`. When `adaptivePolling` is disable, only `idleMinWaitTime` will be
    used as a constant time span in which the slave will not poll the master for
    further changes. The default values are 0.5 seconds for `idleMinWaitTime` and
    2.5 seconds for `idleMaxWaitTime`, which correspond to the hard-coded values
    used in previous versions of ArangoDB.

  - added `initialSyncMaxWaitTime` configuration parameter for initial and continuous
    replication

    This option controls the maximum wait time (in seconds) that the initial
    synchronization will wait for a response from the master when fetching initial
    collection data. If no response is received within this time period, the initial
    synchronization will give up and fail. This option is also relevant for
    continuous replication in case *autoResync* is set to *true*, as then the
    continuous replication may trigger a full data re-synchronization in case
    the master cannot the log data the slave had asked for.

  - HTTP requests sent from the slave to the master during initial synchronization
    will now be retried if they fail with connection problems.

  - the initial synchronization now logs its progress so it can be queried using
    the regular replication status check APIs.

* fixed non-deterministic query results in some cluster queries

* added missing lock instruction for primary index in compactor size calculation

* fixed issue #1589

* fixed issue #1583

* fixed undefined behavior when accessing the top level of a document with the `[*]`
  operator

* fixed potentially invalid pointer access in shaper when the currently accessed
  document got re-located by the WAL collector at the very same time

* Foxx: optional configuration options no longer log validation errors when assigned
  empty values (#1495)

* Foxx: constructors provided to Repository and Model sub-classes via extend are
  now correctly called (#1592)


v2.7.1 (2015-11-07)
-------------------

* switch to linenoise next generation

* exclude `_apps` collection from replication

  The slave has its own `_apps` collection which it populates on server start.
  When replicating data from the master to the slave, the data from the master may
  clash with the slave's own data in the `_apps` collection. Excluding the `_apps`
  collection from replication avoids this.

* disable replication appliers when starting in modes `--upgrade`, `--no-server`
  and `--check-upgrade`

* more detailed output in arango-dfdb

* fixed "no start tick" issue in replication applier

  This error could occur after restarting a slave server after a shutdown
  when no data was ever transferred from the master to the slave via the
  continuous replication

* fixed problem during SSL client connection abort that led to scheduler thread
  staying at 100% CPU saturation

* fixed potential segfault in AQL `NEIGHBORS` function implementation when C++ function
  variant was used and collection names were passed as strings

* removed duplicate target for some frontend JavaScript files from the Makefile

* make AQL function `MERGE()` work on a single array parameter, too.
  This allows combining the attributes of multiple objects from an array into
  a single object, e.g.

      RETURN MERGE([
        { foo: 'bar' },
        { quux: 'quetzalcoatl', ruled: true },
        { bar: 'baz', foo: 'done' }
      ])

  will now return:

      {
        "foo": "done",
        "quux": "quetzalcoatl",
        "ruled": true,
        "bar": "baz"
      }

* fixed potential deadlock in collection status changing on Windows

* fixed hard-coded `incremental` parameter in shell implementation of
  `syncCollection` function in replication module

* fix for GCC5: added check for '-stdlib' option


v2.7.0 (2015-10-09)
-------------------

* fixed request statistics aggregation
  When arangod was started in supervisor mode, the request statistics always showed
  0 requests, as the statistics aggregation thread did not run then.

* read server configuration files before dropping privileges. this ensures that
  the SSL keyfile specified in the configuration can be read with the server's start
  privileges (i.e. root when using a standard ArangoDB package).

* fixed replication with a 2.6 replication configuration and issues with a 2.6 master

* raised default value of `--server.descriptors-minimum` to 1024

* allow Foxx apps to be installed underneath URL path `/_open/`, so they can be
  (intentionally) accessed without authentication.

* added *allowImplicit* sub-attribute in collections declaration of transactions.
  The *allowImplicit* attributes allows making transactions fail should they
  read-access a collection that was not explicitly declared in the *collections*
  array of the transaction.

* added "special" password ARANGODB_DEFAULT_ROOT_PASSWORD. If you pass
  ARANGODB_DEFAULT_ROOT_PASSWORD as password, it will read the password
  from the environment variable ARANGODB_DEFAULT_ROOT_PASSWORD


v2.7.0-rc2 (2015-09-22)
-----------------------

* fix over-eager datafile compaction

  This should reduce the need to compact directly after loading a collection when a
  collection datafile contained many insertions and updates for the same documents. It
  should also prevent from re-compacting already merged datafiles in case not many
  changes were made. Compaction will also make fewer index lookups than before.

* added `syncCollection()` function in module `org/arangodb/replication`

  This allows synchronizing the data of a single collection from a master to a slave
  server. Synchronization can either restore the whole collection by transferring all
  documents from the master to the slave, or incrementally by only transferring documents
  that differ. This is done by partitioning the collection's entire key space into smaller
  chunks and comparing the data chunk-wise between master and slave. Only chunks that are
  different will be re-transferred.

  The `syncCollection()` function can be used as follows:

      require("org/arangodb/replication").syncCollection(collectionName, options);

  e.g.

      require("org/arangodb/replication").syncCollection("myCollection", {
        endpoint: "tcp://127.0.0.1:8529",  /* master */
        username: "root",                  /* username for master */
        password: "secret",                /* password for master */
        incremental: true                  /* use incremental mode */
      });


* additionally allow the following characters in document keys:

  `(` `)` `+` `,` `=` `;` `$` `!` `*` `'` `%`


v2.7.0-rc1 (2015-09-17)
-----------------------

* removed undocumented server-side-only collection functions:
  * collection.OFFSET()
  * collection.NTH()
  * collection.NTH2()
  * collection.NTH3()

* upgraded Swagger to version 2.0 for the Documentation

  This gives the user better prepared test request structures.
  More conversions will follow so finally client libraries can be auto-generated.

* added extra AQL functions for date and time calculation and manipulation.
  These functions were contributed by GitHub users @CoDEmanX and @friday.
  A big thanks for their work!

  The following extra date functions are available from 2.7 on:

  * `DATE_DAYOFYEAR(date)`: Returns the day of year number of *date*.
    The return values range from 1 to 365, or 366 in a leap year respectively.

  * `DATE_ISOWEEK(date)`: Returns the ISO week date of *date*.
    The return values range from 1 to 53. Monday is considered the first day of the week.
    There are no fractional weeks, thus the last days in December may belong to the first
    week of the next year, and the first days in January may be part of the previous year's
    last week.

  * `DATE_LEAPYEAR(date)`: Returns whether the year of *date* is a leap year.

  * `DATE_QUARTER(date)`: Returns the quarter of the given date (1-based):
    * 1: January, February, March
    * 2: April, May, June
    * 3: July, August, September
    * 4: October, November, December

  - *DATE_DAYS_IN_MONTH(date)*: Returns the number of days in *date*'s month (28..31).

  * `DATE_ADD(date, amount, unit)`: Adds *amount* given in *unit* to *date* and
    returns the calculated date.

    *unit* can be either of the following to specify the time unit to add or
    subtract (case-insensitive):
    - y, year, years
    - m, month, months
    - w, week, weeks
    - d, day, days
    - h, hour, hours
    - i, minute, minutes
    - s, second, seconds
    - f, millisecond, milliseconds

    *amount* is the number of *unit*s to add (positive value) or subtract
    (negative value).

  * `DATE_SUBTRACT(date, amount, unit)`: Subtracts *amount* given in *unit* from
    *date* and returns the calculated date.

    It works the same as `DATE_ADD()`, except that it subtracts. It is equivalent
    to calling `DATE_ADD()` with a negative amount, except that `DATE_SUBTRACT()`
    can also subtract ISO durations. Note that negative ISO durations are not
    supported (i.e. starting with `-P`, like `-P1Y`).

  * `DATE_DIFF(date1, date2, unit, asFloat)`: Calculate the difference
    between two dates in given time *unit*, optionally with decimal places.
    Returns a negative value if *date1* is greater than *date2*.

  * `DATE_COMPARE(date1, date2, unitRangeStart, unitRangeEnd)`: Compare two
    partial dates and return true if they match, false otherwise. The parts to
    compare are defined by a range of time units.

    The full range is: years, months, days, hours, minutes, seconds, milliseconds.
    Pass the unit to start from as *unitRangeStart*, and the unit to end with as
    *unitRangeEnd*. All units in between will be compared. Leave out *unitRangeEnd*
    to only compare *unitRangeStart*.

  * `DATE_FORMAT(date, format)`: Format a date according to the given format string.
    It supports the following placeholders (case-insensitive):
    - %t: timestamp, in milliseconds since midnight 1970-01-01
    - %z: ISO date (0000-00-00T00:00:00.000Z)
    - %w: day of week (0..6)
    - %y: year (0..9999)
    - %yy: year (00..99), abbreviated (last two digits)
    - %yyyy: year (0000..9999), padded to length of 4
    - %yyyyyy: year (-009999 .. +009999), with sign prefix and padded to length of 6
    - %m: month (1..12)
    - %mm: month (01..12), padded to length of 2
    - %d: day (1..31)
    - %dd: day (01..31), padded to length of 2
    - %h: hour (0..23)
    - %hh: hour (00..23), padded to length of 2
    - %i: minute (0..59)
    - %ii: minute (00..59), padded to length of 2
    - %s: second (0..59)
    - %ss: second (00..59), padded to length of 2
    - %f: millisecond (0..999)
    - %fff: millisecond (000..999), padded to length of 3
    - %x: day of year (1..366)
    - %xxx: day of year (001..366), padded to length of 3
    - %k: ISO week date (1..53)
    - %kk: ISO week date (01..53), padded to length of 2
    - %l: leap year (0 or 1)
    - %q: quarter (1..4)
    - %a: days in month (28..31)
    - %mmm: abbreviated English name of month (Jan..Dec)
    - %mmmm: English name of month (January..December)
    - %www: abbreviated English name of weekday (Sun..Sat)
    - %wwww: English name of weekday (Sunday..Saturday)
    - %&: special escape sequence for rare occasions
    - %%: literal %
    - %: ignored

* new WAL logfiles and datafiles are now created non-sparse

  This prevents SIGBUS signals being raised when memory of a sparse datafile is accessed
  and the disk is full and the accessed file part is not actually disk-backed. In
  this case the mapped memory region is not necessarily backed by physical memory, and
  accessing the memory may raise SIGBUS and crash arangod.

* the `internal.download()` function and the module `org/arangodb/request` used some
  internal library function that handled the sending of HTTP requests from inside of
  ArangoDB. This library unconditionally set an HTTP header `Accept-Encoding: gzip`
  in all outgoing HTTP requests.

  This has been fixed in 2.7, so `Accept-Encoding: gzip` is not set automatically anymore.
  Additionally, the header `User-Agent: ArangoDB` is not set automatically either. If
  client applications desire to send these headers, they are free to add it when
  constructing the requests using the `download` function or the request module.

* fixed issue #1436: org/arangodb/request advertises deflate without supporting it

* added template string generator function `aqlQuery` for generating AQL queries

  This can be used to generate safe AQL queries with JavaScript parameter
  variables or expressions easily:

      var name = 'test';
      var attributeName = '_key';
      var query = aqlQuery`FOR u IN users FILTER u.name == ${name} RETURN u.${attributeName}`;
      db._query(query);

* report memory usage for document header data (revision id, pointer to data etc.)
  in `db.collection.figures()`. The memory used for document headers will now
  show up in the already existing attribute `indexes.size`. Due to that, the index
  sizes reported by `figures()` in 2.7 will be higher than those reported by 2.6,
  but the 2.7 values are more accurate.

* IMPORTANT CHANGE: the filenames in dumps created by arangodump now contain
  not only the name of the dumped collection, but also an additional 32-digit hash
  value. This is done to prevent overwriting dump files in case-insensitive file
  systems when there exist multiple collections with the same name (but with
  different cases).

  For example, if a database has two collections: `test` and `Test`, previous
  versions of ArangoDB created the files

  * `test.structure.json` and `test.data.json` for collection `test`
  * `Test.structure.json` and `Test.data.json` for collection `Test`

  This did not work for case-insensitive filesystems, because the files for the
  second collection would have overwritten the files of the first. arangodump in
  2.7 will create the following filenames instead:

  * `test_098f6bcd4621d373cade4e832627b4f6.structure.json` and `test_098f6bcd4621d373cade4e832627b4f6.data.json`
  * `Test_0cbc6611f5540bd0809a388dc95a615b.structure.json` and `Test_0cbc6611f5540bd0809a388dc95a615b.data.json`

  These filenames will be unambiguous even in case-insensitive filesystems.

* IMPORTANT CHANGE: make arangod actually close lingering client connections
  when idle for at least the duration specified via `--server.keep-alive-timeout`.
  In previous versions of ArangoDB, connections were not closed by the server
  when the timeout was reached and the client was still connected. Now the
  connection is properly closed by the server in case of timeout. Client
  applications relying on the old behavior may now need to reconnect to the
  server when their idle connections time out and get closed (note: connections
  being idle for a long time may be closed by the OS or firewalls anyway -
  client applications should be aware of that and try to reconnect).

* IMPORTANT CHANGE: when starting arangod, the server will drop the process
  privileges to the specified values in options `--server.uid` and `--server.gid`
  instantly after parsing the startup options.

  That means when either `--server.uid` or `--server.gid` are set, the privilege
  change will happen earlier. This may prevent binding the server to an endpoint
  with a port number lower than 1024 if the arangodb user has no privileges
  for that. Previous versions of ArangoDB changed the privileges later, so some
  startup actions were still carried out under the invoking user (i.e. likely
  *root* when started via init.d or system scripts) and especially binding to
  low port numbers was still possible there.

  The default privileges for user *arangodb* will not be sufficient for binding
  to port numbers lower than 1024. To have an ArangoDB 2.7 bind to a port number
  lower than 1024, it needs to be started with either a different privileged user,
  or the privileges of the *arangodb* user have to raised manually beforehand.

* added AQL optimizer rule `patch-update-statements`

* Linux startup scripts and systemd configuration for arangod now try to
  adjust the NOFILE (number of open files) limits for the process. The limit
  value is set to 131072 (128k) when ArangoDB is started via start/stop
  commands

* When ArangoDB is started/stopped manually via the start/stop commands, the
  main process will wait for up to 10 seconds after it forks the supervisor
  and arangod child processes. If the startup fails within that period, the
  start/stop script will fail with an exit code other than zero. If the
  startup of the supervisor or arangod is still ongoing after 10 seconds,
  the main program will still return with exit code 0. The limit of 10 seconds
  is arbitrary because the time required for a startup is not known in advance.

* added startup option `--database.throw-collection-not-loaded-error`

  Accessing a not-yet loaded collection will automatically load a collection
  on first access. This flag controls what happens in case an operation
  would need to wait for another thread to finalize loading a collection. If
  set to *true*, then the first operation that accesses an unloaded collection
  will load it. Further threads that try to access the same collection while
  it is still loading immediately fail with an error (1238, *collection not loaded*).
  This is to prevent all server threads from being blocked while waiting on the
  same collection to finish loading. When the first thread has completed loading
  the collection, the collection becomes regularly available, and all operations
  from that point on can be carried out normally, and error 1238 will not be
  thrown anymore for that collection.

  If set to *false*, the first thread that accesses a not-yet loaded collection
  will still load it. Other threads that try to access the collection while
  loading will not fail with error 1238 but instead block until the collection
  is fully loaded. This configuration might lead to all server threads being
  blocked because they are all waiting for the same collection to complete
  loading. Setting the option to *true* will prevent this from happening, but
  requires clients to catch error 1238 and react on it (maybe by scheduling
  a retry for later).

  The default value is *false*.

* added better control-C support in arangosh

  When CTRL-C is pressed in arangosh, it will now print a `^C` first. Pressing
  CTRL-C again will reset the prompt if something was entered before, or quit
  arangosh if no command was entered directly before.

  This affects the arangosh version build with Readline-support only (Linux
  and MacOS).

  The MacOS version of ArangoDB for Homebrew now depends on Readline, too. The
  Homebrew formula has been changed accordingly.
  When self-compiling ArangoDB on MacOS without Homebrew, Readline now is a
  prerequisite.

* increased default value for collection-specific `indexBuckets` value from 1 to 8

  Collections created from 2.7 on will use the new default value of `8` if not
  overridden on collection creation or later using
  `collection.properties({ indexBuckets: ... })`.

  The `indexBuckets` value determines the number of buckets to use for indexes of
  type `primary`, `hash` and `edge`. Having multiple index buckets allows splitting
  an index into smaller components, which can be filled in parallel when a collection
  is loading. Additionally, resizing and reallocation of indexes are faster and
  less intrusive if the index uses multiple buckets, because resize and reallocation
  will affect only data in a single bucket instead of all index values.

  The index buckets will be filled in parallel when loading a collection if the collection
  has an `indexBuckets` value greater than 1 and the collection contains a significant
  amount of documents/edges (the current threshold is 256K documents but this value
  may change in future versions of ArangoDB).

* changed HTTP client to use poll instead of select on Linux and MacOS

  This affects the ArangoShell and user-defined JavaScript code running inside
  arangod that initiates its own HTTP calls.

  Using poll instead of select allows using arbitrary high file descriptors
  (bigger than the compiled in FD_SETSIZE). Server connections are still handled using
  epoll, which has never been affected by FD_SETSIZE.

* implemented AQL `LIKE` function using ICU regexes

* added `RETURN DISTINCT` for AQL queries to return unique results:

      FOR doc IN collection
        RETURN DISTINCT doc.status

  This change also introduces `DISTINCT` as an AQL keyword.

* removed `createNamedQueue()` and `addJob()` functions from org/arangodb/tasks

* use less locks and more atomic variables in the internal dispatcher
  and V8 context handling implementations. This leads to improved throughput in
  some ArangoDB internals and allows for higher HTTP request throughput for
  many operations.

  A short overview of the improvements can be found here:

  https://www.arangodb.com/2015/08/throughput-enhancements/

* added shorthand notation for attribute names in AQL object literals:

      LET name = "Peter"
      LET age = 42
      RETURN { name, age }

  The above is the shorthand equivalent of the generic form

      LET name = "Peter"
      LET age = 42
      RETURN { name : name, age : age }

* removed configure option `--enable-timings`

  This option did not have any effect.

* removed configure option `--enable-figures`

  This option previously controlled whether HTTP request statistics code was
  compiled into ArangoDB or not. The previous default value was `true` so
  statistics code was available in official packages. Setting the option to
  `false` led to compile errors so it is doubtful the default value was
  ever changed. By removing the option some internal statistics code was also
  simplified.

* removed run-time manipulation methods for server endpoints:

  * `db._removeEndpoint()`
  * `db._configureEndpoint()`
  * HTTP POST `/_api/endpoint`
  * HTTP DELETE `/_api/endpoint`

* AQL query result cache

  The query result cache can optionally cache the complete results of all or selected AQL queries.
  It can be operated in the following modes:

  * `off`: the cache is disabled. No query results will be stored
  * `on`: the cache will store the results of all AQL queries unless their `cache`
    attribute flag is set to `false`
  * `demand`: the cache will store the results of AQL queries that have their
    `cache` attribute set to `true`, but will ignore all others

  The mode can be set at server startup using the `--database.query-cache-mode` configuration
  option and later changed at runtime.

  The following HTTP REST APIs have been added for controlling the query cache:

  * HTTP GET `/_api/query-cache/properties`: returns the global query cache configuration
  * HTTP PUT `/_api/query-cache/properties`: modifies the global query cache configuration
  * HTTP DELETE `/_api/query-cache`: invalidates all results in the query cache

  The following JavaScript functions have been added for controlling the query cache:

  * `require("org/arangodb/aql/cache").properties()`: returns the global query cache configuration
  * `require("org/arangodb/aql/cache").properties(properties)`: modifies the global query cache configuration
  * `require("org/arangodb/aql/cache").clear()`: invalidates all results in the query cache

* do not link arangoimp against V8

* AQL function call arguments optimization

  This will lead to arguments in function calls inside AQL queries not being copied but passed
  by reference. This may speed up calls to functions with bigger argument values or queries that
  call functions a lot of times.

* upgraded V8 version to 4.3.61

* removed deprecated AQL `SKIPLIST` function.

  This function was introduced in older versions of ArangoDB with a less powerful query optimizer to
  retrieve data from a skiplist index using a `LIMIT` clause. It was marked as deprecated in ArangoDB
  2.6.

  Since ArangoDB 2.3 the behavior of the `SKIPLIST` function can be emulated using regular AQL
  constructs, e.g.

      FOR doc IN @@collection
        FILTER doc.value >= @value
        SORT doc.value DESC
        LIMIT 1
        RETURN doc

* the `skip()` function for simple queries does not accept negative input any longer.
  This feature was deprecated in 2.6.0.

* fix exception handling

  In some cases JavaScript exceptions would re-throw without information of the original problem.
  Now the original exception is logged for failure analysis.

* based REST API method PUT `/_api/simple/all` on the cursor API and make it use AQL internally.

  The change speeds up this REST API method and will lead to additional query information being
  returned by the REST API. Clients can use this extra information or ignore it.

* Foxx Queue job success/failure handlers arguments have changed from `(jobId, jobData, result, jobFailures)` to `(result, jobData, job)`.

* added Foxx Queue job options `repeatTimes`, `repeatUntil` and `repeatDelay` to automatically re-schedule jobs when they are completed.

* added Foxx manifest configuration type `password` to mask values in the web interface.

* fixed default values in Foxx manifest configurations sometimes not being used as defaults.

* fixed optional parameters in Foxx manifest configurations sometimes not being cleared correctly.

* Foxx dependencies can now be marked as optional using a slightly more verbose syntax in your manifest file.

* converted Foxx constructors to ES6 classes so you can extend them using class syntax.

* updated aqb to 2.0.

* updated chai to 3.0.

* Use more madvise calls to speed up things when memory is tight, in particular
  at load time but also for random accesses later.

* Overhauled web interface

  The web interface now has a new design.

  The API documentation for ArangoDB has been moved from "Tools" to "Links" in the web interface.

  The "Applications" tab in the web interfaces has been renamed to "Services".


v2.6.12 (2015-12-02)
--------------------

* fixed disappearing of documents for collections transferred via `sync` if the
  the collection was dropped right before synchronization and drop and (re-)create
  collection markers were located in the same WAL file

* added missing lock instruction for primary index in compactor size calculation

* fixed issue #1589

* fixed issue #1583

* Foxx: optional configuration options no longer log validation errors when assigned
  empty values (#1495)


v2.6.11 (2015-11-18)
--------------------

* fixed potentially invalid pointer access in shaper when the currently accessed
  document got re-located by the WAL collector at the very same time


v2.6.10 (2015-11-10)
--------------------

* disable replication appliers when starting in modes `--upgrade`, `--no-server`
  and `--check-upgrade`

* more detailed output in arango-dfdb

* fixed potential deadlock in collection status changing on Windows

* issue #1521: Can't dump/restore with user and password


v2.6.9 (2015-09-29)
-------------------

* added "special" password ARANGODB_DEFAULT_ROOT_PASSWORD. If you pass
  ARANGODB_DEFAULT_ROOT_PASSWORD as password, it will read the password
  from the environment variable ARANGODB_DEFAULT_ROOT_PASSWORD

* fixed failing AQL skiplist, sort and limit combination

  When using a Skiplist index on an attribute (say "a") and then using sort
  and skip on this attribute caused the result to be empty e.g.:

    require("internal").db.test.ensureSkiplist("a");
    require("internal").db._query("FOR x IN test SORT x.a LIMIT 10, 10");

  Was always empty no matter how many documents are stored in test.
  This is now fixed.

v2.6.8 (2015-09-09)
-------------------

* ARM only:

  The ArangoDB packages for ARM require the kernel to allow unaligned memory access.
  How the kernel handles unaligned memory access is configurable at runtime by
  checking and adjusting the contents `/proc/cpu/alignment`.

  In order to operate on ARM, ArangoDB requires the bit 1 to be set. This will
  make the kernel trap and adjust unaligned memory accesses. If this bit is not
  set, the kernel may send a SIGBUS signal to ArangoDB and terminate it.

  To set bit 1 in `/proc/cpu/alignment` use the following command as a privileged
  user (e.g. root):

      echo "2" > /proc/cpu/alignment

  Note that this setting affects all user processes and not just ArangoDB. Setting
  the alignment with the above command will also not make the setting permanent,
  so it will be lost after a restart of the system. In order to make the setting
  permanent, it should be executed during system startup or before starting arangod.

  The ArangoDB start/stop scripts do not adjust the alignment setting, but rely on
  the environment to have the correct alignment setting already. The reason for this
  is that the alignment settings also affect all other user processes (which ArangoDB
  is not aware of) and thus may have side-effects outside of ArangoDB. It is therefore
  more reasonable to have the system administrator carry out the change.


v2.6.7 (2015-08-25)
-------------------

* improved AssocMulti index performance when resizing.

  This makes the edge index perform less I/O when under memory pressure.


v2.6.6 (2015-08-23)
-------------------

* added startup option `--server.additional-threads` to create separate queues
  for slow requests.


v2.6.5 (2015-08-17)
-------------------

* added startup option `--database.throw-collection-not-loaded-error`

  Accessing a not-yet loaded collection will automatically load a collection
  on first access. This flag controls what happens in case an operation
  would need to wait for another thread to finalize loading a collection. If
  set to *true*, then the first operation that accesses an unloaded collection
  will load it. Further threads that try to access the same collection while
  it is still loading immediately fail with an error (1238, *collection not loaded*).
  This is to prevent all server threads from being blocked while waiting on the
  same collection to finish loading. When the first thread has completed loading
  the collection, the collection becomes regularly available, and all operations
  from that point on can be carried out normally, and error 1238 will not be
  thrown anymore for that collection.

  If set to *false*, the first thread that accesses a not-yet loaded collection
  will still load it. Other threads that try to access the collection while
  loading will not fail with error 1238 but instead block until the collection
  is fully loaded. This configuration might lead to all server threads being
  blocked because they are all waiting for the same collection to complete
  loading. Setting the option to *true* will prevent this from happening, but
  requires clients to catch error 1238 and react on it (maybe by scheduling
  a retry for later).

  The default value is *false*.

* fixed busy wait loop in scheduler threads that sometimes consumed 100% CPU while
  waiting for events on connections closed unexpectedly by the client side

* handle attribute `indexBuckets` when restoring collections via arangorestore.
  Previously the `indexBuckets` attribute value from the dump was ignored, and the
   server default value for `indexBuckets` was used when restoring a collection.

* fixed "EscapeValue already set error" crash in V8 actions that might have occurred when
  canceling V8-based operations.


v2.6.4 (2015-08-01)
-------------------

* V8: Upgrade to version 4.1.0.27 - this is intended to be the stable V8 version.

* fixed issue #1424: Arango shell should not processing arrows pushing on keyboard


v2.6.3 (2015-07-21)
-------------------

* issue #1409: Document values with null character truncated


v2.6.2 (2015-07-04)
-------------------

* fixed issue #1383: bindVars for HTTP API doesn't work with empty string

* fixed handling of default values in Foxx manifest configurations

* fixed handling of optional parameters in Foxx manifest configurations

* fixed a reference error being thrown in Foxx queues when a function-based job type is used that is not available and no options object is passed to queue.push


v2.6.1 (2015-06-24)
-------------------

* Add missing swagger files to cmake build. fixes #1368

* fixed documentation errors


v2.6.0 (2015-06-20)
-------------------

* using negative values for `SimpleQuery.skip()` is deprecated.
  This functionality will be removed in future versions of ArangoDB.

* The following simple query functions are now deprecated:

  * collection.near
  * collection.within
  * collection.geo
  * collection.fulltext
  * collection.range
  * collection.closedRange

  This also lead to the following REST API methods being deprecated from now on:

  * PUT /_api/simple/near
  * PUT /_api/simple/within
  * PUT /_api/simple/fulltext
  * PUT /_api/simple/range

  It is recommended to replace calls to these functions or APIs with equivalent AQL queries,
  which are more flexible because they can be combined with other operations:

      FOR doc IN NEAR(@@collection, @latitude, @longitude, @limit)
        RETURN doc

      FOR doc IN WITHIN(@@collection, @latitude, @longitude, @radius, @distanceAttributeName)
        RETURN doc

      FOR doc IN FULLTEXT(@@collection, @attributeName, @queryString, @limit)
        RETURN doc

      FOR doc IN @@collection
        FILTER doc.value >= @left && doc.value < @right
        LIMIT @skip, @limit
        RETURN doc`

  The above simple query functions and REST API methods may be removed in future versions
  of ArangoDB.

* deprecated now-obsolete AQL `SKIPLIST` function

  The function was introduced in older versions of ArangoDB with a less powerful query optimizer to
  retrieve data from a skiplist index using a `LIMIT` clause.

  Since 2.3 the same goal can be achieved by using regular AQL constructs, e.g.

      FOR doc IN collection FILTER doc.value >= @value SORT doc.value DESC LIMIT 1 RETURN doc

* fixed issues when switching the database inside tasks and during shutdown of database cursors

  These features were added during 2.6 alpha stage so the fixes affect devel/2.6-alpha builds only

* issue #1360: improved foxx-manager help

* added `--enable-tcmalloc` configure option.

  When this option is set, arangod and the client tools will be linked against tcmalloc, which replaces
  the system allocator. When the option is set, a tcmalloc library must be present on the system under
  one of the names `libtcmalloc`, `libtcmalloc_minimal` or `libtcmalloc_debug`.

  As this is a configure option, it is supported for manual builds on Linux-like systems only. tcmalloc
  support is currently experimental.

* issue #1353: Windows: HTTP API - incorrect path in errorMessage

* issue #1347: added option `--create-database` for arangorestore.

  Setting this option to `true` will now create the target database if it does not exist. When creating
  the target database, the username and passwords passed to arangorestore will be used to create an
  initial user for the new database.

* issue #1345: advanced debug information for User Functions

* issue #1341: Can't use bindvars in UPSERT

* fixed vulnerability in JWT implementation.

* changed default value of option `--database.ignore-datafile-errors` from `true` to `false`

  If the new default value of `false` is used, then arangod will refuse loading collections that contain
  datafiles with CRC mismatches or other errors. A collection with datafile errors will then become
  unavailable. This prevents follow up errors from happening.

  The only way to access such collection is to use the datafile debugger (arango-dfdb) and try to repair
  or truncate the datafile with it.

  If `--database.ignore-datafile-errors` is set to `true`, then collections will become available
  even if parts of their data cannot be loaded. This helps availability, but may cause (partial) data
  loss and follow up errors.

* added server startup option `--server.session-timeout` for controlling the timeout of user sessions
  in the web interface

* add sessions and cookie authentication for ArangoDB's web interface

  ArangoDB's built-in web interface now uses sessions. Session information ids are stored in cookies,
  so clients using the web interface must accept cookies in order to use it

* web interface: display query execution time in AQL editor

* web interface: renamed AQL query *submit* button to *execute*

* web interface: added query explain feature in AQL editor

* web interface: demo page added. only working if demo data is available, hidden otherwise

* web interface: added support for custom app scripts with optional arguments and results

* web interface: mounted apps that need to be configured are now indicated in the app overview

* web interface: added button for running tests to app details

* web interface: added button for configuring app dependencies to app details

* web interface: upgraded API documentation to use Swagger 2

* INCOMPATIBLE CHANGE

  removed startup option `--log.severity`

  The docs for `--log.severity` mentioned lots of severities (e.g. `exception`, `technical`, `functional`, `development`)
  but only a few severities (e.g. `all`, `human`) were actually used, with `human` being the default and `all` enabling the
  additional logging of requests. So the option pretended to control a lot of things which it actually didn't. Additionally,
  the option `--log.requests-file` was around for a long time already, also controlling request logging.

  Because the `--log.severity` option effectively did not control that much, it was removed. A side effect of removing the
  option is that 2.5 installations which used `--log.severity all` will not log requests after the upgrade to 2.6. This can
  be adjusted by setting the `--log.requests-file` option.

* add backtrace to fatal log events

* added optional `limit` parameter for AQL function `FULLTEXT`

* make fulltext index also index text values contained in direct sub-objects of the indexed
  attribute.

  Previous versions of ArangoDB only indexed the attribute value if it was a string. Sub-attributes
  of the index attribute were ignored when fulltext indexing.

  Now, if the index attribute value is an object, the object's values will each be included in the
  fulltext index if they are strings. If the index attribute value is an array, the array's values
  will each be included in the fulltext index if they are strings.

  For example, with a fulltext index present on the `translations` attribute, the following text
  values will now be indexed:

      var c = db._create("example");
      c.ensureFulltextIndex("translations");
      c.insert({ translations: { en: "fox", de: "Fuchs", fr: "renard", ru: "лиса" } });
      c.insert({ translations: "Fox is the English translation of the German word Fuchs" });
      c.insert({ translations: [ "ArangoDB", "document", "database", "Foxx" ] });

      c.fulltext("translations", "лиса").toArray();       // returns only first document
      c.fulltext("translations", "Fox").toArray();        // returns first and second documents
      c.fulltext("translations", "prefix:Fox").toArray(); // returns all three documents

* added batch document removal and lookup commands:

      collection.lookupByKeys(keys)
      collection.removeByKeys(keys)

  These commands can be used to perform multi-document lookup and removal operations efficiently
  from the ArangoShell. The argument to these operations is an array of document keys.

  Also added HTTP APIs for batch document commands:

  * PUT /_api/simple/lookup-by-keys
  * PUT /_api/simple/remove-by-keys

* properly prefix document address URLs with the current database name for calls to the REST
  API method GET `/_api/document?collection=...` (that method will return partial URLs to all
  documents in the collection).

  Previous versions of ArangoDB returned the URLs starting with `/_api/` but without the current
  database name, e.g. `/_api/document/mycollection/mykey`. Starting with 2.6, the response URLs
  will include the database name as well, e.g. `/_db/_system/_api/document/mycollection/mykey`.

* added dedicated collection export HTTP REST API

  ArangoDB now provides a dedicated collection export API, which can take snapshots of entire
  collections more efficiently than the general-purpose cursor API. The export API is useful
  to transfer the contents of an entire collection to a client application. It provides optional
  filtering on specific attributes.

  The export API is available at endpoint `POST /_api/export?collection=...`. The API has the
  same return value structure as the already established cursor API (`POST /_api/cursor`).

  An introduction to the export API is given in this blog post:
  http://jsteemann.github.io/blog/2015/04/04/more-efficient-data-exports/

* subquery optimizations for AQL queries

  This optimization avoids copying intermediate results into subqueries that are not required
  by the subquery.

  A brief description can be found here:
  http://jsteemann.github.io/blog/2015/05/04/subquery-optimizations/

* return value optimization for AQL queries

  This optimization avoids copying the final query result inside the query's main `ReturnNode`.

  A brief description can be found here:
  http://jsteemann.github.io/blog/2015/05/04/return-value-optimization-for-aql/

* speed up AQL queries containing big `IN` lists for index lookups

  `IN` lists used for index lookups had performance issues in previous versions of ArangoDB.
  These issues have been addressed in 2.6 so using bigger `IN` lists for filtering is much
  faster.

  A brief description can be found here:
  http://jsteemann.github.io/blog/2015/05/07/in-list-improvements/

* allow `@` and `.` characters in document keys, too

  This change also leads to document keys being URL-encoded when returned in HTTP `location`
  response headers.

* added alternative implementation for AQL COLLECT

  The alternative method uses a hash table for grouping and does not require its input elements
  to be sorted. It will be taken into account by the optimizer for `COLLECT` statements that do
  not use an `INTO` clause.

  In case a `COLLECT` statement can use the hash table variant, the optimizer will create an extra
  plan for it at the beginning of the planning phase. In this plan, no extra `SORT` node will be
  added in front of the `COLLECT` because the hash table variant of `COLLECT` does not require
  sorted input. Instead, a `SORT` node will be added after it to sort its output. This `SORT` node
  may be optimized away again in later stages. If the sort order of the result is irrelevant to
  the user, adding an extra `SORT null` after a hash `COLLECT` operation will allow the optimizer to
  remove the sorts altogether.

  In addition to the hash table variant of `COLLECT`, the optimizer will modify the original plan
  to use the regular `COLLECT` implementation. As this implementation requires sorted input, the
  optimizer will insert a `SORT` node in front of the `COLLECT`. This `SORT` node may be optimized
  away in later stages.

  The created plans will then be shipped through the regular optimization pipeline. In the end,
  the optimizer will pick the plan with the lowest estimated total cost as usual. The hash table
  variant does not require an up-front sort of the input, and will thus be preferred over the
  regular `COLLECT` if the optimizer estimates many input elements for the `COLLECT` node and
  cannot use an index to sort them.

  The optimizer can be explicitly told to use the regular *sorted* variant of `COLLECT` by
  suffixing a `COLLECT` statement with `OPTIONS { "method" : "sorted" }`. This will override the
  optimizer guesswork and only produce the *sorted* variant of `COLLECT`.

  A blog post on the new `COLLECT` implementation can be found here:
  http://jsteemann.github.io/blog/2015/04/22/collecting-with-a-hash-table/

* refactored HTTP REST API for cursors

  The HTTP REST API for cursors (`/_api/cursor`) has been refactored to improve its performance
  and use less memory.

  A post showing some of the performance improvements can be found here:
  http://jsteemann.github.io/blog/2015/04/01/improvements-for-the-cursor-api/

* simplified return value syntax for data-modification AQL queries

  ArangoDB 2.4 since version allows to return results from data-modification AQL queries. The
  syntax for this was quite limited and verbose:

      FOR i IN 1..10
        INSERT { value: i } IN test
        LET inserted = NEW
        RETURN inserted

  The `LET inserted = NEW RETURN inserted` was required literally to return the inserted
  documents. No calculations could be made using the inserted documents.

  This is now more flexible. After a data-modification clause (e.g. `INSERT`, `UPDATE`, `REPLACE`,
  `REMOVE`, `UPSERT`) there can follow any number of `LET` calculations. These calculations can
  refer to the pseudo-values `OLD` and `NEW` that are created by the data-modification statements.

  This allows returning projections of inserted or updated documents, e.g.:

      FOR i IN 1..10
        INSERT { value: i } IN test
        RETURN { _key: NEW._key, value: i }

  Still not every construct is allowed after a data-modification clause. For example, no functions
  can be called that may access documents.

  More information can be found here:
  http://jsteemann.github.io/blog/2015/03/27/improvements-for-data-modification-queries/

* added AQL `UPSERT` statement

  This adds an `UPSERT` statement to AQL that is a combination of both `INSERT` and `UPDATE` /
  `REPLACE`. The `UPSERT` will search for a matching document using a user-provided example.
  If no document matches the example, the *insert* part of the `UPSERT` statement will be
  executed. If there is a match, the *update* / *replace* part will be carried out:

      UPSERT { page: 'index.html' }                 /* search example */
        INSERT { page: 'index.html', pageViews: 1 } /* insert part */
        UPDATE { pageViews: OLD.pageViews + 1 }     /* update part */
        IN pageViews

  `UPSERT` can be used with an `UPDATE` or `REPLACE` clause. The `UPDATE` clause will perform
  a partial update of the found document, whereas the `REPLACE` clause will replace the found
  document entirely. The `UPDATE` or `REPLACE` parts can refer to the pseudo-value `OLD`, which
  contains all attributes of the found document.

  `UPSERT` statements can optionally return values. In the following query, the return
  attribute `found` will return the found document before the `UPDATE` was applied. If no
  document was found, `found` will contain a value of `null`. The `updated` result attribute will
  contain the inserted / updated document:

      UPSERT { page: 'index.html' }                 /* search example */
        INSERT { page: 'index.html', pageViews: 1 } /* insert part */
        UPDATE { pageViews: OLD.pageViews + 1 }     /* update part */
        IN pageViews
        RETURN { found: OLD, updated: NEW }

  A more detailed description of `UPSERT` can be found here:
  http://jsteemann.github.io/blog/2015/03/27/preview-of-the-upsert-command/

* adjusted default configuration value for `--server.backlog-size` from 10 to 64.

* issue #1231: bug xor feature in AQL: LENGTH(null) == 4

  This changes the behavior of the AQL `LENGTH` function as follows:

  - if the single argument to `LENGTH()` is `null`, then the result will now be `0`. In previous
    versions of ArangoDB, the result of `LENGTH(null)` was `4`.

  - if the single argument to `LENGTH()` is `true`, then the result will now be `1`. In previous
    versions of ArangoDB, the result of `LENGTH(true)` was `4`.

  - if the single argument to `LENGTH()` is `false`, then the result will now be `0`. In previous
    versions of ArangoDB, the result of `LENGTH(false)` was `5`.

  The results of `LENGTH()` with string, numeric, array object argument values do not change.

* issue #1298: Bulk import if data already exists (#1298)

  This change extends the HTTP REST API for bulk imports as follows:

  When documents are imported and the `_key` attribute is specified for them, the import can be
  used for inserting and updating/replacing documents. Previously, the import could be used for
  inserting new documents only, and re-inserting a document with an existing key would have failed
  with a *unique key constraint violated* error.

  The above behavior is still the default. However, the API now allows controlling the behavior
  in case of a unique key constraint error via the optional URL parameter `onDuplicate`.

  This parameter can have one of the following values:

  - `error`: when a unique key constraint error occurs, do not import or update the document but
    report an error. This is the default.

  - `update`: when a unique key constraint error occurs, try to (partially) update the existing
    document with the data specified in the import. This may still fail if the document would
    violate secondary unique indexes. Only the attributes present in the import data will be
    updated and other attributes already present will be preserved. The number of updated documents
    will be reported in the `updated` attribute of the HTTP API result.

  - `replace`: when a unique key constraint error occurs, try to fully replace the existing
    document with the data specified in the import. This may still fail if the document would
    violate secondary unique indexes. The number of replaced documents will be reported in the
    `updated` attribute of the HTTP API result.

  - `ignore`: when a unique key constraint error occurs, ignore this error. There will be no
    insert, update or replace for the particular document. Ignored documents will be reported
    separately in the `ignored` attribute of the HTTP API result.

  The result of the HTTP import API will now contain the attributes `ignored` and `updated`, which
  contain the number of ignored and updated documents respectively. These attributes will contain a
  value of zero unless the `onDuplicate` URL parameter is set to either `update` or `replace`
  (in this case the `updated` attribute may contain non-zero values) or `ignore` (in this case the
  `ignored` attribute may contain a non-zero value).

  To support the feature, arangoimp also has a new command line option `--on-duplicate` which can
  have one of the values `error`, `update`, `replace`, `ignore`. The default value is `error`.

  A few examples for using arangoimp with the `--on-duplicate` option can be found here:
  http://jsteemann.github.io/blog/2015/04/14/updating-documents-with-arangoimp/

* changed behavior of `db._query()` in the ArangoShell:

  if the command's result is printed in the shell, the first 10 results will be printed. Previously
  only a basic description of the underlying query result cursor was printed. Additionally, if the
  cursor result contains more than 10 results, the cursor is assigned to a global variable `more`,
  which can be used to iterate over the cursor result.

  Example:

      arangosh [_system]> db._query("FOR i IN 1..15 RETURN i")
      [object ArangoQueryCursor, count: 15, hasMore: true]

      [
        1,
        2,
        3,
        4,
        5,
        6,
        7,
        8,
        9,
        10
      ]

      type 'more' to show more documents


      arangosh [_system]> more
      [object ArangoQueryCursor, count: 15, hasMore: false]

      [
        11,
        12,
        13,
        14,
        15
      ]

* Disallow batchSize value 0 in HTTP `POST /_api/cursor`:

  The HTTP REST API `POST /_api/cursor` does not accept a `batchSize` parameter value of
  `0` any longer. A batch size of 0 never made much sense, but previous versions of ArangoDB
  did not check for this value. Now creating a cursor using a `batchSize` value 0 will
  result in an HTTP 400 error response

* REST Server: fix memory leaks when failing to add jobs

* 'EDGES' AQL Function

  The AQL function `EDGES` got a new fifth option parameter.
  Right now only one option is available: 'includeVertices'. This is a boolean parameter
  that allows to modify the result of the `EDGES` function.
  Default is 'includeVertices: false' which does not have any effect.
  'includeVertices: true' modifies the result, such that
  {vertex: <vertexDocument>, edge: <edgeDocument>} is returned.

* INCOMPATIBLE CHANGE:

  The result format of the AQL function `NEIGHBORS` has been changed.
  Before it has returned an array of objects containing 'vertex' and 'edge'.
  Now it will only contain the vertex directly.
  Also an additional option 'includeData' has been added.
  This is used to define if only the 'vertex._id' value should be returned (false, default),
  or if the vertex should be looked up in the collection and the complete JSON should be returned
  (true).
  Using only the id values can lead to significantly improved performance if this is the only information
  required.

  In order to get the old result format prior to ArangoDB 2.6, please use the function EDGES instead.
  Edges allows for a new option 'includeVertices' which, set to true, returns exactly the format of NEIGHBORS.
  Example:

      NEIGHBORS(<vertexCollection>, <edgeCollection>, <vertex>, <direction>, <example>)

  This can now be achieved by:

      EDGES(<edgeCollection>, <vertex>, <direction>, <example>, {includeVertices: true})

  If you are nesting several NEIGHBORS steps you can speed up their performance in the following way:

  Old Example:

  FOR va IN NEIGHBORS(Users, relations, 'Users/123', 'outbound') FOR vc IN NEIGHBORS(Products, relations, va.vertex._id, 'outbound') RETURN vc

  This can now be achieved by:

  FOR va IN NEIGHBORS(Users, relations, 'Users/123', 'outbound') FOR vc IN NEIGHBORS(Products, relations, va, 'outbound', null, {includeData: true}) RETURN vc
                                                                                                          ^^^^                  ^^^^^^^^^^^^^^^^^^^
                                                                                                  Use intermediate directly     include Data for final

* INCOMPATIBLE CHANGE:

  The AQL function `GRAPH_NEIGHBORS` now provides an additional option `includeData`.
  This option allows controlling whether the function should return the complete vertices
  or just their IDs. Returning only the IDs instead of the full vertices can lead to
  improved performance .

  If provided, `includeData` is set to `true`, all vertices in the result will be returned
  with all their attributes. The default value of `includeData` is `false`.
  This makes the default function results incompatible with previous versions of ArangoDB.

  To get the old result style in ArangoDB 2.6, please set the options as follows in calls
  to `GRAPH_NEIGHBORS`:

      GRAPH_NEIGHBORS(<graph>, <vertex>, { includeData: true })

* INCOMPATIBLE CHANGE:

  The AQL function `GRAPH_COMMON_NEIGHBORS` now provides an additional option `includeData`.
  This option allows controlling whether the function should return the complete vertices
  or just their IDs. Returning only the IDs instead of the full vertices can lead to
  improved performance .

  If provided, `includeData` is set to `true`, all vertices in the result will be returned
  with all their attributes. The default value of `includeData` is `false`.
  This makes the default function results incompatible with previous versions of ArangoDB.

  To get the old result style in ArangoDB 2.6, please set the options as follows in calls
  to `GRAPH_COMMON_NEIGHBORS`:

      GRAPH_COMMON_NEIGHBORS(<graph>, <vertexExamples1>, <vertexExamples2>, { includeData: true }, { includeData: true })

* INCOMPATIBLE CHANGE:

  The AQL function `GRAPH_SHORTEST_PATH` now provides an additional option `includeData`.
  This option allows controlling whether the function should return the complete vertices
  and edges or just their IDs. Returning only the IDs instead of full vertices and edges
  can lead to improved performance .

  If provided, `includeData` is set to `true`, all vertices and edges in the result will
  be returned with all their attributes. There is also an optional parameter `includePath` of
  type object.
  It has two optional sub-attributes `vertices` and `edges`, both of type boolean.
  Both can be set individually and the result will include all vertices on the path if
  `includePath.vertices == true` and all edges if `includePath.edges == true` respectively.

  The default value of `includeData` is `false`, and paths are now excluded by default.
  This makes the default function results incompatible with previous versions of ArangoDB.

  To get the old result style in ArangoDB 2.6, please set the options as follows in calls
  to `GRAPH_SHORTEST_PATH`:

      GRAPH_SHORTEST_PATH(<graph>, <source>, <target>, { includeData: true, includePath: { edges: true, vertices: true } })

  The attributes `startVertex` and `vertex` that were present in the results of `GRAPH_SHORTEST_PATH`
  in previous versions of ArangoDB will not be produced in 2.6. To calculate these attributes in 2.6,
  please extract the first and last elements from the `vertices` result attribute.

* INCOMPATIBLE CHANGE:

  The AQL function `GRAPH_DISTANCE_TO` will now return only the id the destination vertex
  in the `vertex` attribute, and not the full vertex data with all vertex attributes.

* INCOMPATIBLE CHANGE:

  All graph measurements functions in JavaScript module `general-graph` that calculated a
  single figure previously returned an array containing just the figure. Now these functions
  will return the figure directly and not put it inside an array.

  The affected functions are:

  * `graph._absoluteEccentricity`
  * `graph._eccentricity`
  * `graph._absoluteCloseness`
  * `graph._closeness`
  * `graph._absoluteBetweenness`
  * `graph._betweenness`
  * `graph._radius`
  * `graph._diameter`

* Create the `_graphs` collection in new databases with `waitForSync` attribute set to `false`

  The previous `waitForSync` value was `true`, so default the behavior when creating and dropping
  graphs via the HTTP REST API changes as follows if the new settings are in effect:

  * `POST /_api/graph` by default returns `HTTP 202` instead of `HTTP 201`
  * `DELETE /_api/graph/graph-name` by default returns `HTTP 202` instead of `HTTP 201`

  If the `_graphs` collection still has its `waitForSync` value set to `true`, then the HTTP status
  code will not change.

* Upgraded ICU to version 54; this increases performance in many places.
  based on https://code.google.com/p/chromium/issues/detail?id=428145

* added support for HTTP push aka chunked encoding

* issue #1051: add info whether server is running in service or user mode?

  This will add a "mode" attribute to the result of the result of HTTP GET `/_api/version?details=true`

  "mode" can have the following values:

  - `standalone`: server was started manually (e.g. on command-line)
  - `service`: service is running as Windows service, in daemon mode or under the supervisor

* improve system error messages in Windows port

* increased default value of `--server.request-timeout` from 300 to 1200 seconds for client tools
  (arangosh, arangoimp, arangodump, arangorestore)

* increased default value of `--server.connect-timeout` from 3 to 5 seconds for client tools
  (arangosh, arangoimp, arangodump, arangorestore)

* added startup option `--server.foxx-queues-poll-interval`

  This startup option controls the frequency with which the Foxx queues manager is checking
  the queue (or queues) for jobs to be executed.

  The default value is `1` second. Lowering this value will result in the queue manager waking
  up and checking the queues more frequently, which may increase CPU usage of the server.
  When not using Foxx queues, this value can be raised to save some CPU time.

* added startup option `--server.foxx-queues`

  This startup option controls whether the Foxx queue manager will check queue and job entries.
  Disabling this option can reduce server load but will prevent jobs added to Foxx queues from
  being processed at all.

  The default value is `true`, enabling the Foxx queues feature.

* make Foxx queues really database-specific.

  Foxx queues were and are stored in a database-specific collection `_queues`. However, a global
  cache variable for the queues led to the queue names being treated database-independently, which
  was wrong.

  Since 2.6, Foxx queues names are truly database-specific, so the same queue name can be used in
  two different databases for two different queues. Until then, it is advisable to think of queues
  as already being database-specific, and using the database name as a queue name prefix to be
  avoid name conflicts, e.g.:

      var queueName = "myQueue";
      var Foxx = require("org/arangodb/foxx");
      Foxx.queues.create(db._name() + ":" + queueName);

* added support for Foxx queue job types defined as app scripts.

  The old job types introduced in 2.4 are still supported but are known to cause issues in 2.5
  and later when the server is restarted or the job types are not defined in every thread.

  The new job types avoid this issue by storing an explicit mount path and script name rather
  than an assuming the job type is defined globally. It is strongly recommended to convert your
  job types to the new script-based system.

* renamed Foxx sessions option "sessionStorageApp" to "sessionStorage". The option now also accepts session storages directly.

* Added the following JavaScript methods for file access:
  * fs.copyFile() to copy single files
  * fs.copyRecursive() to copy directory trees
  * fs.chmod() to set the file permissions (non-Windows only)

* Added process.env for accessing the process environment from JavaScript code

* Cluster: kickstarter shutdown routines will more precisely follow the shutdown of its nodes.

* Cluster: don't delete agency connection objects that are currently in use.

* Cluster: improve passing along of HTTP errors

* fixed issue #1247: debian init script problems

* multi-threaded index creation on collection load

  When a collection contains more than one secondary index, they can be built in memory in
  parallel when the collection is loaded. How many threads are used for parallel index creation
  is determined by the new configuration parameter `--database.index-threads`. If this is set
  to 0, indexes are built by the opening thread only and sequentially. This is equivalent to
  the behavior in 2.5 and before.

* speed up building up primary index when loading collections

* added `count` attribute to `parameters.json` files of collections. This attribute indicates
  the number of live documents in the collection on unload. It is read when the collection is
  (re)loaded to determine the initial size for the collection's primary index

* removed remainders of MRuby integration, removed arangoirb

* simplified `controllers` property in Foxx manifests. You can now specify a filename directly
  if you only want to use a single file mounted at the base URL of your Foxx app.

* simplified `exports` property in Foxx manifests. You can now specify a filename directly if
  you only want to export variables from a single file in your Foxx app.

* added support for node.js-style exports in Foxx exports. Your Foxx exports file can now export
  arbitrary values using the `module.exports` property instead of adding properties to the
  `exports` object.

* added `scripts` property to Foxx manifests. You should now specify the `setup` and `teardown`
  files as properties of the `scripts` object in your manifests and can define custom,
  app-specific scripts that can be executed from the web interface or the CLI.

* added `tests` property to Foxx manifests. You can now define test cases using the `mocha`
  framework which can then be executed inside ArangoDB.

* updated `joi` package to 6.0.8.

* added `extendible` package.

* added Foxx model lifecycle events to repositories. See #1257.

* speed up resizing of edge index.

* allow to split an edge index into buckets which are resized individually.
  This is controlled by the `indexBuckets` attribute in the `properties`
  of the collection.

* fix a cluster deadlock bug in larger clusters by marking a thread waiting
  for a lock on a DBserver as blocked


v2.5.7 (2015-08-02)
-------------------

* V8: Upgrade to version 4.1.0.27 - this is intended to be the stable V8 version.


v2.5.6 (2015-07-21)
-------------------

* alter Windows build infrastructure so we can properly store pdb files.

* potentially fixed issue #1313: Wrong metric calculation at dashboard

  Escape whitespace in process name when scanning /proc/pid/stats

  This fixes statistics values read from that file

* Fixed variable naming in AQL `COLLECT INTO` results in case the COLLECT is placed
  in a subquery which itself is followed by other constructs that require variables


v2.5.5 (2015-05-29)
-------------------

* fixed vulnerability in JWT implementation.

* fixed format string for reading /proc/pid/stat

* take into account barriers used in different V8 contexts


v2.5.4 (2015-05-14)
-------------------

* added startup option `--log.performance`: specifying this option at startup will log
  performance-related info messages, mainly timings via the regular logging mechanisms

* cluster fixes

* fix for recursive copy under Windows


v2.5.3 (2015-04-29)
-------------------

* Fix fs.move to work across filesystem borders; Fixes Foxx app installation problems;
  issue #1292.

* Fix Foxx app install when installed on a different drive on Windows

* issue #1322: strange AQL result

* issue #1318: Inconsistent db._create() syntax

* issue #1315: queries to a collection fail with an empty response if the
  collection contains specific JSON data

* issue #1300: Make arangodump not fail if target directory exists but is empty

* allow specifying higher values than SOMAXCONN for `--server.backlog-size`

  Previously, arangod would not start when a `--server.backlog-size` value was
  specified that was higher than the platform's SOMAXCONN header value.

  Now, arangod will use the user-provided value for `--server.backlog-size` and
  pass it to the listen system call even if the value is higher than SOMAXCONN.
  If the user-provided value is higher than SOMAXCONN, arangod will log a warning
  on startup.

* Fixed a cluster deadlock bug. Mark a thread that is in a RemoteBlock as
  blocked to allow for additional dispatcher threads to be started.

* Fix locking in cluster by using another ReadWriteLock class for collections.

* Add a second DispatcherQueue for AQL in the cluster. This fixes a
  cluster-AQL thread explosion bug.


v2.5.2 (2015-04-11)
-------------------

* modules stored in _modules are automatically flushed when changed

* added missing query-id parameter in documentation of HTTP DELETE `/_api/query` endpoint

* added iterator for edge index in AQL queries

  this change may lead to less edges being read when used together with a LIMIT clause

* make graph viewer in web interface issue less expensive queries for determining
  a random vertex from the graph, and for determining vertex attributes

* issue #1285: syntax error, unexpected $undefined near '@_to RETURN obj

  this allows AQL bind parameter names to also start with underscores

* moved /_api/query to C++

* issue #1289: Foxx models created from database documents expose an internal method

* added `Foxx.Repository#exists`

* parallelize initialization of V8 context in multiple threads

* fixed a possible crash when the debug-level was TRACE

* cluster: do not initialize statistics collection on each
  coordinator, this fixes a race condition at startup

* cluster: fix a startup race w.r.t. the _configuration collection

* search for db:// JavaScript modules only after all local files have been
  considered, this speeds up the require command in a cluster considerably

* general cluster speedup in certain areas


v2.5.1 (2015-03-19)
-------------------

* fixed bug that caused undefined behavior when an AQL query was killed inside
  a calculation block

* fixed memleaks in AQL query cleanup in case out-of-memory errors are thrown

* by default, Debian and RedHat packages are built with debug symbols

* added option `--database.ignore-logfile-errors`

  This option controls how collection datafiles with a CRC mismatch are treated.

  If set to `false`, CRC mismatch errors in collection datafiles will lead
  to a collection not being loaded at all. If a collection needs to be loaded
  during WAL recovery, the WAL recovery will also abort (if not forced with
  `--wal.ignore-recovery-errors true`). Setting this flag to `false` protects
  users from unintentionally using a collection with corrupted datafiles, from
  which only a subset of the original data can be recovered.

  If set to `true`, CRC mismatch errors in collection datafiles will lead to
  the datafile being partially loaded. All data up to until the mismatch will
  be loaded. This will enable users to continue with collection datafiles
  that are corrupted, but will result in only a partial load of the data.
  The WAL recovery will still abort when encountering a collection with a
  corrupted datafile, at least if `--wal.ignore-recovery-errors` is not set to
  `true`.

  The default value is *true*, so for collections with corrupted datafiles
  there might be partial data loads once the WAL recovery has finished. If
  the WAL recovery will need to load a collection with a corrupted datafile,
  it will still stop when using the default values.

* INCOMPATIBLE CHANGE:

  make the arangod server refuse to start if during startup it finds a non-readable
  `parameter.json` file for a database or a collection.

  Stopping the startup process in this case requires manual intervention (fixing
  the unreadable files), but prevents follow-up errors due to ignored databases or
  collections from happening.

* datafiles and `parameter.json` files written by arangod are now created with read and write
  privileges for the arangod process user, and with read and write privileges for the arangod
  process group.

  Previously, these files were created with user read and write permissions only.

* INCOMPATIBLE CHANGE:

  abort WAL recovery if one of the collection's datafiles cannot be opened

* INCOMPATIBLE CHANGE:

  never try to raise the privileges after dropping them, this can lead to a race condition while
  running the recovery

  If you require to run ArangoDB on a port lower than 1024, you must run ArangoDB as root.

* fixed inefficiencies in `remove` methods of general-graph module

* added option `--database.slow-query-threshold` for controlling the default AQL slow query
  threshold value on server start

* add system error strings for Windows on many places

* rework service startup so we announce 'RUNNING' only when we're finished starting.

* use the Windows eventlog for FATAL and ERROR - log messages

* fix service handling in NSIS Windows installer, specify human readable name

* add the ICU_DATA environment variable to the fatal error messages

* fixed issue #1265: arangod crashed with SIGSEGV

* fixed issue #1241: Wildcards in examples


v2.5.0 (2015-03-09)
-------------------

* installer fixes for Windows

* fix for downloading Foxx

* fixed issue #1258: http pipelining not working?


v2.5.0-beta4 (2015-03-05)
-------------------------

* fixed issue #1247: debian init script problems


v2.5.0-beta3 (2015-02-27)
-------------------------

* fix Windows install path calculation in arango

* fix Windows logging of long strings

* fix possible undefinedness of const strings in Windows


v2.5.0-beta2 (2015-02-23)
-------------------------

* fixed issue #1256: agency binary not found #1256

* fixed issue #1230: API: document/col-name/_key and cursor return different floats

* front-end: dashboard tries not to (re)load statistics if user has no access

* V8: Upgrade to version 3.31.74.1

* etcd: Upgrade to version 2.0 - This requires go 1.3 to compile at least.

* refuse to startup if ICU wasn't initialized, this will i.e. prevent errors from being printed,
  and libraries from being loaded.

* front-end: unwanted removal of index table header after creating new index

* fixed issue #1248: chrome: applications filtering not working

* fixed issue #1198: queries remain in aql editor (front-end) if you navigate through different tabs

* Simplify usage of Foxx

  Thanks to our user feedback we learned that Foxx is a powerful, yet rather complicated concept.
  With this release we tried to make it less complicated while keeping all its strength.
  That includes a rewrite of the documentation as well as some code changes as listed below:

  * Moved Foxx applications to a different folder.

    The naming convention now is: <app-path>/_db/<dbname>/<mountpoint>/APP
    Before it was: <app-path>/databases/<dbname>/<appname>:<appversion>
    This caused some trouble as apps where cached based on name and version and updates did not apply.
    Hence the path on filesystem and the app's access URL had no relation to one another.
    Now the path on filesystem is identical to the URL (except for slashes and the appended APP)

  * Rewrite of Foxx routing

    The routing of Foxx has been exposed to major internal changes we adjusted because of user feedback.
    This allows us to set the development mode per mount point without having to change paths and hold
    apps at separate locations.

  * Foxx Development mode

    The development mode used until 2.4 is gone. It has been replaced by a much more mature version.
    This includes the deprecation of the javascript.dev-app-path parameter, which is useless since 2.5.
    Instead of having two separate app directories for production and development, apps now reside in
    one place, which is used for production as well as for development.
    Apps can still be put into development mode, changing their behavior compared to production mode.
    Development mode apps are still reread from disk at every request, and still they ship more debug
    output.

    This change has also made the startup options `--javascript.frontend-development-mode` and
    `--javascript.dev-app-path` obsolete. The former option will not have any effect when set, and the
    latter option is only read and used during the upgrade to 2.5 and does not have any effects later.

  * Foxx install process

    Installing Foxx apps has been a two step process: import them into ArangoDB and mount them at a
    specific mount point. These operations have been joined together. You can install an app at one
    mount point, that's it. No fetch, mount, unmount, purge cycle anymore. The commands have been
    simplified to just:

    * install: get your Foxx app up and running
    * uninstall: shut it down and erase it from disk

  * Foxx error output

    Until 2.4 the errors produced by Foxx were not optimal. Often, the error message was just
    `unable to parse manifest` and contained only an internal stack trace.
    In 2.5 we made major improvements there, including a much more fine-grained error output that
    helps you debug your Foxx apps. The error message printed is now much closer to its source and
    should help you track it down.

    Also we added the default handlers for unhandled errors in Foxx apps:

    * You will get a nice internal error page whenever your Foxx app is called but was not installed
      due to any error
    * You will get a proper error message when having an uncaught error appears in any app route

    In production mode the messages above will NOT contain any information about your Foxx internals
    and are safe to be exposed to third party users.
    In development mode the messages above will contain the stacktrace (if available), making it easier for
    your in-house devs to track down errors in the application.

* added `console` object to Foxx apps. All Foxx apps now have a console object implementing
  the familiar Console API in their global scope, which can be used to log diagnostic
  messages to the database.

* added `org/arangodb/request` module, which provides a simple API for making HTTP requests
  to external services.

* added optimizer rule `propagate-constant-attributes`

  This rule will look inside `FILTER` conditions for constant value equality comparisons,
  and insert the constant values in other places in `FILTER`s. For example, the rule will
  insert `42` instead of `i.value` in the second `FILTER` of the following query:

      FOR i IN c1 FOR j IN c2 FILTER i.value == 42 FILTER j.value == i.value RETURN 1

* added `filtered` value to AQL query execution statistics

  This value indicates how many documents were filtered by `FilterNode`s in the AQL query.
  Note that `IndexRangeNode`s can also filter documents by selecting only the required ranges
  from the index. The `filtered` value will not include the work done by `IndexRangeNode`s,
  but only the work performed by `FilterNode`s.

* added support for sparse hash and skiplist indexes

  Hash and skiplist indexes can optionally be made sparse. Sparse indexes exclude documents
  in which at least one of the index attributes is either not set or has a value of `null`.

  As such documents are excluded from sparse indexes, they may contain fewer documents than
  their non-sparse counterparts. This enables faster indexing and can lead to reduced memory
  usage in case the indexed attribute does occur only in some, but not all documents of the
  collection. Sparse indexes will also reduce the number of collisions in non-unique hash
  indexes in case non-existing or optional attributes are indexed.

  In order to create a sparse index, an object with the attribute `sparse` can be added to
  the index creation commands:

      db.collection.ensureHashIndex(attributeName, { sparse: true });
      db.collection.ensureHashIndex(attributeName1, attributeName2, { sparse: true });
      db.collection.ensureUniqueConstraint(attributeName, { sparse: true });
      db.collection.ensureUniqueConstraint(attributeName1, attributeName2, { sparse: true });

      db.collection.ensureSkiplist(attributeName, { sparse: true });
      db.collection.ensureSkiplist(attributeName1, attributeName2, { sparse: true });
      db.collection.ensureUniqueSkiplist(attributeName, { sparse: true });
      db.collection.ensureUniqueSkiplist(attributeName1, attributeName2, { sparse: true });

  Note that in place of the above specialized index creation commands, it is recommended to use
  the more general index creation command `ensureIndex`:

  ```js
  db.collection.ensureIndex({ type: "hash", sparse: true, unique: true, fields: [ attributeName ] });
  db.collection.ensureIndex({ type: "skiplist", sparse: false, unique: false, fields: [ "a", "b" ] });
  ```

  When not explicitly set, the `sparse` attribute defaults to `false` for new indexes.

  This causes a change in behavior when creating a unique hash index without specifying the
  sparse flag: in 2.4, unique hash indexes were implicitly sparse, always excluding `null` values.
  There was no option to control this behavior, and sparsity was neither supported for non-unique
  hash indexes nor skiplists in 2.4. This implicit sparsity of unique hash indexes was considered
  an inconsistency, and therefore the behavior was cleaned up in 2.5. As of 2.5, indexes will
  only be created sparse if sparsity is explicitly requested. Existing unique hash indexes from 2.4
  or before will automatically be migrated so they are still sparse after the upgrade to 2.5.

  Geo indexes are implicitly sparse, meaning documents without the indexed location attribute or
  containing invalid location coordinate values will be excluded from the index automatically. This
  is also a change when compared to pre-2.5 behavior, when documents with missing or invalid
  coordinate values may have caused errors on insertion when the geo index' `unique` flag was set
  and its `ignoreNull` flag was not.

  This was confusing and has been rectified in 2.5. The method `ensureGeoConstaint()` now does the
  same as `ensureGeoIndex()`. Furthermore, the attributes `constraint`, `unique`, `ignoreNull` and
  `sparse` flags are now completely ignored when creating geo indexes.

  The same is true for fulltext indexes. There is no need to specify non-uniqueness or sparsity for
  geo or fulltext indexes. They will always be non-unique and sparse.

  As sparse indexes may exclude some documents, they cannot be used for every type of query.
  Sparse hash indexes cannot be used to find documents for which at least one of the indexed
  attributes has a value of `null`. For example, the following AQL query cannot use a sparse
  index, even if one was created on attribute `attr`:

      FOR doc In collection
        FILTER doc.attr == null
        RETURN doc

  If the lookup value is non-constant, a sparse index may or may not be used, depending on
  the other types of conditions in the query. If the optimizer can safely determine that
  the lookup value cannot be `null`, a sparse index may be used. When uncertain, the optimizer
  will not make use of a sparse index in a query in order to produce correct results.

  For example, the following queries cannot use a sparse index on `attr` because the optimizer
  will not know beforehand whether the comparison values for `doc.attr` will include `null`:

      FOR doc In collection
        FILTER doc.attr == SOME_FUNCTION(...)
        RETURN doc

      FOR other IN otherCollection
        FOR doc In collection
          FILTER doc.attr == other.attr
          RETURN doc

  Sparse skiplist indexes can be used for sorting if the optimizer can safely detect that the
  index range does not include `null` for any of the index attributes.

* inspection of AQL data-modification queries will now detect if the data-modification part
  of the query can run in lockstep with the data retrieval part of the query, or if the data
  retrieval part must be executed before the data modification can start.

  Executing the two in lockstep allows using much smaller buffers for intermediate results
  and starts the actual data-modification operations much earlier than if the two phases
  were executed separately.

* Allow dynamic attribute names in AQL object literals

  This allows using arbitrary expressions to construct attribute names in object
  literals specified in AQL queries. To disambiguate expressions and other unquoted
  attribute names, dynamic attribute names need to be enclosed in brackets (`[` and `]`).
  Example:

      FOR i IN 1..100
        RETURN { [ CONCAT('value-of-', i) ] : i }

* make AQL optimizer rule "use-index-for-sort" remove sort also in case a non-sorted
  index (e.g. a hash index) is used for only equality lookups and all sort attributes
  are covered by the index.

  Example that does not require an extra sort (needs hash index on `value`):

      FOR doc IN collection FILTER doc.value == 1 SORT doc.value RETURN doc

  Another example that does not require an extra sort (with hash index on `value1`, `value2`):

      FOR doc IN collection FILTER doc.value1 == 1 && doc.value2 == 2 SORT doc.value1, doc.value2 RETURN doc

* make AQL optimizer rule "use-index-for-sort" remove sort also in case the sort criteria
  excludes the left-most index attributes, but the left-most index attributes are used
  by the index for equality-only lookups.

  Example that can use the index for sorting (needs skiplist index on `value1`, `value2`):

      FOR doc IN collection FILTER doc.value1 == 1 SORT doc.value2 RETURN doc

* added selectivity estimates for primary index, edge index, and hash index

  The selectivity estimates are returned by the `GET /_api/index` REST API method
  in a sub-attribute `selectivityEstimate` for each index that supports it. This
  attribute will be omitted for indexes that do not provide selectivity estimates.
  If provided, the selectivity estimate will be a numeric value between 0 and 1.

  Selectivity estimates will also be reported in the result of `collection.getIndexes()`
  for all indexes that support this. If no selectivity estimate can be determined for
  an index, the attribute `selectivityEstimate` will be omitted here, too.

  The web interface also shows selectivity estimates for each index that supports this.

  Currently the following index types can provide selectivity estimates:
  - primary index
  - edge index
  - hash index (unique and non-unique)

  No selectivity estimates will be provided when running in cluster mode.

* fixed issue #1226: arangod log issues

* added additional logger if arangod is started in foreground mode on a tty

* added AQL optimizer rule "move-calculations-down"

* use exclusive native SRWLocks on Windows instead of native mutexes

* added AQL functions `MD5`, `SHA1`, and `RANDOM_TOKEN`.

* reduced number of string allocations when parsing certain AQL queries

  parsing numbers (integers or doubles) does not require a string allocation
  per number anymore

* RequestContext#bodyParam now accepts arbitrary joi schemas and rejects invalid (but well-formed) request bodies.

* enforce that AQL user functions are wrapped inside JavaScript function () declarations

  AQL user functions were always expected to be wrapped inside a JavaScript function, but previously
  this was not enforced when registering a user function. Enforcing the AQL user functions to be contained
  inside functions prevents functions from doing some unexpected things that may have led to undefined
  behavior.

* Windows service uninstalling: only remove service if it points to the currently running binary,
  or --force was specified.

* Windows (debug only): print stacktraces on crash and run minidump

* Windows (cygwin): if you run arangosh in a cygwin shell or via ssh we will detect this and use
  the appropriate output functions.

* Windows: improve process management

* fix IPv6 reverse ip lookups - so far we only did IPv4 addresses.

* improve join documentation, add outer join example

* run jslint for unit tests too, to prevent "memory leaks" by global js objects with native code.

* fix error logging for exceptions - we wouldn't log the exception message itself so far.

* improve error reporting in the http client (Windows & *nix)

* improve error reports in cluster

* Standard errors can now contain custom messages.


v2.4.7 (XXXX-XX-XX)
-------------------

* fixed issue #1282: Geo WITHIN_RECTANGLE for nested lat/lng


v2.4.6 (2015-03-18)
-------------------

* added option `--database.ignore-logfile-errors`

  This option controls how collection datafiles with a CRC mismatch are treated.

  If set to `false`, CRC mismatch errors in collection datafiles will lead
  to a collection not being loaded at all. If a collection needs to be loaded
  during WAL recovery, the WAL recovery will also abort (if not forced with
  `--wal.ignore-recovery-errors true`). Setting this flag to `false` protects
  users from unintentionally using a collection with corrupted datafiles, from
  which only a subset of the original data can be recovered.

  If set to `true`, CRC mismatch errors in collection datafiles will lead to
  the datafile being partially loaded. All data up to until the mismatch will
  be loaded. This will enable users to continue with a collection datafiles
  that are corrupted, but will result in only a partial load of the data.
  The WAL recovery will still abort when encountering a collection with a
  corrupted datafile, at least if `--wal.ignore-recovery-errors` is not set to
  `true`.

  The default value is *true*, so for collections with corrupted datafiles
  there might be partial data loads once the WAL recovery has finished. If
  the WAL recovery will need to load a collection with a corrupted datafile,
  it will still stop when using the default values.

* INCOMPATIBLE CHANGE:

  make the arangod server refuse to start if during startup it finds a non-readable
  `parameter.json` file for a database or a collection.

  Stopping the startup process in this case requires manual intervention (fixing
  the unreadable files), but prevents follow-up errors due to ignored databases or
  collections from happening.

* datafiles and `parameter.json` files written by arangod are now created with read and write
  privileges for the arangod process user, and with read and write privileges for the arangod
  process group.

  Previously, these files were created with user read and write permissions only.

* INCOMPATIBLE CHANGE:

  abort WAL recovery if one of the collection's datafiles cannot be opened

* INCOMPATIBLE CHANGE:

  never try to raise the privileges after dropping them, this can lead to a race condition while
  running the recovery

  If you require to run ArangoDB on a port lower than 1024, you must run ArangoDB as root.

* fixed inefficiencies in `remove` methods of general-graph module

* added option `--database.slow-query-threshold` for controlling the default AQL slow query
  threshold value on server start


v2.4.5 (2015-03-16)
-------------------

* added elapsed time to HTTP request logging output (`--log.requests-file`)

* added AQL current and slow query tracking, killing of AQL queries

  This change enables retrieving the list of currently running AQL queries inside the selected database.
  AQL queries with an execution time beyond a certain threshold can be moved to a "slow query" facility
  and retrieved from there. Queries can also be killed by specifying the query id.

  This change adds the following HTTP REST APIs:

  - `GET /_api/query/current`: for retrieving the list of currently running queries
  - `GET /_api/query/slow`: for retrieving the list of slow queries
  - `DELETE /_api/query/slow`: for clearing the list of slow queries
  - `GET /_api/query/properties`: for retrieving the properties for query tracking
  - `PUT /_api/query/properties`: for adjusting the properties for query tracking
  - `DELETE /_api/query/<id>`: for killing an AQL query

  The following JavaScript APIs have been added:

  - require("org/arangodb/aql/queries").current();
  - require("org/arangodb/aql/queries").slow();
  - require("org/arangodb/aql/queries").clearSlow();
  - require("org/arangodb/aql/queries").properties();
  - require("org/arangodb/aql/queries").kill();

* fixed issue #1265: arangod crashed with SIGSEGV

* fixed issue #1241: Wildcards in examples

* fixed comment parsing in Foxx controllers


v2.4.4 (2015-02-24)
-------------------

* fixed the generation template for foxx apps. It now does not create deprecated functions anymore

* add custom visitor functionality for `GRAPH_NEIGHBORS` function, too

* increased default value of traversal option *maxIterations* to 100 times of its previous
  default value


v2.4.3 (2015-02-06)
-------------------

* fix multi-threading with openssl when running under Windows

* fix timeout on socket operations when running under Windows

* Fixed an error in Foxx routing which caused some apps that worked in 2.4.1 to fail with status 500: `undefined is not a function` errors in 2.4.2
  This error was occurring due to seldom internal rerouting introduced by the malformed application handler.


v2.4.2 (2015-01-30)
-------------------

* added custom visitor functionality for AQL traversals

  This allows more complex result processing in traversals triggered by AQL. A few examples
  are shown in [this article](http://jsteemann.github.io/blog/2015/01/28/using-custom-visitors-in-aql-graph-traversals/).

* improved number of results estimated for nodes of type EnumerateListNode and SubqueryNode
  in AQL explain output

* added AQL explain helper to explain arbitrary AQL queries

  The helper function prints the query execution plan and the indexes to be used in the
  query. It can be invoked from the ArangoShell or the web interface as follows:

      require("org/arangodb/aql/explainer").explain(query);

* enable use of indexes for certain AQL conditions with non-equality predicates, in
  case the condition(s) also refer to indexed attributes

  The following queries will now be able to use indexes:

      FILTER a.indexed == ... && a.indexed != ...
      FILTER a.indexed == ... && a.nonIndexed != ...
      FILTER a.indexed == ... && ! (a.indexed == ...)
      FILTER a.indexed == ... && ! (a.nonIndexed == ...)
      FILTER a.indexed == ... && ! (a.indexed != ...)
      FILTER a.indexed == ... && ! (a.nonIndexed != ...)
      FILTER (a.indexed == ... && a.nonIndexed == ...) || (a.indexed == ... && a.nonIndexed == ...)
      FILTER (a.indexed == ... && a.nonIndexed != ...) || (a.indexed == ... && a.nonIndexed != ...)

* Fixed spuriously occurring "collection not found" errors when running queries on local
  collections on a cluster DB server

* Fixed upload of Foxx applications to the server for apps exceeding approx. 1 MB zipped.

* Malformed Foxx applications will now return a more useful error when any route is requested.

  In Production a Foxx app mounted on /app will display an html page on /app/* stating a 503 Service temporarily not available.
  It will not state any information about your Application.
  Before it was a 404 Not Found without any information and not distinguishable from a correct not found on your route.

  In Development Mode the html page also contains information about the error occurred.

* Unhandled errors thrown in Foxx routes are now handled by the Foxx framework itself.

  In Production the route will return a status 500 with a body {error: "Error statement"}.
  In Development the route will return a status 500 with a body {error: "Error statement", stack: "..."}

  Before, it was status 500 with a plain text stack including ArangoDB internal routing information.

* The Applications tab in web interface will now request development apps more often.
  So if you have a fixed a syntax error in your app it should always be visible after reload.


v2.4.1 (2015-01-19)
-------------------

* improved WAL recovery output

* fixed certain OR optimizations in AQL optimizer

* better diagnostics for arangoimp

* fixed invalid result of HTTP REST API method `/_admin/foxx/rescan`

* fixed possible segmentation fault when passing a Buffer object into a V8 function
  as a parameter

* updated AQB module to 1.8.0.


v2.4.0 (2015-01-13)
-------------------

* updated AQB module to 1.7.0.

* fixed V8 integration-related crashes

* make `fs.move(src, dest)` also fail when both `src` and `dest` are
  existing directories. This ensures the same behavior of the move operation
  on different platforms.

* fixed AQL insert operation for multi-shard collections in cluster

* added optional return value for AQL data-modification queries.
  This allows returning the documents inserted, removed or updated with the query, e.g.

      FOR doc IN docs REMOVE doc._key IN docs LET removed = OLD RETURN removed
      FOR doc IN docs INSERT { } IN docs LET inserted = NEW RETURN inserted
      FOR doc IN docs UPDATE doc._key WITH { } IN docs LET previous = OLD RETURN previous
      FOR doc IN docs UPDATE doc._key WITH { } IN docs LET updated = NEW RETURN updated

  The variables `OLD` and `NEW` are automatically available when a `REMOVE`, `INSERT`,
  `UPDATE` or `REPLACE` statement is immediately followed by a `LET` statement.
  Note that the `LET` and `RETURN` statements in data-modification queries are not as
  flexible as the general versions of `LET` and `RETURN`. When returning documents from
  data-modification operations, only a single variable can be assigned using `LET`, and
  the assignment can only be either `OLD` or `NEW`, but not an arbitrary expression. The
  `RETURN` statement also allows using the just-created variable only, and no arbitrary
  expressions.


v2.4.0-beta1 (2014-12-26)
--------------------------

* fixed superstates in FoxxGenerator

* fixed issue #1065: Aardvark: added creation of documents and edges with _key property

* fixed issue #1198: Aardvark: current AQL editor query is now cached

* Upgraded V8 version from 3.16.14 to 3.29.59

  The built-in version of V8 has been upgraded from 3.16.14 to 3.29.59.
  This activates several ES6 (also dubbed *Harmony* or *ES.next*) features in
  ArangoDB, both in the ArangoShell and the ArangoDB server. They can be
  used for scripting and in server-side actions such as Foxx routes, traversals
  etc.

  The following ES6 features are available in ArangoDB 2.4 by default:

  * iterators
  * the `of` operator
  * symbols
  * predefined collections types (Map, Set etc.)
  * typed arrays

  Many other ES6 features are disabled by default, but can be made available by
  starting arangod or arangosh with the appropriate options:

  * arrow functions
  * proxies
  * generators
  * String, Array, and Number enhancements
  * constants
  * enhanced object and numeric literals

  To activate all these ES6 features in arangod or arangosh, start it with
  the following options:

      arangosh --javascript.v8-options="--harmony --harmony_generators"

  More details on the available ES6 features can be found in
  [this blog](https://jsteemann.github.io/blog/2014/12/19/using-es6-features-in-arangodb/).

* Added Foxx generator for building Hypermedia APIs

  A more detailed description is [here](https://www.arangodb.com/2014/12/08/building-hypermedia-apis-foxxgenerator)

* New `Applications` tab in web interface:

  The `applications` tab got a complete redesign.
  It will now only show applications that are currently running on ArangoDB.
  For a selected application, a new detailed view has been created.
  This view provides a better overview of the app:
  * author
  * license
  * version
  * contributors
  * download links
  * API documentation

  To install a new application, a new dialog is now available.
  It provides the features already available in the console application `foxx-manager` plus some more:
  * install an application from Github
  * install an application from a zip file
  * install an application from ArangoDB's application store
  * create a new application from scratch: this feature uses a generator to
    create a Foxx application with pre-defined CRUD methods for a given list
    of collections. The generated Foxx app can either be downloaded as a zip file or
    be installed on the server. Starting with a new Foxx app has never been easier.

* fixed issue #1102: Aardvark: Layout bug in documents overview

  The documents overview was entirely destroyed in some situations on Firefox.
  We replaced the plugin we used there.

* fixed issue #1168: Aardvark: pagination buttons jumping

* fixed issue #1161: Aardvark: Click on Import JSON imports previously uploaded file

* removed configure options `--enable-all-in-one-v8`, `--enable-all-in-one-icu`,
  and `--enable-all-in-one-libev`.

* global internal rename to fix naming incompatibilities with JSON:

  Internal functions with names containing `array` have been renamed to `object`,
  internal functions with names containing `list` have been renamed to `array`.
  The renaming was mainly done in the C++ parts. The documentation has also been
  adjusted so that the correct JSON type names are used in most places.

  The change also led to the addition of a few function aliases in AQL:

  * `TO_LIST` now is an alias of the new `TO_ARRAY`
  * `IS_LIST` now is an alias of the new `IS_ARRAY`
  * `IS_DOCUMENT` now is an alias of the new `IS_OBJECT`

  The changed also renamed the option `mergeArrays` to `mergeObjects` for AQL
  data-modification query options and HTTP document modification API

* AQL: added optimizer rule "remove-filter-covered-by-index"

  This rule removes FilterNodes and CalculationNodes from an execution plan if the
  filter is already covered by a previous IndexRangeNode. Removing the CalculationNode
  and the FilterNode will speed up query execution because the query requires less
  computation.

* AQL: added optimizer rule "remove-sort-rand"

  This rule removes a `SORT RAND()` expression from a query and moves the random
  iteration into the appropriate `EnumerateCollectionNode`. This is more efficient
  than individually enumerating and then sorting randomly.

* AQL: range optimizations for IN and OR

  This change enables usage of indexes for several additional cases. Filters containing
  the `IN` operator can now make use of indexes, and multiple OR- or AND-combined filter
  conditions can now also use indexes if the filters are accessing the same indexed
  attribute.

  Here are a few examples of queries that can now use indexes but couldn't before:

    FOR doc IN collection
      FILTER doc.indexedAttribute == 1 || doc.indexedAttribute > 99
      RETURN doc

    FOR doc IN collection
      FILTER doc.indexedAttribute IN [ 3, 42 ] || doc.indexedAttribute > 99
      RETURN doc

    FOR doc IN collection
      FILTER (doc.indexedAttribute > 2 && doc.indexedAttribute < 10) ||
             (doc.indexedAttribute > 23 && doc.indexedAttribute < 42)
      RETURN doc

* fixed issue #500: AQL parentheses issue

  This change allows passing subqueries as AQL function parameters without using
  duplicate brackets (e.g. `FUNC(query)` instead of `FUNC((query))`

* added optional `COUNT` clause to AQL `COLLECT`

  This allows more efficient group count calculation queries, e.g.

      FOR doc IN collection
        COLLECT age = doc.age WITH COUNT INTO length
        RETURN { age: age, count: length }

  A count-only query is also possible:

      FOR doc IN collection
        COLLECT WITH COUNT INTO length
        RETURN length

* fixed missing makeDirectory when fetching a Foxx application from a zip file

* fixed issue #1134: Change the default endpoint to localhost

  This change will modify the IP address ArangoDB listens on to 127.0.0.1 by default.
  This will make new ArangoDB installations unaccessible from clients other than
  localhost unless changed. This is a security feature.

  To make ArangoDB accessible from any client, change the server's configuration
  (`--server.endpoint`) to either `tcp://0.0.0.0:8529` or the server's publicly
  visible IP address.

* deprecated `Repository#modelPrototype`. Use `Repository#model` instead.

* IMPORTANT CHANGE: by default, system collections are included in replication and all
  replication API return values. This will lead to user accounts and credentials
  data being replicated from master to slave servers. This may overwrite
  slave-specific database users.

  If this is undesired, the `_users` collection can be excluded from replication
  easily by setting the `includeSystem` attribute to `false` in the following commands:

  * replication.sync({ includeSystem: false });
  * replication.applier.properties({ includeSystem: false });

  This will exclude all system collections (including `_aqlfunctions`, `_graphs` etc.)
  from the initial synchronization and the continuous replication.

  If this is also undesired, it is also possible to specify a list of collections to
  exclude from the initial synchronization and the continuous replication using the
  `restrictCollections` attribute, e.g.:

      replication.applier.properties({
        includeSystem: true,
        restrictType: "exclude",
        restrictCollections: [ "_users", "_graphs", "foo" ]
      });

  The HTTP API methods for fetching the replication inventory and for dumping collections
  also support the `includeSystem` control flag via a URL parameter.

* removed DEPRECATED replication methods:
  * `replication.logger.start()`
  * `replication.logger.stop()`
  * `replication.logger.properties()`
  * HTTP PUT `/_api/replication/logger-start`
  * HTTP PUT `/_api/replication/logger-stop`
  * HTTP GET `/_api/replication/logger-config`
  * HTTP PUT `/_api/replication/logger-config`

* fixed issue #1174, which was due to locking problems in distributed
  AQL execution

* improved cluster locking for AQL avoiding deadlocks

* use DistributeNode for modifying queries with REPLACE and UPDATE, if
  possible


v2.3.6 (2015-XX-XX)
-------------------

* fixed AQL subquery optimization that produced wrong result when multiple subqueries
  directly followed each other and and a directly following `LET` statement did refer
  to any but the first subquery.


v2.3.5 (2015-01-16)
-------------------

* fixed intermittent 404 errors in Foxx apps after mounting or unmounting apps

* fixed issue #1200: Expansion operator results in "Cannot call method 'forEach' of null"

* fixed issue #1199: Cannot unlink root node of plan


v2.3.4 (2014-12-23)
-------------------

* fixed cerberus path for MyArangoDB


v2.3.3 (2014-12-17)
-------------------

* fixed error handling in instantiation of distributed AQL queries, this
  also fixes a bug in cluster startup with many servers

* issue #1185: parse non-fractional JSON numbers with exponent (e.g. `4e-261`)

* issue #1159: allow --server.request-timeout and --server.connect-timeout of 0


v2.3.2 (2014-12-09)
-------------------

* fixed issue #1177: Fix bug in the user app's storage

* fixed issue #1173: AQL Editor "Save current query" resets user password

* fixed missing makeDirectory when fetching a Foxx application from a zip file

* put in warning about default changed: fixed issue #1134: Change the default endpoint to localhost

* fixed issue #1163: invalid fullCount value returned from AQL

* fixed range operator precedence

* limit default maximum number of plans created by AQL optimizer to 256 (from 1024)

* make AQL optimizer not generate an extra plan if an index can be used, but modify
  existing plans in place

* fixed AQL cursor ttl (time-to-live) issue

  Any user-specified cursor ttl value was not honored since 2.3.0.

* fixed segfault in AQL query hash index setup with unknown shapes

* fixed memleaks

* added AQL optimizer rule for removing `INTO` from a `COLLECT` statement if not needed

* fixed issue #1131

  This change provides the `KEEP` clause for `COLLECT ... INTO`. The `KEEP` clause
  allows controlling which variables will be kept in the variable created by `INTO`.

* fixed issue #1147, must protect dispatcher ID for etcd

v2.3.1 (2014-11-28)
-------------------

* recreate password if missing during upgrade

* fixed issue #1126

* fixed non-working subquery index optimizations

* do not restrict summary of Foxx applications to 60 characters

* fixed display of "required" path parameters in Foxx application documentation

* added more optimizations of constants values in AQL FILTER conditions

* fixed invalid or-to-in optimization for FILTERs containing comparisons
  with boolean values

* fixed replication of `_graphs` collection

* added AQL list functions `PUSH`, `POP`, `UNSHIFT`, `SHIFT`, `REMOVE_VALUES`,
  `REMOVE_VALUE`, `REMOVE_NTH` and `APPEND`

* added AQL functions `CALL` and `APPLY` to dynamically call other functions

* fixed AQL optimizer cost estimation for LIMIT node

* prevent Foxx queues from permanently writing to the journal even when
  server is idle

* fixed AQL COLLECT statement with INTO clause, which copied more variables
  than v2.2 and thus lead to too much memory consumption.
  This deals with #1107.

* fixed AQL COLLECT statement, this concerned every COLLECT statement,
  only the first group had access to the values of the variables before
  the COLLECT statement. This deals with #1127.

* fixed some AQL internals, where sometimes too many items were
  fetched from upstream in the presence of a LIMIT clause. This should
  generally improve performance.


v2.3.0 (2014-11-18)
-------------------

* fixed syslog flags. `--log.syslog` is deprecated and setting it has no effect,
  `--log.facility` now works as described. Application name has been changed from
  `triagens` to `arangod`. It can be changed using `--log.application`. The syslog
  will only contain the actual log message. The datetime prefix is omitted.

* fixed deflate in SimpleHttpClient

* fixed issue #1104: edgeExamples broken or changed

* fixed issue #1103: Error while importing user queries

* fixed issue #1100: AQL: HAS() fails on doc[attribute_name]

* fixed issue #1098: runtime error when creating graph vertex

* hide system applications in **Applications** tab by default

  Display of system applications can be toggled by using the *system applications*
  toggle in the UI.

* added HTTP REST API for managing tasks (`/_api/tasks`)

* allow passing character lists as optional parameter to AQL functions `TRIM`,
  `LTRIM` and `RTRIM`

  These functions now support trimming using custom character lists. If no character
  lists are specified, all whitespace characters will be removed as previously:

      TRIM("  foobar\t \r\n ")         // "foobar"
      TRIM(";foo;bar;baz, ", "; ")     // "foo;bar;baz"

* added AQL string functions `LTRIM`, `RTRIM`, `FIND_FIRST`, `FIND_LAST`, `SPLIT`,
  `SUBSTITUTE`

* added AQL functions `ZIP`, `VALUES` and `PERCENTILE`

* made AQL functions `CONCAT` and `CONCAT_SEPARATOR` work with list arguments

* dynamically create extra dispatcher threads if required

* fixed issue #1097: schemas in the API docs no longer show required properties as optional


v2.3.0-beta2 (2014-11-08)
-------------------------

* front-end: new icons for uploading and downloading JSON documents into a collection

* front-end: fixed documents pagination css display error

* front-end: fixed flickering of the progress view

* front-end: fixed missing event for documents filter function

* front-end: jsoneditor: added CMD+Return (Mac) CTRL+Return (Linux/Win) shortkey for
  saving a document

* front-end: added information tooltip for uploading json documents.

* front-end: added database management view to the collapsed navigation menu

* front-end: added collection truncation feature

* fixed issue #1086: arangoimp: Odd errors if arguments are not given properly

* performance improvements for AQL queries that use JavaScript-based expressions
  internally

* added AQL geo functions `WITHIN_RECTANGLE` and `IS_IN_POLYGON`

* fixed non-working query results download in AQL editor of web interface

* removed debug print message in AQL editor query export routine

* fixed issue #1075: Aardvark: user name required even if auth is off #1075

  The fix for this prefills the username input field with the current user's
  account name if any and `root` (the default username) otherwise. Additionally,
  the tooltip text has been slightly adjusted.

* fixed issue #1069: Add 'raw' link to swagger ui so that the raw swagger
  json can easily be retrieved

  This adds a link to the Swagger API docs to an application's detail view in
  the **Applications** tab of the web interface. The link produces the Swagger
  JSON directly. If authentication is turned on, the link requires authentication,
  too.

* documentation updates


v2.3.0-beta1 (2014-11-01)
-------------------------

* added dedicated `NOT IN` operator for AQL

  Previously, a `NOT IN` was only achievable by writing a negated `IN` condition:

      FOR i IN ... FILTER ! (i IN [ 23, 42 ]) ...

  This can now alternatively be expressed more intuitively as follows:

      FOR i IN ... FILTER i NOT IN [ 23, 42 ] ...

* added alternative logical operator syntax for AQL

  Previously, the logical operators in AQL could only be written as:
  - `&&`: logical and
  - `||`: logical or
  - `!`: negation

  ArangoDB 2.3 introduces the alternative variants for these operators:
  - `AND`: logical and
  - `OR`: logical or
  - `NOT`: negation

  The new syntax is just an alternative to the old syntax, allowing easier
  migration from SQL. The old syntax is still fully supported and will be.

* improved output of `ArangoStatement.parse()` and POST `/_api/query`

  If an AQL query can be parsed without problems, The return value of
  `ArangoStatement.parse()` now contains an attribute `ast` with the abstract
  syntax tree of the query (before optimizations). Though this is an internal
  representation of the query and is subject to change, it can be used to inspect
  how ArangoDB interprets a given query.

* improved `ArangoStatement.explain()` and POST `/_api/explain`

  The commands for explaining AQL queries have been improved.

* added command-line option `--javascript.v8-contexts` to control the number of
  V8 contexts created in arangod.

  Previously, the number of V8 contexts was equal to the number of server threads
  (as specified by option `--server.threads`).

  However, it may be sensible to create different amounts of threads and V8
  contexts. If the option is not specified, the number of V8 contexts created
  will be equal to the number of server threads. Thus no change in configuration
  is required to keep the old behavior.

  If you are using the default config files or merge them with your local config
  files, please review if the default number of server threads is okay in your
  environment. Additionally you should verify that the number of V8 contexts
  created (as specified in option `--javascript.v8-contexts`) is okay.

* the number of server.threads specified is now the minimum of threads
  started. There are situation in which threads are waiting for results of
  distributed database servers. In this case the number of threads is
  dynamically increased.

* removed index type "bitarray"

  Bitarray indexes were only half-way documented and integrated in previous versions
  of ArangoDB so their benefit was limited. The support for bitarray indexes has
  thus been removed in ArangoDB 2.3. It is not possible to create indexes of type
  "bitarray" with ArangoDB 2.3.

  When a collection is opened that contains a bitarray index definition created
  with a previous version of ArangoDB, ArangoDB will ignore it and log the following
  warning:

      index type 'bitarray' is not supported in this version of ArangoDB and is ignored

  Future versions of ArangoDB may automatically remove such index definitions so the
  warnings will eventually disappear.

* removed internal "_admin/modules/flush" in order to fix requireApp

* added basic support for handling binary data in Foxx

  Requests with binary payload can be processed in Foxx applications by
  using the new method `res.rawBodyBuffer()`. This will return the unparsed request
  body as a Buffer object.

  There is now also the method `req.requestParts()` available in Foxx to retrieve
  the individual components of a multipart HTTP request.

  Buffer objects can now be used when setting the response body of any Foxx action.
  Additionally, `res.send()` has been added as a convenience method for returning
  strings, JSON objects or buffers from a Foxx action:

      res.send("<p>some HTML</p>");
      res.send({ success: true });
      res.send(new Buffer("some binary data"));

  The convenience method `res.sendFile()` can now be used to easily return the
  contents of a file from a Foxx action:

      res.sendFile(applicationContext.foxxFilename("image.png"));

  `fs.write` now accepts not only strings but also Buffer objects as second parameter:

      fs.write(filename, "some data");
      fs.write(filename, new Buffer("some binary data"));

  `fs.readBuffer` can be used to return the contents of a file in a Buffer object.

* improved performance of insertion into non-unique hash indexes significantly in case
  many duplicate keys are used in the index

* issue #1042: set time zone in log output

  the command-line option `--log.use-local-time` was added to print dates and times in
  the server-local timezone instead of UTC

* command-line options that require a boolean value now validate the
  value given on the command-line

  This prevents issues if no value is specified for an option that
  requires a boolean value. For example, the following command-line would
  have caused trouble in 2.2, because `--server.endpoint` would have been
  used as the value for the `--server.disable-authentication` options
  (which requires a boolean value):

      arangod --server.disable-authentication --server.endpoint tcp://127.0.0.1:8529 data

  In 2.3, running this command will fail with an error and requires to
  be modified to:

      arangod --server.disable-authentication true --server.endpoint tcp://127.0.0.1:8529 data

* improved performance of CSV import in arangoimp

* fixed issue #1027: Stack traces are off-by-one

* fixed issue #1026: Modules loaded in different files within the same app
  should refer to the same module

* fixed issue #1025: Traversal not as expected in undirected graph

* added a _relation function in the general-graph module.

  This deprecated _directedRelation and _undirectedRelation.
  ArangoDB does not offer any constraints for undirected edges
  which caused some confusion of users how undirected relations
  have to be handled. Relation now only supports directed relations
  and the user can actively simulate undirected relations.

* changed return value of Foxx.applicationContext#collectionName:

  Previously, the function could return invalid collection names because
  invalid characters were not replaced in the application name prefix, only
  in the collection name passed.

  Now, the function replaces invalid characters also in the application name
  prefix, which might to slightly different results for application names that
  contained any characters outside the ranges [a-z], [A-Z] and [0-9].

* prevent XSS in AQL editor and logs view

* integrated tutorial into ArangoShell and web interface

* added option `--backslash-escape` for arangoimp when running CSV file imports

* front-end: added download feature for (filtered) documents

* front-end: added download feature for the results of a user query

* front-end: added function to move documents to another collection

* front-end: added sort-by attribute to the documents filter

* front-end: added sorting feature to database, graph management and user management view.

* issue #989: front-end: Databases view not refreshing after deleting a database

* issue #991: front-end: Database search broken

* front-end: added infobox which shows more information about a document (_id, _rev, _key) or
  an edge (_id, _rev, _key, _from, _to). The from and to attributes are clickable and redirect
  to their document location.

* front-end: added edit-mode for deleting multiple documents at the same time.

* front-end: added delete button to the detailed document/edge view.

* front-end: added visual feedback for saving documents/edges inside the editor (error/success).

* front-end: added auto-focusing for the first input field in a modal.

* front-end: added validation for user input in a modal.

* front-end: user defined queries are now stored inside the database and are bound to the current
  user, instead of using the local storage functionality of the browsers. The outcome of this is
  that user defined queries are now independently usable from any device. Also queries can now be
  edited through the standard document editor of the front-end through the _users collection.

* front-end: added import and export functionality for user defined queries.

* front-end: added new keywords and functions to the aql-editor theme

* front-end: applied tile-style to the graph view

* front-end: now using the new graph api including multi-collection support

* front-end: foxx apps are now deletable

* front-end: foxx apps are now installable and updateable through github, if github is their
  origin.

* front-end: added foxx app version control. Multiple versions of a single foxx app are now
  installable and easy to manage and are also arranged in groups.

* front-end: the user-set filter of a collection is now stored until the user navigates to
  another collection.

* front-end: fetching and filtering of documents, statistics, and query operations are now
  handled with asynchronous ajax calls.

* front-end: added progress indicator if the front-end is waiting for a server operation.

* front-end: fixed wrong count of documents in the documents view of a collection.

* front-end: fixed unexpected styling of the manage db view and navigation.

* front-end: fixed wrong handling of select fields in a modal view.

* front-end: fixed wrong positioning of some tooltips.

* automatically call `toJSON` function of JavaScript objects (if present)
  when serializing them into database documents. This change allows
  storing JavaScript date objects in the database in a sensible manner.


v2.2.7 (2014-11-19)
-------------------

* fixed issue #998: Incorrect application URL for non-system Foxx apps

* fixed issue #1079: AQL editor: keyword WITH in UPDATE query is not highlighted

* fix memory leak in cluster nodes

* fixed registration of AQL user-defined functions in Web UI (JS shell)

* fixed error display in Web UI for certain errors
  (now error message is printed instead of 'undefined')

* fixed issue #1059: bug in js module console

* fixed issue #1056: "fs": zip functions fail with passwords

* fixed issue #1063: Docs: measuring unit of --wal.logfile-size?

* fixed issue #1062: Docs: typo in 14.2 Example data


v2.2.6 (2014-10-20)
-------------------

* fixed issue #972: Compilation Issue

* fixed issue #743: temporary directories are now unique and one can read
  off the tool that created them, if empty, they are removed atexit

* Highly improved performance of all AQL GRAPH_* functions.

* Orphan collections in general graphs can now be found via GRAPH_VERTICES
  if either "any" or no direction is defined

* Fixed documentation for AQL function GRAPH_NEIGHBORS.
  The option "vertexCollectionRestriction" is meant to filter the target
  vertices only, and should not filter the path.

* Fixed a bug in GRAPH_NEIGHBORS which enforced only empty results
  under certain conditions


v2.2.5 (2014-10-09)
-------------------

* fixed issue #961: allow non-JSON values in undocument request bodies

* fixed issue 1028: libicu is now statically linked

* fixed cached lookups of collections on the server, which may have caused spurious
  problems after collection rename operations


v2.2.4 (2014-10-01)
-------------------

* fixed accessing `_from` and `_to` attributes in `collection.byExample` and
  `collection.firstExample`

  These internal attributes were not handled properly in the mentioned functions, so
  searching for them did not always produce documents

* fixed issue #1030: arangoimp 2.2.3 crashing, not logging on large Windows CSV file

* fixed issue #1025: Traversal not as expected in undirected graph

* fixed issue #1020

  This requires re-introducing the startup option `--database.force-sync-properties`.

  This option can again be used to force fsyncs of collection, index and database properties
  stored as JSON strings on disk in files named `parameter.json`. Syncing these files after
  a write may be necessary if the underlying storage does not sync file contents by itself
  in a "sensible" amount of time after a file has been written and closed.

  The default value is `true` so collection, index and database properties will always be
  synced to disk immediately. This affects creating, renaming and dropping collections as
  well as creating and dropping databases and indexes. Each of these operations will perform
  an additional fsync on the `parameter.json` file if the option is set to `true`.

  It might be sensible to set this option to `false` for workloads that create and drop a
  lot of collections (e.g. test runs).

  Document operations such as creating, updating and dropping documents are not affected
  by this option.

* fixed issue #1016: AQL editor bug

* fixed issue #1014: WITHIN function returns wrong distance

* fixed AQL shortest path calculation in function `GRAPH_SHORTEST_PATH` to return
  complete vertex objects instead of just vertex ids

* allow changing of attributes of documents stored in server-side JavaScript variables

  Previously, the following did not work:

      var doc = db.collection.document(key);
      doc._key = "abc"; // overwriting internal attributes not supported
      doc.value = 123;  // overwriting existing attributes not supported

  Now, modifying documents stored in server-side variables (e.g. `doc` in the above case)
  is supported. Modifying the variables will not update the documents in the database,
  but will modify the JavaScript object (which can be written back to the database using
  `db.collection.update` or `db.collection.replace`)

* fixed issue #997: arangoimp apparently doesn't support files >2gig on Windows

  large file support (requires using `_stat64` instead of `stat`) is now supported on
  Windows


v2.2.3 (2014-09-02)
-------------------

* added `around` for Foxx controller

* added `type` option for HTTP API `GET /_api/document?collection=...`

  This allows controlling the type of results to be returned. By default, paths to
  documents will be returned, e.g.

      [
        `/_api/document/test/mykey1`,
        `/_api/document/test/mykey2`,
        ...
      ]

  To return a list of document ids instead of paths, the `type` URL parameter can be
  set to `id`:

      [
        `test/mykey1`,
        `test/mykey2`,
        ...
      ]

  To return a list of document keys only, the `type` URL parameter can be set to `key`:

      [
        `mykey1`,
        `mykey2`,
        ...
      ]


* properly capitalize HTTP response header field names in case the `x-arango-async`
  HTTP header was used in a request.

* fixed several documentation issues

* speedup for several general-graph functions, AQL functions starting with `GRAPH_`
  and traversals


v2.2.2 (2014-08-08)
-------------------

* allow storing non-reserved attribute names starting with an underscore

  Previous versions of ArangoDB parsed away all attribute names that started with an
  underscore (e.g. `_test', '_foo', `_bar`) on all levels of a document (root level
  and sub-attribute levels). While this behavior was documented, it was unintuitive and
  prevented storing documents inside other documents, e.g.:

      {
        "_key" : "foo",
        "_type" : "mydoc",
        "references" : [
          {
            "_key" : "something",
            "_rev" : "...",
            "value" : 1
          },
          {
            "_key" : "something else",
            "_rev" : "...",
            "value" : 2
          }
        ]
      }

  In the above example, previous versions of ArangoDB removed all attributes and
  sub-attributes that started with underscores, meaning the embedded documents would lose
  some of their attributes. 2.2.2 should preserve such attributes, and will also allow
  storing user-defined attribute names on the top-level even if they start with underscores
  (such as `_type` in the above example).

* fix conversion of JavaScript String, Number and Boolean objects to JSON.

  Objects created in JavaScript using `new Number(...)`, `new String(...)`, or
  `new Boolean(...)` were not converted to JSON correctly.

* fixed a race condition on task registration (i.e. `require("org/arangodb/tasks").register()`)

  this race condition led to undefined behavior when a just-created task with no offset and
  no period was instantly executed and deleted by the task scheduler, before the `register`
  function returned to the caller.

* changed run-tests.sh to execute all suitable tests.

* switch to new version of gyp

* fixed upgrade button


v2.2.1 (2014-07-24)
-------------------

* fixed hanging write-ahead log recovery for certain cases that involved dropping
  databases

* fixed issue with --check-version: when creating a new database the check failed

* issue #947 Foxx applicationContext missing some properties

* fixed issue with --check-version: when creating a new database the check failed

* added startup option `--wal.suppress-shape-information`

  Setting this option to `true` will reduce memory and disk space usage and require
  less CPU time when modifying documents or edges. It should therefore be turned on
  for standalone ArangoDB servers. However, for servers that are used as replication
  masters, setting this option to `true` will effectively disable the usage of the
  write-ahead log for replication, so it should be set to `false` for any replication
  master servers.

  The default value for this option is `false`.

* added optional `ttl` attribute to specify result cursor expiration for HTTP API method
  `POST /_api/cursor`

  The `ttl` attribute can be used to prevent cursor results from timing out too early.

* issue #947: Foxx applicationContext missing some properties

* (reported by Christian Neubauer):

  The problem was that in Google's V8, signed and unsigned chars are not always declared cleanly.
  so we need to force v8 to compile with forced signed chars which is done by the Flag:
    -fsigned-char
  at least it is enough to follow the instructions of compiling arango on rasperry
  and add "CFLAGS='-fsigned-char'" to the make command of V8 and remove the armv7=0

* Fixed a bug with the replication client. In the case of single document
  transactions the collection was not write locked.


v2.2.0 (2014-07-10)
-------------------

* The replication methods `logger.start`, `logger.stop` and `logger.properties` are
  no-ops in ArangoDB 2.2 as there is no separate replication logger anymore. Data changes
  are logged into the write-ahead log in ArangoDB 2.2, and not separately by the
  replication logger. The replication logger object is still there in ArangoDB 2.2 to
  ensure backwards-compatibility, however, logging cannot be started, stopped or
  configured anymore. Using any of these methods will do nothing.

  This also affects the following HTTP API methods:
  - `PUT /_api/replication/logger-start`
  - `PUT /_api/replication/logger-stop`
  - `GET /_api/replication/logger-config`
  - `PUT /_api/replication/logger-config`

  Using any of these methods is discouraged from now on as they will be removed in
  future versions of ArangoDB.

* INCOMPATIBLE CHANGE: replication of transactions has changed. Previously, transactions
  were logged on a master in one big block and shipped to a slave in one block, too.
  Now transactions will be logged and replicated as separate entries, allowing transactions
  to be bigger and also ensure replication progress.

  This change also affects the behavior of the `stop` method of the replication applier.
  If the replication applier is now stopped manually using the `stop` method and later
  restarted using the `start` method, any transactions that were unfinished at the
  point of stopping will be aborted on a slave, even if they later commit on the master.

  In ArangoDB 2.2, stopping the replication applier manually should be avoided unless the
  goal is to stop replication permanently or to do a full resync with the master anyway.
  If the replication applier still must be stopped, it should be made sure that the
  slave has fetched and applied all pending operations from a master, and that no
  extra transactions are started on the master before the `stop` command on the slave
  is executed.

  Replication of transactions in ArangoDB 2.2 might also lock the involved collections on
  the slave while a transaction is either committed or aborted on the master and the
  change has been replicated to the slave. This change in behavior may be important for
  slave servers that are used for read-scaling. In order to avoid long lasting collection
  locks on the slave, transactions should be kept small.

  The `_replication` system collection is not used anymore in ArangoDB 2.2 and its usage is
  discouraged.

* INCOMPATIBLE CHANGE: the figures reported by the `collection.figures` method
  now only reflect documents and data contained in the journals and datafiles of
  collections. Documents or deletions contained only in the write-ahead log will
  not influence collection figures until the write-ahead log garbage collection
  kicks in. The figures for a collection might therefore underreport the total
  resource usage of a collection.

  Additionally, the attributes `lastTick` and `uncollectedLogfileEntries` have been
  added to the result of the `figures` operation and the HTTP API method
  `PUT /_api/collection/figures`

* added `insert` method as an alias for `save`. Documents can now be inserted into
  a collection using either method:

      db.test.save({ foo: "bar" });
      db.test.insert({ foo: "bar" });

* added support for data-modification AQL queries

* added AQL keywords `INSERT`, `UPDATE`, `REPLACE` and `REMOVE` (and `WITH`) to
  support data-modification AQL queries.

  Unquoted usage of these keywords for attribute names in AQL queries will likely
  fail in ArangoDB 2.2. If any such attribute name needs to be used in a query, it
  should be enclosed in backticks to indicate the usage of a literal attribute
  name.

  For example, the following query will fail in ArangoDB 2.2 with a parse error:

      FOR i IN foo RETURN i.remove

  and needs to be rewritten like this:

      FOR i IN foo RETURN i.`remove`

* disallow storing of JavaScript objects that contain JavaScript native objects
  of type `Date`, `Function`, `RegExp` or `External`, e.g.

      db.test.save({ foo: /bar/ });
      db.test.save({ foo: new Date() });

  will now print

      Error: <data> cannot be converted into JSON shape: could not shape document

  Previously, objects of these types were silently converted into an empty object
  (i.e. `{ }`).

  To store such objects in a collection, explicitly convert them into strings
  like this:

      db.test.save({ foo: String(/bar/) });
      db.test.save({ foo: String(new Date()) });

* The replication methods `logger.start`, `logger.stop` and `logger.properties` are
  no-ops in ArangoDB 2.2 as there is no separate replication logger anymore. Data changes
  are logged into the write-ahead log in ArangoDB 2.2, and not separately by the
  replication logger. The replication logger object is still there in ArangoDB 2.2 to
  ensure backwards-compatibility, however, logging cannot be started, stopped or
  configured anymore. Using any of these methods will do nothing.

  This also affects the following HTTP API methods:
  - `PUT /_api/replication/logger-start`
  - `PUT /_api/replication/logger-stop`
  - `GET /_api/replication/logger-config`
  - `PUT /_api/replication/logger-config`

  Using any of these methods is discouraged from now on as they will be removed in
  future versions of ArangoDB.

* INCOMPATIBLE CHANGE: replication of transactions has changed. Previously, transactions
  were logged on a master in one big block and shipped to a slave in one block, too.
  Now transactions will be logged and replicated as separate entries, allowing transactions
  to be bigger and also ensure replication progress.

  This change also affects the behavior of the `stop` method of the replication applier.
  If the replication applier is now stopped manually using the `stop` method and later
  restarted using the `start` method, any transactions that were unfinished at the
  point of stopping will be aborted on a slave, even if they later commit on the master.

  In ArangoDB 2.2, stopping the replication applier manually should be avoided unless the
  goal is to stop replication permanently or to do a full resync with the master anyway.
  If the replication applier still must be stopped, it should be made sure that the
  slave has fetched and applied all pending operations from a master, and that no
  extra transactions are started on the master before the `stop` command on the slave
  is executed.

  Replication of transactions in ArangoDB 2.2 might also lock the involved collections on
  the slave while a transaction is either committed or aborted on the master and the
  change has been replicated to the slave. This change in behavior may be important for
  slave servers that are used for read-scaling. In order to avoid long lasting collection
  locks on the slave, transactions should be kept small.

  The `_replication` system collection is not used anymore in ArangoDB 2.2 and its usage is
  discouraged.

* INCOMPATIBLE CHANGE: the figures reported by the `collection.figures` method
  now only reflect documents and data contained in the journals and datafiles of
  collections. Documents or deletions contained only in the write-ahead log will
  not influence collection figures until the write-ahead log garbage collection
  kicks in. The figures for a collection might therefore underreport the total
  resource usage of a collection.

  Additionally, the attributes `lastTick` and `uncollectedLogfileEntries` have been
  added to the result of the `figures` operation and the HTTP API method
  `PUT /_api/collection/figures`

* added `insert` method as an alias for `save`. Documents can now be inserted into
  a collection using either method:

      db.test.save({ foo: "bar" });
      db.test.insert({ foo: "bar" });

* added support for data-modification AQL queries

* added AQL keywords `INSERT`, `UPDATE`, `REPLACE` and `REMOVE` (and `WITH`) to
  support data-modification AQL queries.

  Unquoted usage of these keywords for attribute names in AQL queries will likely
  fail in ArangoDB 2.2. If any such attribute name needs to be used in a query, it
  should be enclosed in backticks to indicate the usage of a literal attribute
  name.

  For example, the following query will fail in ArangoDB 2.2 with a parse error:

      FOR i IN foo RETURN i.remove

  and needs to be rewritten like this:

      FOR i IN foo RETURN i.`remove`

* disallow storing of JavaScript objects that contain JavaScript native objects
  of type `Date`, `Function`, `RegExp` or `External`, e.g.

      db.test.save({ foo: /bar/ });
      db.test.save({ foo: new Date() });

  will now print

      Error: <data> cannot be converted into JSON shape: could not shape document

  Previously, objects of these types were silently converted into an empty object
  (i.e. `{ }`).

  To store such objects in a collection, explicitly convert them into strings
  like this:

      db.test.save({ foo: String(/bar/) });
      db.test.save({ foo: String(new Date()) });

* honor startup option `--server.disable-statistics` when deciding whether or not
  to start periodic statistics collection jobs

  Previously, the statistics collection jobs were started even if the server was
  started with the `--server.disable-statistics` flag being set to `true`

* removed startup option `--random.no-seed`

  This option had no effect in previous versions of ArangoDB and was thus removed.

* removed startup option `--database.remove-on-drop`

  This option was used for debugging only.

* removed startup option `--database.force-sync-properties`

  This option is now superfluous as collection properties are now stored in the
  write-ahead log.

* introduced write-ahead log

  All write operations in an ArangoDB server instance are automatically logged
  to the server's write-ahead log. The write-ahead log is a set of append-only
  logfiles, and it is used in case of a crash recovery and for replication.
  Data from the write-ahead log will eventually be moved into the journals or
  datafiles of collections, allowing the server to remove older write-ahead log
  logfiles. Figures of collections will be updated when data are moved from the
  write-ahead log into the journals or datafiles of collections.

  Cross-collection transactions in ArangoDB should benefit considerably by this
  change, as less writes than in previous versions are required to ensure the data
  of multiple collections are atomically and durably committed. All data-modifying
  operations inside transactions (insert, update, remove) will write their
  operations into the write-ahead log directly, making transactions with multiple
  operations also require less physical memory than in previous versions of ArangoDB,
  that required all transaction data to fit into RAM.

  The `_trx` system collection is not used anymore in ArangoDB 2.2 and its usage is
  discouraged.

  The data in the write-ahead log can also be used in the replication context.
  The `_replication` collection that was used in previous versions of ArangoDB to
  store all changes on the server is not used anymore in ArangoDB 2.2. Instead,
  slaves can read from a master's write-ahead log to get informed about most
  recent changes. This removes the need to store data-modifying operations in
  both the actual place and the `_replication` collection.

* removed startup option `--server.disable-replication-logger`

  This option is superfluous in ArangoDB 2.2. There is no dedicated replication
  logger in ArangoDB 2.2. There is now always the write-ahead log, and it is also
  used as the server's replication log. Specifying the startup option
  `--server.disable-replication-logger` will do nothing in ArangoDB 2.2, but the
  option should not be used anymore as it might be removed in a future version.

* changed behavior of replication logger

  There is no dedicated replication logger in ArangoDB 2.2 as there is the
  write-ahead log now. The existing APIs for starting and stopping the replication
  logger still exist in ArangoDB 2.2 for downwards-compatibility, but calling
  the start or stop operations are no-ops in ArangoDB 2.2. When querying the
  replication logger status via the API, the server will always report that the
  replication logger is running. Configuring the replication logger is a no-op
  in ArangoDB 2.2, too. Changing the replication logger configuration has no
  effect. Instead, the write-ahead log configuration can be changed.

* removed MRuby integration for arangod

  ArangoDB had an experimental MRuby integration in some of the publish builds.
  This wasn't continuously developed, and so it has been removed in ArangoDB 2.2.

  This change has led to the following startup options being superfluous:

  - `--ruby.gc-interval`
  - `--ruby.action-directory`
  - `--ruby.modules-path`
  - `--ruby.startup-directory`

  Specifying these startup options will do nothing in ArangoDB 2.2, but the
  options should be avoided from now on as they might be removed in future versions.

* reclaim index memory when last document in collection is deleted

  Previously, deleting documents from a collection did not lead to index sizes being
  reduced. Instead, the already allocated index memory was re-used when a collection
  was refilled.

  Now, index memory for primary indexes and hash indexes is reclaimed instantly when
  the last document from a collection is removed.

* inlined and optimized functions in hash indexes

* added AQL TRANSLATE function

  This function can be used to perform lookups from static lists, e.g.

      LET countryNames = { US: "United States", UK: "United Kingdom", FR: "France" }
      RETURN TRANSLATE("FR", countryNames)

* fixed datafile debugger

* fixed check-version for empty directory

* moved try/catch block to the top of routing chain

* added mountedApp function for foxx-manager

* fixed issue #883: arango 2.1 - when starting multi-machine cluster, UI web
  does not change to cluster overview

* fixed dfdb: should not start any other V8 threads

* cleanup of version-check, added module org/arangodb/database-version,
  added --check-version option

* fixed issue #881: [2.1.0] Bombarded (every 10 sec or so) with
  "WARNING format string is corrupt" when in non-system DB Dashboard

* specialized primary index implementation to allow faster hash table
  rebuilding and reduce lookups in datafiles for the actual value of `_key`.

* issue #862: added `--overwrite` option to arangoimp

* removed number of property lookups for documents during AQL queries that
  access documents

* prevent buffering of long print results in arangosh's and arangod's print
  command

  this change will emit buffered intermediate print results and discard the
  output buffer to quickly deliver print results to the user, and to prevent
  constructing very large buffers for large results

* removed sorting of attribute names for use in a collection's shaper

  sorting attribute names was done on document insert to keep attributes
  of a collection in sorted order for faster comparisons. The sort order
  of attributes was only used in one particular and unlikely case, so it
  was removed. Collections with many different attribute names should
  benefit from this change by faster inserts and slightly less memory usage.

* fixed a bug in arangodump which got the collection name in _from and _to
  attributes of edges wrong (all were "_unknown")

* fixed a bug in arangorestore which did not recognize wrong _from and _to
  attributes of edges

* improved error detection and reporting in arangorestore


v2.1.1 (2014-06-06)
-------------------

* fixed dfdb: should not start any other V8 threads

* signature for collection functions was modified

  The basic change was the substitution of the input parameter of the
  function by an generic options object which can contain multiple
  option parameter of the function.
  Following functions were modified
  remove
  removeBySample
  replace
  replaceBySample
  update
  updateBySample

  Old signature is yet supported but it will be removed in future versions

v2.1.0 (2014-05-29)
-------------------

* implemented upgrade procedure for clusters

* fixed communication issue with agency which prevented reconnect
  after an agent failure

* fixed cluster dashboard in the case that one but not all servers
  in the cluster are down

* fixed a bug with coordinators creating local database objects
  in the wrong order (_system needs to be done first)

* improved cluster dashboard


v2.1.0-rc2 (2014-05-25)
-----------------------

* fixed issue #864: Inconsistent behavior of AQL REVERSE(list) function


v2.1.0-rc1 (XXXX-XX-XX)
-----------------------

* added server-side periodic task management functions:

  - require("org/arangodb/tasks").register(): registers a periodic task
  - require("org/arangodb/tasks").unregister(): unregisters and removes a
    periodic task
  - require("org/arangodb/tasks").get(): retrieves a specific tasks or all
    existing tasks

  the previous undocumented function `internal.definePeriodic` is now
  deprecated and will be removed in a future release.

* decrease the size of some seldom used system collections on creation.

  This will make these collections use less disk space and mapped memory.

* added AQL date functions

* added AQL FLATTEN() list function

* added index memory statistics to `db.<collection>.figures()` function

  The `figures` function will now return a sub-document `indexes`, which lists
  the number of indexes in the `count` sub-attribute, and the total memory
  usage of the indexes in bytes in the `size` sub-attribute.

* added AQL CURRENT_DATABASE() function

  This function returns the current database's name.

* added AQL CURRENT_USER() function

  This function returns the current user from an AQL query. The current user is the
  username that was specified in the `Authorization` HTTP header of the request. If
  authentication is turned off or the query was executed outside a request context,
  the function will return `null`.

* fixed issue #796: Searching with newline chars broken?

  fixed slightly different handling of backslash escape characters in a few
  AQL functions. Now handling of escape sequences should be consistent, and
  searching for newline characters should work the same everywhere

* added OpenSSL version check for configure

  It will report all OpenSSL versions < 1.0.1g as being too old.
  `configure` will only complain about an outdated OpenSSL version but not stop.

* require C++ compiler support (requires g++ 4.8, clang++ 3.4 or Visual Studio 13)

* less string copying returning JSONified documents from ArangoDB, e.g. via
  HTTP GET `/_api/document/<collection>/<document>`

* issue #798: Lower case http headers from arango

  This change allows returning capitalized HTTP headers, e.g.
  `Content-Length` instead of `content-length`.
  The HTTP spec says that headers are case-insensitive, but
  in fact several clients rely on a specific case in response
  headers.
  This change will capitalize HTTP headers if the `X-Arango-Version`
  request header is sent by the client and contains a value of at
  least `20100` (for version 2.1). The default value for the
  compatibility can also be set at server start, using the
  `--server.default-api-compatibility` option.

* simplified usage of `db._createStatement()`

  Previously, the function could not be called with a query string parameter as
  follows:

      db._createStatement(queryString);

  Calling it as above resulted in an error because the function expected an
  object as its parameter. From now on, it's possible to call the function with
  just the query string.

* make ArangoDB not send back a `WWW-Authenticate` header to a client in case the
  client sends the `X-Omit-WWW-Authenticate` HTTP header.

  This is done to prevent browsers from showing their built-in HTTP authentication
  dialog for AJAX requests that require authentication.
  ArangoDB will still return an HTTP 401 (Unauthorized) if the request doesn't
  contain valid credentials, but it will omit the `WWW-Authenticate` header,
  allowing clients to bypass the browser's authentication dialog.

* added REST API method HTTP GET `/_api/job/job-id` to query the status of an
  async job without potentially fetching it from the list of done jobs

* fixed non-intuitive behavior in jobs API: previously, querying the status
  of an async job via the API HTTP PUT `/_api/job/job-id` removed a currently
  executing async job from the list of queryable jobs on the server.
  Now, when querying the result of an async job that is still executing,
  the job is kept in the list of queryable jobs so its result can be fetched
  by a subsequent request.

* use a new data structure for the edge index of an edge collection. This
  improves the performance for the creation of the edge index and in
  particular speeds up removal of edges in graphs. Note however that
  this change might change the order in which edges starting at
  or ending in a vertex are returned. However, this order was never
  guaranteed anyway and it is not sensible to guarantee any particular
  order.

* provide a size hint to edge and hash indexes when initially filling them
  this will lead to less re-allocations when populating these indexes

  this may speed up building indexes when opening an existing collection

* don't requeue identical context methods in V8 threads in case a method is
  already registered

* removed arangod command line option `--database.remove-on-compacted`

* export the sort attribute for graph traversals to the HTTP interface

* add support for arangodump/arangorestore for clusters


v2.0.8 (XXXX-XX-XX)
-------------------

* fixed too-busy iteration over skiplists

  Even when a skiplist query was restricted by a limit clause, the skiplist
  index was queried without the limit. this led to slower-than-necessary
  execution times.

* fixed timeout overflows on 32 bit systems

  this bug has led to problems when select was called with a high timeout
  value (2000+ seconds) on 32bit systems that don't have a forgiving select
  implementation. when the call was made on these systems, select failed
  so no data would be read or sent over the connection

  this might have affected some cluster-internal operations.

* fixed ETCD issues on 32 bit systems

  ETCD was non-functional on 32 bit systems at all. The first call to the
  watch API crashed it. This was because atomic operations worked on data
  structures that were not properly aligned on 32 bit systems.

* fixed issue #848: db.someEdgeCollection.inEdge does not return correct
  value when called the 2nd time after a .save to the edge collection


v2.0.7 (2014-05-05)
-------------------

* issue #839: Foxx Manager missing "unfetch"

* fixed a race condition at startup

  this fixes undefined behavior in case the logger was involved directly at
  startup, before the logger initialization code was called. This should have
  occurred only for code that was executed before the invocation of main(),
  e.g. during ctor calls of statically defined objects.


v2.0.6 (2014-04-22)
-------------------

* fixed issue #835: arangosh doesn't show correct database name



v2.0.5 (2014-04-21)
-------------------

* Fixed a caching problem in IE JS Shell

* added cancelation for async jobs

* upgraded to new gyp for V8

* new Windows installer


v2.0.4 (2014-04-14)
-------------------

* fixed cluster authentication front-end issues for Firefox and IE, there are
  still problems with Chrome


v2.0.3 (2014-04-14)
-------------------

* fixed AQL optimizer bug

* fixed front-end issues

* added password change dialog


v2.0.2 (2014-04-06)
-------------------

* during cluster startup, do not log (somewhat expected) connection errors with
  log level error, but with log level info

* fixed dashboard modals

* fixed connection check for cluster planning front end: firefox does
  not support async:false

* document how to persist a cluster plan in order to relaunch an existing
  cluster later


v2.0.1 (2014-03-31)
-------------------

* make ArangoDB not send back a `WWW-Authenticate` header to a client in case the
  client sends the `X-Omit-WWW-Authenticate` HTTP header.

  This is done to prevent browsers from showing their built-in HTTP authentication
  dialog for AJAX requests that require authentication.
  ArangoDB will still return an HTTP 401 (Unauthorized) if the request doesn't
  contain valid credentials, but it will omit the `WWW-Authenticate` header,
  allowing clients to bypass the browser's authentication dialog.

* fixed isses in arango-dfdb:

  the dfdb was not able to unload certain system collections, so these couldn't be
  inspected with the dfdb sometimes. Additionally, it did not truncate corrupt
  markers from datafiles under some circumstances

* added `changePassword` attribute for users

* fixed non-working "save" button in collection edit view of web interface
  clicking the save button did nothing. one had to press enter in one of the input
  fields to send modified form data

* fixed V8 compile error on MacOS X

* prevent `body length: -9223372036854775808` being logged in development mode for
  some Foxx HTTP responses

* fixed several bugs in web interface dashboard

* fixed issue #783: coffee script not working in manifest file

* fixed issue #783: coffee script not working in manifest file

* fixed issue #781: Cant save current query from AQL editor ui

* bumped version in `X-Arango-Version` compatibility header sent by arangosh and other
  client tools from `1.5` to `2.0`.

* fixed startup options for arango-dfdb, added details option for arango-dfdb

* fixed display of missing error messages and codes in arangosh

* when creating a collection via the web interface, the collection type was always
  "document", regardless of the user's choice


v2.0.0 (2014-03-10)
-------------------

* first 2.0 release


v2.0.0-rc2 (2014-03-07)
-----------------------

* fixed cluster authorization


v2.0.0-rc1 (2014-02-28)
-----------------------

* added sharding :-)

* added collection._dbName attribute to query the name of the database from a collection

  more detailed documentation on the sharding and cluster features can be found in the user
  manual, section **Sharding**

* INCOMPATIBLE CHANGE: using complex values in AQL filter conditions with operators other
  than equality (e.g. >=, >, <=, <) will disable usage of skiplist indexes for filter
  evaluation.

  For example, the following queries will be affected by change:

      FOR doc IN docs FILTER doc.value < { foo: "bar" } RETURN doc
      FOR doc IN docs FILTER doc.value >= [ 1, 2, 3 ] RETURN doc

  The following queries will not be affected by the change:

      FOR doc IN docs FILTER doc.value == 1 RETURN doc
      FOR doc IN docs FILTER doc.value == "foo" RETURN doc
      FOR doc IN docs FILTER doc.value == [ 1, 2, 3 ] RETURN doc
      FOR doc IN docs FILTER doc.value == { foo: "bar" } RETURN doc

* INCOMPATIBLE CHANGE: removed undocumented method `collection.saveOrReplace`

  this feature was never advertised nor documented nor tested.

* INCOMPATIBLE CHANGE: removed undocumented REST API method `/_api/simple/BY-EXAMPLE-HASH`

  this feature was never advertised nor documented nor tested.

* added explicit startup parameter `--server.reuse-address`

  This flag can be used to control whether sockets should be acquired with the SO_REUSEADDR
  flag.

  Regardless of this setting, sockets on Windows are always acquired using the
  SO_EXCLUSIVEADDRUSE flag.

* removed undocumented REST API method GET `/_admin/database-name`

* added user validation API at POST `/_api/user/<username>`

* slightly improved users management API in `/_api/user`:

  Previously, when creating a new user via HTTP POST, the username needed to be
  passed in an attribute `username`. When users were returned via this API,
  the usernames were returned in an attribute named `user`. This was slightly
  confusing and was changed in 2.0 as follows:

  - when adding a user via HTTP POST, the username can be specified in an attribute
  `user`. If this attribute is not used, the API will look into the attribute `username`
  as before and use that value.
  - when users are returned via HTTP GET, the usernames are still returned in an
    attribute `user`.

  This change should be fully downwards-compatible with the previous version of the API.

* added AQL SLICE function to extract slices from lists

* made module loader more node compatible

* the startup option `--javascript.package-path` for arangosh is now deprecated and does
  nothing. Using it will not cause an error, but the option is ignored.

* added coffee script support

* Several UI improvements.

* Exchanged icons in the graphviewer toolbar

* always start networking and HTTP listeners when starting the server (even in
  console mode)

* allow vertex and edge filtering with user-defined functions in TRAVERSAL,
  TRAVERSAL_TREE and SHORTEST_PATH AQL functions:

      // using user-defined AQL functions for edge and vertex filtering
      RETURN TRAVERSAL(friends, friendrelations, "friends/john", "outbound", {
        followEdges: "myfunctions::checkedge",
        filterVertices: "myfunctions::checkvertex"
      })

      // using the following custom filter functions
      var aqlfunctions = require("org/arangodb/aql/functions");
      aqlfunctions.register("myfunctions::checkedge", function (config, vertex, edge, path) {
        return (edge.type !== 'dislikes'); // don't follow these edges
      }, false);

      aqlfunctions.register("myfunctions::checkvertex", function (config, vertex, path) {
        if (vertex.isDeleted || ! vertex.isActive) {
          return [ "prune", "exclude" ]; // exclude these and don't follow them
        }
        return [ ]; // include everything else
      }, false);

* fail if invalid `strategy`, `order` or `itemOrder` attribute values
  are passed to the AQL TRAVERSAL function. Omitting these attributes
  is not considered an error, but specifying an invalid value for any
  of these attributes will make an AQL query fail.

* issue #751: Create database through API should return HTTP status code 201

  By default, the server now returns HTTP 201 (created) when creating a new
  database successfully. To keep compatibility with older ArangoDB versions, the
  startup parameter `--server.default-api-compatibility` can be set to a value
  of `10400` to indicate API compatibility with ArangoDB 1.4. The compatibility
  can also be enforced by setting the `X-Arango-Version` HTTP header in a
  client request to this API on a per-request basis.

* allow direct access from the `db` object to collections whose names start
  with an underscore (e.g. db._users).

  Previously, access to such collections via the `db` object was possible from
  arangosh, but not from arangod (and thus Foxx and actions). The only way
  to access such collections from these places was via the `db._collection(<name>)`
  workaround.

* allow `\n` (as well as `\r\n`) as line terminator in batch requests sent to
  `/_api/batch` HTTP API.

* use `--data-binary` instead of `--data` parameter in generated cURL examples

* issue #703: Also show path of logfile for fm.config()

* issue #675: Dropping a collection used in "graph" module breaks the graph

* added "static" Graph.drop() method for graphs API

* fixed issue #695: arangosh server.password error

* use pretty-printing in `--console` mode by default

* simplified ArangoDB startup options

  Some startup options are now superfluous or their usage is simplified. The
  following options have been changed:

  * `--javascript.modules-path`: this option has been removed. The modules paths
    are determined by arangod and arangosh automatically based on the value of
    `--javascript.startup-directory`.

    If the option is set on startup, it is ignored so startup will not abort with
    an error `unrecognized option`.

  * `--javascript.action-directory`: this option has been removed. The actions
    directory is determined by arangod automatically based on the value of
    `--javascript.startup-directory`.

    If the option is set on startup, it is ignored so startup will not abort with
    an error `unrecognized option`.

  * `--javascript.package-path`: this option is still available but it is not
    required anymore to set the standard package paths (e.g. `js/npm`). arangod
    will automatically use this standard package path regardless of whether it
    was specified via the options.

    It is possible to use this option to add additional package paths to the
    standard value.

  Configuration files included with arangod are adjusted accordingly.

* layout of the graphs tab adapted to better fit with the other tabs

* database selection is moved to the bottom right corner of the web interface

* removed priority queue index type

  this feature was never advertised nor documented nor tested.

* display internal attributes in document source view of web interface

* removed separate shape collections

  When upgrading to ArangoDB 2.0, existing collections will be converted to include
  shapes and attribute markers in the datafiles instead of using separate files for
  shapes.

  When a collection is converted, existing shapes from the SHAPES directory will
  be written to a new datafile in the collection directory, and the SHAPES directory
  will be removed afterwards.

  This saves up to 2 MB of memory and disk space for each collection
  (savings are higher, the less different shapes there are in a collection).
  Additionally, one less file descriptor per opened collection will be used.

  When creating a new collection, the amount of sync calls may be reduced. The same
  may be true for documents with yet-unknown shapes. This may help performance
  in these cases.

* added AQL functions `NTH` and `POSITION`

* added signal handler for arangosh to save last command in more cases

* added extra prompt placeholders for arangosh:
  - `%e`: current endpoint
  - `%u`: current user

* added arangosh option `--javascript.gc-interval` to control amount of
  garbage collection performed by arangosh

* fixed issue #651: Allow addEdge() to take vertex ids in the JS library

* removed command-line option `--log.format`

  In previous versions, this option did not have an effect for most log messages, so
  it got removed.

* removed C++ logger implementation

  Logging inside ArangoDB is now done using the LOG_XXX() macros. The LOGGER_XXX()
  macros are gone.

* added collection status "loading"


v1.4.16 (XXXX-XX-XX)
--------------------

* fixed too eager datafile deletion

  this issue could have caused a crash when the compaction had marked datafiles as obsolete
  and they were removed while "old" temporary query results still pointed to the old datafile
  positions

* fixed issue #826: Replication fails when a collection's configuration changes


v1.4.15 (2014-04-19)
--------------------

* bugfix for AQL query optimizer

  the following type of query was too eagerly optimized, leading to errors in code-generation:

      LET a = (FOR i IN [] RETURN i) LET b = (FOR i IN [] RETURN i) RETURN 1

  the problem occurred when both lists in the subqueries were empty. In this case invalid code
  was generated and the query couldn't be executed.


v1.4.14 (2014-04-05)
--------------------

* fixed race conditions during shape / attribute insertion

  A race condition could have led to spurious `cannot find attribute #xx` or
  `cannot find shape #xx` (where xx is a number) warning messages being logged
  by the server. This happened when a new attribute was inserted and at the same
  time was queried by another thread.

  Also fixed a race condition that may have occurred when a thread tried to
  access the shapes / attributes hash tables while they were resized. In this
  cases, the shape / attribute may have been hashed to a wrong slot.

* fixed a memory barrier / cpu synchronization problem with libev, affecting
  Windows with Visual Studio 2013 (probably earlier versions are affected, too)

  The issue is described in detail here:
  http://lists.schmorp.de/pipermail/libev/2014q1/002318.html


v1.4.13 (2014-03-14)
--------------------

* added diagnostic output for Foxx application upload

* allow dump & restore from ArangoDB 1.4 with an ArangoDB 2.0 server

* allow startup options `temp-path` and `default-language` to be specified from the arangod
  configuration file and not only from the command line

* fixed too eager compaction

  The compaction will now wait for several seconds before trying to re-compact the same
  collection. Additionally, some other limits have been introduced for the compaction.


v1.4.12 (2014-03-05)
--------------------

* fixed display bug in web interface which caused the following problems:
  - documents were displayed in web interface as being empty
  - document attributes view displayed many attributes with content "undefined"
  - document source view displayed many attributes with name "TYPEOF" and value "undefined"
  - an alert popping up in the browser with message "Datatables warning..."

* re-introduced old-style read-write locks to supports Windows versions older than
  Windows 2008R2 and Windows 7. This should re-enable support for Windows Vista and
  Windows 2008.


v1.4.11 (2014-02-27)
--------------------

* added SHORTEST_PATH AQL function

  this calculates the shortest paths between two vertices, using the Dijkstra
  algorithm, employing a min-heap

  By default, ArangoDB does not know the distance between any two vertices and
  will use a default distance of 1. A custom distance function can be registered
  as an AQL user function to make the distance calculation use any document
  attributes or custom logic:

      RETURN SHORTEST_PATH(cities, motorways, "cities/CGN", "cities/MUC", "outbound", {
        paths: true,
        distance: "myfunctions::citydistance"
      })

      // using the following custom distance function
      var aqlfunctions = require("org/arangodb/aql/functions");
      aqlfunctions.register("myfunctions::distance", function (config, vertex1, vertex2, edge) {
        return Math.sqrt(Math.pow(vertex1.x - vertex2.x) + Math.pow(vertex1.y - vertex2.y));
      }, false);

* fixed bug in Graph.pathTo function

* fixed small memleak in AQL optimizer

* fixed access to potentially uninitialized variable when collection had a cap constraint


v1.4.10 (2014-02-21)
--------------------

* fixed graph constructor to allow graph with some parameter to be used

* added node.js "events" and "stream"

* updated npm packages

* added loading of .json file

* Fixed http return code in graph api with waitForSync parameter.

* Fixed documentation in graph, simple and index api.

* removed 2 tests due to change in ruby library.

* issue #756: set access-control-expose-headers on CORS response

  the following headers are now whitelisted by ArangoDB in CORS responses:
  - etag
  - content-encoding
  - content-length
  - location
  - server
  - x-arango-errors
  - x-arango-async-id


v1.4.9 (2014-02-07)
-------------------

* return a document's current etag in response header for HTTP HEAD requests on
  documents that return an HTTP 412 (precondition failed) error. This allows
  retrieving the document's current revision easily.

* added AQL function `SKIPLIST` to directly access skiplist indexes from AQL

  This is a shortcut method to use a skiplist index for retrieving specific documents in
  indexed order. The function capability is rather limited, but it may be used
  for several cases to speed up queries. The documents are returned in index order if
  only one condition is used.

      /* return all documents with mycollection.created > 12345678 */
      FOR doc IN SKIPLIST(mycollection, { created: [[ '>', 12345678 ]] })
        RETURN doc

      /* return first document with mycollection.created > 12345678 */
      FOR doc IN SKIPLIST(mycollection, { created: [[ '>', 12345678 ]] }, 0, 1)
        RETURN doc

      /* return all documents with mycollection.created between 12345678 and 123456790 */
      FOR doc IN SKIPLIST(mycollection, { created: [[ '>', 12345678 ], [ '<=', 123456790 ]] })
        RETURN doc

      /* return all documents with mycollection.a equal 1 and .b equal 2 */
      FOR doc IN SKIPLIST(mycollection, { a: [[ '==', 1 ]], b: [[ '==', 2 ]] })
        RETURN doc

  The function requires a skiplist index with the exact same attributes to
  be present on the specified collection. All attributes present in the skiplist
  index must be specified in the conditions specified for the `SKIPLIST` function.
  Attribute declaration order is important, too: attributes must be specified in the
  same order in the condition as they have been declared in the skiplist index.

* added command-line option `--server.disable-authentication-unix-sockets`

  with this option, authentication can be disabled for all requests coming
  in via UNIX domain sockets, enabling clients located on the same host as
  the ArangoDB server to connect without authentication.
  Other connections (e.g. TCP/IP) are not affected by this option.

  The default value for this option is `false`.
  Note: this option is only supported on platforms that support Unix domain
  sockets.

* call global arangod instance destructor on shutdown

* issue #755: TRAVERSAL does not use strategy, order and itemOrder options

  these options were not honored when configuring a traversal via the AQL
  TRAVERSAL function. Now, these options are used if specified.

* allow vertex and edge filtering with user-defined functions in TRAVERSAL,
  TRAVERSAL_TREE and SHORTEST_PATH AQL functions:

      // using user-defined AQL functions for edge and vertex filtering
      RETURN TRAVERSAL(friends, friendrelations, "friends/john", "outbound", {
        followEdges: "myfunctions::checkedge",
        filterVertices: "myfunctions::checkvertex"
      })

      // using the following custom filter functions
      var aqlfunctions = require("org/arangodb/aql/functions");
      aqlfunctions.register("myfunctions::checkedge", function (config, vertex, edge, path) {
        return (edge.type !== 'dislikes'); // don't follow these edges
      }, false);

      aqlfunctions.register("myfunctions::checkvertex", function (config, vertex, path) {
        if (vertex.isDeleted || ! vertex.isActive) {
          return [ "prune", "exclude" ]; // exclude these and don't follow them
        }
        return [ ]; // include everything else
      }, false);

* issue #748: add vertex filtering to AQL's TRAVERSAL[_TREE]() function


v1.4.8 (2014-01-31)
-------------------

* install foxx apps in the web interface

* fixed a segfault in the import API


v1.4.7 (2014-01-23)
-------------------

* issue #744: Add usage example arangoimp from Command line

* issue #738: added __dirname, __filename pseudo-globals. Fixes #733. (@by pluma)

* mount all Foxx applications in system apps directory on startup


v1.4.6 (2014-01-20)
-------------------

* issue #736: AQL function to parse collection and key from document handle

* added fm.rescan() method for Foxx-Manager

* fixed issue #734: foxx cookie and route problem

* added method `fm.configJson` for arangosh

* include `startupPath` in result of API `/_api/foxx/config`


v1.4.5 (2014-01-15)
-------------------

* fixed issue #726: Alternate Windows Install Method

* fixed issue #716: dpkg -P doesn't remove everything

* fixed bugs in description of HTTP API `_api/index`

* fixed issue #732: Rest API GET revision number

* added missing documentation for several methods in HTTP API `/_api/edge/...`

* fixed typos in description of HTTP API `_api/document`

* defer evaluation of AQL subqueries and logical operators (lazy evaluation)

* Updated font in WebFrontend, it now contains a version that renders properly on Windows

* generally allow function return values as call parameters to AQL functions

* fixed potential deadlock in global context method execution

* added override file "arangod.conf.local" (and co)


v1.4.4 (2013-12-24)
-------------------

* uid and gid are now set in the scripts, there is no longer a separate config file for
  arangod when started from a script

* foxx-manager is now an alias for arangosh

* arango-dfdb is now an alias for arangod, moved from bin to sbin

* changed from readline to linenoise for Windows

* added --install-service and --uninstall-service for Windows

* removed --daemon and --supervisor for Windows

* arangosh and arangod now uses the config-file which maps the binary name, i. e. if you
  rename arangosh to foxx-manager it will use the config file foxx-manager.conf

* fixed lock file for Windows

* fixed issue #711, #687: foxx-manager throws internal errors

* added `--server.ssl-protocol` option for client tools
  this allows connecting from arangosh, arangoimp, arangoimp etc. to an ArangoDB
  server that uses a non-default value for `--server.ssl-protocol`. The default
  value for the SSL protocol is 4 (TLSv1). If the server is configured to use a
  different protocol, it was not possible to connect to it with the client tools.

* added more detailed request statistics

  This adds the number of async-executed HTTP requests plus the number of HTTP
  requests per individual HTTP method type.

* added `--force` option for arangorestore
  this option allows continuing a restore operation even if the server reports errors
  in the middle of the restore operation

* better error reporting for arangorestore
  in case the server returned an HTTP error, arangorestore previously reported this
  error as `internal error` without any details only. Now server-side errors are
  reported by arangorestore with the server's error message

* include more system collections in dumps produced by arangodump
  previously some system collections were intentionally excluded from dumps, even if the
  dump was run with `--include-system-collections`. for example, the collections `_aal`,
  `_modules`, `_routing`, and `_users` were excluded. This makes sense in a replication
  context but not always in a dump context.
  When specifying `--include-system-collections`, arangodump will now include the above-
  mentioned collections in the dump, too. Some other system collections are still excluded
  even when the dump is run with `--include-system-collections`, for example `_replication`
  and `_trx`.

* fixed issue #701: ArangoStatement undefined in arangosh

* fixed typos in configuration files


v1.4.3 (2013-11-25)
-------------------

* fixed a segfault in the AQL optimizer, occurring when a constant non-list value was
  used on the right-hand side of an IN operator that had a collection attribute on the
  left-hand side

* issue #662:

  Fixed access violation errors (crashes) in the Windows version, occurring under some
  circumstances when accessing databases with multiple clients in parallel

* fixed issue #681: Problem with ArchLinux PKGBUILD configuration


v1.4.2 (2013-11-20)
-------------------

* fixed issue #669: Tiny documentation update

* ported Windows version to use native Windows API SRWLocks (slim read-write locks)
  and condition variables instead of homemade versions

  MSDN states the following about the compatibility of SRWLocks and Condition Variables:

      Minimum supported client:
      Windows Server 2008 [desktop apps | Windows Store apps]

      Minimum supported server:
      Windows Vista [desktop apps | Windows Store apps]

* fixed issue #662: ArangoDB on Windows hanging

  This fixes a deadlock issue that occurred on Windows when documents were written to
  a collection at the same time when some other thread tried to drop the collection.

* fixed file-based logging in Windows

  the logger complained on startup if the specified log file already existed

* fixed startup of server in daemon mode (`--daemon` startup option)

* fixed a segfault in the AQL optimizer

* issue #671: Method graph.measurement does not exist

* changed Windows condition variable implementation to use Windows native
  condition variables

  This is an attempt to fix spurious Windows hangs as described in issue #662.

* added documentation for JavaScript traversals

* added --code-page command-line option for Windows version of arangosh

* fixed a problem when creating edges via the web interface.

  The problem only occurred if a collection was created with type "document
  collection" via the web interface, and afterwards was dropped and re-created
  with type "edge collection". If the web interface page was not reloaded,
  the old collection type (document) was cached, making the subsequent creation
  of edges into the (seeming-to-be-document) collection fail.

  The fix is to not cache the collection type in the web interface. Users of
  an older version of the web interface can reload the collections page if they
  are affected.

* fixed a caching problem in arangosh: if a collection was created using the web
  interface, and then removed via arangosh, arangosh did not actually drop the
  collection due to caching.

  Because the `drop` operation was not carried out, this caused misleading error
  messages when trying to re-create the collection (e.g. `cannot create collection:
  duplicate name`).

* fixed ALT-introduced characters for arangosh console input on Windows

  The Windows readline port was not able to handle characters that are built
  using CTRL or ALT keys. Regular characters entered using the CTRL or ALT keys
  were silently swallowed and not passed to the terminal input handler.

  This did not seem to cause problems for the US keyboard layout, but was a
  severe issue for keyboard layouts that require the ALT (or ALT-GR) key to
  construct characters. For example, entering the character `{` with a German
  keyboard layout requires pressing ALT-GR + 9.

* fixed issue #665: Hash/skiplist combo madness bit my ass

  this fixes a problem with missing/non-deterministic rollbacks of inserts in
  case of a unique constraint violation into a collection with multiple secondary
  indexes (with at least one of them unique)

* fixed issue #664: ArangoDB installer on Windows requires drive c:

* partly fixed issue #662: ArangoDB on Windows hanging

  This fixes dropping databases on Windows. In previous 1.4 versions on Windows,
  one shape collection file was not unloaded and removed when dropping a database,
  leaving one directory and one shape collection file in the otherwise-dropped
  database directory.

* fixed issue #660: updated documentation on indexes


v1.4.1 (2013-11-08)
-------------------

* performance improvements for skip-list deletes


v1.4.1-rc1 (2013-11-07)
-----------------------

* fixed issue #635: Web-Interface should have a "Databases" Menu for Management

* fixed issue #624: Web-Interface is missing a Database selector

* fixed segfault in bitarray query

* fixed issue #656: Cannot create unique index through web interface

* fixed issue #654: bitarray index makes server down

* fixed issue #653: Slow query

* fixed issue #650: Randomness of any() should be improved

* made AQL `DOCUMENT()` function polymorphic and work with just one parameter.

  This allows using the `DOCUMENT` function like this:

      DOCUMENT('users/john')
      DOCUMENT([ 'users/john', 'users/amy' ])

  in addition to the existing use cases:

      DOCUMENT(users, 'users/john')
      DOCUMENT(users, 'john')
      DOCUMENT(users, [ 'users/john' ])
      DOCUMENT(users, [ 'users/john', 'users/amy' ])
      DOCUMENT(users, [ 'john', 'amy' ])

* simplified usage of ArangoDB batch API

  It is not necessary anymore to send the batch boundary in the HTTP `Content-Type`
  header. Previously, the batch API expected the client to send a Content-Type header
  of`multipart/form-data; boundary=<some boundary value>`. This is still supported in
  ArangoDB 2.0, but clients can now also omit this header. If the header is not
  present in a client request, ArangoDB will ignore the request content type and
  read the MIME boundary from the beginning of the request body.

  This also allows using the batch API with the Swagger "Try it out" feature (which is
  not too good at sending a different or even dynamic content-type request header).

* added API method GET `/_api/database/user`

  This returns the list of databases a specific user can see without changing the
  username/passwd.

* issue #424: Documentation about IDs needs to be upgraded


v1.4.0 (2013-10-29)
-------------------

* fixed issue #648: /batch API is missing from Web Interface API Documentation (Swagger)

* fixed issue #647: Icon tooltips missing

* fixed issue #646: index creation in web interface

* fixed issue #645: Allow jumping from edge to linked vertices

* merged PR for issue #643: Some minor corrections and a link to "Downloads"

* fixed issue #642: Completion of error handling

* fixed issue #639: compiling v1.4 on maverick produces warnings on -Wstrict-null-sentinel

* fixed issue #634: Web interface bug: Escape does not always propagate

* fixed issue #620: added startup option `--server.default-api-compatibility`

  This adds the following changes to the ArangoDB server and clients:
  - the server provides a new startup option `--server.default-api-compatibility`.
    This option can be used to determine the compatibility of (some) server API
    return values. The value for this parameter is a server version number,
    calculated as follows: `10000 * major + 100 * minor` (e.g. `10400` for ArangoDB
    1.3). The default value is `10400` (1.4), the minimum allowed value is `10300`
    (1.3).

    When setting this option to a value lower than the current server version,
    the server might respond with old-style results to "old" clients, increasing
    compatibility with "old" (non-up-to-date) clients.

  - the server will on each incoming request check for an HTTP header
    `x-arango-version`. Clients can optionally set this header to the API
    version number they support. For example, if a client sends the HTTP header
    `x-arango-version: 10300`, the server will pick this up and might send ArangoDB
    1.3-style responses in some situations.

    Setting either the startup parameter or using the HTTP header (or both) allows
    running "old" clients with newer versions of ArangoDB, without having to adjust
    the clients too much.

  - the `location` headers returned by the server for the APIs `/_api/document/...`
    and `/_api/collection/...` will have different values depending on the used API
    version. If the API compatibility is `10300`, the `location` headers returned
    will look like this:

        location: /_api/document/....

    whereas when an API compatibility of `10400` or higher is used, the `location`
    headers will look like this:

        location: /_db/<database name>/_api/document/...

  Please note that even in the presence of this, old API versions still may not
  be supported forever by the server.

* fixed issue #643: Some minor corrections and a link to "Downloads" by @frankmayer

* started issue #642: Completion of error handling

* fixed issue #639: compiling v1.4 on maverick produces warnings on
  -Wstrict-null-sentinel

* fixed issue #621: Standard Config needs to be fixed

* added function to manage indexes (web interface)

* improved server shutdown time by signaling shutdown to applicationserver,
  logging, cleanup and compactor threads

* added foxx-manager `replace` command

* added foxx-manager `installed` command (a more intuitive alias for `list`)

* fixed issue #617: Swagger API is missing '/_api/version'

* fixed issue #615: Swagger API: Some commands have no parameter entry forms

* fixed issue #614: API : Typo in : Request URL /_api/database/current

* fixed issue #609: Graph viz tool - different background color

* fixed issue #608: arangosh config files - eventually missing in the manual

* fixed issue #607: Admin interface: no core documentation

* fixed issue #603: Aardvark Foxx App Manager

* fixed a bug in type-mapping between AQL user functions and the AQL layer

  The bug caused errors like the following when working with collection documents
  in an AQL user function:

      TypeError: Cannot assign to read only property '_id' of #<ShapedJson>

* create less system collections when creating a new database

  This is achieved by deferring collection creation until the collections are actually
  needed by ArangoDB. The following collections are affected by the change:
  - `_fishbowl`
  - `_structures`


v1.4.0-beta2 (2013-10-14)
-------------------------

* fixed compaction on Windows

  The compaction on Windows did not ftruncate the cleaned datafiles to a smaller size.
  This has been fixed so not only the content of the files is cleaned but also files
  are re-created with potentially smaller sizes.

* only the following system collections will be excluded from replication from now on:
  - `_replication`
  - `_trx`
  - `_users`
  - `_aal`
  - `_fishbowl`
  - `_modules`
  - `_routing`

  Especially the following system collections will now be included in replication:
  - `_aqlfunctions`
  - `_graphs`

  In previous versions of ArangoDB, all system collections were excluded from the
  replication.

  The change also caused a change in the replication logger and applier:
  in previous versions of ArangoDB, only a collection's id was logged for an operation.
  This has not caused problems for non-system collections but for system collections
  there ids might differ. In addition to a collection id ArangoDB will now also log the
  name of a collection for each replication event.

  The replication applier will now look for the collection name attribute in logged
  events preferably.

* added database selection to arango-dfdb

* provide foxx-manager, arangodump, and arangorestore in Windows build

* ArangoDB 1.4 will refuse to start if option `--javascript.app-path` is not set.

* added startup option `--server.allow-method-override`

  This option can be set to allow overriding the HTTP request method in a request using
  one of the following custom headers:

  - x-http-method-override
  - x-http-method
  - x-method-override

  This allows bypassing proxies and tools that would otherwise just let certain types of
  requests pass. Enabling this option may impose a security risk, so it should only be
  used in very controlled environments.

  The default value for this option is `false` (no method overriding allowed).

* added "details" URL parameter for bulk import API

  Setting the `details` URL parameter to `true` in a call to POST `/_api/import` will make
  the import return details about non-imported documents in the `details` attribute. If
  `details` is `false` or omitted, no `details` attribute will be present in the response.
  This is the same behavior that previous ArangoDB versions exposed.

* added "complete" option for bulk import API

  Setting the `complete` URL parameter to `true` in a call to POST `/_api/import` will make
  the import completely fail if at least one of documents cannot be imported successfully.

  It defaults to `false`, which will make ArangoDB continue importing the other documents
  from the import even if some documents cannot be imported. This is the same behavior that
  previous ArangoDB versions exposed.

* added missing swagger documentation for `/_api/log`

* calling `/_api/logs` (or `/_admin/logs`) is only permitted from the `_system` database now.

  Calling this API method for/from other database will result in an HTTP 400.

' ported fix from https://github.com/novus/nvd3/commit/0894152def263b8dee60192f75f66700cea532cc

  This prevents JavaScript errors from occurring in Chrome when in the admin interface,
  section "Dashboard".

* show current database name in web interface (bottom right corner)

* added missing documentation for /_api/import in swagger API docs

* allow specification of database name for replication sync command replication applier

  This allows syncing from a master database with a different name than the slave database.

* issue #601: Show DB in prompt

  arangosh now displays the database name as part of the prompt by default.

  Can change the prompt by using the `--prompt` option, e.g.

      > arangosh --prompt "my db is named \"%d\"> "


v1.4.0-beta1 (2013-10-01)
-------------------------

* make the Foxx manager use per-database app directories

  Each database now has its own subdirectory for Foxx applications. Each database
  can thus use different Foxx applications if required. A Foxx app for a specific
  database resides in `<app-path>/databases/<database-name>/<app-name>`.

  System apps are shared between all databases. They reside in `<app-path>/system/<app-name>`.

* only trigger an engine reset in development mode for URLs starting with `/dev/`

  This prevents ArangoDB from reloading all Foxx applications when it is not
  actually necessary.

* changed error code from 10 (bad parameter) to 1232 (invalid key generator) for
  errors that are due to an invalid key generator specification when creating a new
  collection

* automatic detection of content-type / mime-type for Foxx assets based on filenames,
  added possibility to override auto detection

* added endpoint management API at `/_api/endpoint`

* changed HTTP return code of PUT `/_api/cursor` from 400 to 404 in case a
  non-existing cursor is referred to

* issue #360: added support for asynchronous requests

  Incoming HTTP requests with the headers `x-arango-async: true` or
  `x-arango-async: store` will be answered by the server instantly with a generic
  HTTP 202 (Accepted) response.

  The actual requests will be queued and processed by the server asynchronously,
  allowing the client to continue sending other requests without waiting for the
  server to process the actually requested operation.

  The exact point in time when a queued request is executed is undefined. If an
  error occurs during execution of an asynchronous request, the client will not
  be notified by the server.

  The maximum size of the asynchronous task queue can be controlled using the new
  option `--scheduler.maximal-queue-size`. If the queue contains this many number of
  tasks and a new asynchronous request comes in, the server will reject it with an
  HTTP 500 (internal server error) response.

  Results of incoming requests marked with header `x-arango-async: true` will be
  discarded by the server immediately. Clients have no way of accessing the result
  of such asynchronously executed request. This is just _fire and forget_.

  To later retrieve the result of an asynchronously executed request, clients can
  mark a request with the header `x-arango-async: keep`. This makes the server
  store the result of the request in memory until explicitly fetched by a client
  via the `/_api/job` API. The `/_api/job` API also provides methods for basic
  inspection of which pending or already finished requests there are on the server,
  plus ways for garbage collecting unneeded results.

* Added new option `--scheduler.maximal-queue-size`.

* issue #590: Manifest Lint

* added data dump and restore tools, arangodump and arangorestore.

  arangodump can be used to create a logical dump of an ArangoDB database, or
  just dedicated collections. It can be used to dump both a collection's structure
  (properties and indexes) and data (documents).

  arangorestore can be used to restore data from a dump created with arangodump.
  arangorestore currently does not re-create any indexes, and doesn't yet handle
  referenced documents in edges properly when doing just partial restores.
  This will be fixed until 1.4 stable.

* introduced `--server.database` option for arangosh, arangoimp, and arangob.

  The option allows these client tools to use a certain database for their actions.
  In arangosh, the current database can be switched at any time using the command

      db._useDatabase(<name>);

  When no database is specified, all client tools will assume they should use the
  default database `_system`. This is done for downwards-compatibility reasons.

* added basic multi database support (alpha)

  New databases can be created using the REST API POST `/_api/database` and the
  shell command `db._createDatabase(<name>)`.

  The default database in ArangoDB is called `_system`. This database is always
  present and cannot be deleted by the user. When an older version of ArangoDB is
  upgraded to 1.4, the previously only database will automatically become the
  `_system` database.

  New databases can be created with the above commands, and can be deleted with the
  REST API DELETE `/_api/database/<name>` or the shell command `db._dropDatabase(<name>);`.

  Deleting databases is still unstable in ArangoDB 1.4 alpha and might crash the
  server. This will be fixed until 1.4 stable.

  To access a specific database via the HTTP REST API, the `/_db/<name>/` prefix
  can be used in all URLs. ArangoDB will check if an incoming request starts with
  this prefix, and will automatically pick the database name from it. If the prefix
  is not there, ArangoDB will assume the request is made for the default database
  (`_system`). This is done for downwards-compatibility reasons.

  That means, the following URL pathnames are logically identical:

      /_api/document/mycollection/1234
      /_db/_system/document/mycollection/1234

  To access a different database (e.g. `test`), the URL pathname would look like this:

      /_db/test/document/mycollection/1234

  New databases can also be created and existing databases can only be dropped from
  within the default database (`_system`). It is not possible to drop the `_system`
  database itself.

  Cross-database operations are unintended and unsupported. The intention of the
  multi-database feature is to have the possibility to have a few databases managed
  by ArangoDB in parallel, but to only access one database at a time from a connection
  or a request.

  When accessing the web interface via the URL pathname `/_admin/html/` or `/_admin/aardvark`,
  the web interface for the default database (`_system`) will be displayed.
  To access the web interface for a different database, the database name can be
  put into the URLs as a prefix, e.g. `/_db/test/_admin/html` or
  `/_db/test/_admin/aardvark`.

  All internal request handlers and also all user-defined request handlers and actions
  (including Foxx) will only get to see the unprefixed URL pathnames (i.e. excluding
  any database name prefix). This is to ensure downwards-compatibility.

  To access the name of the requested database from any action (including Foxx), use
  use `req.database`.

  For example, when calling the URL `/myapp/myaction`, the content of `req.database`
  will be `_system` (the default database because no database got specified) and the
  content of `req.url` will be `/myapp/myaction`.

  When calling the URL `/_db/test/myapp/myaction`, the content of `req.database` will be
  `test`, and the content of `req.url` will still be `/myapp/myaction`.

* Foxx now excludes files starting with . (dot) when bundling assets

  This mitigates problems with editor swap files etc.

* made the web interface a Foxx application

  This change caused the files for the web interface to be moved from `html/admin` to
  `js/apps/aardvark` in the file system.

  The base URL for the admin interface changed from `_admin/html/index.html` to
  `_admin/aardvark/index.html`.

  The "old" redirection to `_admin/html/index.html` will now produce a 404 error.

  When starting ArangoDB with the `--upgrade` option, this will automatically be remedied
  by putting in a redirection from `/` to `/_admin/aardvark/index.html`, and from
  `/_admin/html/index.html` to `/_admin/aardvark/index.html`.

  This also obsoletes the following configuration (command-line) options:
  - `--server.admin-directory`
  - `--server.disable-admin-interface`

  when using these now obsolete options when the server is started, no error is produced
  for downwards-compatibility.

* changed User-Agent value sent by arangoimp, arangosh, and arangod from "VOC-Agent" to
  "ArangoDB"

* changed journal file creation behavior as follows:

  Previously, a journal file for a collection was always created when a collection was
  created. When a journal filled up and became full, the current journal was made a
  datafile, and a new (empty) journal was created automatically. There weren't many
  intended situations when a collection did not have at least one journal.

  This is changed now as follows:
  - when a collection is created, no journal file will be created automatically
  - when there is a write into a collection without a journal, the journal will be
    created lazily
  - when there is a write into a collection with a full journal, a new journal will
    be created automatically

  From the end user perspective, nothing should have changed, except that there is now
  less disk usage for empty collections. Disk usage of infrequently updated collections
  might also be reduced significantly by running the `rotate()` method of a collection,
  and not writing into a collection subsequently.

* added method `collection.rotate()`

  This allows premature rotation of a collection's current journal file into a (read-only)
  datafile. The purpose of using `rotate()` is to prematurely allow compaction (which is
  performed on datafiles only) on data, even if the journal was not filled up completely.

  Using `rotate()` may make sense in the following scenario:

      c = db._create("test");
      for (i = 0; i < 1000; ++i) {
        c.save(...); // insert lots of data here
      }

      ...
      c.truncate(); // collection is now empty
      // only data in datafiles will be compacted by following compaction runs
      // all data in the current journal would not be compacted

      // calling rotate will make the current journal a datafile, and thus make it
      // eligible for compaction
      c.rotate();

  Using `rotate()` may also be useful when data in a collection is known to not change
  in the immediate future. After having completed all write operations on a collection,
  performing a `rotate()` will reduce the size of the current journal to the actually
  required size (remember that journals are pre-allocated with a specific size) before
  making the journal a datafile. Thus `rotate()` may cause disk space savings, even if
  the datafiles does not qualify for compaction after rotation.

  Note: rotating the journal is asynchronous, so that the actual rotation may be executed
  after `rotate()` returns to the caller.

* changed compaction to merge small datafiles together (up to 3 datafiles are merged in
  a compaction run)

  In the regular case, this should leave less small datafiles stay around on disk and allow
  using less file descriptors in total.

* added AQL MINUS function

* added AQL UNION_DISTINCT function (more efficient than combination of `UNIQUE(UNION())`)

* updated mruby to 2013-08-22

* issue #587: Add db._create() in help for startup arangosh

* issue #586: Share a link on installation instructions in the User Manual

* issue #585: Bison 2.4 missing on Mac for custom build

* issue #584: Web interface images broken in devel

* issue #583: Small documentation update

* issue #581: Parameter binding for attributes

* issue #580: Small improvements (by @guidoreina)

* issue #577: Missing documentation for collection figures in implementor manual

* issue #576: Get disk usage for collections and graphs

  This extends the result of the REST API for /_api/collection/figures with
  the attributes `compactors.count`, `compactors.fileSize`, `shapefiles.count`,
  and `shapefiles.fileSize`.

* issue #575: installing devel version on mac (low prio)

* issue #574: Documentation (POST /_admin/routing/reload)

* issue #558: HTTP cursors, allow count to ignore LIMIT


v1.4.0-alpha1 (2013-08-02)
--------------------------

* added replication. check online manual for details.

* added server startup options `--server.disable-replication-logger` and
  `--server.disable-replication-applier`

* removed action deployment tool, this now handled with Foxx and its manager or
  by kaerus node utility

* fixed a server crash when using byExample / firstExample inside a transaction
  and the collection contained a usable hash/skiplist index for the example

* defineHttp now only expects a single context

* added collection detail dialog (web interface)

  Shows collection properties, figures (datafiles, journals, attributes, etc.)
  and indexes.

* added documents filter (web interface)

  Allows searching for documents based on attribute values. One or many filter
  conditions can be defined, using comparison operators such as '==', '<=', etc.

* improved AQL editor (web interface)

  Editor supports keyboard shortcuts (Submit, Undo, Redo, Select).
  Editor allows saving and reusing of user-defined queries.
  Added example queries to AQL editor.
  Added comment button.

* added document import (web interface)

  Allows upload of JSON-data from files. Files must have an extension of .json.

* added dashboard (web interface)

  Shows the status of replication and multiple system charts, e.g.
  Virtual Memory Size, Request Time, HTTP Connections etc.

* added API method `/_api/graph` to query all graphs with all properties.

* added example queries in web interface AQL editor

* added arango.reconnect(<host>) method for arangosh to dynamically switch server or
  user name

* added AQL range operator `..`

  The `..` operator can be used to easily iterate over a sequence of numeric
  values. It will produce a list of values in the defined range, with both bounding
  values included.

  Example:

      2010..2013

  will produce the following result:

      [ 2010, 2011, 2012, 2013 ]

* added AQL RANGE function

* added collection.first(count) and collection.last(count) document access functions

  These functions allow accessing the first or last n documents in a collection. The order
  is determined by document insertion/update time.

* added AQL INTERSECTION function

* INCOMPATIBLE CHANGE: changed AQL user function namespace resolution operator from `:` to `::`

  AQL user-defined functions were introduced in ArangoDB 1.3, and the namespace resolution
  operator for them was the single colon (`:`). A function call looked like this:

      RETURN mygroup:myfunc()

  The single colon caused an ambiguity in the AQL grammar, making it indistinguishable from
  named attributes or the ternary operator in some cases, e.g.

      { mygroup:myfunc ? mygroup:myfunc }

  The change of the namespace resolution operator from `:` to `::` fixes this ambiguity.

  Existing user functions in the database will be automatically fixed when starting ArangoDB
  1.4 with the `--upgrade` option. However, queries using user-defined functions need to be
  adjusted on the client side to use the new operator.

* allow multiple AQL LET declarations separated by comma, e.g.
  LET a = 1, b = 2, c = 3

* more useful AQL error messages

  The error position (line/column) is more clearly indicated for parse errors.
  Additionally, if a query references a collection that cannot be found, the error
  message will give a hint on the collection name

* changed return value for AQL `DOCUMENT` function in case document is not found

  Previously, when the AQL `DOCUMENT` function was called with the id of a document and
  the document could not be found, it returned `undefined`. This value is not part of the
  JSON type system and this has caused some problems.
  Starting with ArangoDB 1.4, the `DOCUMENT` function will return `null` if the document
  looked for cannot be found.

  In case the function is called with a list of documents, it will continue to return all
  found documents, and will not return `null` for non-found documents. This has not changed.

* added single line comments for AQL

  Single line comments can be started with a double forward slash: `//`.
  They end at the end of the line, or the end of the query string, whichever is first.

* fixed documentation issues #567, #568, #571.

* added collection.checksum(<withData>) method to calculate CRC checksums for
  collections

  This can be used to
  - check if data in a collection has changed
  - compare the contents of two collections on different ArangoDB instances

* issue #565: add description line to aal.listAvailable()

* fixed several out-of-memory situations when double freeing or invalid memory
  accesses could happen

* less msyncing during the creation of collections

  This is achieved by not syncing the initial (standard) markers in shapes collections.
  After all standard markers are written, the shapes collection will get synced.

* renamed command-line option `--log.filter` to `--log.source-filter` to avoid
  misunderstandings

* introduced new command-line option `--log.content-filter` to optionally restrict
  logging to just specific log messages (containing the filter string, case-sensitive).

  For example, to filter on just log entries which contain `ArangoDB`, use:

      --log.content-filter "ArangoDB"

* added optional command-line option `--log.requests-file` to log incoming HTTP
  requests to a file.

  When used, all HTTP requests will be logged to the specified file, containing the
  client IP address, HTTP method, requests URL, HTTP response code, and size of the
  response body.

* added a signal handler for SIGUSR1 signal:

  when ArangoDB receives this signal, it will respond all further incoming requests
  with an HTTP 503 (Service Unavailable) error. This will be the case until another
  SIGUSR1 signal is caught. This will make ArangoDB start serving requests regularly
  again. Note: this is not implemented on Windows.

* limited maximum request URI length to 16384 bytes:

  Incoming requests with longer request URIs will be responded to with an HTTP
  414 (Request-URI Too Long) error.

* require version 1.0 or 1.1 in HTTP version signature of requests sent by clients:

  Clients sending requests with a non-HTTP 1.0 or non-HTTP 1.1 version number will
  be served with an HTTP 505 (HTTP Version Not Supported) error.

* updated manual on indexes:

  using system attributes such as `_id`, `_key`, `_from`, `_to`, `_rev` in indexes is
  disallowed and will be rejected by the server. This was the case since ArangoDB 1.3,
  but was not properly documented.

* issue #563: can aal become a default object?

  aal is now a prefab object in arangosh

* prevent certain system collections from being renamed, dropped, or even unloaded.

  Which restrictions there are for which system collections may vary from release to
  release, but users should in general not try to modify system collections directly
  anyway.

  Note: there are no such restrictions for user-created collections.

* issue #559: added Foxx documentation to user manual

* added server startup option `--server.authenticate-system-only`. This option can be
  used to restrict the need for HTTP authentication to internal functionality and APIs,
  such as `/_api/*` and `/_admin/*`.
  Setting this option to `true` will thus force authentication for the ArangoDB APIs
  and the web interface, but allow unauthenticated requests for other URLs (including
  user defined actions and Foxx applications).
  The default value of this option is `false`, meaning that if authentication is turned
  on, authentication is still required for *all* incoming requests. Only by setting the
  option to `true` this restriction is lifted and authentication becomes required for
  URLs starting with `/_` only.

  Please note that authentication still needs to be enabled regularly by setting the
  `--server.disable-authentication` parameter to `false`. Otherwise no authentication
  will be required for any URLs as before.

* protect collections against unloading when there are still document barriers around.

* extended cap constraints to optionally limit the active data size in a collection to
  a specific number of bytes.

  The arguments for creating a cap constraint are now:
  `collection.ensureCapConstraint(<count>, <byteSize>);`

  It is supported to specify just a count as in ArangoDB 1.3 and before, to specify
  just a fileSize, or both. The first met constraint will trigger the automated
  document removal.

* added `db._exists(doc)` and `collection.exists(doc)` for easy document existence checks

* added API `/_api/current-database` to retrieve information about the database the
  client is currently connected to (note: the API `/_api/current-database` has been
  removed in the meantime. The functionality is accessible via `/_api/database/current`
  now).

* ensure a proper order of tick values in datafiles/journals/compactors.
  any new files written will have the _tick values of their markers in order. for
  older files, there are edge cases at the beginning and end of the datafiles when
  _tick values are not properly in order.

* prevent caching of static pages in PathHandler.
  whenever a static page is requested that is served by the general PathHandler, the
  server will respond to HTTP GET requests with a "Cache-Control: max-age=86400" header.

* added "doCompact" attribute when creating collections and to collection.properties().
  The attribute controls whether collection datafiles are compacted.

* changed the HTTP return code from 400 to 404 for some cases when there is a referral
  to a non-existing collection or document.

* introduced error code 1909 `too many iterations` that is thrown when graph traversals
  hit the `maxIterations` threshold.

* optionally limit traversals to a certain number of iterations
  the limitation can be achieved via the traversal API by setting the `maxIterations`
  attribute, and also via the AQL `TRAVERSAL` and `TRAVERSAL_TREE` functions by setting
  the same attribute. If traversals are not limited by the end user, a server-defined
  limit for `maxIterations` may be used to prevent server-side traversals from running
  endlessly.

* added graph traversal API at `/_api/traversal`

* added "API" link in web interface, pointing to REST API generated with Swagger

* moved "About" link in web interface into "links" menu

* allow incremental access to the documents in a collection from out of AQL
  this allows reading documents from a collection chunks when a full collection scan
  is required. memory usage might be must lower in this case and queries might finish
  earlier if there is an additional LIMIT statement

* changed AQL COLLECT to use a stable sort, so any previous SORT order is preserved

* issue #547: Javascript error in the web interface

* issue #550: Make AQL graph functions support key in addition to id

* issue #526: Unable to escape when an errorneous command is entered into the js shell

* issue #523: Graph and vertex methods for the javascript api

* issue #517: Foxx: Route parameters with capital letters fail

* issue #512: Binded Parameters for LIMIT


v1.3.3 (2013-08-01)
-------------------

* issue #570: updateFishbowl() fails once

* updated and fixed generated examples

* issue #559: added Foxx documentation to user manual

* added missing error reporting for errors that happened during import of edges


v1.3.2 (2013-06-21)
-------------------

* fixed memleak in internal.download()

* made the shape-collection journal size adaptive:
  if too big shapes come in, a shape journal will be created with a big-enough size
  automatically. the maximum size of a shape journal is still restricted, but to a
  very big value that should never be reached in practice.

* fixed a segfault that occurred when inserting documents with a shape size bigger
  than the default shape journal size (2MB)

* fixed a locking issue in collection.truncate()

* fixed value overflow in accumulated filesizes reported by collection.figures()

* issue #545: AQL FILTER unnecessary (?) loop

* issue #549: wrong return code with --daemon


v1.3.1 (2013-05-24)
-------------------

* removed currently unused _ids collection

* fixed usage of --temp-path in aranogd and arangosh

* issue #540: suppress return of temporary internal variables in AQL

* issue #530: ReferenceError: ArangoError is not a constructor

* issue #535: Problem with AQL user functions javascript API

* set --javascript.app-path for test execution to prevent startup error

* issue #532: Graph _edgesCache returns invalid data?

* issue #531: Arangod errors

* issue #529: Really weird transaction issue

* fixed usage of --temp-path in aranogd and arangosh


v1.3.0 (2013-05-10)
-------------------

* fixed problem on restart ("datafile-xxx is not sealed") when server was killed
  during a compaction run

* fixed leak when using cursors with very small batchSize

* issue #508: `unregistergroup` function not mentioned in http interface docs

* issue #507: GET /_api/aqlfunction returns code inside parentheses

* fixed issue #489: Bug in aal.install

* fixed issue 505: statistics not populated on MacOS


v1.3.0-rc1 (2013-04-24)
-----------------------

* updated documentation for 1.3.0

* added node modules and npm packages

* changed compaction to only compact datafiles with more at least 10% of dead
  documents (byte size-wise)

* issue #498: fixed reload of authentication info when using
  `require("org/arangodb/users").reload()`

* issue #495: Passing an empty array to create a document results in a
  "phantom" document

* added more precision for requests statistics figures

* added "sum" attribute for individual statistics results in statistics API
  at /_admin/statistics

* made "limit" an optional parameter in AQL function NEAR().
  limit can now be either omitted completely, or set to 0. If so, an internal
  default value (currently 100) will be applied for the limit.

* issue #481

* added "attributes.count" to output of `collection.figures()`
  this also affects the REST API /_api/collection/<name>/figures

* added IndexedPropertyGetter for ShapedJson objects

* added API for user-defined AQL functions

* issue #475: A better error message for deleting a non-existent graph

* issue #474: Web interface problems with the JS Shell

* added missing documentation for AQL UNION function

* added transaction support.
  This provides ACID transactions for ArangoDB. Transactions can be invoked
  using the `db._executeTransaction()` function, or the `/_api/transaction`
  REST API.

* switched to semantic versioning (at least for alpha & alpha naming)

* added saveOrReplace() for server-side JS

v1.3.alpha1 (2013-04-05)
------------------------

* cleanup of Module, Package, ArangoApp and modules "internal", "fs", "console"

* use Error instead of string in throw to allow stack-trace

* issue #454: error while creation of Collection

* make `collection.count()` not recalculate the number of documents on the fly, but
  use some internal document counters.

* issue #457: invalid string value in web interface

* make datafile id (datafile->_fid) identical to the numeric part of the filename.
  E.g. the datafile `journal-123456.db` will now have a datafile marker with the same
  fid (i.e. `123456`) instead of a different value. This change will only affect
  datafiles that are created with 1.3 and not any older files.
  The intention behind this change is to make datafile debugging easier.

* consistently discard document attributes with reserved names (system attributes)
  but without any known meaning, for example `_test`, `_foo`, ...

  Previously, these attributes were saved with the document regularly in some cases,
  but were discarded in other cases.
  Now these attributes are discarded consistently. "Real" system attributes such as
  `_key`, `_from`, `_to` are not affected and will work as before.

  Additionally, attributes with an empty name (``) are discarded when documents are
  saved.

  Though using reserved or empty attribute names in documents was not really and
  consistently supported in previous versions of ArangoDB, this change might cause
  an incompatibility for clients that rely on this feature.

* added server startup flag `--database.force-sync-properties` to force syncing of
  collection properties on collection creation, deletion and on property update.
  The default value is true to mimic the behavior of previous versions of ArangoDB.
  If set to false, collection properties are written to disk but no call to sync()
  is made.

* added detailed output of server version and components for REST APIs
  `/_admin/version` and `/_api/version`. To retrieve this extended information,
  call the REST APIs with URL parameter `details=true`.

* issue #443: For git-based builds include commit hash in version

* adjust startup log output to be more compact, less verbose

* set the required minimum number of file descriptors to 256.
  On server start, this number is enforced on systems that have rlimit. If the limit
  cannot be enforced, starting the server will fail.
  Note: 256 is considered to be the absolute minimum value. Depending on the use case
  for ArangoDB, a much higher number of file descriptors should be used.

  To avoid checking & potentially changing the number of maximum open files, use the
  startup option `--server.descriptors-minimum 0`

* fixed shapedjson to json conversion for special numeric values (NaN, +inf, -inf).
  Before, "NaN", "inf", or "-inf" were written into the JSONified output, but these
  values are not allowed in JSON. Now, "null" is written to the JSONified output as
  required.

* added AQL functions VARIANCE_POPULATION(), VARIANCE_SAMPLE(), STDDEV_POPULATION(),
  STDDEV_SAMPLE(), AVERAGE(), MEDIAN() to calculate statistical values for lists

* added AQL SQRT() function

* added AQL TRIM(), LEFT() and RIGHT() string functions

* fixed issue #436: GET /_api/document on edge

* make AQL REVERSE() and LENGTH() functions work on strings, too

* disabled DOT generation in `make doxygen`. this speeds up docs generation

* renamed startup option `--dispatcher.report-intervall` to `--dispatcher.report-interval`

* renamed startup option `--scheduler.report-intervall` to `--scheduler.report-interval`

* slightly changed output of REST API method /_admin/log.
  Previously, the log messages returned also contained the date and log level, now
  they will only contain the log message, and no date and log level information.
  This information can be re-created by API users from the `timestamp` and `level`
  attributes of the result.

* removed configure option `--enable-zone-debug`
  memory zone debugging is now automatically turned on when compiling with ArangoDB
  `--enable-maintainer-mode`

* removed configure option `--enable-arangob`
  arangob is now always included in the build


v1.2.3 (XXXX-XX-XX)
-------------------

* added optional parameter `edgexamples` for AQL function EDGES() and NEIGHBORS()

* added AQL function NEIGHBORS()

* added freebsd support

* fixed firstExample() query with `_id` and `_key` attributes

* issue triAGENS/ArangoDB-PHP#55: AQL optimizer may have mis-optimized duplicate
  filter statements with limit


v1.2.2 (2013-03-26)
-------------------

* fixed save of objects with common sub-objects

* issue #459: fulltext internal memory allocation didn't scale well
  This fix improves loading times for collections with fulltext indexes that have
  lots of equal words indexed.

* issue #212: auto-increment support

  The feature can be used by creating a collection with the extra `keyOptions`
  attribute as follows:

      db._create("mycollection", { keyOptions: { type: "autoincrement", offset: 1, increment: 10, allowUserKeys: true } });

  The `type` attribute will make sure the keys will be auto-generated if no
  `_key` attribute is specified for a document.

  The `allowUserKeys` attribute determines whether users might still supply own
  `_key` values with documents or if this is considered an error.

  The `increment` value determines the actual increment value, whereas the `offset`
  value can be used to seed to value sequence with a specific starting value.
  This will be useful later in a multi-master setup, when multiple servers can use
  different auto-increment seed values and thus generate non-conflicting auto-increment values.

  The default values currently are:

  - `allowUserKeys`: `true`
  - `offset`: `0`
  - `increment`: `1`

  The only other available key generator type currently is `traditional`.
  The `traditional` key generator will auto-generate keys in a fashion as ArangoDB
  always did (some increasing integer value, with a more or less unpredictable
  increment value).

  Note that for the `traditional` key generator there is only the option to disallow
  user-supplied keys and give the server the sole responsibility for key generation.
  This can be achieved by setting the `allowUserKeys` property to `false`.

  This change also introduces the following errors that API implementors may want to check
  the return values for:

  - 1222: `document key unexpected`: will be raised when a document is created with
    a `_key` attribute, but the underlying collection was set up with the `keyOptions`
    attribute `allowUserKeys: false`.

  - 1225: `out of keys`: will be raised when the auto-increment key generator runs
    out of keys. This may happen when the next key to be generated is 2^64 or higher.
    In practice, this will only happen if the values for `increment` or `offset` are
    not set appropriately, or if users are allowed to supply own keys, those keys
    are near the 2^64 threshold, and later the auto-increment feature kicks in and
    generates keys that cross that threshold.

    In practice it should not occur with proper configuration and proper usage of the
    collections.

  This change may also affect the following REST APIs:
  - POST `/_api/collection`: the server does now accept the optional `keyOptions`
    attribute in the second parameter
  - GET `/_api/collection/properties`: will return the `keyOptions` attribute as part
    of the collection's properties. The previous optional attribute `createOptions`
    is now gone.

* fixed `ArangoStatement.explain()` method with bind variables

* fixed misleading "cursor not found" error message in arangosh that occurred when
  `count()` was called for client-side cursors

* fixed handling of empty attribute names, which may have crashed the server under
  certain circumstances before

* fixed usage of invalid pointer in error message output when index description could
  not be opened


v1.2.1 (2013-03-14)
-------------------

* issue #444: please darken light color in arangosh

* issue #442: pls update post install info on osx

* fixed conversion of special double values (NaN, -inf, +inf) when converting from
  shapedjson to JSON

* fixed compaction of markers (location of _key was not updated correctly in memory,
  leading to _keys pointing to undefined memory after datafile rotation)

* fixed edge index key pointers to use document master pointer plus offset instead
  of direct _key address

* fixed case when server could not create any more journal or compactor files.
  Previously a wrong status code may have been returned, and not being able to create
  a new compactor file may have led to an infinite loop with error message
  "could not create compactor".

* fixed value truncation for numeric filename parts when renaming datafiles/journals


v1.2.0 (2013-03-01)
-------------------

* by default statistics are now switch off; in order to enable comment out
  the "disable-statistics = yes" line in "arangod.conf"

* fixed issue #435: csv parser skips data at buffer border

* added server startup option `--server.disable-statistics` to turn off statistics
  gathering without recompilation of ArangoDB.
  This partly addresses issue #432.

* fixed dropping of indexes without collection name, e.g.
  `db.xxx.dropIndex("123456");`
  Dropping an index like this failed with an assertion error.

* fixed issue #426: arangoimp should be able to import edges into edge collections

* fixed issue #425: In case of conflict ArangoDB returns HTTP 400 Bad request
  (with 1207 Error) instead of HTTP 409 Conflict

* fixed too greedy token consumption in AQL for negative values:
  e.g. in the statement `RETURN { a: 1 -2 }` the minus token was consumed as part
  of the value `-2`, and not interpreted as the binary arithmetic operator


v1.2.beta3 (2013-02-22)
-----------------------

* issue #427: ArangoDB Importer Manual has no navigation links (previous|home|next)

* issue #319: Documentation missing for Emergency console and incomplete for datafile debugger.

* issue #370: add documentation for reloadRouting and flushServerModules

* issue #393: added REST API for user management at /_api/user

* issue #393, #128: added simple cryptographic functions for user actions in module "crypto":
  * require("org/arangodb/crypto").md5()
  * require("org/arangodb/crypto").sha256()
  * require("org/arangodb/crypto").rand()

* added replaceByExample() Javascript and REST API method

* added updateByExample() Javascript and REST API method

* added optional "limit" parameter for removeByExample() Javascript and REST API method

* fixed issue #413

* updated bundled V8 version from 3.9.4 to 3.16.14.1
  Note: the Windows version used a more recent version (3.14.0.1) and was not updated.

* fixed issue #404: keep original request url in request object


v1.2.beta2 (2013-02-15)
-----------------------

* fixed issue #405: 1.2 compile warnings

* fixed issue #333: [debian] Group "arangodb" is not used when starting vie init.d script

* added optional parameter 'excludeSystem' to GET /_api/collection
  This parameter can be used to disable returning system collections in the list
  of all collections.

* added AQL functions KEEP() and UNSET()

* fixed issue #348: "HTTP Interface for Administration and Monitoring"
  documentation errors.

* fix stringification of specific positive int64 values. Stringification of int64
  values with the upper 32 bits cleared and the 33rd bit set were broken.

* issue #395:  Collection properties() function should return 'isSystem' for
  Javascript and REST API

* make server stop after upgrade procedure when invoked with `--upgrade option`.
  When started with the `--upgrade` option, the server will perfom
  the upgrade, and then exit with a status code indicating the result of the
  upgrade (0 = success, 1 = failure). To start the server regularly in either
  daemon or console mode, the `--upgrade` option must not be specified.
  This change was introduced to allow init.d scripts check the result of
  the upgrade procedure, even in case an upgrade was successful.
  this was introduced as part of issue #391.

* added AQL function EDGES()

* added more crash-protection when reading corrupted collections at startup

* added documentation for AQL function CONTAINS()

* added AQL function LIKE()

* replaced redundant error return code 1520 (Unable to open collection) with error code
  1203 (Collection not found). These error codes have the same meanings, but one of
  them was returned from AQL queries only, the other got thrown by other parts of
  ArangoDB. Now, error 1203 (Collection not found) is used in AQL too in case a
  non-existing collection is used.

v1.2.beta1 (2013-02-01)
-----------------------

* fixed issue #382: [Documentation error] Maschine... should be Machine...

* unified history file locations for arangod, arangosh, and arangoirb.
  - The readline history for arangod (emergency console) is now stored in file
    $HOME/.arangod. It was stored in $HOME/.arango before.
  - The readline history for arangosh is still stored in $HOME/.arangosh.
  - The readline history for arangoirb is now stored in $HOME/.arangoirb. It was
    stored in $HOME/.arango-mrb before.

* fixed issue #381: _users user should have a unique constraint

* allow negative list indexes in AQL to access elements from the end of a list,
  e.g. ```RETURN values[-1]``` will return the last element of the `values` list.

* collection ids, index ids, cursor ids, and document revision ids created and
  returned by ArangoDB are now returned as strings with numeric content inside.
  This is done to prevent some value overrun/truncation in any part of the
  complete client/server workflow.
  In ArangoDB 1.1 and before, these values were previously returned as
  (potentially very big) integer values. This may cause problems (clipping, overrun,
  precision loss) for clients that do not support big integers natively and store
  such values in IEEE754 doubles internally. This type loses precision after about
  52 bits and is thus not safe to hold an id.
  Javascript and 32 bit-PHP are examples for clients that may cause such problems.
  Therefore, ids are now returned by ArangoDB as strings, with the string
  content being the integer value as before.

  Example for documents ("_rev" attribute):
  - Document returned by ArangoDB 1.1: { "_rev": 1234, ... }
  - Document returned by ArangoDB 1.2: { "_rev": "1234", ... }

  Example for collections ("id" attribute / "_id" property):
  - Collection returned by ArangoDB 1.1: { "id": 9327643, "name": "test", ... }
  - Collection returned by ArangoDB 1.2: { "id": "9327643", "name": "test", ... }

  Example for cursors ("id" attribute):
  - Collection returned by ArangoDB 1.1: { "id": 11734292, "hasMore": true, ... }
  - Collection returned by ArangoDB 1.2: { "id": "11734292", "hasMore": true, ... }

* global variables are not automatically available anymore when starting the
  arangod Javascript emergency console (i.e. ```arangod --console```).

  Especially, the variables `db`, `edges`, and `internal` are not available
  anymore. `db` and `internal` can be made available in 1.2 by
  ```var db = require("org/arangodb").db;``` and
  ```var internal = require("internal");```, respectively.
  The reason for this change is to get rid of global variables in the server
  because this will allow more specific inclusion of functionality.

  For convenience, the global variable `db` is still available by default in
  arangosh. The global variable `edges`, which since ArangoDB 1.1 was kind of
  a redundant wrapper of `db`, has been removed in 1.2 completely.
  Please use `db` instead, and if creating an edge collection, use the explicit
  ```db._createEdgeCollection()``` command.

* issue #374: prevent endless redirects when calling admin interface with
  unexpected URLs

* issue #373: TRAVERSAL() `trackPaths` option does not work. Instead `paths` does work

* issue #358: added support for CORS

* honor optional waitForSync property for document removal, replace, update, and
  save operations in arangosh. The waitForSync parameter for these operations
  was previously honored by the REST API and on the server-side, but not when
  the waitForSync parameter was specified for a document operation in arangosh.

* calls to db.collection.figures() and /_api/collection/<collection>/figures now
  additionally return the number of shapes used in the collection in the
  extra attribute "shapes.count"

* added AQL TRAVERSAL_TREE() function to return a hierarchical result from a traversal

* added AQL TRAVERSAL() function to return the results from a traversal

* added AQL function ATTRIBUTES() to return the attribute names of a document

* removed internal server-side AQL functions from global scope.

  Now the AQL internal functions can only be accessed via the exports of the
  ahuacatl module, which can be included via ```require("org/arangodb/ahuacatl")```.
  It shouldn't be necessary for clients to access this module at all, but
  internal code may use this module.

  The previously global AQL-related server-side functions were moved to the
  internal namespace. This produced the following function name changes on
  the server:

     old name              new name
     ------------------------------------------------------
     AHUACATL_RUN       => require("internal").AQL_QUERY
     AHUACATL_EXPLAIN   => require("internal").AQL_EXPLAIN
     AHUACATL_PARSE     => require("internal").AQL_PARSE

  Again, clients shouldn't have used these functions at all as there is the
  ArangoStatement object to execute AQL queries.

* fixed issue #366: Edges index returns strange description

* added AQL function MATCHES() to check a document against a list of examples

* added documentation and tests for db.collection.removeByExample

* added --progress option for arangoimp. This will show the percentage of the input
  file that has been processed by arangoimp while the import is still running. It can
  be used as a rough indicator of progress for the entire import.

* make the server log documents that cannot be imported via /_api/import into the
  logfile using the warning log level. This may help finding illegal documents in big
  import runs.

* check on server startup whether the database directory and all collection directories
  are writable. if not, the server startup will be aborted. this prevents serious
  problems with collections being non-writable and this being detected at some pointer
  after the server has been started

* allow the following AQL constructs: FUNC(...)[...], FUNC(...).attribute

* fixed issue #361: Bug in Admin Interface. Header disappears when clicking new collection

* Added in-memory only collections

  Added collection creation parameter "isVolatile":
  if set to true, the collection is created as an in-memory only collection,
  meaning that all document data of that collection will reside in memory only,
  and will not be stored permanently to disk.
  This means that all collection data will be lost when the collection is unloaded
  or the server is shut down.
  As this collection type does not have datafile disk overhead for the regular
  document operations, it may be faster than normal disk-backed collections. The
  actual performance gains strongly depend on the underlying OS, filesystem, and
  settings though.
  This collection type should be used for caches only and not for any sensible data
  that cannot be re-created otherwise.
  Some platforms, namely Windows, currently do not support this collection type.
  When creating an in-memory collection on such platform, an error message will be
  returned by ArangoDB telling the user the platform does not support it.

  Note: in-memory collections are an experimental feature. The feature might
  change drastically or even be removed altogether in a future version of ArangoDB.

* fixed issue #353: Please include "pretty print" in Emergency Console

* fixed issue #352: "pretty print" console.log
  This was achieved by adding the dump() function for the "internal" object

* reduced insertion time for edges index
  Inserting into the edges index now avoids costly comparisons in case of a hash
  collision, reducing the prefilling/loading timer for bigger edge collections

* added fulltext queries to AQL via FULLTEXT() function. This allows search
  fulltext indexes from an AQL query to find matching documents

* added fulltext index type. This index type allows indexing words and prefixes of
  words from a specific document attribute. The index can be queries using a
  SimpleQueryFull object, the HTTP REST API at /_api/simple/fulltext, or via AQL

* added collection.revision() method to determine whether a collection has changed.
  The revision method returns a revision string that can be used by client programs
  for equality/inequality comparisons. The value returned by the revision method
  should be treated by clients as an opaque string and clients should not try to
  figure out the sense of the revision id. This is still useful enough to check
  whether data in a collection has changed.

* issue #346: adaptively determine NUMBER_HEADERS_PER_BLOCK

* issue #338: arangosh cursor positioning problems

* issue #326: use limit optimization with filters

* issue #325: use index to avoid sorting

* issue #324: add limit optimization to AQL

* removed arango-password script and added Javascript functionality to add/delete
  users instead. The functionality is contained in module `users` and can be invoked
  as follows from arangosh and arangod:
  * require("users").save("name", "passwd");
  * require("users").replace("name", "newPasswd");
  * require("users").remove("name");
  * require("users").reload();
  These functions are intentionally not offered via the web interface.
  This also addresses issue #313

* changed print output in arangosh and the web interface for JSON objects.
  Previously, printing a JSON object in arangosh resulted in the attribute values
  being printed as proper JSON, but attribute names were printed unquoted and
  unescaped. This was fine for the purpose of arangosh, but lead to invalid
  JSON being produced. Now, arangosh will produce valid JSON that can be used
  to send it back to ArangoDB or use it with arangoimp etc.

* fixed issue #300: allow importing documents via the REST /_api/import API
  from a JSON list, too.
  So far, the API only supported importing from a format that had one JSON object
  on each line. This is sometimes inconvenient, e.g. when the result of an AQL
  query or any other list is to be imported. This list is a JSON list and does not
  necessary have a document per line if pretty-printed.
  arangoimp now supports the JSON list format, too. However, the format requires
  arangoimp and the server to read the entire dataset at once. If the dataset is
  too big (bigger than --max-upload-size) then the import will be rejected. Even if
  increased, the entire list must fit in memory on both the client and the server,
  and this may be more resource-intensive than importing individual lines in chunks.

* removed unused parameter --reuse-ids for arangoimp. This parameter did not have
  any effect in 1.2, was never publicly announced and did evil (TM) things.

* fixed issue #297 (partly): added whitespace between command line and
  command result in arangosh, added shell colors for better usability

* fixed issue #296: system collections not usable from AQL

* fixed issue #295: deadlock on shutdown

* fixed issue #293: AQL queries should exploit edges index

* fixed issue #292: use index when filtering on _key in AQL

* allow user-definable document keys
  users can now define their own document keys by using the _key attribute
  when creating new documents or edges. Once specified, the value of _key is
  immutable.
  The restrictions for user-defined key values are:
  * the key must be at most 254 bytes long
  * it must consist of the letters a-z (lower or upper case), the digits 0-9,
    the underscore (_) or dash (-) characters only
  * any other characters, especially multi-byte sequences, whitespace or
    punctuation characters cannot be used inside key values

  Specifying a document key is optional when creating new documents. If no
  document key is specified, ArangoDB will create a document key itself.
  There are no guarantees about the format and pattern of auto-generated document
  keys other than the above restrictions.
  Clients should therefore treat auto-generated document keys as opaque values.
  Keys can be used to look up and reference documents, e.g.:
  * saving a document: `db.users.save({ "_key": "fred", ... })`
  * looking up a document: `db.users.document("fred")`
  * referencing other documents: `edges.relations.save("users/fred", "users/john", ...)`

  This change is downwards-compatible to ArangoDB 1.1 because in ArangoDB 1.1
  users were not able to define their own keys. If the user does not supply a _key
  attribute when creating a document, ArangoDB 1.2 will still generate a key of
  its own as ArangoDB 1.1 did. However, all documents returned by ArangoDB 1.2 will
  include a _key attribute and clients should be able to handle that (e.g. by
  ignoring it if not needed). Documents returned will still include the _id attribute
  as in ArangoDB 1.1.

* require collection names everywhere where a collection id was allowed in
  ArangoDB 1.1 & 1.0
  This change requires clients to use a collection name in place of a collection id
  at all places the client deals with collections.
  Examples:
  * creating edges: the _from and _to attributes must now contain collection names instead
    of collection ids: `edges.relations.save("test/my-key1", "test/my-key2", ...)`
  * retrieving edges: the returned _from and _to attributes now will contain collection
    names instead of ids, too: _from: `test/fred` instead of `1234/3455`
  * looking up documents: db.users.document("fred") or db._document("users/fred")

  Collection names must be used in REST API calls instead of collection ids, too.
  This change is thus not completely downwards-compatible to ArangoDB 1.1. ArangoDB 1.1
  required users to use collection ids in many places instead of collection names.
  This was unintuitive and caused overhead in cases when just the collection name was
  known on client-side but not its id. This overhead can now be avoided so clients can
  work with the collection names directly. There is no need to work with collection ids
  on the client side anymore.
  This change will likely require adjustments to API calls issued by clients, and also
  requires a change in how clients handle the _id value of returned documents. Previously,
  the _id value of returned documents contained the collection id, a slash separator and
  the document number. Since 1.2, _id will contain the collection name, a slash separator
  and the document key. The same applies to the _from and _to attribute values of edges
  that are returned by ArangoDB.

  Also removed (now unnecessary) location header in responses of the collections REST API.
  The location header was previously returned because it was necessary for clients.
  When clients created a collection, they specified the collection name. The collection
  id was generated on the server, but the client needed to use the server-generated
  collection id for further API calls, e.g. when creating edges etc. Therefore, the
  full collection URL, also containing the collection id, was returned by the server in
  responses to the collection API, in the HTTP location header.
  Returning the location header has become unnecessary in ArangoDB 1.2 because users
  can access collections by name and do not need to care about collection ids.


v1.1.3 (2013-XX-XX)
-------------------

* fix case when an error message was looked up for an error code but no error
  message was found. In this case a NULL ptr was returned and not checked everywhere.
  The place this error popped up was when inserting into a non-unique hash index
  failed with a specific, invalid error code.

* fixed issue #381:  db._collection("_users").getIndexes();

* fixed issue #379: arango-password fatal issue javscript.startup-directory

* fixed issue #372: Command-Line Options for the Authentication and Authorization


v1.1.2 (2013-01-20)
-------------------

* upgraded to mruby 2013-01-20 583983385b81c21f82704b116eab52d606a609f4

* fixed issue #357: Some spelling and grammar errors

* fixed issue #355: fix quotes in pdf manual

* fixed issue #351: Strange arangosh error message for long running query

* fixed randomly hanging connections in arangosh on MacOS

* added "any" query method: this returns a random document from a collection. It
  is also available via REST HTTP at /_api/simple/any.

* added deployment tool

* added getPeerVertex

* small fix for logging of long messages: the last character of log messages longer
  than 256 bytes was not logged.

* fixed truncation of human-readable log messages for web interface: the trailing \0
  byte was not appended for messages longer than 256 bytes

* fixed issue #341: ArangoDB crashes when stressed with Batch jobs
  Contrary to the issue title, this did not have anything to do with batch jobs but
  with too high memory usage. The memory usage of ArangoDB is now reduced for cases
   when there are lots of small collections with few documents each

* started with issue #317: Feature Request (from Google Groups): DATE handling

* backported issue #300: Extend arangoImp to Allow importing result set-like
  (list of documents) formatted files

* fixed issue #337: "WaitForSync" on new collection does not work on Win/X64

* fixed issue #336: Collections REST API docs

* fixed issue #335: mmap errors due to wrong memory address calculation

* fixed issue #332: arangoimp --use-ids parameter seems to have no impact

* added option '--server.disable-authentication' for arangosh as well. No more passwd
  prompts if not needed

* fixed issue #330: session logging for arangosh

* fixed issue #329: Allow passing script file(s) as parameters for arangosh to run

* fixed issue #328: 1.1 compile warnings

* fixed issue #327: Javascript parse errors in front end


v1.1.1 (2012-12-18)
-------------------

* fixed issue #339: DELETE /_api/cursor/cursor-identifier return incollect errorNum

  The fix for this has led to a signature change of the function actions.resultNotFound().
  The meaning of parameter #3 for This function has changed from the error message string
  to the error code. The error message string is now parameter #4.
  Any client code that uses this function in custom actions must be adjusted.

* fixed issue #321: Problem upgrading arangodb 1.0.4 to 1.1.0 with Homebrew (OSX 10.8.2)

* fixed issue #230: add navigation and search for online documentation

* fixed issue #315: Strange result in PATH

* fixed issue #323: Wrong function returned in error message of AQL CHAR_LENGTH()

* fixed some log errors on startup / shutdown due to pid file handling and changing
  of directories


v1.1.0 (2012-12-05)
-------------------

* WARNING:
  arangod now performs a database version check at startup. It will look for a file
  named "VERSION" in its database directory. If the file is not present, arangod will
  perform an automatic upgrade of the database directory. This should be the normal
  case when upgrading from ArangoDB 1.0 to ArangoDB 1.1.

  If the VERSION file is present but is from an older version of ArangoDB, arangod
  will refuse to start and ask the user to run a manual upgrade first. A manual upgrade
  can be performed by starting arangod with the option `--upgrade`.

  This upgrade procedure shall ensure that users have full control over when they
  perform any updates/upgrades of their data, and can plan backups accordingly. The
  procedure also guarantees that the server is not run without any required system
  collections or with in incompatible data state.

* added AQL function DOCUMENT() to retrieve a document by its _id value

* fixed issue #311: fixed segfault on unload

* fixed issue #309: renamed stub "import" button from web interface

* fixed issue #307: added WaitForSync column in collections list in in web interface

* fixed issue #306: naming in web interface

* fixed issue #304: do not clear AQL query text input when switching tabs in
  web interface

* fixed issue #303: added documentation about usage of var keyword in web interface

* fixed issue #301: PATCH does not work in web interface

# fixed issue #269: fix make distclean & clean

* fixed issue #296: system collections not usable from AQL

* fixed issue #295: deadlock on shutdown

* added collection type label to web interface

* fixed issue #290: the web interface now disallows creating non-edges in edge collections
  when creating collections via the web interface, the collection type must also be
  specified (default is document collection)

* fixed issue #289: tab-completion does not insert any spaces

* fixed issue #282: fix escaping in web interface

* made AQL function NOT_NULL take any number of arguments. Will now return its
  first argument that is not null, or null if all arguments are null. This is downwards
  compatible.

* changed misleading AQL function name NOT_LIST() to FIRST_LIST() and slightly changed
  the behavior. The function will now return its first argument that is a list, or null
  if none of the arguments are lists.
  This is mostly downwards-compatible. The only change to the previous implementation in
  1.1-beta will happen if two arguments were passed and the 1st and 2nd arguments were
  both no lists. In previous 1.1, the 2nd argument was returned as is, but now null
  will be returned.

* add AQL function FIRST_DOCUMENT(), with same behavior as FIRST_LIST(), but working
  with documents instead of lists.

* added UPGRADING help text

* fixed issue #284: fixed Javascript errors when adding edges/vertices without own
  attributes

* fixed issue #283: AQL LENGTH() now works on documents, too

* fixed issue #281: documentation for skip lists shows wrong example

* fixed AQL optimizer bug, related to OR-combined conditions that filtered on the
  same attribute but with different conditions

* fixed issue #277: allow usage of collection names when creating edges
  the fix of this issue also implies validation of collection names / ids passed to
  the REST edge create method. edges with invalid collection ids or names in the
  "from" or "to" values will be rejected and not saved


v1.1.beta2 (2012-11-13)
-----------------------

* fixed arangoirb compilation

* fixed doxygen


v1.1.beta1 (2012-10-24)
-----------------------

* fixed AQL optimizer bug

* WARNING:
  - the user has changed from "arango" to "arangodb", the start script has changed from
    "arangod" to "arangodb", the database directory has changed from "/var/arangodb" to
    "/var/lib/arangodb" to be compliant with various Linux policies

  - In 1.1, we have introduced types for collections: regular documents go into document
    collections, and edges go into edge collections. The prefixing (db.xxx vs. edges.xxx)
    works slightly different in 1.1: edges.xxx can still be used to access collections,
    however, it will not determine the type of existing collections anymore. To create an
    edge collection 1.1, you can use db._createEdgeCollection() or edges._create().
    And there's of course also db._createDocumentCollection().
    db._create() is also still there and will create a document collection by default,
    whereas edges._create() will create an edge collection.

  - the admin web interface that was previously available via the simple URL suffix /
    is now available via a dedicated URL suffix only: /_admin/html
    The reason for this is that routing and URLs are now subject to changes by the end user,
    and only URLs parts prefixed with underscores (e.g. /_admin or /_api) are reserved
    for ArangoDB's internal usage.

* the server now handles requests with invalid Content-Length header values as follows:
  - if Content-Length is negative, the server will respond instantly with HTTP 411
    (length required)

  - if Content-Length is positive but shorter than the supplied body, the server will
    respond with HTTP 400 (bad request)

  - if Content-Length is positive but longer than the supplied body, the server will
    wait for the client to send the missing bytes. The server allows 90 seconds for this
    and will close the connection if the client does not send the remaining data

  - if Content-Length is bigger than the maximum allowed size (512 MB), the server will
    fail with HTTP 413 (request entity too large).

  - if the length of the HTTP headers is greater than the maximum allowed size (1 MB),
    the server will fail with HTTP 431 (request header fields too large)

* issue #265: allow optional base64 encoding/decoding of action response data

* issue #252: create _modules collection using arango-upgrade (note: arango-upgrade was
  finally replaced by the `--upgrade` option for arangod)

* issue #251: allow passing arbitrary options to V8 engine using new command line option:
  --javascript.v8-options. Using this option, the Harmony features or other settings in
  v8 can be enabled if the end user requires them

* issue #248: allow AQL optimizer to pull out completely uncorrelated subqueries to the
  top level, resulting in less repeated evaluation of the subquery

* upgraded to Doxygen 1.8.0

* issue #247: added AQL function MERGE_RECURSIVE

* issue #246: added clear() function in arangosh

* issue #245: Documentation: Central place for naming rules/limits inside ArangoDB

* reduced size of hash index elements by 50 %, allowing more index elements to fit in
  memory

* issue #235: GUI Shell throws Error:ReferenceError: db is not defined

* issue #229: methods marked as "under construction"

* issue #228: remove unfinished APIs (/_admin/config/*)

* having the OpenSSL library installed is now a prerequisite to compiling ArangoDB
  Also removed the --enable-ssl configure option because ssl is always required.

* added AQL functions TO_LIST, NOT_LIST

* issue #224: add optional Content-Id for batch requests

* issue #221: more documentation on AQL explain functionality. Also added
  ArangoStatement.explain() client method

* added db._createStatement() method on server as well (was previously available
  on the client only)

* issue #219: continue in case of "document not found" error in PATHS() function

* issue #213: make waitForSync overridable on specific actions

* changed AQL optimizer to use indexes in more cases. Previously, indexes might
  not have been used when in a reference expression the inner collection was
  specified last. Example: FOR u1 IN users FOR u2 IN users FILTER u1._id == u2._id
  Previously, this only checked whether an index could be used for u2._id (not
  possible). It was not checked whether an index on u1._id could be used (possible).
  Now, for expressions that have references/attribute names on both sides of the
  above as above, indexes are checked for both sides.

* issue #204: extend the CSV import by TSV and by user configurable
  separator character(s)

* issue #180: added support for batch operations

* added startup option --server.backlog-size
  this allows setting the value of the backlog for the listen() system call.
  the default value is 10, the maximum value is platform-dependent

* introduced new configure option "--enable-maintainer-mode" for
  ArangoDB maintainers. this option replaces the previous compile switches
  --with-boost-test, --enable-bison, --enable-flex and --enable-errors-dependency
  the individual configure options have been removed. --enable-maintainer-mode
  turns them all on.

* removed potentially unused configure option --enable-memfail

* fixed issue #197: HTML web interface calls /_admin/user-manager/session

* fixed issue #195: VERSION file in database directory

* fixed issue #193: REST API HEAD request returns a message body on 404

* fixed issue #188: intermittent issues with 1.0.0
  (server-side cursors not cleaned up in all cases, pthreads deadlock issue)

* issue #189: key store should use ISO datetime format bug

* issue #187: run arango-upgrade on server start (note: arango-upgrade was finally
  replaced by the `--upgrade` option for arangod)n

* fixed issue #183: strange unittest error

* fixed issue #182: manual pages

* fixed issue #181: use getaddrinfo

* moved default database directory to "/var/lib/arangodb" in accordance with
  http://www.pathname.com/fhs/pub/fhs-2.3.html

* fixed issue #179: strange text in import manual

* fixed issue #178: test for aragoimp is missing

* fixed issue #177: a misleading error message was returned if unknown variables
  were used in certain positions in an AQL query.

* fixed issue #176: explain how to use AQL from the arangosh

* issue #175: re-added hidden (and deprecated) option --server.http-port. This
  option is only there to be downwards-compatible to Arango 1.0.

* fixed issue #174: missing Documentation for `within`

* fixed issue #170: add db.<coll_name>.all().toArray() to arangosh help screen

* fixed issue #169: missing argument in Simple Queries

* added program arango-upgrade. This program must be run after installing ArangoDB
  and after upgrading from a previous version of ArangoDB. The arango-upgrade script
  will ensure all system collections are created and present in the correct state.
  It will also perform any necessary data updates.
  Note: arango-upgrade was finally replaced by the `--upgrade` option for arangod.

* issue #153: edge collection should be a flag for a collection
  collections now have a type so that the distinction between document and edge
  collections can now be done at runtime using a collection's type value.
  A collection's type can be queried in Javascript using the <collection>.type() method.

  When new collections are created using db._create(), they will be document
  collections by default. When edge._create() is called, an edge collection will be created.
  To explicitly create a collection of a specific/different type, use the methods
  _createDocumentCollection() or _createEdgeCollection(), which are available for
  both the db and the edges object.
  The Javascript objects ArangoEdges and ArangoEdgesCollection have been removed
  completely.
  All internal and test code has been adjusted for this, and client code
  that uses edges.* should also still work because edges is still there and creates
  edge collections when _create() is called.

  INCOMPATIBLE CHANGE: Client code might still need to be changed in the following aspect:
  Previously, collections did not have a type so documents and edges could be inserted
  in the same collection. This is now disallowed. Edges can only be inserted into
  edge collections now. As there were no collection types in 1.0, ArangoDB will perform
  an automatic upgrade when migrating from 1.0 to 1.1.
  The automatic upgrade will check every collection and determine its type as follows:
  - if among the first 50 documents in the collection there are documents with
    attributes "_from" and "_to", the collection is typed as an edge collection
  - if among the first 50 documents in the collection there are no documents with
    attributes "_from" and "_to", the collection is made as a document collection

* issue #150: call V8 garbage collection on server periodically

* issue #110: added support for partial updates

  The REST API for documents now offers an HTTP PATCH method to partially update
  documents. Overwriting/replacing documents is still available via the HTTP PUT method
  as before. The Javascript API in the shell also offers a new update() method in extension to
  the previously existing replace() method.


v1.0.4 (2012-11-12)
-------------------

* issue #275: strange error message in arangosh 1.0.3 at startup


v1.0.3 (2012-11-08)
-------------------

* fixed AQL optimizer bug

* issue #273: fixed segfault in arangosh on HTTP 40x

* issue #265: allow optional base64 encoding/decoding of action response data

* issue #252: _modules collection not created automatically


v1.0.2 (2012-10-22)
-------------------

* repository CentOS-X.Y moved to CentOS-X, same for Debian

* bugfix for rollback from edges

* bugfix for hash indexes

* bugfix for StringBuffer::erase_front

* added autoload for modules

* added AQL function TO_LIST


v1.0.1 (2012-09-30)
-------------------

* draft for issue #165: front-end application howto

* updated mruby to cf8fdea4a6598aa470e698e8cbc9b9b492319d

* fix for issue #190: install doesn't create log directory

* fix for issue #194: potential race condition between creating and dropping collections

* fix for issue #193: REST API HEAD request returns a message body on 404

* fix for issue #188: intermittent issues with 1.0.0

* fix for issue #163: server cannot create collection because of abandoned files

* fix for issue #150: call V8 garbage collection on server periodically


v1.0.0 (2012-08-17)
-------------------

* fix for issue #157: check for readline and ncurses headers, not only libraries


v1.0.beta4 (2012-08-15)
-----------------------

* fix for issue #152: fix memleak for barriers


v1.0.beta3 (2012-08-10)
-----------------------

* fix for issue #151: Memleak, collection data not removed

* fix for issue #149: Inconsistent port for admin interface

* fix for issue #163: server cannot create collection because of abandoned files

* fix for issue #157: check for readline and ncurses headers, not only libraries

* fix for issue #108: db.<collection>.truncate() inefficient

* fix for issue #109: added startup note about cached collection names and how to
  refresh them

* fix for issue #156: fixed memleaks in /_api/import

* fix for issue #59: added tests for /_api/import

* modified return value for calls to /_api/import: now, the attribute "empty" is
  returned as well, stating the number of empty lines in the input. Also changed the
  return value of the error code attribute ("errorNum") from 1100 ("corrupted datafile")
  to 400 ("bad request") in case invalid/unexpected JSON data was sent to the server.
  This error code is more appropriate as no datafile is broken but just input data is
  incorrect.

* fix for issue #152: Memleak for barriers

* fix for issue #151: Memleak, collection data not removed

* value of --database.maximal-journal-size parameter is now validated on startup. If
  value is smaller than the minimum value (currently 1048576), an error is thrown and
  the server will not start. Before this change, the global value of maximal journal
  size was not validated at server start, but only on collection level

* increased sleep value in statistics creation loop from 10 to 500 microseconds. This
  reduces accuracy of statistics values somewhere after the decimal points but saves
  CPU time.

* avoid additional sync() calls when writing partial shape data (attribute name data)
  to disk. sync() will still be called when the shape marker (will be written after
  the attributes) is written to disk

* issue #147: added flag --database.force-sync-shapes to force synching of shape data
  to disk. The default value is true so it is the same behavior as in version 1.0.
  if set to false, shape data is synched to disk if waitForSync for the collection is
  set to true, otherwise, shape data is not synched.

* fix for issue #145: strange issue on Travis: added epsilon for numeric comparison in
  geo index

* fix for issue #136: adjusted message during indexing

* issue #131: added timeout for HTTP keep-alive connections. The default value is 300
  seconds. There is a startup parameter server.keep-alive-timeout to configure the value.
  Setting it to 0 will disable keep-alive entirely on the server.

* fix for issue #137: AQL optimizer should use indexes for ref accesses with
  2 named attributes


v1.0.beta2 (2012-08-03)
-----------------------

* fix for issue #134: improvements for centos RPM

* fixed problem with disable-admin-interface in config file


v1.0.beta1 (2012-07-29)
-----------------------

* fixed issue #118: We need a collection "debugger"

* fixed issue #126: Access-Shaper must be cached

* INCOMPATIBLE CHANGE: renamed parameters "connect-timeout" and "request-timeout"
  for arangosh and arangoimp to "--server.connect-timeout" and "--server.request-timeout"

* INCOMPATIBLE CHANGE: authorization is now required on the server side
  Clients sending requests without HTTP authorization will be rejected with HTTP 401
  To allow backwards compatibility, the server can be started with the option
  "--server.disable-authentication"

* added options "--server.username" and "--server.password" for arangosh and arangoimp
  These parameters must be used to specify the user and password to be used when
  connecting to the server. If no password is given on the command line, arangosh/
  arangoimp will interactively prompt for a password.
  If no user name is specified on the command line, the default user "root" will be
  used.

* added startup option "--server.ssl-cipher-list" to determine which ciphers to
  use in SSL context. also added SSL_OP_CIPHER_SERVER_PREFERENCE to SSL default
  options so ciphers are tried in server and not in client order

* changed default SSL protocol to TLSv1 instead of SSLv2

* changed log-level of SSL-related messages

* added SSL connections if server is compiled with OpenSSL support. Use --help-ssl

* INCOMPATIBLE CHANGE: removed startup option "--server.admin-port".
  The new endpoints feature (see --server.endpoint) allows opening multiple endpoints
  anyway, and the distinction between admin and "other" endpoints can be emulated
  later using privileges.

* INCOMPATIBLE CHANGE: removed startup options "--port", "--server.port", and
  "--server.http-port" for arangod.
  These options have been replaced by the new "--server.endpoint" parameter

* INCOMPATIBLE CHANGE: removed startup option "--server" for arangosh and arangoimp.
  These options have been replaced by the new "--server.endpoint" parameter

* Added "--server.endpoint" option to arangod, arangosh, and arangoimp.
  For arangod, this option allows specifying the bind endpoints for the server
  The server can be bound to one or multiple endpoints at once. For arangosh
  and arangoimp, the option specifies the server endpoint to connect to.
  The following endpoint syntax is currently supported:
  - tcp://host:port or http@tcp://host:port (HTTP over IPv4)
  - tcp://[host]:port or http@tcp://[host]:port (HTTP over IPv6)
  - ssl://host:port or http@tcp://host:port (HTTP over SSL-encrypted IPv4)
  - ssl://[host]:port or http@tcp://[host]:port (HTTP over SSL-encrypted IPv6)
  - unix:///path/to/socket or http@unix:///path/to/socket (HTTP over UNIX socket)

  If no port is specified, the default port of 8529 will be used.

* INCOMPATIBLE CHANGE: removed startup options "--server.require-keep-alive" and
  "--server.secure-require-keep-alive".
  The server will now behave as follows which should be more conforming to the
  HTTP standard:
  * if a client sends a "Connection: close" header, the server will close the
    connection
  * if a client sends a "Connection: keep-alive" header, the server will not
    close the connection
  * if a client does not send any "Connection" header, the server will assume
    "keep-alive" if the request was an HTTP/1.1 request, and "close" if the
    request was an HTTP/1.0 request

* (minimal) internal optimizations for HTTP request parsing and response header
  handling

* fixed Unicode unescaping bugs for \f and surrogate pairs in BasicsC/strings.c

* changed implementation of TRI_BlockCrc32 algorithm to use 8 bytes at a time

* fixed issue #122: arangod doesn't start if <log.file> cannot be created

* fixed issue #121: wrong collection size reported

* fixed issue #98: Unable to change journalSize

* fixed issue #88: fds not closed

* fixed escaping of document data in HTML admin front end

* added HTTP basic authentication, this is always turned on

* added server startup option --server.disable-admin-interface to turn off the
  HTML admin interface

* honor server startup option --database.maximal-journal-size when creating new
  collections without specific journalsize setting. Previously, these
  collections were always created with journal file sizes of 32 MB and the
  --database.maximal-journal-size setting was ignored

* added server startup option --database.wait-for-sync to control the default
  behavior

* renamed "--unit-tests" to "--javascript.unit-tests"


v1.0.alpha3 (2012-06-30)
------------------------

* fixed issue #116: createCollection=create option doesn't work

* fixed issue #115: Compilation issue under OSX 10.7 Lion & 10.8 Mountain Lion
  (homebrew)

* fixed issue #114: image not found

* fixed issue #111: crash during "make unittests"

* fixed issue #104: client.js -> ARANGO_QUIET is not defined


v1.0.alpha2 (2012-06-24)
------------------------

* fixed issue #112: do not accept document with duplicate attribute names

* fixed issue #103: Should we cleanup the directory structure

* fixed issue #100: "count" attribute exists in cursor response with "count:
  false"

* fixed issue #84 explain command

* added new MRuby version (2012-06-02)

* added --log.filter

* cleanup of command line options:
** --startup.directory => --javascript.startup-directory
** --quite => --quiet
** --gc.interval => --javascript.gc-interval
** --startup.modules-path => --javascript.modules-path
** --action.system-directory => --javascript.action-directory
** --javascript.action-threads => removed (is now the same pool as --server.threads)

* various bug-fixes

* support for import

* added option SKIP_RANGES=1 for make unittests

* fixed several range-related assertion failures in the AQL query optimizer

* fixed AQL query optimizations for some edge cases (e.g. nested subqueries with
  invalid constant filter expressions)


v1.0.alpha1 (2012-05-28)
------------------------

Alpha Release of ArangoDB 1.0<|MERGE_RESOLUTION|>--- conflicted
+++ resolved
@@ -1,11 +1,8 @@
 devel
 -----
 
-<<<<<<< HEAD
 * Foxx HTTP API errors now log stacktraces
 
-* PR5857: rocksdb engine would frequently request a new DelayToken.  This caused
-=======
 * fixed issue #5831: custom queries in the ui could not be loaded if the user
   only has read access to the _system database.
 
@@ -156,7 +153,6 @@
 * added AQL functions `TO_BASE64`, `TO_HEX`, `ENCODE_URI_COMPONENT` and `SOUNDEX`
 
 * PR #5857: RocksDB engine would frequently request a new DelayToken.  This caused
->>>>>>> cd32dded
   excessive write delay on the next Put() call.  Alternate approach taken.
 
 * changed the thread handling in the scheduler. `--server.maximal-threads` will be
