<<<<<<< HEAD
v3.3.14
-------------------

* Intermediate commits in the rocksdb engine are now only enabled in standalone AQL queries 
  (not within a JS transaction), standalone truncate as well as for the "import" API
=======
v3.3.14 (XXXX-XX-XX)
--------------------
* fixed issue #5884: Subquery nodes are no longer created on DBServers

* fixed issue #6031: Broken LIMIT in nested list iterations 

>>>>>>> 75ce68f4

v3.3.13 (2018-07-26)
--------------------

* fixed internal issue #2567: the Web UI was showing the possibility to move a
  shard from a follower to the current leader 

* fixed issue #5977: Unexpected execution plan when subquery contains COLLECT

* Bugfix: The AQL syntax variants `UPDATE/REPLACE k WITH d` now correctly take
  _rev from k instead of d (when ignoreRevs is false) and ignore d._rev.

* put an upper bound on the number of documents to be scanned when using
  `db.<collection>.any()` in the RocksDB storage engine

  previous versions of ArangoDB did a scan of a random amount of documents in
  the collection, up to the total number of documents available. this produced
  a random selection with a good quality, but needed to scan half the number
  of documents in the collection on average.

  The new version will only scan up to 500 documents, so it produces a less
  random result, but will be a lot faster especially for large collections.
  
  The implementation of `any()` for the MMFiles engine remains unchanged. The
  MMFiles engine will pick a random document from the entire range of the 
  in-memory primary index without performing scans.

* return an empty result set instead of an "out of memory" exception when
  querying the geo index with invalid (out of range) coordinates

* added load balancer support and user-restriction to cursor API.

  If a cursor is accessed on a different coordinator than where it was created,
  the requests will be forwarded to the correct coordinator. If a cursor is
  accessed by a different user than the one who created it, the request will
  be denied.

* keep failed follower in followers list in Plan.

  This increases the changes of a failed follower getting back into sync if the
  follower comes back after a short time. In this case the follower can try to
  get in sync again, which normally takes less time than seeding a completely
  new follower.

* fix assertion failure and undefined behavior in Unix domain socket connections,
  introduced by 3.3.12

* added configuration option `--rocksdb.sync-interval`

  This option specifies interval (in milliseconds) that ArangoDB will use to 
  automatically synchronize data in RocksDB's write-ahead log (WAL) files to 
  disk. Automatic syncs will only be performed for not-yet synchronized data, 
  and only for operations that have been executed without the *waitForSync* 
  attribute.

  Automatic synchronization is performed by a background thread. The default
  sync interval is 0, meaning the automatic background syncing is turned off.
  Background syncing in 3.3 is opt-in, whereas in ArangoDB 3.4 the default sync
  interval will be 100 milliseconds.

  Note: this option is not supported on Windows platforms. Setting the sync
  interval to a value greater 0 will produce a startup warning.

* fixed graph creation sometimes failing with 'edge collection
  already used in edge def' when the edge definition contained multiple vertex
  collections, despite the edge definitions being identical

* inception could get caught in a trap, where agent configuration
  version and timeout multiplier lead to incapacitated agency

* fixed issue #5827: Batch request handling incompatible with .NET's default
  ContentType format

* fixed agency's log compaction for internal issue #2249

* inspector collects additionally disk data size and storage engine statistics


v3.3.12 (2018-07-12)
--------------------

* issue #5854: RocksDB engine would frequently request a new DelayToken.  This caused
  excessive write delay on the next Put() call.  Alternate approach taken.

* fixed graph creation under some circumstances failing with 'edge collection
  already used in edge def' despite the edge definitions being identical

* fixed issue #5727: Edge document with user provided key is inserted as many
  times as the number of shards, violating the primary index

* fixed internal issue #2658: AQL modification queries did not allow `_rev`
  checking. There is now a new option `ignoreRevs` which can be set to `false`
  in order to force AQL modification queries to match revision ids before
  doing any modifications

* fixed issue #5679: Replication applier restrictions will crash synchronisation
  after initial sync

* fixed potential issue in RETURN DISTINCT CollectBlock implementation
  that led to the block producing an empty result

* changed communication tasks to use boost strands instead of locks,
  this fixes a race condition with parallel VST communication over
  SSL

* fixed agency restart from compaction without data

* fixed for agent coming back to agency with changed endpoint and
  total data loss

* more patient agency tests to allow for ASAN tests to successfully finish


v3.3.11 (2018-06-26)
--------------------

* upgraded arangosync version to 0.5.3

* upgraded arangodb starter version to 0.12.0

* fixed internal issue #2559: "unexpected document key" error when custom
  shard keys are used and the "allowUserKeys" key generator option is set
  to false

* fixed AQL DOCUMENT lookup function for documents for sharded collections with
  more than a single shard and using a custom shard key (i.e. some shard
  key attribute other than `_key`).
  The previous implementation of DOCUMENT restricted to lookup to a single
  shard in all cases, though this restriction was invalid. That lead to
  `DOCUMENT` not finding documents in cases the wrong shard was contacted. The
  fixed implementation in 3.3.11 will reach out to all shards to find the
  document, meaning it will produce the correct result, but will cause more
  cluster-internal traffic. This increase in traffic may be high if the number
  of shards is also high, because each invocation of `DOCUMENT` will have to
  contact all shards.
  There will be no performance difference for non-sharded collections or
  collections that are sharded by `_key` or that only have a single shard.

* reimplemented replication view in web UI

* fixed internal issue #2256: ui, document id not showing up when deleting a document

* fixed internal issue #2163: wrong labels within foxx validation of service
  input parameters

* fixed internal issue #2160: fixed misplaced tooltips in indices view

* added new arangoinspect client tool, to help users and customers easily collect
  information of any ArangoDB server setup, and facilitate troubleshooting for the
  ArangoDB Support Team


v3.3.10 (2018-06-04)
--------------------

* make optimizer rule "remove-filter-covered-by-index" not stop after removing
  a sub-condition from a FILTER statement, but pass the optimized FILTER
  statement again into the optimizer rule for further optimizations.
  This allows optimizing away some more FILTER conditions than before.

* allow accessing /_admin/status URL on followers too in active failover setup

* fix cluster COLLECT optimization for attributes that were in "sorted" variant of
  COLLECT and that were provided by a sorted index on the collected attribute

* apply fulltext index optimization rule for multiple fulltext searches in
  the same query

  this fixes https://stackoverflow.com/questions/50496274/two-fulltext-searches-on-arangodb-cluster-v8-is-involved

* validate `_from` and `_to` values of edges on updates consistently

* fixed issue #5400: Unexpected AQL Result

* fixed issue #5429: Frequent 'updated local foxx repository' messages

* fixed issue #5252: Empty result if FULLTEXT() is used together with LIMIT offset

* fixed issue #5035: fixed a vulnerability issue within the web ui's index view

* inception was ignoring leader's configuration


v3.3.9 (2018-05-17)
-------------------

* added `/_admin/repair/distributeShardsLike` that repairs collections with
  distributeShardsLike where the shards aren't actually distributed like in the
  prototype collection, as could happen due to internal issue #1770

* fixed Foxx queues bug when queues are created in a request handler with an
  ArangoDB authentication header

* upgraded arangosync version to 0.5.1

* upgraded arangodb starter version to 0.11.3

* fix cluster upgrading issue introduced in 3.3.8

  the issue made arangod crash when starting a DB server with option
  `--database.auto-upgrade true`

* fix C++ implementation of AQL ZIP function to return each distinct attribute
  name only once. The previous implementation added non-unique attribute names
  multiple times, which led to follow-up issues.
  Now if an attribute name occurs multiple times in the input list of attribute
  names, it will only be incorporated once into the result object, with the
  value that corresponds to the first occurrence.
  This fix also changes the V8 implementation of the ZIP function, which now
  will always return the first value for non-unique attribute names and not the
  last occurring value.

* self heal during a Foxx service install, upgrade or replace no longer breaks
  the respective operation

* make /_api/index, /_api/database and /_api/user REST handlers use the scheduler's
  internal queue, so they do not run in an I/O handling thread

* fixed issue #4919: C++ implementation of LIKE function now matches the old and
  correct behavior of the JavaScript implementation.

* added REST API endpoint /_admin/server/availability for monitoring purposes

* UI: fixed an unreasonable event bug within the modal view engine

* fixed issue #3811: gharial api is now checking existence of _from and _to vertices
  during edge creation

* fixed internal issue #2149: number of documents in the UI is not adjusted after
  moving them

* fixed internal issue #2150: UI - loading a saved query does not update the list
  of bind parameters

* fixed internal issue #2147 - fixed database filter in UI

* fixed issue #4934: Wrong used GeoIndex depending on FILTER order

* added `query` and `aql.literal` helpers to `@arangodb` module.

* remove post-sort from GatherNode in cluster AQL queries that do use indexes
  for filtering but that do not require a sorted result

  This optimization can speed up gathering data from multiple shards, because
  it allows to remove a merge sort of the individual shards' results.

* extend the already existing "reduce-extraction-to-projection" AQL optimizer
  rule for RocksDB to provide projections of up to 5 document attributes. The
  previous implementation only supported a projection for a single document
  attribute. The new implementation will extract up to 5 document attributes from
  a document while scanning a collection via an EnumerateCollectionNode.
  Additionally the new version of the optimizer rule can also produce projections
  when scanning an index via an IndexNode.
  The optimization is benefial especially for huge documents because it will copy
  out only the projected attributes from the document instead of copying the entire
  document data from the storage engine.

  When applied, the explainer will show the projected attributes in a `projections`
  remark for an EnumerateCollectionNode or IndexNode. The optimization is limited
  to the RocksDB storage engine.

* added index-only optimization for AQL queries that can satisfy the retrieval of
  all required document attributes directly from an index.

  This optimization will be triggered for the RocksDB engine if an index is used
  that covers all required attributes of the document used later on in the query.
  If applied, it will save retrieving the actual document data (which would require
  an extra lookup in RocksDB), but will instead build the document data solely
  from the index values found. It will only be applied when using up to 5 attributes
  from the document, and only if the rest of the document data is not used later
  on in the query.

  The optimization is currently available for the RocksDB engine for the index types
  primary, edge, hash, skiplist and persistent.

  If the optimization is applied, it will show up as "index only" in an AQL
  query's execution plan for an IndexNode.

* added scan-only optimization for AQL queries that iterate over collections or
  indexes and that do not need to return the actual document values.

  Not fetching the document values from the storage engine will provide a
  considerable speedup when using the RocksDB engine, but may also help a bit
  in case of the MMFiles engine. The optimization will only be applied when
  full-scanning or index-scanning a collection without refering to any of its
  documents later on, and, for an IndexNode, if all filter conditions for the
  documents of the collection are covered by the index.

  If the optimization is applied, it will show up as "scan only" in an AQL
  query's execution plan for an EnumerateCollectionNode or an IndexNode.

* extend existing "collect-in-cluster" optimizer rule to run grouping, counting
  and deduplication on the DB servers in several cases, so that the coordinator
  will only need to sum up the potentially smaller results from the individual shards.

  The following types of COLLECT queries are covered now:
  - RETURN DISTINCT expr
  - COLLECT WITH COUNT INTO ...
  - COLLECT var1 = expr1, ..., varn = exprn (WITH COUNT INTO ...), without INTO or KEEP
  - COLLECT var1 = expr1, ..., varn = exprn AGGREGATE ..., without INTO or KEEP, for
    aggregate functions COUNT/LENGTH, SUM, MIN and MAX.

* honor specified COLLECT method in AQL COLLECT options

  for example, when the user explicitly asks for the COLLECT method
  to be `sorted`, the optimizer will now not produce an alternative
  version of the plan using the hash method.

  additionally, if the user explcitly asks for the COLLECT method to
  be `hash`, the optimizer will now change the existing plan to use
  the hash method if possible instead of just creating an alternative
  plan.

  `COLLECT ... OPTIONS { method: 'sorted' }` => always use sorted method
  `COLLECT ... OPTIONS { method: 'hash' }`   => use hash if this is technically possible
  `COLLECT ...` (no options)                 => create a plan using sorted, and another plan using hash method

* added bulk document lookups for MMFiles engine, which will improve the performance
  of document lookups from an inside an index in case the index lookup produces many
  documents


v3.3.8 (2018-04-24)
-------------------

* included version of ArangoDB Starter (`arangodb` binary) updated to v0.10.11,
  see [Starter changelog](https://github.com/arangodb-helper/arangodb/blob/master/CHANGELOG.md)

* added arangod startup option `--dump-options` to print all configuration parameters
  as a JSON object

* fixed: (Enterprise only) If you restore a SmartGraph where the collections
  are still existing and are supposed to be dropped on restore we ended up in
  duplicate name error. This is now gone and the SmartGraph is correctly restored.

* fix lookups by `_id` in smart graph edge collections

* improve startup resilience in case there are datafile errors (MMFiles)

  also allow repairing broken VERSION files automatically on startup by
  specifying the option `--database.ignore-datafile-errors true`

* fix issue #4582: UI query editor now supports usage of empty string as bind parameter value

* fixed internal issue #2148: Number of documents found by filter is misleading in web UI

* added startup option `--database.required-directory-state`

  using this option it is possible to require the database directory to be
  in a specific state on startup. the options for this value are:

  - non-existing: database directory must not exist
  - existing: database directory must exist
  - empty: database directory must exist but be empty
  - populated: database directory must exist and contain specific files already
  - any: any state allowed

* field "$schema" in Foxx manifest.json files no longer produce warnings

* added `@arangodb/locals` module to expose the Foxx service context as an
  alternative to using `module.context` directly.

* supervision can be put into maintenance mode


v3.3.7 (2018-04-11)
-------------------

* added hidden option `--query.registry-ttl` to control the lifetime of cluster AQL
  query parts

* fixed internal issue #2237: AQL queries on collections with replicationFactor:
  "satellite" crashed arangod in single server mode

* fixed restore of satellite collections: replicationFactor was set to 1 during
  restore

* fixed dump and restore of smart graphs:
  a) The dump will not include the hidden shadow collections anymore, they were dumped
     accidentially and only contain duplicated data.
  b) Restore will now ignore hidden shadow collections as all data is contained
     in the smart-edge collection. You can manually include these collections from an
     old dump (3.3.5 or earlier) by using `--force`.
  c) Restore of a smart-graph will now create smart collections properly instead
     of getting into `TIMEOUT_IN_CLUSTER_OPERATION`

* fixed issue in AQL query optimizer rule "restrict-to-single-shard", which
  may have sent documents to a wrong shard in AQL INSERT queries that specified
  the value for `_key` using an expression (and not a constant value)
  Important: if you were affected by this bug in v3.3.5 it is required that you
  recreate your dataset in v3.3.6 (i.e. dumping and restoring) instead of doing
  a simple binary upgrade

* added /_admin/status HTTP API for debugging purposes

* added ArangoShell helper function for packaging all information about an
  AQL query so it can be run and analyzed elsewhere:

  query = "FOR doc IN mycollection FILTER doc.value > 42 RETURN doc";
  require("@arangodb/aql/explainer").debugDump("/tmp/query-debug-info", query);

  Entitled users can send the generated file to the ArangoDB support to facilitate
  reproduction and debugging.

* added hidden option `--server.ask-jwt-secret`. This is an internal option
  for debugging and should not be exposed to end-users.

* fix for internal issue #2215. supervision will now wait for agent to
  fully prepare before adding 10 second grace period after leadership change

* fixed internal issue #2215's FailedLeader timeout bug

v3.3.5 (2018-03-28)
-------------------

* fixed issue #4934: Wrong used GeoIndex depending on FILTER order

* make build id appear in startup log message alongside with other version info

* make AQL data modification operations that are sent to all shards and that are
  supposed to return values (i.e. `RETURN OLD` or `RETURN NEW`) not return fake
  empty result rows if the document to be updated/replaced/removed was not present
  on the target shard

* added AQL optimizer rule `restrict-to-single-shard`

  This rule will kick in if a collection operation (index lookup or data
  modification operation) will only affect a single shard, and the operation can be
  restricted to the single shard and is not applied for all shards. This optimization
  can be applied for queries that access a collection only once in the query, and that
  do not use traversals, shortest path queries and that do not access collection data
  dynamically using the `DOCUMENT`, `FULLTEXT`, `NEAR` or `WITHIN` AQL functions.
  Additionally, the optimizer will only pull off this optimization if can safely
  determine the values of all the collection's shard keys from the query, and when the
  shard keys are covered by a single index (this is always true if the shard key is
  the default `_key`)

* display missing attributes of GatherNodes in AQL explain output

* make AQL optimizer rule `undistribute-remove-after-enum-coll` fire in a few
  more cases in which it is possible

* slightly improve index selection for the RocksDB engine when there are multiple
  competing indexes with the same attribute prefixes, but different amount of
  attributes covered. In this case, the more specialized index will be preferred
  now

* fix issue #4924: removeFollower now prefers to remove the last follower(s)

* added "collect-in-cluster" optimizer rule to have COLLECT WITH COUNT queries
  without grouping being executed on the DB servers and the coordinator only summing
  up the counts from the individual shards

* fixed issue #4900: Nested FOR query uses index but ignores other filters

* properly exit v8::Context in one place where it was missing before

* added hidden option `--cluster.index-create-timeout` for controlling the
  default value of the index creation timeout in cluster
  under normal circumstances, this option does not need to be adjusted

* increase default timeout for index creation in cluster to 3600s

* fixed issue #4843: Query-Result has more Docs than the Collection itself

* fixed the behavior of ClusterInfo when waiting for current to catch
  up with plan in create collection.

* fixed issue #4827: COLLECT on edge _to field doesn't group distinct values as expected (MMFiles)


v3.3.4 (2018-03-01)
-------------------

* fix AQL `fullCount` result value in some cluster cases when it was off a bit

* fix issue #4651: Simple query taking forever until a request timeout error

* fix issue #4657: fixed incomplete content type header

* Vastly improved the Foxx Store UI

* fix issue #4677: AQL WITH with bind parameters results in "access after data-modification"
  for two independent UPSERTs

* remove unused startup option `--ldap.permissions-attribute-name`

* fix issue #4457: create /var/tmp/arangod with correct user in supervisor mode

* remove long disfunctional admin/long_echo handler

* fixed Foxx API:

  * PUT /_api/foxx/service: Respect force flag
  * PATCH /_api/foxx/service: Check whether a service under given mount exists

* internal issue #1726: supervision failed to remove multiple servers
  from health monitoring at once.

* more information from inception, why agent is activated

* fixed a bug where supervision tried to deal with shards of virtual collections

* Behaviour of permissions for databases and collections changed:
  The new fallback rule for databases for which an access level is not explicitly specified:
  Choose the higher access level of:
    * A wildcard database grant
    * A database grant on the `_system` database
  The new fallback rule for collections for which an access level is not explicitly specified:
  Choose the higher access level of:
    * Any wildcard access grant in the same database, or on "*/*"
    * The access level for the current database
    * The access level for the `_system` database

* fix internal issue 1770: collection creation using distributeShardsLike yields
  errors and did not distribute shards correctly in the following cases:
  1. If numberOfShards * replicationFactor % nrDBServers != 0
     (shards * replication is not divisible by DBServers).
  2. If there was failover / move shard case on the leading collection
     and creating the follower collection afterwards.

* fix timeout issues in replication client expiration

* added missing edge filter to neighbors-only traversals
  in case a filter condition was moved into the traverser and the traversal was
  executed in breadth-first mode and was returning each visited vertex exactly
  once, and there was a filter on the edges of the path and the resulting vertices
  and edges were not used later, the edge filter was not applied

* fixed issue #4160: Run arangod with "--database.auto-upgrade" option always crash silently without error log

* fix internal issue #1848: AQL optimizer was trying to resolve attribute accesses
  to attributes of constant object values at query compile time, but only did so far
  the very first attribute in each object

  this fixes https://stackoverflow.com/questions/48648737/beginner-bug-in-for-loops-from-objects

* fix inconvenience: If we want to start server with a non-existing
  --javascript.app-path it will now be created (if possible)

* fixed: REST API `POST _api/foxx` now returns HTTP code 201 on success, as documented.
         returned 200 before.

* fixed: REST API `PATCH _api/foxx/dependencies` now updates the existing dependencies
         instead of replacing them.

* fixed: Foxx upload of single javascript file. You now can upload via http-url pointing
         to a javascript file.

* fixed issue #4395: If your foxx app includes an `APP` folder it got
         accidently removed by selfhealing this is not the case anymore.

* fixed internal issue #1969 - command apt-get purge/remove arangodb3e was failing


v3.3.3 (2018-01-26)
-------------------

* fix issue #4272: VERSION file keeps disappearing

* fix internal issue #81: quotation marks disappeared when switching table/json
  editor in the query editor ui

* added option `--rocksdb.throttle` to control whether write-throttling is enabled
  Write-throttling is turned on by default, to reduce chances of compactions getting
  too far behind and blocking incoming writes.

* fixed issue #4308: Crash when getter for error.name throws an error (on Windows)

* UI: fixed a query editor caching and parsing issue

* Fixed internal issue #1683: fixes an UI issue where a collection name gets wrongly cached
  within the documents overview of a collection.

* Fixed an issue with the index estimates in RocksDB in the case a transaction is aborted.
  Former the index estimates were modified if the transaction commited or not.
  Now they will only be modified if the transaction commited successfully.

* UI: optimized login view for very small screen sizes

* UI: optimized error messages for invalid query bind parameter

* Truncate in RocksDB will now do intermediate commits every 10.000 documents
  if truncate fails or the server crashes during this operation all deletes
  that have been commited so far are persisted.

* make the default value of `--rocksdb.block-cache-shard-bits` use the RocksDB
  default value. This will mostly mean the default number block cache shard
  bits is lower than before, allowing each shard to store more data and cause
  less evictions from block cache

* UI: optimized login view for very small screen sizes

* issue #4222: Permission error preventing AQL query import / export on webui

* UI: optimized error messages for invalid query bind parameter

* UI: upgraded swagger ui to version 3.9.0

* issue #3504: added option `--force-same-database` for arangorestore

  with this option set to true, it is possible to make any arangorestore attempt
  fail if the specified target database does not match the database name
  specified in the source dump's "dump.json" file. it can thus be used to
  prevent restoring data into the "wrong" database

  The option is set to `false` by default to ensure backwards-compatibility

* make the default value of `--rocksdb.block-cache-shard-bits` use the RocksDB
  default value. This will mostly mean the default number block cache shard
  bits is lower than before, allowing each shard to store more data and cause
  less evictions from block cache

* fixed issue #4255: AQL SORT consuming too much memory

* fixed incorrect persistence of RAFT vote and term


v3.3.2 (2018-01-04)
-------------------

* fixed issue #4199: Internal failure: JavaScript exception in file 'arangosh.js'
  at 98,7: ArangoError 4: Expecting type String

* fixed issue in agency supervision with a good server being left in
  failedServers

* distinguish isReady and allInSync in clusterInventory

* fixed issue #4197: AQL statement not working in 3.3.1 when upgraded from 3.2.10

* do not reuse collection ids when restoring collections from a dump, but assign
  new collection ids, this should prevent collection id conflicts

* fix issue #4393: broken handling of unix domain sockets in
  JS_Download

v3.3.1 (2017-12-28)
-------------------

* UI: displayed wrong wfs property for a collection when using RocksDB as
  storage engine

* added `--ignore-missing` option to arangoimp
  this option allows importing lines with less fields than specified in the CSV
  header line

* changed misleading error message from "no leader" to "not a leader"

* optimize usage of AQL FULLTEXT index function to a FOR loop with index
  usage in some cases
  When the optimization is applied, this especially speeds up fulltext index
  queries in the cluster

* UI: improved the behavior during collection creation in a cluster environment

* Agency lockup fixes for very small machines.

* Agency performance improvement by finer grained locking.

* Use steady_clock in agency whereever possible.

* Agency prevent Supervision thread crash.

* Fix agency integer overflow in timeout calculation.


v3.3.0 (2012-12-14)
-------------------

* release version

* added a missing try/catch block in the supervision thread


v3.3.rc8 (2017-12-12)
---------------------

* UI: fixed broken foxx configuration keys. Some valid configuration values
  could not be edited via the ui.

* UI: Shard distribution view now has an accordion view instead of displaying
  all shards of all collections at once.

* UI: pressing the return key inside a select2 box no longer triggers the modals

* UI: coordinators and db servers are now in sorted order (ascending)


v3.3.rc7 (2017-12-07)
---------------------

* fixed issue #3741: fix terminal color output in Windows

* UI: fixed issue #3822: disabled name input field for system collections

* fixed issue #3640: limit in subquery

* fixed issue #3745: Invalid result when using OLD object with array attribute in UPSERT statement

* UI: edge collections were wrongly added to from and to vertices select box during graph creation

* UI: added not found views for documents and collections

* UI: using default user database api during database creation now

* UI: the graph viewer backend now picks one random start vertex of the
  first 1000 documents instead of calling any(). The implementation of
  "any" is known to scale bad on huge collections with RocksDB.

* UI: fixed disappearing of the navigation label in some case special case

* UI: the graph viewer now displays updated label values correctly.
  Additionally the included node/edge editor now closes automatically
	after a successful node/edge update.

* fixed issue #3917: traversals with high maximal depth take extremely long
  in planning phase.


v3.3.rc4 (2017-11-28)
---------------------

* minor bug-fixes


v3.3.rc3 (2017-11-24)
---------------------

* bug-fixes


v3.3.rc2 (2017-11-22)
---------------------

* UI: document/edge editor now remembering their modes (e.g. code or tree)

* UI: optimized error messages for invalid graph definitions. Also fixed a
  graph renderer cleanup error.

* UI: added a delay within the graph viewer while changing the colors of the
  graph. Necessary due different browser behaviour.

* added options `--encryption.keyfile` and `--encryption.key-generator` to arangodump
  and arangorestore

* UI: the graph viewer now displays updated label values correctly.
  Additionally the included node/edge editor now closes automatically
	after a successful node/edge update.

* removed `--recycle-ids` option for arangorestore

  using that option could have led to problems on the restore, with potential
  id conflicts between the originating server (the source dump server) and the
  target server (the restore server)


v3.3.rc1 (2017-11-17)
---------------------

* add readonly mode REST API

* allow compilation of ArangoDB source code with g++ 7

* upgrade minimum required g++ compiler version to g++ 5.4
  That means ArangoDB source code will not compile with g++ 4.x or g++ < 5.4 anymore.

* AQL: during a traversal if a vertex is not found. It will not print an ERROR to the log and continue
  with a NULL value, but will register a warning at the query and continue with a NULL value.
  The situation is not desired as an ERROR as ArangoDB can store edges pointing to non-existing
  vertex which is perfectly valid, but it may be a n issue on the data model, so users
  can directly see it on the query now and do not "by accident" have to check the LOG output.


v3.3.beta1 (2017-11-07)
-----------------------

* introduce `enforceReplicationFactor`: An optional parameter controlling
  if the server should bail out during collection creation if there are not
  enough DBServers available for the desired `replicationFactor`.

* fixed issue #3516: Show execution time in arangosh

  this change adds more dynamic prompt components for arangosh
  The following components are now available for dynamic prompts,
  settable via the `--console.prompt` option in arangosh:

  - '%t': current time as timestamp
  - '%a': elpased time since ArangoShell start in seconds
  - '%p': duration of last command in seconds
  - '%d': name of current database
  - '%e': current endpoint
  - '%E': current endpoint without protocol
  - '%u': current user

  The time a command takes can be displayed easily by starting arangosh with `--console.prompt "%p> "`.

* make the ArangoShell refill its collection cache when a yet-unknown collection
  is first accessed. This fixes the following problem:

      arangosh1> db._collections();  // shell1 lists all collections
      arangosh2> db._create("test"); // shell2 now creates a new collection 'test'
      arangosh1> db.test.insert({}); // shell1 is not aware of the collection created
                                     // in shell2, so the insert will fail

* incremental transfer of initial collection data now can handle partial
  responses for a chunk, allowing the leader/master to send smaller chunks
  (in terms of HTTP response size) and limit memory usage

* initial creation of shards for cluster collections is now faster with
  replicationFactor values bigger than 1. this is achieved by an optimization
  for the case when the collection on the leader is still empty

* potential fix for issue #3517: several "filesystem full" errors in logs
  while there's a lot of disk space

* added C++ implementations for AQL function `SUBSTRING()`, `LEFT()`, `RIGHT()` and `TRIM()`


v3.3.milestone2 (2017-10-19)
----------------------------

* added new replication module

* make AQL `DISTINCT` not change the order of the results it is applied on

* show C++ function name of call site in ArangoDB log output

  This requires option `--log.line-number` to be set to *true*

* fixed issue #3408: Hard crash in query for pagination

* UI: fixed unresponsive events in cluster shards view

* UI: added word wrapping to query editor

* fixed issue #3395: AQL: cannot instantiate CollectBlock with undetermined
  aggregation method

* minimum number of V8 contexts in console mode must be 2, not 1. this is
  required to ensure the console gets one dedicated V8 context and all other
  operations have at least one extra context. This requirement was not enforced
  anymore.

* UI: fixed wrong user attribute name validation, issue #3228

* make AQL return a proper error message in case of a unique key constraint
  violation. previously it only returned the generic "unique constraint violated"
  error message but omitted the details about which index caused the problem.

  This addresses https://stackoverflow.com/questions/46427126/arangodb-3-2-unique-constraint-violation-id-or-key

* fix potential overflow in CRC marker check when a corrupted CRC marker
  is found at the very beginning of an MMFiles datafile


v3.3.milestone1 (2017-10-11)
----------------------------

* added option `--server.local-authentication`

* UI: added user roles

* added config option `--log.color` to toggle colorful logging to terminal

* added config option `--log.thread-name` to additionally log thread names

* usernames must not start with `:role:`, added new options:
    --server.authentication-timeout
    --ldap.roles-attribute-name
    --ldap.roles-transformation
    --ldap.roles-search
    --ldap.superuser-role
    --ldap.roles-include
    --ldap.roles-exclude

* performance improvements for full collection scans and a few other operations
  in MMFiles engine

* added `--rocksdb.encryption-key-generator` for enterprise

* removed `--compat28` parameter from arangodump and replication API

  older ArangoDB versions will no longer be supported by these tools.

* increase the recommended value for `/proc/sys/vm/max_map_count` to a value
  eight times as high as the previous recommended value. Increasing the
  values helps to prevent an ArangoDB server from running out of memory mappings.

  The raised minimum recommended value may lead to ArangoDB showing some startup
  warnings as follows:

      WARNING {memory} maximum number of memory mappings per process is 65530, which seems too low. it is recommended to set it to at least 512000
      WARNING {memory} execute 'sudo sysctl -w "vm.max_map_count=512000"'


v3.2.7 (2017-11-13)
-------------------

* Cluster customers, which have upgraded from 3.1 to 3.2 need to upgrade
  to 3.2.7. The cluster supervision is otherwise not operational.

* Fixed issue #3597: AQL with path filters returns unexpected results
  In some cases breadth first search in combination with vertex filters
  yields wrong result, the filter was not applied correctly.

* enable JEMalloc background thread for purging and returning unused memory
  back to the operating system (Linux only)

* fixed some undefined behavior in some internal value caches for AQL GatherNodes
  and SortNodes, which could have led to sorted results being effectively not
  correctly sorted.

* make the replication applier for the RocksDB engine start automatically after a
  restart of the server if the applier was configured with its `autoStart` property
  set to `true`. previously the replication appliers were only automatically restarted
  at server start for the MMFiles engine.

* fixed arangodump batch size adaptivity in cluster mode and upped default batch size
  for arangodump

  these changes speed up arangodump in cluster context

* smart graphs now return a proper inventory in response to replication inventory
  requests

* fixed issue #3618: Inconsistent behavior of OR statement with object bind parameters

* only users with read/write rights on the "_system" database can now execute
  "_admin/shutdown" as well as modify properties of the write-ahead log (WAL)

* increase default maximum number of V8 contexts to at least 16 if not explicitly
  configured otherwise.
  the procedure for determining the actual maximum value of V8 contexts is unchanged
  apart from the value `16` and works as follows:
  - if explicitly set, the value of the configuration option `--javascript.v8-contexts`
    is used as the maximum number of V8 contexts
  - when the option is not set, the maximum number of V8 contexts is determined
    by the configuration option `--server.threads` if that option is set. if
    `--server.threads` is not set, then the maximum number of V8 contexts is the
    server's reported hardware concurrency (number of processors visible
    to the arangod process). if that would result in a maximum value of less than 16
    in any of these two cases, then the maximum value will be increased to 16.

* fixed issue #3447: ArangoError 1202: AQL: NotFound: (while executing) when
  updating collection

* potential fix for issue #3581: Unexpected "rocksdb unique constraint
  violated" with unique hash index

* fixed geo index optimizer rule for geo indexes with a single (array of coordinates)
  attribute.

* improved the speed of the shards overview in cluster (API endpoint /_api/cluster/shardDistribution API)
  It is now guaranteed to return after ~2 seconds even if the entire cluster is unresponsive.

* fix agency precondition check for complex objects
  this fixes issues with several CAS operations in the agency

* several fixes for agency restart and shutdown

* the cluster-internal representation of planned collection objects is now more
  lightweight than before, using less memory and not allocating any cache for indexes
  etc.

* fixed issue #3403: How to kill long running AQL queries with the browser console's
  AQL (display issue)

* fixed issue #3549: server reading ENGINE config file fails on common standard
  newline character

* UI: fixed error notifications for collection modifications

* several improvements for the truncate operation on collections:

  * the timeout for the truncate operation was increased in cluster mode in
    order to prevent too frequent "could not truncate collection" errors

  * after a truncate operation, collections in MMFiles still used disk space.
    to reclaim disk space used by truncated collection, the truncate actions
    in the web interface and from the ArangoShell now issue an extra WAL flush
    command (in cluster mode, this command is also propagated to all servers).
    the WAL flush allows all servers to write out any pending operations into the
    datafiles of the truncated collection. afterwards, a final journal rotate
    command is sent, which enables the compaction to entirely remove all datafiles
    and journals for the truncated collection, so that all disk space can be
    reclaimed

  * for MMFiles a special method will be called after a truncate operation so that
    all indexes of the collection can free most of their memory. previously some
    indexes (hash and skiplist indexes) partially kept already allocated memory
    in order to avoid future memory allocations

  * after a truncate operation in the RocksDB engine, an additional compaction
    will be triggered for the truncated collection. this compaction removes all
    deletions from the key space so that follow-up scans over the collection's key
    range do not have to filter out lots of already-removed values

  These changes make truncate operations potentially more time-consuming than before,
  but allow for memory/disk space savings afterwards.

* enable JEMalloc background threads for purging and returning unused memory
  back to the operating system (Linux only)

  JEMalloc will create its background threads on demand. The number of background
  threads is capped by the number of CPUs or active arenas. The background threads run
  periodically and purge unused memory pages, allowing memory to be returned to the
  operating system.

  This change will make the arangod process create several additional threads.
  It is accompanied by an increased `TasksMax` value in the systemd service configuration
  file for the arangodb3 service.

* upgraded bundled V8 engine to bugfix version v5.7.492.77

  this upgrade fixes a memory leak in upstream V8 described in
  https://bugs.chromium.org/p/v8/issues/detail?id=5945 that will result in memory
  chunks only getting uncommitted but not unmapped


v3.2.6 (2017-10-26)
-------------------

* UI: fixed event cleanup in cluster shards view

* UI: reduced cluster dashboard api calls

* fixed a permission problem that prevented collection contents to be displayed
  in the web interface

* removed posix_fadvise call from RocksDB's PosixSequentialFile::Read(). This is
  consistent with Facebook PR 2573 (#3505)

  this fix should improve the performance of the replication with the RocksDB
  storage engine

* allow changing of collection replication factor for existing collections

* UI: replicationFactor of a collection is now changeable in a cluster
  environment

* several fixes for the cluster agency

* fixed undefined behavior in the RocksDB-based geo index

* fixed Foxxmaster failover

* purging or removing the Debian/Ubuntu arangodb3 packages now properly stops
  the arangod instance before actuallying purging or removing


v3.2.5 (2017-10-16)
-------------------

* general-graph module and _api/gharial now accept cluster options
  for collection creation. It is now possible to set replicationFactor and
  numberOfShards for all collections created via this graph object.
  So adding a new collection will not result in a singleShard and
  no replication anymore.

* fixed issue #3408: Hard crash in query for pagination

* minimum number of V8 contexts in console mode must be 2, not 1. this is
  required to ensure the console gets one dedicated V8 context and all other
  operations have at least one extra context. This requirement was not enforced
  anymore.

* fixed issue #3395: AQL: cannot instantiate CollectBlock with undetermined
  aggregation method

* UI: fixed wrong user attribute name validation, issue #3228

* fix potential overflow in CRC marker check when a corrupted CRC marker
  is found at the very beginning of an MMFiles datafile

* UI: fixed unresponsive events in cluster shards view

* Add statistics about the V8 context counts and number of available/active/busy
  threads we expose through the server statistics interface.


v3.2.4 (2017-09-26)
-------------------

* UI: no default index selected during index creation

* UI: added replicationFactor option during SmartGraph creation

* make the MMFiles compactor perform less writes during normal compaction
  operation

  This partially fixes issue #3144

* make the MMFiles compactor configurable

  The following options have been added:

* `--compaction.db-sleep-time`: sleep interval between two compaction runs
    (in s)
  * `--compaction.min-interval"`: minimum sleep time between two compaction
     runs (in s)
  * `--compaction.min-small-data-file-size`: minimal filesize threshold
    original datafiles have to be below for a compaction
  * `--compaction.dead-documents-threshold`: minimum unused count of documents
    in a datafile
  * `--compaction.dead-size-threshold`: how many bytes of the source data file
    are allowed to be unused at most
  * `--compaction.dead-size-percent-threshold`: how many percent of the source
    datafile should be unused at least
  * `--compaction.max-files`: Maximum number of files to merge to one file
  * `--compaction.max-result-file-size`: how large may the compaction result
    file become (in bytes)
  * `--compaction.max-file-size-factor`: how large the resulting file may
    be in comparison to the collection's `--database.maximal-journal-size' setting`

* fix downwards-incompatibility in /_api/explain REST handler

* fix Windows implementation for fs.getTempPath() to also create a
  sub-directory as we do on linux

* fixed a multi-threading issue in cluster-internal communication

* performance improvements for traversals and edge lookups

* removed internal memory zone handling code. the memory zones were a leftover
  from the early ArangoDB days and did not provide any value in the current
  implementation.

* (Enterprise only) added `skipInaccessibleCollections` option for AQL queries:
  if set, AQL queries (especially graph traversals) will treat collections to
  which a user has no access rights to as if these collections were empty.

* adjusted scheduler thread handling to start and stop less threads in
  normal operations

* leader-follower replication catchup code has been rewritten in C++

* early stage AQL optimization now also uses the C++ implementations of
  AQL functions if present. Previously it always referred to the JavaScript
  implementations and ignored the C++ implementations. This change gives
  more flexibility to the AQL optimizer.

* ArangoDB tty log output is now colored for log messages with levels
  FATAL, ERR and WARN.

* changed the return values of AQL functions `REGEX_TEST` and `REGEX_REPLACE`
  to `null` when the input regex is invalid. Previous versions of ArangoDB
  partly returned `false` for invalid regexes and partly `null`.

* added `--log.role` option for arangod

  When set to `true`, this option will make the ArangoDB logger print a single
  character with the server's role into each logged message. The roles are:

  - U: undefined/unclear (used at startup)
  - S: single server
  - C: coordinator
  - P: primary
  - A: agent

  The default value for this option is `false`, so no roles will be logged.


v3.2.3 (2017-09-07)
-------------------

* fixed issue #3106: orphan collections could not be registered in general-graph module

* fixed wrong selection of the database inside the internal cluster js api

* added startup option `--server.check-max-memory-mappings` to make arangod check
  the number of memory mappings currently used by the process and compare it with
  the maximum number of allowed mappings as determined by /proc/sys/vm/max_map_count

  The default value is `true`, so the checks will be performed. When the current
  number of mappings exceeds 90% of the maximum number of mappings, the creation
  of further V8 contexts will be deferred.

  Note that this option is effective on Linux systems only.

* arangoimp now has a `--remove-attribute` option

* added V8 context lifetime control options
  `--javascript.v8-contexts-max-invocations` and `--javascript.v8-contexts-max-age`

  These options allow specifying after how many invocations a used V8 context is
  disposed, or after what time a V8 context is disposed automatically after its
  creation. If either of the two thresholds is reached, an idl V8 context will be
  disposed.

  The default value of `--javascript.v8-contexts-max-invocations` is 0, meaning that
  the maximum number of invocations per context is unlimited. The default value
  for `--javascript.v8-contexts-max-age` is 60 seconds.

* fixed wrong UI cluster health information

* fixed issue #3070: Add index in _jobs collection

* fixed issue #3125: HTTP Foxx API JSON parsing

* fixed issue #3120: Foxx queue: job isn't running when server.authentication = true

* fixed supervision failure detection and handling, which happened with simultaneous
  agency leadership change


v3.2.2 (2017-08-23)
-------------------

* make "Rebalance shards" button work in selected database only, and not make
  it rebalance the shards of all databases

* fixed issue #2847: adjust the response of the DELETE `/_api/users/database/*` calls

* fixed issue #3075: Error when upgrading arangoDB on linux ubuntu 16.04

* fixed a buffer overrun in linenoise console input library for long input strings

* increase size of the linenoise input buffer to 8 KB

* abort compilation if the detected GCC or CLANG isn't in the range of compilers
  we support

* fixed spurious cluster hangups by always sending AQL-query related requests
  to the correct servers, even after failover or when a follower drops

  The problem with the previous shard-based approach was that responsibilities
  for shards may change from one server to another at runtime, after the query
  was already instanciated. The coordinator and other parts of the query then
  sent further requests for the query to the servers now responsible for the
  shards.
  However, an AQL query must send all further requests to the same servers on
  which the query was originally instanciated, even in case of failover.
  Otherwise this would potentially send requests to servers that do not know
  about the query, and would also send query shutdown requests to the wrong
  servers, leading to abandoned queries piling up and using resources until
  they automatically time out.

* fixed issue with RocksDB engine acquiring the collection count values too
  early, leading to the collection count values potentially being slightly off
  even in exclusive transactions (for which the exclusive access should provide
  an always-correct count value)

* fixed some issues in leader-follower catch-up code, specifically for the
  RocksDB engine

* make V8 log fatal errors to syslog before it terminates the process.
  This change is effective on Linux only.

* fixed issue with MMFiles engine creating superfluous collection journals
  on shutdown

* fixed issue #3067: Upgrade from 3.2 to 3.2.1 reset autoincrement keys

* fixed issue #3044: ArangoDB server shutdown unexpectedly

* fixed issue #3039: Incorrect filter interpretation

* fixed issue #3037: Foxx, internal server error when I try to add a new service

* improved MMFiles fulltext index document removal performance
  and fulltext index query performance for bigger result sets

* ui: fixed a display bug within the slow and running queries view

* ui: fixed a bug when success event triggers twice in a modal

* ui: fixed the appearance of the documents filter

* ui: graph vertex collections not restricted to 10 anymore

* fixed issue #2835: UI detection of JWT token in case of server restart or upgrade

* upgrade jemalloc version to 5.0.1

  This fixes problems with the memory allocator returing "out of memory" when
  calling munmap to free memory in order to return it to the OS.

  It seems that calling munmap on Linux can increase the number of mappings, at least
  when a region is partially unmapped. This can lead to the process exceeding its
  maximum number of mappings, and munmap and future calls to mmap returning errors.

  jemalloc version 5.0.1 does not have the `--enable-munmap` configure option anymore,
  so the problem is avoided. To return memory to the OS eventually, jemalloc 5's
  background purge threads are used on Linux.

* fixed issue #2978: log something more obvious when you log a Buffer

* fixed issue #2982: AQL parse error?

* fixed issue #3125: HTTP Foxx API Json parsing

v3.2.1 (2017-08-09)
-------------------

* added C++ implementations for AQL functions `LEFT()`, `RIGHT()` and `TRIM()`

* fixed docs for issue #2968: Collection _key autoincrement value increases on error

* fixed issue #3011: Optimizer rule reduce-extraction-to-projection breaks queries

* Now allowing to restore users in a sharded environment as well
  It is still not possible to restore collections that are sharded
  differently than by _key.

* fixed an issue with restoring of system collections and user rights.
  It was not possible to restore users into an authenticated server.

* fixed issue #2977: Documentation for db._createDatabase is wrong

* ui: added bind parameters to slow query history view

* fixed issue #1751: Slow Query API should provide bind parameters, webui should display them

* ui: fixed a bug when moving multiple documents was not possible

* fixed docs for issue #2968: Collection _key autoincrement value increases on error

* AQL CHAR_LENGTH(null) returns now 0. Since AQL TO_STRING(null) is '' (string of length 0)

* ui: now supports single js file upload for Foxx services in addition to zip files

* fixed a multi-threading issue in the agency when callElection was called
  while the Supervision was calling updateSnapshot

* added startup option `--query.tracking-with-bindvars`

  This option controls whether the list of currently running queries
  and the list of slow queries should contain the bind variables used
  in the queries or not.

  The option can be changed at runtime using the commands

      // enables tracking of bind variables
      // set to false to turn tracking of bind variables off
      var value = true;
      require("@arangodb/aql/queries").properties({
        trackBindVars: value
      });

* index selectivity estimates are now available in the cluster as well

* fixed issue #2943: loadIndexesIntoMemory not returning the same structure
  as the rest of the collection APIs

* fixed issue #2949: ArangoError 1208: illegal name

* fixed issue #2874: Collection properties do not return `isVolatile`
  attribute

* potential fix for issue #2939: Segmentation fault when starting
  coordinator node

* fixed issue #2810: out of memory error when running UPDATE/REPLACE
  on medium-size collection

* fix potential deadlock errors in collector thread

* disallow the usage of volatile collections in the RocksDB engine
  by throwing an error when a collection is created with attribute
  `isVolatile` set to `true`.
  Volatile collections are unsupported by the RocksDB engine, so
  creating them should not succeed and silently create a non-volatile
  collection

* prevent V8 from issuing SIGILL instructions when it runs out of memory

  Now arangod will attempt to log a FATAL error into its logfile in case V8
  runs out of memory. In case V8 runs out of memory, it will still terminate the
  entire process. But at least there should be something in the ArangoDB logs
  indicating what the problem was. Apart from that, the arangod process should
  now be exited with SIGABRT rather than SIGILL as it shouldn't return into the
  V8 code that aborted the process with `__builtin_trap`.

  this potentially fixes issue #2920: DBServer crashing automatically post upgrade to 3.2

* Foxx queues and tasks now ensure that the scripts in them run with the same
  permissions as the Foxx code who started the task / queue

* fixed issue #2928: Offset problems

* fixed issue #2876: wrong skiplist index usage in edge collection

* fixed issue #2868: cname missing from logger-follow results in rocksdb

* fixed issue #2889: Traversal query using incorrect collection id

* fixed issue #2884: AQL traversal uniqueness constraints "propagating" to other traversals? Weird results

* arangoexport: added `--query` option for passing an AQL query to export the result

* fixed issue #2879: No result when querying for the last record of a query

* ui: allows now to edit default access level for collections in database
  _system for all users except the root user.

* The _users collection is no longer accessible outside the arngod process, _queues is always read-only

* added new option "--rocksdb.max-background-jobs"

* removed options "--rocksdb.max-background-compactions", "--rocksdb.base-background-compactions" and "--rocksdb.max-background-flushes"

* option "--rocksdb.compaction-read-ahead-size" now defaults to 2MB

* change Windows build so that RocksDB doesn't enforce AVX optimizations by default
  This fixes startup crashes on servers that do not have AVX CPU extensions

* speed up RocksDB secondary index creation and dropping

* removed RocksDB note in Geo index docs


v3.2.0 (2017-07-20)
-------------------

* fixed UI issues

* fixed multi-threading issues in Pregel

* fixed Foxx resilience

* added command-line option `--javascript.allow-admin-execute`

  This option can be used to control whether user-defined JavaScript code
  is allowed to be executed on server by sending via HTTP to the API endpoint
  `/_admin/execute`  with an authenticated user account.
  The default value is `false`, which disables the execution of user-defined
  code. This is also the recommended setting for production. In test environments,
  it may be convenient to turn the option on in order to send arbitrary setup
  or teardown commands for execution on the server.


v3.2.beta6 (2017-07-18)
-----------------------

* various bugfixes


v3.2.beta5 (2017-07-16)
-----------------------

* numerous bugfixes


v3.2.beta4 (2017-07-04)
-----------------------

* ui: fixed document view _from and _to linking issue for special characters

* added function `db._parse(query)` for parsing an AQL query and returning information about it

* fixed one medium priority and two low priority security user interface
  issues found by owasp zap.

* ui: added index deduplicate options

* ui: fixed renaming of collections for the rocksdb storage engine

* documentation and js fixes for secondaries

* RocksDB storage format was changed, users of the previous beta/alpha versions
  must delete the database directory and re-import their data

* enabled permissions on database and collection level

* added and changed some user related REST APIs
    * added `PUT /_api/user/{user}/database/{database}/{collection}` to change collection permission
    * added `GET /_api/user/{user}/database/{database}/{collection}`
    * added optional `full` parameter to the `GET /_api/user/{user}/database/` REST call

* added user functions in the arangoshell `@arangodb/users` module
    * added `grantCollection` and `revokeCollection` functions
    * added `permission(user, database, collection)` to retrieve collection specific rights

* added "deduplicate" attribute for array indexes, which controls whether inserting
  duplicate index values from the same document into a unique array index will lead to
  an error or not:

      // with deduplicate = true, which is the default value:
      db._create("test");
      db.test.ensureIndex({ type: "hash", fields: ["tags[*]"], deduplicate: true });
      db.test.insert({ tags: ["a", "b"] });
      db.test.insert({ tags: ["c", "d", "c"] }); // will work, because deduplicate = true
      db.test.insert({ tags: ["a"] }); // will fail

      // with deduplicate = false
      db._create("test");
      db.test.ensureIndex({ type: "hash", fields: ["tags[*]"], deduplicate: false });
      db.test.insert({ tags: ["a", "b"] });
      db.test.insert({ tags: ["c", "d", "c"] }); // will not work, because deduplicate = false
      db.test.insert({ tags: ["a"] }); // will fail

  The "deduplicate" attribute is now also accepted by the index creation HTTP
  API endpoint POST /_api/index and is returned by GET /_api/index.

* added optimizer rule "remove-filters-covered-by-traversal"

* Debian/Ubuntu installer: make messages about future package upgrades more clear

* fix a hangup in VST

  The problem happened when the two first chunks of a VST message arrived
  together on a connection that was newly switched to VST.

* fix deletion of outdated WAL files in RocksDB engine

* make use of selectivity estimates in hash, skiplist and persistent indexes
  in RocksDB engine

* changed VM overcommit recommendation for user-friendliness

* fix a shutdown bug in the cluster: a destroyed query could still be active

* do not terminate the entire server process if a temp file cannot be created
  (Windows only)

* fix log output in the front-end, it stopped in case of too many messages


v3.2.beta3 (2017-06-27)
-----------------------

* numerous bugfixes


v3.2.beta2 (2017-06-20)
-----------------------

* potentially fixed issue #2559: Duplicate _key generated on insertion

* fix invalid results (too many) when a skipping LIMIT was used for a
  traversal. `LIMIT x` or `LIMIT 0, x` were not affected, but `LIMIT s, x`
  may have returned too many results

* fix races in SSL communication code

* fix invalid locking in JWT authentication cache, which could have
  crashed the server

* fix invalid first group results for sorted AQL COLLECT when LIMIT
  was used

* fix potential race, which could make arangod hang on startup

* removed `exception` field from transaction error result; users should throw
  explicit `Error` instances to return custom exceptions (addresses issue #2561)

* fixed issue #2613: Reduce log level when Foxx manager tries to self heal missing database

* add a read only mode for users and collection level authorization

* removed `exception` field from transaction error result; users should throw
  explicit `Error` instances to return custom exceptions (addresses issue #2561)

* fixed issue #2677: Foxx disabling development mode creates non-deterministic service bundle

* fixed issue #2684: Legacy service UI not working


v3.2.beta1 (2017-06-12)
-----------------------

* provide more context for index errors (addresses issue #342)

* arangod now validates several OS/environment settings on startup and warns if
  the settings are non-ideal. Most of the checks are executed on Linux systems only.

* fixed issue #2515: The replace-or-with-in optimization rule might prevent use of indexes

* added `REGEX_REPLACE` AQL function

* the RocksDB storage format was changed, users of the previous alpha versions
  must delete the database directory and re-import their data

* added server startup option `--query.fail-on-warning`

  setting this option to `true` will abort any AQL query with an exception if
  it causes a warning at runtime. The value can be overridden per query by
  setting the `failOnWarning` attribute in a query's options.

* added --rocksdb.num-uncompressed-levels to adjust number of non-compressed levels

* added checks for memory managment and warn (i. e. if hugepages are enabled)

* set default SSL cipher suite string to "HIGH:!EXPORT:!aNULL@STRENGTH"

* fixed issue #2469: Authentication = true does not protect foxx-routes

* fixed issue #2459: compile success but can not run with rocksdb

* `--server.maximal-queue-size` is now an absolute maximum. If the queue is
  full, then 503 is returned. Setting it to 0 means "no limit".

* (Enterprise only) added authentication against an LDAP server

* fixed issue #2083: Foxx services aren't distributed to all coordinators

* fixed issue #2384: new coordinators don't pick up existing Foxx services

* fixed issue #2408: Foxx service validation causes unintended side-effects

* extended HTTP API with routes for managing Foxx services

* added distinction between hasUser and authorized within Foxx
  (cluster internal requests are authorized requests but don't have a user)

* arangoimp now has a `--threads` option to enable parallel imports of data

* PR #2514: Foxx services that can't be fixed by self-healing now serve a 503 error

* added `time` function to `@arangodb` module


v3.2.alpha4 (2017-04-25)
------------------------

* fixed issue #2450: Bad optimization plan on simple query

* fixed issue #2448: ArangoDB Web UI takes no action when Delete button is clicked

* fixed issue #2442: Frontend shows already deleted databases during login

* added 'x-content-type-options: nosniff' to avoid MSIE bug

* set default value for `--ssl.protocol` from TLSv1 to TLSv1.2.

* AQL breaking change in cluster:
  The SHORTEST_PATH statement using edge-collection names instead
  of a graph name now requires to explicitly name the vertex-collection names
  within the AQL query in the cluster. It can be done by adding `WITH <name>`
  at the beginning of the query.

  Example:
  ```
  FOR v,e IN OUTBOUND SHORTEST_PATH @start TO @target edges [...]
  ```

  Now has to be:

  ```
  WITH vertices
  FOR v,e IN OUTBOUND SHORTEST_PATH @start TO @target edges [...]
  ```

  This change is due to avoid dead-lock sitations in clustered case.
  An error stating the above is included.

* add implicit use of geo indexes when using SORT/FILTER in AQL, without
  the need to use the special-purpose geo AQL functions `NEAR` or `WITHIN`.

  the special purpose `NEAR` AQL function can now be substituted with the
  following AQL (provided there is a geo index present on the `doc.latitude`
  and `doc.longitude` attributes):

      FOR doc in geoSort
        SORT DISTANCE(doc.latitude, doc.longitude, 0, 0)
        LIMIT 5
        RETURN doc

  `WITHIN` can be substituted with the following AQL:

      FOR doc in geoFilter
        FILTER DISTANCE(doc.latitude, doc.longitude, 0, 0) < 2000
        RETURN doc

  Compared to using the special purpose AQL functions this approach has the
  advantage that it is more composable, and will also honor any `LIMIT` values
  used in the AQL query.

* potential fix for shutdown hangs on OSX

* added KB, MB, GB prefix for integer parameters, % for integer parameters
  with a base value

* added JEMALLOC 4.5.0

* added `--vm.resident-limit` and `--vm.path` for file-backed memory mapping
  after reaching a configurable maximum RAM size

* try recommended limit for file descriptors in case of unlimited
  hard limit

* issue #2413: improve logging in case of lock timeout and deadlocks

* added log topic attribute to /_admin/log api

* removed internal build option `USE_DEV_TIMERS`

  Enabling this option activated some proprietary timers for only selected
  events in arangod. Instead better use `perf` to gather timings.


v3.2.alpha3 (2017-03-22)
------------------------

* increase default collection lock timeout from 30 to 900 seconds

* added function `db._engine()` for retrieval of storage engine information at
  server runtime

  There is also an HTTP REST handler at GET /_api/engine that returns engine
  information.

* require at least cmake 3.2 for building ArangoDB

* make arangod start with less V8 JavaScript contexts

  This speeds up the server start (a little bit) and makes it use less memory.
  Whenever a V8 context is needed by a Foxx action or some other operation and
  there is no usable V8 context, a new one will be created dynamically now.

  Up to `--javascript.v8-contexts` V8 contexts will be created, so this option
  will change its meaning. Previously as many V8 contexts as specified by this
  option were created at server start, and the number of V8 contexts did not
  change at runtime. Now up to this number of V8 contexts will be in use at the
  same time, but the actual number of V8 contexts is dynamic.

  The garbage collector thread will automatically delete unused V8 contexts after
  a while. The number of spare contexts will go down to as few as configured in
  the new option `--javascript.v8-contexts-minimum`. Actually that many V8 contexts
  are also created at server start.

  The first few requests in new V8 contexts will take longer than in contexts
  that have been there already. Performance may therefore suffer a bit for the
  initial requests sent to ArangoDB or when there are only few but performance-
  critical situations in which new V8 contexts will be created. If this is a
  concern, it can easily be fixed by setting `--javascipt.v8-contexts-minimum`
  and `--javascript.v8-contexts` to a relatively high value, which will guarantee
  that many number of V8 contexts to be created at startup and kept around even
  when unused.

  Waiting for an unused V8 context will now also abort if no V8 context can be
  acquired/created after 120 seconds.

* improved diagnostic messages written to logfiles by supervisor process

* fixed issue #2367

* added "bindVars" to attributes of currently running and slow queries

* added "jsonl" as input file type for arangoimp

* upgraded version of bundled zlib library from 1.2.8 to 1.2.11

* added input file type `auto` for arangoimp so it can automatically detect the
  type of the input file from the filename extension

* fixed variables parsing in GraphQL

* added `--translate` option for arangoimp to translate attribute names from
  the input files to attriubte names expected by ArangoDB

  The `--translate` option can be specified multiple times (once per translation
  to be executed). The following example renames the "id" column from the input
  file to "_key", and the "from" column to "_from", and the "to" column to "_to":

      arangoimp --type csv --file data.csv --translate "id=_key" --translate "from=_from" --translate "to=_to"

  `--translate` works for CSV and TSV inputs only.

* changed default value for `--server.max-packet-size` from 128 MB to 256 MB

* fixed issue #2350

* fixed issue #2349

* fixed issue #2346

* fixed issue #2342

* change default string truncation length from 80 characters to 256 characters for
  `print`/`printShell` functions in ArangoShell and arangod. This will emit longer
  prefixes of string values before truncating them with `...`, which is helpful
  for debugging.

* always validate incoming JSON HTTP requests for duplicate attribute names

  Incoming JSON data with duplicate attribute names will now be rejected as
  invalid. Previous versions of ArangoDB only validated the uniqueness of
  attribute names inside incoming JSON for some API endpoints, but not
  consistently for all APIs.

* don't let read-only transactions block the WAL collector

* allow passing own `graphql-sync` module instance to Foxx GraphQL router

* arangoexport can now export to csv format

* arangoimp: fixed issue #2214

* Foxx: automatically add CORS response headers

* added "OPTIONS" to CORS `access-control-allow-methods` header

* Foxx: Fix arangoUser sometimes not being set correctly

* fixed issue #1974


v3.2.alpha2 (2017-02-20)
------------------------

* ui: fixed issue #2065

* ui: fixed a dashboard related memory issue

* Internal javascript rest actions will now hide their stack traces to the client
  unless maintainer mode is activated. Instead they will always log to the logfile

* Removed undocumented internal HTTP API:
  * PUT _api/edges

  The documented GET _api/edges and the undocumented POST _api/edges remains unmodified.

* updated V8 version to 5.7.0.0

* change undocumented behaviour in case of invalid revision ids in
  If-Match and If-None-Match headers from 400 (BAD) to 412 (PRECONDITION
  FAILED).

* change undocumented behaviour in case of invalid revision ids in
  JavaScript document operations from 1239 ("illegal document revision")
  to 1200 ("conflict").

* added data export tool, arangoexport.

  arangoexport can be used to export collections to json, jsonl or xml
  and export a graph or collections to xgmml.

* fixed a race condition when closing a connection

* raised default hard limit on threads for very small to 64

* fixed negative counting of http connection in UI


v3.2.alpha1 (2017-02-05)
------------------------

* added figure `httpRequests` to AQL query statistics

* removed revisions cache intermediate layer implementation

* obsoleted startup options `--database.revision-cache-chunk-size` and
  `--database.revision-cache-target-size`

* fix potential port number over-/underruns

* added startup option `--log.shorten-filenames` for controlling whether filenames
  in log messages should be shortened to just the filename with the absolute path

* removed IndexThreadFeature, made `--database.index-threads` option obsolete

* changed index filling to make it more parallel, dispatch tasks to boost::asio

* more detailed stacktraces in Foxx apps

* generated Foxx services now use swagger tags


v3.1.24 (XXXX-XX-XX)
--------------------

* fixed one more LIMIT issue in traversals


v3.1.23 (2017-06-19)
--------------------

* potentially fixed issue #2559: Duplicate _key generated on insertion

* fix races in SSL communication code

* fix invalid results (too many) when a skipping LIMIT was used for a
  traversal. `LIMIT x` or `LIMIT 0, x` were not affected, but `LIMIT s, x`
  may have returned too many results

* fix invalid first group results for sorted AQL COLLECT when LIMIT
  was used

* fix invalid locking in JWT authentication cache, which could have
  crashed the server

* fix undefined behavior in traverser when traversals were used inside
  a FOR loop


v3.1.22 (2017-06-07)
--------------------

* fixed issue #2505: Problem with export + report of a bug

* documented changed behavior of WITH

* fixed ui glitch in aardvark

* avoid agency compaction bug

* fixed issue #2283: disabled proxy communication internally


v3.1.21 (2017-05-22)
--------------------

* fixed issue #2488:  AQL operator IN error when data use base64 chars

* more randomness in seeding RNG

v3.1.20 (2016-05-16)
--------------------

* fixed incorrect sorting for distributeShardsLike

* improve reliability of AgencyComm communication with Agency

* fixed shard numbering bug, where ids were erouneously incremented by 1

* remove an unnecessary precondition in createCollectionCoordinator

* funny fail rotation fix

* fix in SimpleHttpClient for correct advancement of readBufferOffset

* forward SIG_HUP in supervisor process to the server process to fix logrotaion
  You need to stop the remaining arangod server process manually for the upgrade to work.


v3.1.19 (2017-04-28)
--------------------

* Fixed a StackOverflow issue in Traversal and ShortestPath. Occured if many (>1000) input
  values in a row do not return any result. Fixes issue: #2445

* fixed issue #2448

* fixed issue #2442

* added 'x-content-type-options: nosniff' to avoid MSIE bug

* fixed issue #2441

* fixed issue #2440

* Fixed a StackOverflow issue in Traversal and ShortestPath. Occured if many (>1000) input
  values in a row do not return any result. Fixes issue: #2445

* fix occasional hanging shutdowns on OS X


v3.1.18 (2017-04-18)
--------------------

* fixed error in continuous synchronization of collections

* fixed spurious hangs on server shutdown

* better error messages during restore collection

* completely overhaul supervision. More detailed tests

* Fixed a dead-lock situation in cluster traversers, it could happen in
  rare cases if the computation on one DBServer could be completed much earlier
  than the other server. It could also be restricted to SmartGraphs only.

* (Enterprise only) Fixed a bug in SmartGraph DepthFirstSearch. In some
  more complicated queries, the maxDepth limit of 1 was not considered strictly
  enough, causing the traverser to do unlimited depth searches.

* fixed issue #2415

* fixed issue #2422

* fixed issue #1974


v3.1.17 (2017-04-04)
--------------------

* (Enterprise only) fixed a bug where replicationFactor was not correctly
  forwarded in SmartGraph creation.

* fixed issue #2404

* fixed issue #2397

* ui - fixed smart graph option not appearing

* fixed issue #2389

* fixed issue #2400


v3.1.16 (2017-03-27)
--------------------

* fixed issue #2392

* try to raise file descriptors to at least 8192, warn otherwise

* ui - aql editor improvements + updated ace editor version (memory leak)

* fixed lost HTTP requests

* ui - fixed some event issues

* avoid name resolution when given connection string is a valid ip address

* helps with issue #1842, bug in COLLECT statement in connection with LIMIT.

* fix locking bug in cluster traversals

* increase lock timeout defaults

* increase various cluster timeouts

* limit default target size for revision cache to 1GB, which is better for
  tight RAM situations (used to be 40% of (totalRAM - 1GB), use
  --database.revision-cache-target-size <VALUEINBYTES> to get back the
  old behaviour

* fixed a bug with restarted servers indicating status as "STARTUP"
  rather that "SERVING" in Nodes UI.


v3.1.15 (2017-03-20)
--------------------

* add logrotate configuration as requested in #2355

* fixed issue #2376

* ui - changed document api due a chrome bug

* ui - fixed a submenu bug

* added endpoint /_api/cluster/endpoints in cluster case to get all
  coordinator endpoints

* fix documentation of /_api/endpoint, declaring this API obsolete.

* Foxx response objects now have a `type` method for manipulating the content-type header

* Foxx tests now support `xunit` and `tap` reporters


v3.1.14 (2017-03-13)
--------------------

* ui - added feature request (multiple start nodes within graph viewer) #2317

* added missing locks to authentication cache methods

* ui - added feature request (multiple start nodes within graph viewer) #2317

* ui - fixed wrong merge of statistics information from different coordinators

* ui - fixed issue #2316

* ui - fixed wrong protocol usage within encrypted environment

* fixed compile error on Mac Yosemite

* minor UI fixes


v3.1.13 (2017-03-06)
--------------------

* fixed variables parsing in GraphQL

* fixed issue #2214

* fixed issue #2342

* changed thread handling to queue only user requests on coordinator

* use exponential backoff when waiting for collection locks

* repair short name server lookup in cluster in the case of a removed
  server


v3.1.12 (2017-02-28)
--------------------

* disable shell color escape sequences on Windows

* fixed issue #2326

* fixed issue #2320

* fixed issue #2315

* fixed a race condition when closing a connection

* raised default hard limit on threads for very small to 64

* fixed negative counting of http connection in UI

* fixed a race when renaming collections

* fixed a race when dropping databases


v3.1.11 (2017-02-17)
--------------------

* fixed a race between connection closing and sending out last chunks of data to clients
  when the "Connection: close" HTTP header was set in requests

* ui: optimized smart graph creation usability

* ui: fixed #2308

* fixed a race in async task cancellation via `require("@arangodb/tasks").unregisterTask()`

* fixed spuriously hanging threads in cluster AQL that could sit idle for a few minutes

* fixed potential numeric overflow for big index ids in index deletion API

* fixed sort issue in cluster, occurring when one of the local sort buffers of a
  GatherNode was empty

* reduce number of HTTP requests made for certain kinds of join queries in cluster,
  leading to speedup of some join queries

* supervision deals with demised coordinators correctly again

* implement a timeout in TraverserEngineRegistry

* agent communication reduced in large batches of append entries RPCs

* inception no longer estimates RAFT timings

* compaction in agents has been moved to a separate thread

* replicated logs hold local timestamps

* supervision jobs failed leader and failed follower revisited for
  function in precarious stability situations

* fixed bug in random number generator for 64bit int


v3.1.10 (2017-02-02)
--------------------

* updated versions of bundled node modules:
  - joi: from 8.4.2 to 9.2.0
  - joi-to-json-schema: from 2.2.0 to 2.3.0
  - sinon: from 1.17.4 to 1.17.6
  - lodash: from 4.13.1 to 4.16.6

* added shortcut for AQL ternary operator
  instead of `condition ? true-part : false-part` it is now possible to also use a
  shortcut variant `condition ? : false-part`, e.g.

      FOR doc IN docs RETURN doc.value ?: 'not present'

  instead of

      FOR doc IN docs RETURN doc.value ? doc.value : 'not present'

* fixed wrong sorting order in cluster, if an index was used to sort with many
  shards.

* added --replication-factor, --number-of-shards and --wait-for-sync to arangobench

* turn on UTF-8 string validation for VelocyPack values received via VST connections

* fixed issue #2257

* upgraded Boost version to 1.62.0

* added optional detail flag for db.<collection>.count()
  setting the flag to `true` will make the count operation returned the per-shard
  counts for the collection:

      db._create("test", { numberOfShards: 10 });
      for (i = 0; i < 1000; ++i) {
        db.test.insert({value: i});
      }
      db.test.count(true);

      {
        "s100058" : 99,
        "s100057" : 103,
        "s100056" : 100,
        "s100050" : 94,
        "s100055" : 90,
        "s100054" : 122,
        "s100051" : 109,
        "s100059" : 99,
        "s100053" : 95,
        "s100052" : 89
      }

* added optional memory limit for AQL queries:

      db._query("FOR i IN 1..100000 SORT i RETURN i", {}, { options: { memoryLimit: 100000 } });

  This option limits the default maximum amount of memory (in bytes) that a single
  AQL query can use.
  When a single AQL query reaches the specified limit value, the query will be
  aborted with a *resource limit exceeded* exception. In a cluster, the memory
  accounting is done per shard, so the limit value is effectively a memory limit per
  query per shard.

  The global limit value can be overriden per query by setting the *memoryLimit*
  option value for individual queries when running an AQL query.

* added server startup option `--query.memory-limit`

* added convenience function to create vertex-centric indexes.

  Usage: `db.collection.ensureVertexCentricIndex("label", {type: "hash", direction: "outbound"})`
  That will create an index that can be used on OUTBOUND with filtering on the
  edge attribute `label`.

* change default log output for tools to stdout (instead of stderr)

* added option -D to define a configuration file environment key=value

* changed encoding behavior for URLs encoded in the C++ code of ArangoDB:
  previously the special characters `-`, `_`, `~` and `.` were returned as-is
  after URL-encoding, now `.` will be encoded to be `%2e`.
  This also changes the behavior of how incoming URIs are processed: previously
  occurrences of `..` in incoming request URIs were collapsed (e.g. `a/../b/` was
  collapsed to a plain `b/`). Now `..` in incoming request URIs are not collapsed.

* Foxx request URL suffix is no longer unescaped

* @arangodb/request option json now defaults to `true` if the response body is not empty and encoding is not explicitly set to `null` (binary).
  The option can still be set to `false` to avoid unnecessary attempts at parsing the response as JSON.

* Foxx configuration values for unknown options will be discarded when saving the configuration in production mode using the web interface

* module.context.dependencies is now immutable

* process.stdout.isTTY now returns `true` in arangosh and when running arangod with the `--console` flag

* add support for Swagger tags in Foxx


v3.1.9 (XXXX-XX-XX)
-------------------

* macos CLI package: store databases and apps in the users home directory

* ui: fixed re-login issue within a non system db, when tab was closed

* fixed a race in the VelocyStream Commtask implementation

* fixed issue #2256


v3.1.8 (2017-01-09)
-------------------

* add Windows silent installer

* add handling of debug symbols during Linux & windows release builds.

* fixed issue #2181

* fixed issue #2248: reduce V8 max old space size from 3 GB to 1 GB on 32 bit systems

* upgraded Boost version to 1.62.0

* fixed issue #2238

* fixed issue #2234

* agents announce new endpoints in inception phase to leader

* agency leadership accepts updatet endpoints to given uuid

* unified endpoints replace localhost with 127.0.0.1

* fix several problems within an authenticated cluster


v3.1.7 (2016-12-29)
-------------------

* fixed one too many elections in RAFT

* new agency comm backported from devel


v3.1.6 (2016-12-20)
-------------------

* fixed issue #2227

* fixed issue #2220

* agency constituent/agent bug fixes in race conditions picking up
  leadership

* supervision does not need waking up anymore as it is running
  regardless

* agents challenge their leadership more rigorously


v3.1.5 (2016-12-16)
-------------------

* lowered default value of `--database.revision-cache-target-size` from 75% of
  RAM to less than 40% of RAM

* fixed issue #2218

* fixed issue #2217

* Foxx router.get/post/etc handler argument can no longer accidentally omitted

* fixed issue #2223


v3.1.4 (2016-12-08)
-------------------

* fixed issue #2211

* fixed issue #2204

* at cluster start, coordinators wait until at least one DBserver is there,
  and either at least two DBservers are there or 15s have passed, before they
  initiate the bootstrap of system collections.

* more robust agency startup from devel

* supervision's AddFollower adds many followers at once

* supervision has new FailedFollower job

* agency's Node has new method getArray

* agency RAFT timing estimates more conservative in waitForSync
  scenario

* agency RAFT timing estimates capped at maximum 2.0/10.0 for low/high


v3.1.3 (2016-12-02)
-------------------

* fix a traversal bug when using skiplist indexes:
  if we have a skiplist of ["a", "unused", "_from"] and a traversal like:
  FOR v,e,p IN OUTBOUND @start @@edges
    FILTER p.edges[0].a == 'foo'
    RETURN v
  And the above index applied on "a" is considered better than EdgeIndex, than
  the executor got into undefined behaviour.

* fix endless loop when trying to create a collection with replicationFactor: -1


v3.1.2 (2016-11-24)
-------------------

* added support for descriptions field in Foxx dependencies

* (Enterprise only) fixed a bug in the statistic report for SmartGraph traversals.
Now they state correctly how many documents were fetched from the index and how many
have been filtered.

* Prevent uniform shard distribution when replicationFactor == numServers

v3.1.1 (2016-11-15)
-------------------

* fixed issue #2176

* fixed issue #2168

* display index usage of traversals in AQL explainer output (previously missing)

* fixed issue #2163

* preserve last-used HLC value across server starts

* allow more control over handling of pre-3.1 _rev values

  this changes the server startup option `--database.check-30-revisions` from a boolean (true/false)
  parameter to a string parameter with the following possible values:

  - "fail":
    will validate _rev values of 3.0 collections on collection loading and throw an exception when invalid _rev values are found.
    in this case collections with invalid _rev values are marked as corrupted and cannot be used in the ArangoDB 3.1 instance.
    the fix procedure for such collections is to export the collections from 3.0 database with arangodump and restore them in 3.1 with arangorestore.
    collections that do not contain invalid _rev values are marked as ok and will not be re-checked on following loads.
    collections that contain invalid _rev values will be re-checked on following loads.

  - "true":
    will validate _rev values of 3.0 collections on collection loading and print a warning when invalid _rev values are found.
    in this case collections with invalid _rev values can be used in the ArangoDB 3.1 instance.
    however, subsequent operations on documents with invalid _rev values may silently fail or fail with explicit errors.
    the fix procedure for such collections is to export the collections from 3.0 database with arangodump and restore them in 3.1 with arangorestore.
    collections that do not contain invalid _rev values are marked as ok and will not be re-checked on following loads.
    collections that contain invalid _rev values will be re-checked on following loads.

  - "false":
    will not validate _rev values on collection loading and not print warnings.
    no hint is given when invalid _rev values are found.
    subsequent operations on documents with invalid _rev values may silently fail or fail with explicit errors.
    this setting does not affect whether collections are re-checked later.
    collections will be re-checked on following loads if `--database.check-30-revisions` is later set to either `true` or `fail`.

  The change also suppresses warnings that were printed when collections were restored using arangorestore, and the restore
  data contained invalid _rev values. Now these warnings are suppressed, and new HLC _rev values are generated for these documents
  as before.

* added missing functions to AQL syntax highlighter in web interface

* fixed display of `ANY` direction in traversal explainer output (direction `ANY` was shown as either
  `INBOUND` or `OUTBOUND`)

* changed behavior of toJSON() function when serializing an object before saving it in the database

  if an object provides a toJSON() function, this function is still called for serializing it.
  the change is that the result of toJSON() is not stringified anymore, but saved as is. previous
  versions of ArangoDB called toJSON() and after that additionally stringified its result.

  This change will affect the saving of JS Buffer objects, which will now be saved as arrays of
  bytes instead of a comma-separated string of the Buffer's byte contents.

* allow creating unique indexes on more attributes than present in shardKeys

  The following combinations of shardKeys and indexKeys are allowed/not allowed:

  shardKeys     indexKeys
      a             a        ok
      a             b    not ok
      a           a b        ok
    a b             a    not ok
    a b             b    not ok
    a b           a b        ok
    a b         a b c        ok
  a b c           a b    not ok
  a b c         a b c        ok

* fixed wrong version in web interface login screen (EE only)

* make web interface not display an exclamation mark next to ArangoDB version number 3.1

* fixed search for arbitrary document attributes in web interface in case multiple
  search values were used on different attribute names. in this case, the search always
  produced an empty result

* disallow updating `_from` and `_to` values of edges in Smart Graphs. Updating these
  attributes would lead to potential redistribution of edges to other shards, which must be
  avoided.

* fixed issue #2148

* updated graphql-sync dependency to 0.6.2

* fixed issue #2156

* fixed CRC4 assembly linkage


v3.1.0 (2016-10-29)
-------------------

* AQL breaking change in cluster:

  from ArangoDB 3.1 onwards `WITH` is required for traversals in a
  clustered environment in order to avoid deadlocks.

  Note that for queries that access only a single collection or that have all
  collection names specified somewhere else in the query string, there is no
  need to use *WITH*. *WITH* is only useful when the AQL query parser cannot
  automatically figure out which collections are going to be used by the query.
  *WITH* is only useful for queries that dynamically access collections, e.g.
  via traversals, shortest path operations or the *DOCUMENT()* function.

  more info can be found [here](https://github.com/arangodb/arangodb/blob/devel/Documentation/Books/AQL/Operations/With.md)

* added AQL function `DISTANCE` to calculate the distance between two arbitrary
  coordinates (haversine formula)

* fixed issue #2110

* added Auto-aptation of RAFT timings as calculations only


v3.1.rc2 (2016-10-10)
---------------------

* second release candidate


v3.1.rc1 (2016-09-30)
---------------------

* first release candidate


v3.1.alpha2 (2016-09-01)
------------------------

* added module.context.createDocumentationRouter to replace module.context.apiDocumentation

* bug in RAFT implementation of reads. dethroned leader still answered requests in isolation

* ui: added new graph viewer

* ui: aql-editor added tabular & graph display

* ui: aql-editor improved usability

* ui: aql-editor: query profiling support

* fixed issue #2109

* fixed issue #2111

* fixed issue #2075

* added AQL function `DISTANCE` to calculate the distance between two arbitrary
  coordinates (haversine formula)

* rewrote scheduler and dispatcher based on boost::asio

  parameters changed:
    `--scheduler.threads` and `--server.threads` are now merged into a single one: `--server.threads`

    hidden `--server.extra-threads` has been removed

    hidden `--server.aql-threads` has been removed

    hidden `--server.backend` has been removed

    hidden `--server.show-backends` has been removed

    hidden `--server.thread-affinity` has been removed

* fixed issue #2086

* fixed issue #2079

* fixed issue #2071

  make the AQL query optimizer inject filter condition expressions referred to
  by variables during filter condition aggregation.
  For example, in the following query

      FOR doc IN collection
        LET cond1 = (doc.value == 1)
        LET cond2 = (doc.value == 2)
        FILTER cond1 || cond2
        RETURN { doc, cond1, cond2 }

  the optimizer will now inject the conditions for `cond1` and `cond2` into the filter
  condition `cond1 || cond2`, expanding it to `(doc.value == 1) || (doc.value == 2)`
  and making these conditions available for index searching.

  Note that the optimizer previously already injected some conditions into other
  conditions, but only if the variable that defined the condition was not used
  elsewhere. For example, the filter condition in the query

      FOR doc IN collection
        LET cond = (doc.value == 1)
        FILTER cond
        RETURN { doc }

  already got optimized before because `cond` was only used once in the query and
  the optimizer decided to inject it into the place where it was used.

  This only worked for variables that were referred to once in the query.
  When a variable was used multiple times, the condition was not injected as
  in the following query:

      FOR doc IN collection
        LET cond = (doc.value == 1)
        FILTER cond
        RETURN { doc, cond }

  The fix for #2070 now will enable this optimization so that the query can
  use an index on `doc.value` if available.

* changed behavior of AQL array comparison operators for empty arrays:
  * `ALL` and `ANY` now always return `false` when the left-hand operand is an
    empty array. The behavior for non-empty arrays does not change:
    * `[] ALL == 1` will return `false`
    * `[1] ALL == 1` will return `true`
    * `[1, 2] ALL == 1` will return `false`
    * `[2, 2] ALL == 1` will return `false`
    * `[] ANY == 1` will return `false`
    * `[1] ANY == 1` will return `true`
    * `[1, 2] ANY == 1` will return `true`
    * `[2, 2] ANY == 1` will return `false`
  * `NONE` now always returns `true` when the left-hand operand is an empty array.
    The behavior for non-empty arrays does not change:
    * `[] NONE == 1` will return `true`
    * `[1] NONE == 1` will return `false`
    * `[1, 2] NONE == 1` will return `false`
    * `[2, 2] NONE == 1` will return `true`

* added experimental AQL functions `JSON_STRINGIFY` and `JSON_PARSE`

* added experimental support for incoming gzip-compressed requests

* added HTTP REST APIs for online loglevel adjustments:

  - GET `/_admin/log/level` returns the current loglevel settings
  - PUT `/_admin/log/level` modifies the current loglevel settings

* PATCH /_api/gharial/{graph-name}/vertex/{collection-name}/{vertex-key}
  - changed default value for keepNull to true

* PATCH /_api/gharial/{graph-name}/edge/{collection-name}/{edge-key}
  - changed default value for keepNull to true

* renamed `maximalSize` attribute in parameter.json files to `journalSize`

  The `maximalSize` attribute will still be picked up from collections that
  have not been adjusted. Responses from the replication API will now also use
  `journalSize` instead of `maximalSize`.

* added `--cluster.system-replication-factor` in order to adjust the
  replication factor for new system collections

* fixed issue #2012

* added a memory expection in case V8 memory gets too low

* added Optimizer Rule for other indexes in Traversals
  this allows AQL traversals to use other indexes than the edge index.
  So traversals with filters on edges can now make use of more specific
  indexes, e.g.

      FOR v, e, p IN 2 OUTBOUND @start @@edge FILTER p.edges[0].foo == "bar"

  will prefer a Hash Index on [_from, foo] above the EdgeIndex.

* fixed epoch computation in hybrid logical clock

* fixed thread affinity

* replaced require("internal").db by require("@arangodb").db

* added option `--skip-lines` for arangoimp
  this allows skipping the first few lines from the import file in case the
  CSV or TSV import are used

* fixed periodic jobs: there should be only one instance running - even if it
  runs longer than the period

* improved performance of primary index and edge index lookups

* optimizations for AQL `[*]` operator in case no filter, no projection and
  no offset/limit are used

* added AQL function `OUTERSECTION` to return the symmetric difference of its
  input arguments

* Foxx manifests of installed services are now saved to disk with indentation

* Foxx tests and scripts in development mode should now always respect updated
  files instead of loading stale modules

* When disabling Foxx development mode the setup script is now re-run

* Foxx now provides an easy way to directly serve GraphQL requests using the
  `@arangodb/foxx/graphql` module and the bundled `graphql-sync` dependency

* Foxx OAuth2 module now correctly passes the `access_token` to the OAuth2 server

* added iconv-lite and timezone modules

* web interface now allows installing GitHub and zip services in legacy mode

* added module.context.createDocumentationRouter to replace module.context.apiDocumentation

* bug in RAFT implementation of reads. dethroned leader still answered
  requests in isolation

* all lambdas in ClusterInfo might have been left with dangling references.

* Agency bug fix for handling of empty json objects as values.

* Foxx tests no longer support the Mocha QUnit interface as this resulted in weird
  inconsistencies in the BDD and TDD interfaces. This fixes the TDD interface
  as well as out-of-sequence problems when using the BDD before/after functions.

* updated bundled JavaScript modules to latest versions; joi has been updated from 8.4 to 9.2
  (see [joi 9.0.0 release notes](https://github.com/hapijs/joi/issues/920) for information on
  breaking changes and new features)

* fixed issue #2139

* updated graphql-sync dependency to 0.6.2

* fixed issue #2156


v3.0.13 (XXXX-XX-XX)
--------------------

* fixed issue #2315

* fixed issue #2210


v3.0.12 (2016-11-23)
--------------------

* fixed issue #2176

* fixed issue #2168

* fixed issues #2149, #2159

* fixed error reporting for issue #2158

* fixed assembly linkage bug in CRC4 module

* added support for descriptions field in Foxx dependencies


v3.0.11 (2016-11-08)
--------------------

* fixed issue #2140: supervisor dies instead of respawning child

* fixed issue #2131: use shard key value entered by user in web interface

* fixed issue #2129: cannot kill a long-run query

* fixed issue #2110

* fixed issue #2081

* fixed issue #2038

* changes to Foxx service configuration or dependencies should now be
  stored correctly when options are cleared or omitted

* Foxx tests no longer support the Mocha QUnit interface as this resulted in weird
  inconsistencies in the BDD and TDD interfaces. This fixes the TDD interface
  as well as out-of-sequence problems when using the BDD before/after functions.

* fixed issue #2148


v3.0.10 (2016-09-26)
--------------------

* fixed issue #2072

* fixed issue #2070

* fixed slow cluster starup issues. supervision will demonstrate more
  patience with db servers


v3.0.9 (2016-09-21)
-------------------

* fixed issue #2064

* fixed issue #2060

* speed up `collection.any()` and skiplist index creation

* fixed multiple issues where ClusterInfo bug hung agency in limbo
  timeouting on multiple collection and database callbacks


v3.0.8 (2016-09-14)
-------------------

* fixed issue #2052

* fixed issue #2005

* fixed issue #2039

* fixed multiple issues where ClusterInfo bug hung agency in limbo
  timeouting on multiple collection and database callbacks


v3.0.7 (2016-09-05)
-------------------

* new supervision job handles db server failure during collection creation.


v3.0.6 (2016-09-02)
-------------------

* fixed issue #2026

* slightly better error diagnostics for AQL query compilation and replication

* fixed issue #2018

* fixed issue #2015

* fixed issue #2012

* fixed wrong default value for arangoimp's `--on-duplicate` value

* fix execution of AQL traversal expressions when there are multiple
  conditions that refer to variables set outside the traversal

* properly return HTTP 503 in JS actions when backend is gone

* supervision creates new key in agency for failed servers

* new shards will not be allocated on failed or cleaned servers


v3.0.5 (2016-08-18)
-------------------

* execute AQL ternary operator via C++ if possible

* fixed issue #1977

* fixed extraction of _id attribute in AQL traversal conditions

* fix SSL agency endpoint

* Minimum RAFT timeout was one order of magnitude to short.

* Optimized RAFT RPCs from leader to followers for efficiency.

* Optimized RAFT RPC handling on followers with respect to compaction.

* Fixed bug in handling of duplicates and overlapping logs

* Fixed bug in supervision take over after leadership change.

v3.0.4 (2016-08-01)
-------------------

* added missing lock for periodic jobs access

* fix multiple foxx related cluster issues

* fix handling of empty AQL query strings

* fixed issue in `INTERSECTION` AQL function with duplicate elements
  in the source arrays

* fixed issue #1970

* fixed issue #1968

* fixed issue #1967

* fixed issue #1962

* fixed issue #1959

* replaced require("internal").db by require("@arangodb").db

* fixed issue #1954

* fixed issue #1953

* fixed issue #1950

* fixed issue #1949

* fixed issue #1943

* fixed segfault in V8, by backporting https://bugs.chromium.org/p/v8/issues/detail?id=5033

* Foxx OAuth2 module now correctly passes the `access_token` to the OAuth2 server

* fixed credentialed CORS requests properly respecting --http.trusted-origin

* fixed a crash in V8Periodic task (forgotten lock)

* fixed two bugs in synchronous replication (syncCollectionFinalize)


v3.0.3 (2016-07-17)
-------------------

* fixed issue #1942

* fixed issue #1941

* fixed array index batch insertion issues for hash indexes that caused problems when
  no elements remained for insertion

* fixed AQL MERGE() function with External objects originating from traversals

* fixed some logfile recovery errors with error message "document not found"

* fixed issue #1937

* fixed issue #1936

* improved performance of arangorestore in clusters with synchronous
  replication

* Foxx tests and scripts in development mode should now always respect updated
  files instead of loading stale modules

* When disabling Foxx development mode the setup script is now re-run

* Foxx manifests of installed services are now saved to disk with indentation


v3.0.2 (2016-07-09)
-------------------

* fixed assertion failure in case multiple remove operations were used in the same query

* fixed upsert behavior in case upsert was used in a loop with the same document example

* fixed issue #1930

* don't expose local file paths in Foxx error messages.

* fixed issue #1929

* make arangodump dump the attribute `isSystem` when dumping the structure
  of a collection, additionally make arangorestore not fail when the attribute
  is missing

* fixed "Could not extract custom attribute" issue when using COLLECT with
  MIN/MAX functions in some contexts

* honor presence of persistent index for sorting

* make AQL query optimizer not skip "use-indexes-rule", even if enough
  plans have been created already

* make AQL optimizer not skip "use-indexes-rule", even if enough execution plans
  have been created already

* fix double precision value loss in VelocyPack JSON parser

* added missing SSL support for arangorestore

* improved cluster import performance

* fix Foxx thumbnails on DC/OS

* fix Foxx configuration not being saved

* fix Foxx app access from within the frontend on DC/OS

* add option --default-replication-factor to arangorestore and simplify
  the control over the number of shards when restoring

* fix a bug in the VPack -> V8 conversion if special attributes _key,
  _id, _rev, _from and _to had non-string values, which is allowed
  below the top level

* fix malloc_usable_size for darwin


v3.0.1 (2016-06-30)
-------------------

* fixed periodic jobs: there should be only one instance running - even if it
  runs longer than the period

* increase max. number of collections in AQL queries from 32 to 256

* fixed issue #1916: header "authorization" is required" when opening
  services page

* fixed issue #1915: Explain: member out of range

* fixed issue #1914: fix unterminated buffer

* don't remove lockfile if we are the same (now stale) pid
  fixes docker setups (our pid will always be 1)

* do not use revision id comparisons in compaction for determining whether a
  revision is obsolete, but marker memory addresses
  this ensures revision ids don't matter when compacting documents

* escape Unicode characters in JSON HTTP responses
  this converts UTF-8 characters in HTTP responses of arangod into `\uXXXX`
  escape sequences. This makes the HTTP responses fit into the 7 bit ASCII
  character range, which speeds up HTTP response parsing for some clients,
  namely node.js/v8

* add write before read collections when starting a user transaction
  this allows specifying the same collection in both read and write mode without
  unintended side effects

* fixed buffer overrun that occurred when building very large result sets

* index lookup optimizations for primary index and edge index

* fixed "collection is a nullptr" issue when starting a traversal from a transaction

* enable /_api/import on coordinator servers


v3.0.0 (2016-06-22)
-------------------

* minor GUI fixxes

* fix for replication and nonces


v3.0.0-rc3 (2016-06-19)
-----------------------

* renamed various Foxx errors to no longer refer to Foxx services as apps

* adjusted various error messages in Foxx to be more informative

* specifying "files" in a Foxx manifest to be mounted at the service root
  no longer results in 404s when trying to access non-file routes

* undeclared path parameters in Foxx no longer break the service

* trusted reverse proxy support is now handled more consistently

* ArangoDB request compatibility and user are now exposed in Foxx

* all bundled NPM modules have been upgraded to their latest versions


v3.0.0-rc2 (2016-06-12)
-----------------------

* added option `--server.max-packet-size` for client tools

* renamed option `--server.ssl-protocol` to `--ssl.protocol` in client tools
  (was already done for arangod, but overlooked for client tools)

* fix handling of `--ssl.protocol` value 5 (TLS v1.2) in client tools, which
  claimed to support it but didn't

* config file can use '@include' to include a different config file as base


v3.0.0-rc1 (2016-06-10)
-----------------------

* the user management has changed: it now has users that are independent of
  databases. A user can have one or more database assigned to the user.

* forward ported V8 Comparator bugfix for inline heuristics from
  https://github.com/v8/v8/commit/5ff7901e24c2c6029114567de5a08ed0f1494c81

* changed to-string conversion for AQL objects and arrays, used by the AQL
  function `TO_STRING()` and implicit to-string casts in AQL

  - arrays are now converted into their JSON-stringify equivalents, e.g.

    - `[ ]` is now converted to `[]`
    - `[ 1, 2, 3 ]` is now converted to `[1,2,3]`
    - `[ "test", 1, 2 ] is now converted to `["test",1,2]`

    Previous versions of ArangoDB converted arrays with no members into the
    empty string, and non-empty arrays into a comma-separated list of member
    values, without the surrounding angular brackets. Additionally, string
    array members were not enclosed in quotes in the result string:

    - `[ ]` was converted to ``
    - `[ 1, 2, 3 ]` was converted to `1,2,3`
    - `[ "test", 1, 2 ] was converted to `test,1,2`

  - objects are now converted to their JSON-stringify equivalents, e.g.

    - `{ }` is converted to `{}`
    - `{ a: 1, b: 2 }` is converted to `{"a":1,"b":2}`
    - `{ "test" : "foobar" }` is converted to `{"test":"foobar"}`

    Previous versions of ArangoDB always converted objects into the string
    `[object Object]`

  This change affects also the AQL functions `CONCAT()` and `CONCAT_SEPARATOR()`
  which treated array values differently in previous versions. Previous versions
  of ArangoDB automatically flattened array values on the first level of the array,
  e.g. `CONCAT([1, 2, 3, [ 4, 5, 6 ]])` produced `1,2,3,4,5,6`. Now this will produce
  `[1,2,3,[4,5,6]]`. To flatten array members on the top level, you can now use
  the more explicit `CONCAT(FLATTEN([1, 2, 3, [4, 5, 6]], 1))`.

* added C++ implementations for AQL functions `SLICE()`, `CONTAINS()` and
  `RANDOM_TOKEN()`

* as a consequence of the upgrade to V8 version 5, the implementation of the
  JavaScript `Buffer` object had to be changed. JavaScript `Buffer` objects in
  ArangoDB now always store their data on the heap. There is no shared pool
  for small Buffer values, and no pointing into existing Buffer data when
  extracting slices. This change may increase the cost of creating Buffers with
  short contents or when peeking into existing Buffers, but was required for
  safer memory management and to prevent leaks.

* the `db` object's function `_listDatabases()` was renamed to just `_databases()`
  in order to make it more consistent with the existing `_collections()` function.
  Additionally the `db` object's `_listEndpoints()` function was renamed to just
  `_endpoints()`.

* changed default value of `--server.authentication` from `false` to `true` in
  configuration files etc/relative/arangod.conf and etc/arangodb/arangod.conf.in.
  This means the server will be started with authentication enabled by default,
  requiring all client connections to provide authentication data when connecting
  to ArangoDB. Authentication can still be turned off via setting the value of
  `--server.authentication` to `false` in ArangoDB's configuration files or by
  specifying the option on the command-line.

* Changed result format for querying all collections via the API GET `/_api/collection`.

  Previous versions of ArangoDB returned an object with an attribute named `collections`
  and an attribute named `names`. Both contained all available collections, but
  `collections` contained the collections as an array, and `names` contained the
  collections again, contained in an object in which the attribute names were the
  collection names, e.g.

  ```
  {
    "collections": [
      {"id":"5874437","name":"test","isSystem":false,"status":3,"type":2},
      {"id":"17343237","name":"something","isSystem":false,"status":3,"type":2},
      ...
    ],
    "names": {
      "test": {"id":"5874437","name":"test","isSystem":false,"status":3,"type":2},
      "something": {"id":"17343237","name":"something","isSystem":false,"status":3,"type":2},
      ...
    }
  }
  ```
  This result structure was redundant, and therefore has been simplified to just

  ```
  {
    "result": [
      {"id":"5874437","name":"test","isSystem":false,"status":3,"type":2},
      {"id":"17343237","name":"something","isSystem":false,"status":3,"type":2},
      ...
    ]
  }
  ```

  in ArangoDB 3.0.

* added AQL functions `TYPENAME()` and `HASH()`

* renamed arangob tool to arangobench

* added AQL string comparison operator `LIKE`

  The operator can be used to compare strings like this:

      value LIKE search

  The operator is currently implemented by calling the already existing AQL
  function `LIKE`.

  This change also makes `LIKE` an AQL keyword. Using `LIKE` in either case as
  an attribute or collection name in AQL thus requires quoting.

* make AQL optimizer rule "remove-unnecessary-calculations" fire in more cases

  The rule will now remove calculations that are used exactly once in other
  expressions (e.g. `LET a = doc RETURN a.value`) and calculations,
  or calculations that are just references (e.g. `LET a = b`).

* renamed AQL optimizer rule "merge-traversal-filter" to "optimize-traversals"
  Additionally, the optimizer rule will remove unused edge and path result variables
  from the traversal in case they are specified in the `FOR` section of the traversal,
  but not referenced later in the query. This saves constructing edges and paths
  results.

* added AQL optimizer rule "inline-subqueries"

  This rule can pull out certain subqueries that are used as an operand to a `FOR`
  loop one level higher, eliminating the subquery completely. For example, the query

      FOR i IN (FOR j IN [1,2,3] RETURN j) RETURN i

  will be transformed by the rule to:

      FOR i IN [1,2,3] RETURN i

  The query

      FOR name IN (FOR doc IN _users FILTER doc.status == 1 RETURN doc.name) LIMIT 2 RETURN name

  will be transformed into

      FOR tmp IN _users FILTER tmp.status == 1 LIMIT 2 RETURN tmp.name

  The rule will only fire when the subquery is used as an operand to a `FOR` loop, and
  if the subquery does not contain a `COLLECT` with an `INTO` variable.

* added new endpoint "srv://" for DNS service records

* The result order of the AQL functions VALUES and ATTRIBUTES has never been
  guaranteed and it only had the "correct" ordering by accident when iterating
  over objects that were not loaded from the database. This accidental behavior
  is now changed by introduction of VelocyPack. No ordering is guaranteed unless
  you specify the sort parameter.

* removed configure option `--enable-logger`

* added AQL array comparison operators

  All AQL comparison operators now also exist in an array variant. In the
  array variant, the operator is preceded with one of the keywords *ALL*, *ANY*
  or *NONE*. Using one of these keywords changes the operator behavior to
  execute the comparison operation for all, any, or none of its left hand
  argument values. It is therefore expected that the left hand argument
  of an array operator is an array.

  Examples:

      [ 1, 2, 3 ] ALL IN [ 2, 3, 4 ]   // false
      [ 1, 2, 3 ] ALL IN [ 1, 2, 3 ]   // true
      [ 1, 2, 3 ] NONE IN [ 3 ]        // false
      [ 1, 2, 3 ] NONE IN [ 23, 42 ]   // true
      [ 1, 2, 3 ] ANY IN [ 4, 5, 6 ]   // false
      [ 1, 2, 3 ] ANY IN [ 1, 42 ]     // true
      [ 1, 2, 3 ] ANY == 2             // true
      [ 1, 2, 3 ] ANY == 4             // false
      [ 1, 2, 3 ] ANY > 0              // true
      [ 1, 2, 3 ] ANY <= 1             // true
      [ 1, 2, 3 ] NONE < 99            // false
      [ 1, 2, 3 ] NONE > 10            // true
      [ 1, 2, 3 ] ALL > 2              // false
      [ 1, 2, 3 ] ALL > 0              // true
      [ 1, 2, 3 ] ALL >= 3             // false
      ["foo", "bar"] ALL != "moo"      // true
      ["foo", "bar"] NONE == "bar"     // false
      ["foo", "bar"] ANY == "foo"      // true

* improved AQL optimizer to remove unnecessary sort operations in more cases

* allow enclosing AQL identifiers in forward ticks in addition to using
  backward ticks

  This allows for convenient writing of AQL queries in JavaScript template strings
  (which are delimited with backticks themselves), e.g.

      var q = `FOR doc IN ´collection´ RETURN doc.´name´`;

* allow to set `print.limitString` to configure the number of characters
  to output before truncating

* make logging configurable per log "topic"

  `--log.level <level>` sets the global log level to <level>, e.g. `info`,
  `debug`, `trace`.

  `--log.level topic=<level>` sets the log level for a specific topic.
  Currently, the following topics exist: `collector`, `compactor`, `mmap`,
  `performance`, `queries`, and `requests`. `performance` and `requests` are
  set to FATAL by default. `queries` is set to info. All others are
  set to the global level by default.

  The new log option `--log.output <definition>` allows directing the global
  or per-topic log output to different outputs. The output definition
  "<definition>" can be one of

    "-" for stdin
    "+" for stderr
    "syslog://<syslog-facility>"
    "syslog://<syslog-facility>/<application-name>"
    "file://<relative-path>"

  The option can be specified multiple times in order to configure the output
  for different log topics. To set up a per-topic output configuration, use
  `--log.output <topic>=<definition>`, e.g.

    queries=file://queries.txt

  logs all queries to the file "queries.txt".

* the option `--log.requests-file` is now deprecated. Instead use

    `--log.level requests=info`
    `--log.output requests=file://requests.txt`

* the option `--log.facility` is now deprecated. Instead use

    `--log.output requests=syslog://facility`

* the option `--log.performance` is now deprecated. Instead use

    `--log.level performance=trace`

* removed option `--log.source-filter`

* removed configure option `--enable-logger`

* change collection directory names to include a random id component at the end

  The new pattern is `collection-<id>-<random>`, where `<id>` is the collection
  id and `<random>` is a random number. Previous versions of ArangoDB used a
  pattern `collection-<id>` without the random number.

  ArangoDB 3.0 understands both the old and name directory name patterns.

* removed mostly unused internal spin-lock implementation

* removed support for pre-Windows 7-style locks. This removes compatibility for
  Windows versions older than Windows 7 (e.g. Windows Vista, Windows XP) and
  Windows 2008R2 (e.g. Windows 2008).

* changed names of sub-threads started by arangod

* added option `--default-number-of-shards` to arangorestore, allowing creating
  collections with a specifiable number of shards from a non-cluster dump

* removed support for CoffeeScript source files

* removed undocumented SleepAndRequeue

* added WorkMonitor to inspect server threads

* when downloading a Foxx service from the web interface the suggested filename
  is now based on the service's mount path instead of simply "app.zip"

* the `@arangodb/request` response object now stores the parsed JSON response
  body in a property `json` instead of `body` when the request was made using the
  `json` option. The `body` instead contains the response body as a string.

* the Foxx API has changed significantly, 2.8 services are still supported
  using a backwards-compatible "legacy mode"


v2.8.12 (XXXX-XX-XX)
--------------------

* issue #2091: decrease connect timeout to 5 seconds on startup

* fixed issue #2072

* slightly better error diagnostics for some replication errors

* fixed issue #1977

* fixed issue in `INTERSECTION` AQL function with duplicate elements
  in the source arrays

* fixed issue #1962

* fixed issue #1959

* export aqlQuery template handler as require('org/arangodb').aql for forwards-compatibility


v2.8.11 (2016-07-13)
--------------------

* fixed array index batch insertion issues for hash indexes that caused problems when
  no elements remained for insertion

* fixed issue #1937


v2.8.10 (2016-07-01)
--------------------

* make sure next local _rev value used for a document is at least as high as the
  _rev value supplied by external sources such as replication

* make adding a collection in both read- and write-mode to a transaction behave as
  expected (write includes read). This prevents the `unregister collection used in
  transaction` error

* fixed sometimes invalid result for `byExample(...).count()` when an index plus
  post-filtering was used

* fixed "collection is a nullptr" issue when starting a traversal from a transaction

* honor the value of startup option `--database.wait-for-sync` (that is used to control
  whether new collections are created with `waitForSync` set to `true` by default) also
  when creating collections via the HTTP API (and thus the ArangoShell). When creating
  a collection via these mechanisms, the option was ignored so far, which was inconsistent.

* fixed issue #1826: arangosh --javascript.execute: internal error (geo index issue)

* fixed issue #1823: Arango crashed hard executing very simple query on windows


v2.8.9 (2016-05-13)
-------------------

* fixed escaping and quoting of extra parameters for executables in Mac OS X App

* added "waiting for" status variable to web interface collection figures view

* fixed undefined behavior in query cache invaldation

* fixed access to /_admin/statistics API in case statistics are disable via option
  `--server.disable-statistics`

* Foxx manager will no longer fail hard when Foxx store is unreachable unless installing
  a service from the Foxx store (e.g. when behind a firewall or GitHub is unreachable).


v2.8.8 (2016-04-19)
-------------------

* fixed issue #1805: Query: internal error (location: arangod/Aql/AqlValue.cpp:182).
  Please report this error to arangodb.com (while executing)

* allow specifying collection name prefixes for `_from` and `_to` in arangoimp:

  To avoid specifying complete document ids (consisting of collection names and document
  keys) for *_from* and *_to* values when importing edges with arangoimp, there are now
  the options *--from-collection-prefix* and *--to-collection-prefix*.

  If specified, these values will be automatically prepended to each value in *_from*
  (or *_to* resp.). This allows specifying only document keys inside *_from* and/or *_to*.

  *Example*

      > arangoimp --from-collection-prefix users --to-collection-prefix products ...

  Importing the following document will then create an edge between *users/1234* and
  *products/4321*:

  ```js
  { "_from" : "1234", "_to" : "4321", "desc" : "users/1234 is connected to products/4321" }
  ```

* requests made with the interactive system API documentation in the web interface
  (Swagger) will now respect the active database instead of always using `_system`


v2.8.7 (2016-04-07)
-------------------

* optimized primary=>secondary failover

* fix to-boolean conversion for documents in AQL

* expose the User-Agent HTTP header from the ArangoShell since Github seems to
  require it now, and we use the ArangoShell for fetching Foxx repositories from Github

* work with http servers that only send

* fixed potential race condition between compactor and collector threads

* fix removal of temporary directories on arangosh exit

* javadoc-style comments in Foxx services are no longer interpreted as
  Foxx comments outside of controller/script/exports files (#1748)

* removed remaining references to class syntax for Foxx Model and Repository
  from the documentation

* added a safe-guard for corrupted master-pointer


v2.8.6 (2016-03-23)
-------------------

* arangosh can now execute JavaScript script files that contain a shebang
  in the first line of the file. This allows executing script files directly.

  Provided there is a script file `/path/to/script.js` with the shebang
  `#!arangosh --javascript.execute`:

      > cat /path/to/script.js
      #!arangosh --javascript.execute
      print("hello from script.js");

  If the script file is made executable

      > chmod a+x /path/to/script.js

  it can be invoked on the shell directly and use arangosh for its execution:

      > /path/to/script.js
      hello from script.js

  This did not work in previous versions of ArangoDB, as the whole script contents
  (including the shebang) were treated as JavaScript code.
  Now shebangs in script files will now be ignored for all files passed to arangosh's
  `--javascript.execute` parameter.

  The alternative way of executing a JavaScript file with arangosh still works:

      > arangosh --javascript.execute /path/to/script.js
      hello from script.js

* added missing reset of traversal state for nested traversals.
  The state of nested traversals (a traversal in an AQL query that was
  located in a repeatedly executed subquery or inside another FOR loop)
  was not reset properly, so that multiple invocations of the same nested
  traversal with different start vertices led to the nested traversal
  always using the start vertex provided on the first invocation.

* fixed issue #1781: ArangoDB startup time increased tremendously

* fixed issue #1783: SIGHUP should rotate the log


v2.8.5 (2016-03-11)
-------------------

* Add OpenSSL handler for TLS V1.2 as sugested by kurtkincaid in #1771

* fixed issue #1765 (The webinterface should display the correct query time)
  and #1770 (Display ACTUAL query time in aardvark's AQL editor)

* Windows: the unhandled exception handler now calls the windows logging
  facilities directly without locks.
  This fixes lockups on crashes from the logging framework.

* improve nullptr handling in logger.

* added new endpoint "srv://" for DNS service records

* `org/arangodb/request` no longer sets the content-type header to the
  string "undefined" when no content-type header should be sent (issue #1776)


v2.8.4 (2016-03-01)
-------------------

* global modules are no longer incorrectly resolved outside the ArangoDB
  JavaScript directory or the Foxx service's root directory (issue #1577)

* improved error messages from Foxx and JavaScript (issues #1564, #1565, #1744)


v2.8.3 (2016-02-22)
-------------------

* fixed AQL filter condition collapsing for deeply-nested cases, potentially
  enabling usage of indexes in some dedicated cases

* added parentheses in AQL explain command output to correctly display precedence
  of logical and arithmetic operators

* Foxx Model event listeners defined on the model are now correctly invoked by
  the Repository methods (issue #1665)

* Deleting a Foxx service in the frontend should now always succeed even if the
  files no longer exist on the file system (issue #1358)

* Routing actions loaded from the database no longer throw exceptions when
  trying to load other modules using "require"

* The `org/arangodb/request` response object now sets a property `json` to the
  parsed JSON response body in addition to overwriting the `body` property when
  the request was made using the `json` option.

* Improved Windows stability

* Fixed a bug in the interactive API documentation that would escape slashes
  in document-handle fields. Document handles are now provided as separate
  fields for collection name and document key.


v2.8.2 (2016-02-09)
-------------------

* the continuous replication applier will now prevent the master's WAL logfiles
  from being removed if they are still needed by the applier on the slave. This
  should help slaves that suffered from masters garbage collection WAL logfiles
  which would have been needed by the slave later.

  The initial synchronization will block removal of still needed WAL logfiles
  on the master for 10 minutes initially, and will extend this period when further
  requests are made to the master. Initial synchronization hands over its handle
  for blocking logfile removal to the continuous replication when started via
  the *setupReplication* function. In this case, continuous replication will
  extend the logfile removal blocking period for the required WAL logfiles when
  the slave makes additional requests.

  All handles that block logfile removal will time out automatically after at
  most 5 minutes should a master not be contacted by the slave anymore (e.g. in
  case the slave's replication is turned off, the slaves loses the connection
  to the master or the slave goes down).

* added all-in-one function *setupReplication* to synchronize data from master
  to slave and start the continuous replication:

      require("@arangodb/replication").setupReplication(configuration);

  The command will return when the initial synchronization is finished and the
  continuous replication has been started, or in case the initial synchronization
  has failed.

  If the initial synchronization is successful, the command will store the given
  configuration on the slave. It also configures the continuous replication to start
  automatically if the slave is restarted, i.e. *autoStart* is set to *true*.

  If the command is run while the slave's replication applier is already running,
  it will first stop the running applier, drop its configuration and do a
  resynchronization of data with the master. It will then use the provided configration,
  overwriting any previously existing replication configuration on the slave.

  The following example demonstrates how to use the command for setting up replication
  for the *_system* database. Note that it should be run on the slave and not the
  master:

      db._useDatabase("_system");
      require("@arangodb/replication").setupReplication({
        endpoint: "tcp://master.domain.org:8529",
        username: "myuser",
        password: "mypasswd",
        verbose: false,
        includeSystem: false,
        incremental: true,
        autoResync: true
      });

* the *sync* and *syncCollection* functions now always start the data synchronization
  as an asynchronous server job. The call to *sync* or *syncCollection* will block
  until synchronization is either complete or has failed with an error. The functions
  will automatically poll the slave periodically for status updates.

  The main benefit is that the connection to the slave does not need to stay open
  permanently and is thus not affected by timeout issues. Additionally the caller does
  not need to query the synchronization status from the slave manually as this is
  now performed automatically by these functions.

* fixed undefined behavior when explaining some types of AQL traversals, fixed
  display of some types of traversals in AQL explain output


v2.8.1 (2016-01-29)
-------------------

* Improved AQL Pattern matching by allowing to specify a different traversal
  direction for one or many of the edge collections.

      FOR v, e, p IN OUTBOUND @start @@ec1, INBOUND @@ec2, @@ec3

  will traverse *ec1* and *ec3* in the OUTBOUND direction and for *ec2* it will use
  the INBOUND direction. These directions can be combined in arbitrary ways, the
  direction defined after *IN [steps]* will we used as default direction and can
  be overriden for specific collections.
  This feature is only available for collection lists, it is not possible to
  combine it with graph names.

* detect more types of transaction deadlocks early

* fixed display of relational operators in traversal explain output

* fixed undefined behavior in AQL function `PARSE_IDENTIFIER`

* added "engines" field to Foxx services generated in the admin interface

* added AQL function `IS_SAME_COLLECTION`:

  *IS_SAME_COLLECTION(collection, document)*: Return true if *document* has the same
  collection id as the collection specified in *collection*. *document* can either be
  a [document handle](../Glossary/README.md#document-handle) string, or a document with
  an *_id* attribute. The function does not validate whether the collection actually
  contains the specified document, but only compares the name of the specified collection
  with the collection name part of the specified document.
  If *document* is neither an object with an *id* attribute nor a *string* value,
  the function will return *null* and raise a warning.

      /* true */
      IS_SAME_COLLECTION('_users', '_users/my-user')
      IS_SAME_COLLECTION('_users', { _id: '_users/my-user' })

      /* false */
      IS_SAME_COLLECTION('_users', 'foobar/baz')
      IS_SAME_COLLECTION('_users', { _id: 'something/else' })


v2.8.0 (2016-01-25)
-------------------

* avoid recursive locking


v2.8.0-beta8 (2016-01-19)
-------------------------

* improved internal datafile statistics for compaction and compaction triggering
  conditions, preventing excessive growth of collection datafiles under some
  workloads. This should also fix issue #1596.

* renamed AQL optimizer rule `remove-collect-into` to `remove-collect-variables`

* fixed primary and edge index lookups prematurely aborting searches when the
  specified id search value contained a different collection than the collection
  the index was created for


v2.8.0-beta7 (2016-01-06)
-------------------------

* added vm.runInThisContext

* added AQL keyword `AGGREGATE` for use in AQL `COLLECT` statement

  Using `AGGREGATE` allows more efficient aggregation (incrementally while building
  the groups) than previous versions of AQL, which built group aggregates afterwards
  from the total of all group values.

  `AGGREGATE` can be used inside a `COLLECT` statement only. If used, it must follow
  the declaration of grouping keys:

      FOR doc IN collection
        COLLECT gender = doc.gender AGGREGATE minAge = MIN(doc.age), maxAge = MAX(doc.age)
        RETURN { gender, minAge, maxAge }

  or, if no grouping keys are used, it can follow the `COLLECT` keyword:

      FOR doc IN collection
        COLLECT AGGREGATE minAge = MIN(doc.age), maxAge = MAX(doc.age)
        RETURN {
  minAge, maxAge
}

  Only specific expressions are allowed on the right-hand side of each `AGGREGATE`
  assignment:

  - on the top level the expression must be a call to one of the supported aggregation
    functions `LENGTH`, `MIN`, `MAX`, `SUM`, `AVERAGE`, `STDDEV_POPULATION`, `STDDEV_SAMPLE`,
    `VARIANCE_POPULATION`, or `VARIANCE_SAMPLE`

  - the expression must not refer to variables introduced in the `COLLECT` itself

* Foxx: mocha test paths with wildcard characters (asterisks) now work on Windows

* reserved AQL keyword `NONE` for future use

* web interface: fixed a graph display bug concerning dashboard view

* web interface: fixed several bugs during the dashboard initialize process

* web interface: included several bugfixes: #1597, #1611, #1623

* AQL query optimizer now converts `LENGTH(collection-name)` to an optimized
  expression that returns the number of documents in a collection

* adjusted the behavior of the expansion (`[*]`) operator in AQL for non-array values

  In ArangoDB 2.8, calling the expansion operator on a non-array value will always
  return an empty array. Previous versions of ArangoDB expanded non-array values by
  calling the `TO_ARRAY()` function for the value, which for example returned an
  array with a single value for boolean, numeric and string input values, and an array
  with the object's values for an object input value. This behavior was inconsistent
  with how the expansion operator works for the array indexes in 2.8, so the behavior
  is now unified:

  - if the left-hand side operand of `[*]` is an array, the array will be returned as
    is when calling `[*]` on it
  - if the left-hand side operand of `[*]` is not an array, an empty array will be
    returned by `[*]`

  AQL queries that rely on the old behavior can be changed by either calling `TO_ARRAY`
  explicitly or by using the `[*]` at the correct position.

  The following example query will change its result in 2.8 compared to 2.7:

      LET values = "foo" RETURN values[*]

  In 2.7 the query has returned the array `[ "foo" ]`, but in 2.8 it will return an
  empty array `[ ]`. To make it return the array `[ "foo" ]` again, an explicit
  `TO_ARRAY` function call is needed in 2.8 (which in this case allows the removal
  of the `[*]` operator altogether). This also works in 2.7:

      LET values = "foo" RETURN TO_ARRAY(values)

  Another example:

      LET values = [ { name: "foo" }, { name: "bar" } ]
      RETURN values[*].name[*]

  The above returned `[ [ "foo" ], [ "bar" ] ] in 2.7. In 2.8 it will return
  `[ [ ], [ ] ]`, because the value of `name` is not an array. To change the results
  to the 2.7 style, the query can be changed to

      LET values = [ { name: "foo" }, { name: "bar" } ]
      RETURN values[* RETURN TO_ARRAY(CURRENT.name)]

  The above also works in 2.7.
  The following types of queries won't change:

      LET values = [ 1, 2, 3 ] RETURN values[*]
      LET values = [ { name: "foo" }, { name: "bar" } ] RETURN values[*].name
      LET values = [ { names: [ "foo", "bar" ] }, { names: [ "baz" ] } ] RETURN values[*].names[*]
      LET values = [ { names: [ "foo", "bar" ] }, { names: [ "baz" ] } ] RETURN values[*].names[**]

* slightly adjusted V8 garbage collection strategy so that collection eventually
  happens in all contexts that hold V8 external references to documents and
  collections.

  also adjusted default value of `--javascript.gc-frequency` from 10 seconds to
  15 seconds, as less internal operations are carried out in JavaScript.

* fixes for AQL optimizer and traversal

* added `--create-collection-type` option to arangoimp

  This allows specifying the type of the collection to be created when
  `--create-collection` is set to `true`.

* Foxx export cache should no longer break if a broken app is loaded in the
  web admin interface.


v2.8.0-beta2 (2015-12-16)
-------------------------

* added AQL query optimizer rule "sort-in-values"

  This rule pre-sorts the right-hand side operand of the `IN` and `NOT IN`
  operators so the operation can use a binary search with logarithmic complexity
  instead of a linear search. The rule is applied when the right-hand side
  operand of an `IN` or `NOT IN` operator in a filter condition is a variable that
  is defined in a different loop/scope than the operator itself. Additionally,
  the filter condition must consist of solely the `IN` or `NOT IN` operation
  in order to avoid any side-effects.

* changed collection status terminology in web interface for collections for
  which an unload request has been issued from `in the process of being unloaded`
  to `will be unloaded`.

* unloading a collection via the web interface will now trigger garbage collection
  in all v8 contexts and force a WAL flush. This increases the chances of perfoming
  the unload faster.

* added the following attributes to the result of `collection.figures()` and the
  corresponding HTTP API at `PUT /_api/collection/<name>/figures`:

  - `documentReferences`: The number of references to documents in datafiles
    that JavaScript code currently holds. This information can be used for
    debugging compaction and unload issues.
  - `waitingFor`: An optional string value that contains information about
    which object type is at the head of the collection's cleanup queue. This
    information can be used for debugging compaction and unload issues.
  - `compactionStatus.time`: The point in time the compaction for the collection
    was last executed. This information can be used for debugging compaction
    issues.
  - `compactionStatus.message`: The action that was performed when the compaction
    was last run for the collection. This information can be used for debugging
    compaction issues.

  Note: `waitingFor` and `compactionStatus` may be empty when called on a coordinator
  in a cluster.

* the compaction will now provide queryable status info that can be used to track
  its progress. The compaction status is displayed in the web interface, too.

* better error reporting for arangodump and arangorestore

* arangodump will now fail by default when trying to dump edges that
  refer to already dropped collections. This can be circumvented by
  specifying the option `--force true` when invoking arangodump

* fixed cluster upgrade procedure

* the AQL functions `NEAR` and `WITHIN` now have stricter validations
  for their input parameters `limit`, `radius` and `distance`. They may now throw
  exceptions when invalid parameters are passed that may have not led
  to exceptions in previous versions.

* deprecation warnings now log stack traces

* Foxx: improved backwards compatibility with 2.5 and 2.6

  - reverted Model and Repository back to non-ES6 "classes" because of
    compatibility issues when using the extend method with a constructor

  - removed deprecation warnings for extend and controller.del

  - restored deprecated method Model.toJSONSchema

  - restored deprecated `type`, `jwt` and `sessionStorageApp` options
    in Controller#activateSessions

* Fixed a deadlock problem in the cluster


v2.8.0-beta1 (2015-12-06)
-------------------------

* added AQL function `IS_DATESTRING(value)`

  Returns true if *value* is a string that can be used in a date function.
  This includes partial dates such as *2015* or *2015-10* and strings containing
  invalid dates such as *2015-02-31*. The function will return false for all
  non-string values, even if some of them may be usable in date functions.


v2.8.0-alpha1 (2015-12-03)
--------------------------

* added AQL keywords `GRAPH`, `OUTBOUND`, `INBOUND` and `ANY` for use in graph
  traversals, reserved AQL keyword `ALL` for future use

  Usage of these keywords as collection names, variable names or attribute names
  in AQL queries will not be possible without quoting. For example, the following
  AQL query will still work as it uses a quoted collection name and a quoted
  attribute name:

      FOR doc IN `OUTBOUND`
        RETURN doc.`any`

* issue #1593: added AQL `POW` function for exponentation

* added cluster execution site info in explain output for AQL queries

* replication improvements:

  - added `autoResync` configuration parameter for continuous replication.

    When set to `true`, a replication slave will automatically trigger a full data
    re-synchronization with the master when the master cannot provide the log data
    the slave had asked for. Note that `autoResync` will only work when the option
    `requireFromPresent` is also set to `true` for the continuous replication, or
    when the continuous syncer is started and detects that no start tick is present.

    Automatic re-synchronization may transfer a lot of data from the master to the
    slave and may be expensive. It is therefore turned off by default.
    When turned off, the slave will never perform an automatic re-synchronization
    with the master.

  - added `idleMinWaitTime` and `idleMaxWaitTime` configuration parameters for
    continuous replication.

    These parameters can be used to control the minimum and maximum wait time the
    slave will (intentionally) idle and not poll for master log changes in case the
    master had sent the full logs already.
    The `idleMaxWaitTime` value will only be used when `adapativePolling` is set
    to `true`. When `adaptivePolling` is disable, only `idleMinWaitTime` will be
    used as a constant time span in which the slave will not poll the master for
    further changes. The default values are 0.5 seconds for `idleMinWaitTime` and
    2.5 seconds for `idleMaxWaitTime`, which correspond to the hard-coded values
    used in previous versions of ArangoDB.

  - added `initialSyncMaxWaitTime` configuration parameter for initial and continuous
    replication

    This option controls the maximum wait time (in seconds) that the initial
    synchronization will wait for a response from the master when fetching initial
    collection data. If no response is received within this time period, the initial
    synchronization will give up and fail. This option is also relevant for
    continuous replication in case *autoResync* is set to *true*, as then the
    continuous replication may trigger a full data re-synchronization in case
    the master cannot the log data the slave had asked for.

  - HTTP requests sent from the slave to the master during initial synchronization
    will now be retried if they fail with connection problems.

  - the initial synchronization now logs its progress so it can be queried using
    the regular replication status check APIs.

  - added `async` attribute for `sync` and `syncCollection` operations called from
    the ArangoShell. Setthing this attribute to `true` will make the synchronization
    job on the server go into the background, so that the shell does not block. The
    status of the started asynchronous synchronization job can be queried from the
    ArangoShell like this:

        /* starts initial synchronization */
        var replication = require("@arangodb/replication");
        var id = replication.sync({
          endpoint: "tcp://master.domain.org:8529",
          username: "myuser",
          password: "mypasswd",
          async: true
       });

       /* now query the id of the returned async job and print the status */
       print(replication.getSyncResult(id));

    The result of `getSyncResult()` will be `false` while the server-side job
    has not completed, and different to `false` if it has completed. When it has
    completed, all job result details will be returned by the call to `getSyncResult()`.


* fixed non-deterministic query results in some cluster queries

* fixed issue #1589

* return HTTP status code 410 (gone) instead of HTTP 408 (request timeout) for
  server-side operations that are canceled / killed. Sending 410 instead of 408
  prevents clients from re-starting the same (canceled) operation. Google Chrome
  for example sends the HTTP request again in case it is responded with an HTTP
  408, and this is exactly the opposite of the desired behavior when an operation
  is canceled / killed by the user.

* web interface: queries in AQL editor now cancelable

* web interface: dashboard - added replication information

* web interface: AQL editor now supports bind parameters

* added startup option `--server.hide-product-header` to make the server not send
  the HTTP response header `"Server: ArangoDB"` in its HTTP responses. By default,
  the option is turned off so the header is still sent as usual.

* added new AQL function `UNSET_RECURSIVE` to recursively unset attritutes from
  objects/documents

* switched command-line editor in ArangoShell and arangod to linenoise-ng

* added automatic deadlock detection for transactions

  In case a deadlock is detected, a multi-collection operation may be rolled back
  automatically and fail with error 29 (`deadlock detected`). Client code for
  operations containing more than one collection should be aware of this potential
  error and handle it accordingly, either by giving up or retrying the transaction.

* Added C++ implementations for the AQL arithmetic operations and the following
  AQL functions:
  - ABS
  - APPEND
  - COLLECTIONS
  - CURRENT_DATABASE
  - DOCUMENT
  - EDGES
  - FIRST
  - FIRST_DOCUMENT
  - FIRST_LIST
  - FLATTEN
  - FLOOR
  - FULLTEXT
  - LAST
  - MEDIAN
  - MERGE_RECURSIVE
  - MINUS
  - NEAR
  - NOT_NULL
  - NTH
  - PARSE_IDENTIFIER
  - PERCENTILE
  - POP
  - POSITION
  - PUSH
  - RAND
  - RANGE
  - REMOVE_NTH
  - REMOVE_VALUE
  - REMOVE_VALUES
  - ROUND
  - SHIFT
  - SQRT
  - STDDEV_POPULATION
  - STDDEV_SAMPLE
  - UNSHIFT
  - VARIANCE_POPULATION
  - VARIANCE_SAMPLE
  - WITHIN
  - ZIP

* improved performance of skipping over many documents in an AQL query when no
  indexes and no filters are used, e.g.

      FOR doc IN collection
        LIMIT 1000000, 10
        RETURN doc

* Added array indexes

  Hash indexes and skiplist indexes can now optionally be defined for array values
  so they index individual array members.

  To define an index for array values, the attribute name is extended with the
  expansion operator `[*]` in the index definition:

      arangosh> db.colName.ensureHashIndex("tags[*]");

  When given the following document

      { tags: [ "AQL", "ArangoDB", "Index" ] }

  the index will now contain the individual values `"AQL"`, `"ArangoDB"` and `"Index"`.

  Now the index can be used for finding all documents having `"ArangoDB"` somewhere in their
  tags array using the following AQL query:

      FOR doc IN colName
        FILTER "ArangoDB" IN doc.tags[*]
        RETURN doc

* rewrote AQL query optimizer rule `use-index-range` and renamed it to `use-indexes`.
  The name change affects rule names in the optimizer's output.

* rewrote AQL execution node `IndexRangeNode` and renamed it to `IndexNode`. The name
  change affects node names in the optimizer's explain output.

* added convenience function `db._explain(query)` for human-readable explanation
  of AQL queries

* module resolution as used by `require` now behaves more like in node.js

* the `org/arangodb/request` module now returns response bodies for error responses
  by default. The old behavior of not returning bodies for error responses can be
  re-enabled by explicitly setting the option `returnBodyOnError` to `false` (#1437)


v2.7.6 (2016-01-30)
-------------------

* detect more types of transaction deadlocks early


v2.7.5 (2016-01-22)
-------------------

* backported added automatic deadlock detection for transactions

  In case a deadlock is detected, a multi-collection operation may be rolled back
  automatically and fail with error 29 (`deadlock detected`). Client code for
  operations containing more than one collection should be aware of this potential
  error and handle it accordingly, either by giving up or retrying the transaction.

* improved internal datafile statistics for compaction and compaction triggering
  conditions, preventing excessive growth of collection datafiles under some
  workloads. This should also fix issue #1596.

* Foxx export cache should no longer break if a broken app is loaded in the
  web admin interface.

* Foxx: removed some incorrect deprecation warnings.

* Foxx: mocha test paths with wildcard characters (asterisks) now work on Windows


v2.7.4 (2015-12-21)
-------------------

* slightly adjusted V8 garbage collection strategy so that collection eventually
  happens in all contexts that hold V8 external references to documents and
  collections.

* added the following attributes to the result of `collection.figures()` and the
  corresponding HTTP API at `PUT /_api/collection/<name>/figures`:

  - `documentReferences`: The number of references to documents in datafiles
    that JavaScript code currently holds. This information can be used for
    debugging compaction and unload issues.
  - `waitingFor`: An optional string value that contains information about
    which object type is at the head of the collection's cleanup queue. This
    information can be used for debugging compaction and unload issues.
  - `compactionStatus.time`: The point in time the compaction for the collection
    was last executed. This information can be used for debugging compaction
    issues.
  - `compactionStatus.message`: The action that was performed when the compaction
    was last run for the collection. This information can be used for debugging
    compaction issues.

  Note: `waitingFor` and `compactionStatus` may be empty when called on a coordinator
  in a cluster.

* the compaction will now provide queryable status info that can be used to track
  its progress. The compaction status is displayed in the web interface, too.


v2.7.3 (2015-12-17)
-------------------

* fixed some replication value conversion issues when replication applier properties
  were set via ArangoShell

* fixed disappearing of documents for collections transferred via `sync` or
  `syncCollection` if the collection was dropped right before synchronization
  and drop and (re-)create collection markers were located in the same WAL file


* fixed an issue where overwriting the system sessions collection would break
  the web interface when authentication is enabled

v2.7.2 (2015-12-01)
-------------------

* replication improvements:

  - added `autoResync` configuration parameter for continuous replication.

    When set to `true`, a replication slave will automatically trigger a full data
    re-synchronization with the master when the master cannot provide the log data
    the slave had asked for. Note that `autoResync` will only work when the option
    `requireFromPresent` is also set to `true` for the continuous replication, or
    when the continuous syncer is started and detects that no start tick is present.

    Automatic re-synchronization may transfer a lot of data from the master to the
    slave and may be expensive. It is therefore turned off by default.
    When turned off, the slave will never perform an automatic re-synchronization
    with the master.

  - added `idleMinWaitTime` and `idleMaxWaitTime` configuration parameters for
    continuous replication.

    These parameters can be used to control the minimum and maximum wait time the
    slave will (intentionally) idle and not poll for master log changes in case the
    master had sent the full logs already.
    The `idleMaxWaitTime` value will only be used when `adapativePolling` is set
    to `true`. When `adaptivePolling` is disable, only `idleMinWaitTime` will be
    used as a constant time span in which the slave will not poll the master for
    further changes. The default values are 0.5 seconds for `idleMinWaitTime` and
    2.5 seconds for `idleMaxWaitTime`, which correspond to the hard-coded values
    used in previous versions of ArangoDB.

  - added `initialSyncMaxWaitTime` configuration parameter for initial and continuous
    replication

    This option controls the maximum wait time (in seconds) that the initial
    synchronization will wait for a response from the master when fetching initial
    collection data. If no response is received within this time period, the initial
    synchronization will give up and fail. This option is also relevant for
    continuous replication in case *autoResync* is set to *true*, as then the
    continuous replication may trigger a full data re-synchronization in case
    the master cannot the log data the slave had asked for.

  - HTTP requests sent from the slave to the master during initial synchronization
    will now be retried if they fail with connection problems.

  - the initial synchronization now logs its progress so it can be queried using
    the regular replication status check APIs.

* fixed non-deterministic query results in some cluster queries

* added missing lock instruction for primary index in compactor size calculation

* fixed issue #1589

* fixed issue #1583

* fixed undefined behavior when accessing the top level of a document with the `[*]`
  operator

* fixed potentially invalid pointer access in shaper when the currently accessed
  document got re-located by the WAL collector at the very same time

* Foxx: optional configuration options no longer log validation errors when assigned
  empty values (#1495)

* Foxx: constructors provided to Repository and Model sub-classes via extend are
  now correctly called (#1592)


v2.7.1 (2015-11-07)
-------------------

* switch to linenoise next generation

* exclude `_apps` collection from replication

  The slave has its own `_apps` collection which it populates on server start.
  When replicating data from the master to the slave, the data from the master may
  clash with the slave's own data in the `_apps` collection. Excluding the `_apps`
  collection from replication avoids this.

* disable replication appliers when starting in modes `--upgrade`, `--no-server`
  and `--check-upgrade`

* more detailed output in arango-dfdb

* fixed "no start tick" issue in replication applier

  This error could occur after restarting a slave server after a shutdown
  when no data was ever transferred from the master to the slave via the
  continuous replication

* fixed problem during SSL client connection abort that led to scheduler thread
  staying at 100% CPU saturation

* fixed potential segfault in AQL `NEIGHBORS` function implementation when C++ function
  variant was used and collection names were passed as strings

* removed duplicate target for some frontend JavaScript files from the Makefile

* make AQL function `MERGE()` work on a single array parameter, too.
  This allows combining the attributes of multiple objects from an array into
  a single object, e.g.

      RETURN MERGE([
        { foo: 'bar' },
        { quux: 'quetzalcoatl', ruled: true },
        { bar: 'baz', foo: 'done' }
      ])

  will now return:

      {
        "foo": "done",
        "quux": "quetzalcoatl",
        "ruled": true,
        "bar": "baz"
      }

* fixed potential deadlock in collection status changing on Windows

* fixed hard-coded `incremental` parameter in shell implementation of
  `syncCollection` function in replication module

* fix for GCC5: added check for '-stdlib' option


v2.7.0 (2015-10-09)
-------------------

* fixed request statistics aggregation
  When arangod was started in supervisor mode, the request statistics always showed
  0 requests, as the statistics aggregation thread did not run then.

* read server configuration files before dropping privileges. this ensures that
  the SSL keyfile specified in the configuration can be read with the server's start
  privileges (i.e. root when using a standard ArangoDB package).

* fixed replication with a 2.6 replication configuration and issues with a 2.6 master

* raised default value of `--server.descriptors-minimum` to 1024

* allow Foxx apps to be installed underneath URL path `/_open/`, so they can be
  (intentionally) accessed without authentication.

* added *allowImplicit* sub-attribute in collections declaration of transactions.
  The *allowImplicit* attributes allows making transactions fail should they
  read-access a collection that was not explicitly declared in the *collections*
  array of the transaction.

* added "special" password ARANGODB_DEFAULT_ROOT_PASSWORD. If you pass
  ARANGODB_DEFAULT_ROOT_PASSWORD as password, it will read the password
  from the environment variable ARANGODB_DEFAULT_ROOT_PASSWORD


v2.7.0-rc2 (2015-09-22)
-----------------------

* fix over-eager datafile compaction

  This should reduce the need to compact directly after loading a collection when a
  collection datafile contained many insertions and updates for the same documents. It
  should also prevent from re-compacting already merged datafiles in case not many
  changes were made. Compaction will also make fewer index lookups than before.

* added `syncCollection()` function in module `org/arangodb/replication`

  This allows synchronizing the data of a single collection from a master to a slave
  server. Synchronization can either restore the whole collection by transferring all
  documents from the master to the slave, or incrementally by only transferring documents
  that differ. This is done by partitioning the collection's entire key space into smaller
  chunks and comparing the data chunk-wise between master and slave. Only chunks that are
  different will be re-transferred.

  The `syncCollection()` function can be used as follows:

      require("org/arangodb/replication").syncCollection(collectionName, options);

  e.g.

      require("org/arangodb/replication").syncCollection("myCollection", {
        endpoint: "tcp://127.0.0.1:8529",  /* master */
        username: "root",                  /* username for master */
        password: "secret",                /* password for master */
        incremental: true                  /* use incremental mode */
      });


* additionally allow the following characters in document keys:

  `(` `)` `+` `,` `=` `;` `$` `!` `*` `'` `%`


v2.7.0-rc1 (2015-09-17)
-----------------------

* removed undocumented server-side-only collection functions:
  * collection.OFFSET()
  * collection.NTH()
  * collection.NTH2()
  * collection.NTH3()

* upgraded Swagger to version 2.0 for the Documentation

  This gives the user better prepared test request structures.
  More conversions will follow so finally client libraries can be auto-generated.

* added extra AQL functions for date and time calculation and manipulation.
  These functions were contributed by GitHub users @CoDEmanX and @friday.
  A big thanks for their work!

  The following extra date functions are available from 2.7 on:

  * `DATE_DAYOFYEAR(date)`: Returns the day of year number of *date*.
    The return values range from 1 to 365, or 366 in a leap year respectively.

  * `DATE_ISOWEEK(date)`: Returns the ISO week date of *date*.
    The return values range from 1 to 53. Monday is considered the first day of the week.
    There are no fractional weeks, thus the last days in December may belong to the first
    week of the next year, and the first days in January may be part of the previous year's
    last week.

  * `DATE_LEAPYEAR(date)`: Returns whether the year of *date* is a leap year.

  * `DATE_QUARTER(date)`: Returns the quarter of the given date (1-based):
    * 1: January, February, March
    * 2: April, May, June
    * 3: July, August, September
    * 4: October, November, December

  - *DATE_DAYS_IN_MONTH(date)*: Returns the number of days in *date*'s month (28..31).

  * `DATE_ADD(date, amount, unit)`: Adds *amount* given in *unit* to *date* and
    returns the calculated date.

    *unit* can be either of the following to specify the time unit to add or
    subtract (case-insensitive):
    - y, year, years
    - m, month, months
    - w, week, weeks
    - d, day, days
    - h, hour, hours
    - i, minute, minutes
    - s, second, seconds
    - f, millisecond, milliseconds

    *amount* is the number of *unit*s to add (positive value) or subtract
    (negative value).

  * `DATE_SUBTRACT(date, amount, unit)`: Subtracts *amount* given in *unit* from
    *date* and returns the calculated date.

    It works the same as `DATE_ADD()`, except that it subtracts. It is equivalent
    to calling `DATE_ADD()` with a negative amount, except that `DATE_SUBTRACT()`
    can also subtract ISO durations. Note that negative ISO durations are not
    supported (i.e. starting with `-P`, like `-P1Y`).

  * `DATE_DIFF(date1, date2, unit, asFloat)`: Calculate the difference
    between two dates in given time *unit*, optionally with decimal places.
    Returns a negative value if *date1* is greater than *date2*.

  * `DATE_COMPARE(date1, date2, unitRangeStart, unitRangeEnd)`: Compare two
    partial dates and return true if they match, false otherwise. The parts to
    compare are defined by a range of time units.

    The full range is: years, months, days, hours, minutes, seconds, milliseconds.
    Pass the unit to start from as *unitRangeStart*, and the unit to end with as
    *unitRangeEnd*. All units in between will be compared. Leave out *unitRangeEnd*
    to only compare *unitRangeStart*.

  * `DATE_FORMAT(date, format)`: Format a date according to the given format string.
    It supports the following placeholders (case-insensitive):
    - %t: timestamp, in milliseconds since midnight 1970-01-01
    - %z: ISO date (0000-00-00T00:00:00.000Z)
    - %w: day of week (0..6)
    - %y: year (0..9999)
    - %yy: year (00..99), abbreviated (last two digits)
    - %yyyy: year (0000..9999), padded to length of 4
    - %yyyyyy: year (-009999 .. +009999), with sign prefix and padded to length of 6
    - %m: month (1..12)
    - %mm: month (01..12), padded to length of 2
    - %d: day (1..31)
    - %dd: day (01..31), padded to length of 2
    - %h: hour (0..23)
    - %hh: hour (00..23), padded to length of 2
    - %i: minute (0..59)
    - %ii: minute (00..59), padded to length of 2
    - %s: second (0..59)
    - %ss: second (00..59), padded to length of 2
    - %f: millisecond (0..999)
    - %fff: millisecond (000..999), padded to length of 3
    - %x: day of year (1..366)
    - %xxx: day of year (001..366), padded to length of 3
    - %k: ISO week date (1..53)
    - %kk: ISO week date (01..53), padded to length of 2
    - %l: leap year (0 or 1)
    - %q: quarter (1..4)
    - %a: days in month (28..31)
    - %mmm: abbreviated English name of month (Jan..Dec)
    - %mmmm: English name of month (January..December)
    - %www: abbreviated English name of weekday (Sun..Sat)
    - %wwww: English name of weekday (Sunday..Saturday)
    - %&: special escape sequence for rare occasions
    - %%: literal %
    - %: ignored

* new WAL logfiles and datafiles are now created non-sparse

  This prevents SIGBUS signals being raised when memory of a sparse datafile is accessed
  and the disk is full and the accessed file part is not actually disk-backed. In
  this case the mapped memory region is not necessarily backed by physical memory, and
  accessing the memory may raise SIGBUS and crash arangod.

* the `internal.download()` function and the module `org/arangodb/request` used some
  internal library function that handled the sending of HTTP requests from inside of
  ArangoDB. This library unconditionally set an HTTP header `Accept-Encoding: gzip`
  in all outgoing HTTP requests.

  This has been fixed in 2.7, so `Accept-Encoding: gzip` is not set automatically anymore.
  Additionally, the header `User-Agent: ArangoDB` is not set automatically either. If
  client applications desire to send these headers, they are free to add it when
  constructing the requests using the `download` function or the request module.

* fixed issue #1436: org/arangodb/request advertises deflate without supporting it

* added template string generator function `aqlQuery` for generating AQL queries

  This can be used to generate safe AQL queries with JavaScript parameter
  variables or expressions easily:

      var name = 'test';
      var attributeName = '_key';
      var query = aqlQuery`FOR u IN users FILTER u.name == ${name} RETURN u.${attributeName}`;
      db._query(query);

* report memory usage for document header data (revision id, pointer to data etc.)
  in `db.collection.figures()`. The memory used for document headers will now
  show up in the already existing attribute `indexes.size`. Due to that, the index
  sizes reported by `figures()` in 2.7 will be higher than those reported by 2.6,
  but the 2.7 values are more accurate.

* IMPORTANT CHANGE: the filenames in dumps created by arangodump now contain
  not only the name of the dumped collection, but also an additional 32-digit hash
  value. This is done to prevent overwriting dump files in case-insensitive file
  systems when there exist multiple collections with the same name (but with
  different cases).

  For example, if a database has two collections: `test` and `Test`, previous
  versions of ArangoDB created the files

  * `test.structure.json` and `test.data.json` for collection `test`
  * `Test.structure.json` and `Test.data.json` for collection `Test`

  This did not work for case-insensitive filesystems, because the files for the
  second collection would have overwritten the files of the first. arangodump in
  2.7 will create the following filenames instead:

  * `test_098f6bcd4621d373cade4e832627b4f6.structure.json` and `test_098f6bcd4621d373cade4e832627b4f6.data.json`
  * `Test_0cbc6611f5540bd0809a388dc95a615b.structure.json` and `Test_0cbc6611f5540bd0809a388dc95a615b.data.json`

  These filenames will be unambiguous even in case-insensitive filesystems.

* IMPORTANT CHANGE: make arangod actually close lingering client connections
  when idle for at least the duration specified via `--server.keep-alive-timeout`.
  In previous versions of ArangoDB, connections were not closed by the server
  when the timeout was reached and the client was still connected. Now the
  connection is properly closed by the server in case of timeout. Client
  applications relying on the old behavior may now need to reconnect to the
  server when their idle connections time out and get closed (note: connections
  being idle for a long time may be closed by the OS or firewalls anyway -
  client applications should be aware of that and try to reconnect).

* IMPORTANT CHANGE: when starting arangod, the server will drop the process
  privileges to the specified values in options `--server.uid` and `--server.gid`
  instantly after parsing the startup options.

  That means when either `--server.uid` or `--server.gid` are set, the privilege
  change will happen earlier. This may prevent binding the server to an endpoint
  with a port number lower than 1024 if the arangodb user has no privileges
  for that. Previous versions of ArangoDB changed the privileges later, so some
  startup actions were still carried out under the invoking user (i.e. likely
  *root* when started via init.d or system scripts) and especially binding to
  low port numbers was still possible there.

  The default privileges for user *arangodb* will not be sufficient for binding
  to port numbers lower than 1024. To have an ArangoDB 2.7 bind to a port number
  lower than 1024, it needs to be started with either a different privileged user,
  or the privileges of the *arangodb* user have to raised manually beforehand.

* added AQL optimizer rule `patch-update-statements`

* Linux startup scripts and systemd configuration for arangod now try to
  adjust the NOFILE (number of open files) limits for the process. The limit
  value is set to 131072 (128k) when ArangoDB is started via start/stop
  commands

* When ArangoDB is started/stopped manually via the start/stop commands, the
  main process will wait for up to 10 seconds after it forks the supervisor
  and arangod child processes. If the startup fails within that period, the
  start/stop script will fail with an exit code other than zero. If the
  startup of the supervisor or arangod is still ongoing after 10 seconds,
  the main program will still return with exit code 0. The limit of 10 seconds
  is arbitrary because the time required for a startup is not known in advance.

* added startup option `--database.throw-collection-not-loaded-error`

  Accessing a not-yet loaded collection will automatically load a collection
  on first access. This flag controls what happens in case an operation
  would need to wait for another thread to finalize loading a collection. If
  set to *true*, then the first operation that accesses an unloaded collection
  will load it. Further threads that try to access the same collection while
  it is still loading immediately fail with an error (1238, *collection not loaded*).
  This is to prevent all server threads from being blocked while waiting on the
  same collection to finish loading. When the first thread has completed loading
  the collection, the collection becomes regularly available, and all operations
  from that point on can be carried out normally, and error 1238 will not be
  thrown anymore for that collection.

  If set to *false*, the first thread that accesses a not-yet loaded collection
  will still load it. Other threads that try to access the collection while
  loading will not fail with error 1238 but instead block until the collection
  is fully loaded. This configuration might lead to all server threads being
  blocked because they are all waiting for the same collection to complete
  loading. Setting the option to *true* will prevent this from happening, but
  requires clients to catch error 1238 and react on it (maybe by scheduling
  a retry for later).

  The default value is *false*.

* added better control-C support in arangosh

  When CTRL-C is pressed in arangosh, it will now print a `^C` first. Pressing
  CTRL-C again will reset the prompt if something was entered before, or quit
  arangosh if no command was entered directly before.

  This affects the arangosh version build with Readline-support only (Linux
  and MacOS).

  The MacOS version of ArangoDB for Homebrew now depends on Readline, too. The
  Homebrew formula has been changed accordingly.
  When self-compiling ArangoDB on MacOS without Homebrew, Readline now is a
  prerequisite.

* increased default value for collection-specific `indexBuckets` value from 1 to 8

  Collections created from 2.7 on will use the new default value of `8` if not
  overridden on collection creation or later using
  `collection.properties({ indexBuckets: ... })`.

  The `indexBuckets` value determines the number of buckets to use for indexes of
  type `primary`, `hash` and `edge`. Having multiple index buckets allows splitting
  an index into smaller components, which can be filled in parallel when a collection
  is loading. Additionally, resizing and reallocation of indexes are faster and
  less intrusive if the index uses multiple buckets, because resize and reallocation
  will affect only data in a single bucket instead of all index values.

  The index buckets will be filled in parallel when loading a collection if the collection
  has an `indexBuckets` value greater than 1 and the collection contains a significant
  amount of documents/edges (the current threshold is 256K documents but this value
  may change in future versions of ArangoDB).

* changed HTTP client to use poll instead of select on Linux and MacOS

  This affects the ArangoShell and user-defined JavaScript code running inside
  arangod that initiates its own HTTP calls.

  Using poll instead of select allows using arbitrary high file descriptors
  (bigger than the compiled in FD_SETSIZE). Server connections are still handled using
  epoll, which has never been affected by FD_SETSIZE.

* implemented AQL `LIKE` function using ICU regexes

* added `RETURN DISTINCT` for AQL queries to return unique results:

      FOR doc IN collection
        RETURN DISTINCT doc.status

  This change also introduces `DISTINCT` as an AQL keyword.

* removed `createNamedQueue()` and `addJob()` functions from org/arangodb/tasks

* use less locks and more atomic variables in the internal dispatcher
  and V8 context handling implementations. This leads to improved throughput in
  some ArangoDB internals and allows for higher HTTP request throughput for
  many operations.

  A short overview of the improvements can be found here:

  https://www.arangodb.com/2015/08/throughput-enhancements/

* added shorthand notation for attribute names in AQL object literals:

      LET name = "Peter"
      LET age = 42
      RETURN { name, age }

  The above is the shorthand equivalent of the generic form

      LET name = "Peter"
      LET age = 42
      RETURN { name : name, age : age }

* removed configure option `--enable-timings`

  This option did not have any effect.

* removed configure option `--enable-figures`

  This option previously controlled whether HTTP request statistics code was
  compiled into ArangoDB or not. The previous default value was `true` so
  statistics code was available in official packages. Setting the option to
  `false` led to compile errors so it is doubtful the default value was
  ever changed. By removing the option some internal statistics code was also
  simplified.

* removed run-time manipulation methods for server endpoints:

  * `db._removeEndpoint()`
  * `db._configureEndpoint()`
  * HTTP POST `/_api/endpoint`
  * HTTP DELETE `/_api/endpoint`

* AQL query result cache

  The query result cache can optionally cache the complete results of all or selected AQL queries.
  It can be operated in the following modes:

  * `off`: the cache is disabled. No query results will be stored
  * `on`: the cache will store the results of all AQL queries unless their `cache`
    attribute flag is set to `false`
  * `demand`: the cache will store the results of AQL queries that have their
    `cache` attribute set to `true`, but will ignore all others

  The mode can be set at server startup using the `--database.query-cache-mode` configuration
  option and later changed at runtime.

  The following HTTP REST APIs have been added for controlling the query cache:

  * HTTP GET `/_api/query-cache/properties`: returns the global query cache configuration
  * HTTP PUT `/_api/query-cache/properties`: modifies the global query cache configuration
  * HTTP DELETE `/_api/query-cache`: invalidates all results in the query cache

  The following JavaScript functions have been added for controlling the query cache:

  * `require("org/arangodb/aql/cache").properties()`: returns the global query cache configuration
  * `require("org/arangodb/aql/cache").properties(properties)`: modifies the global query cache configuration
  * `require("org/arangodb/aql/cache").clear()`: invalidates all results in the query cache

* do not link arangoimp against V8

* AQL function call arguments optimization

  This will lead to arguments in function calls inside AQL queries not being copied but passed
  by reference. This may speed up calls to functions with bigger argument values or queries that
  call functions a lot of times.

* upgraded V8 version to 4.3.61

* removed deprecated AQL `SKIPLIST` function.

  This function was introduced in older versions of ArangoDB with a less powerful query optimizer to
  retrieve data from a skiplist index using a `LIMIT` clause. It was marked as deprecated in ArangoDB
  2.6.

  Since ArangoDB 2.3 the behavior of the `SKIPLIST` function can be emulated using regular AQL
  constructs, e.g.

      FOR doc IN @@collection
        FILTER doc.value >= @value
        SORT doc.value DESC
        LIMIT 1
        RETURN doc

* the `skip()` function for simple queries does not accept negative input any longer.
  This feature was deprecated in 2.6.0.

* fix exception handling

  In some cases JavaScript exceptions would re-throw without information of the original problem.
  Now the original exception is logged for failure analysis.

* based REST API method PUT `/_api/simple/all` on the cursor API and make it use AQL internally.

  The change speeds up this REST API method and will lead to additional query information being
  returned by the REST API. Clients can use this extra information or ignore it.

* Foxx Queue job success/failure handlers arguments have changed from `(jobId, jobData, result, jobFailures)` to `(result, jobData, job)`.

* added Foxx Queue job options `repeatTimes`, `repeatUntil` and `repeatDelay` to automatically re-schedule jobs when they are completed.

* added Foxx manifest configuration type `password` to mask values in the web interface.

* fixed default values in Foxx manifest configurations sometimes not being used as defaults.

* fixed optional parameters in Foxx manifest configurations sometimes not being cleared correctly.

* Foxx dependencies can now be marked as optional using a slightly more verbose syntax in your manifest file.

* converted Foxx constructors to ES6 classes so you can extend them using class syntax.

* updated aqb to 2.0.

* updated chai to 3.0.

* Use more madvise calls to speed up things when memory is tight, in particular
  at load time but also for random accesses later.

* Overhauled web interface

  The web interface now has a new design.

  The API documentation for ArangoDB has been moved from "Tools" to "Links" in the web interface.

  The "Applications" tab in the web interfaces has been renamed to "Services".


v2.6.12 (2015-12-02)
--------------------

* fixed disappearing of documents for collections transferred via `sync` if the
  the collection was dropped right before synchronization and drop and (re-)create
  collection markers were located in the same WAL file

* added missing lock instruction for primary index in compactor size calculation

* fixed issue #1589

* fixed issue #1583

* Foxx: optional configuration options no longer log validation errors when assigned
  empty values (#1495)


v2.6.11 (2015-11-18)
--------------------

* fixed potentially invalid pointer access in shaper when the currently accessed
  document got re-located by the WAL collector at the very same time


v2.6.10 (2015-11-10)
--------------------

* disable replication appliers when starting in modes `--upgrade`, `--no-server`
  and `--check-upgrade`

* more detailed output in arango-dfdb

* fixed potential deadlock in collection status changing on Windows

* issue #1521: Can't dump/restore with user and password


v2.6.9 (2015-09-29)
-------------------

* added "special" password ARANGODB_DEFAULT_ROOT_PASSWORD. If you pass
  ARANGODB_DEFAULT_ROOT_PASSWORD as password, it will read the password
  from the environment variable ARANGODB_DEFAULT_ROOT_PASSWORD

* fixed failing AQL skiplist, sort and limit combination

  When using a Skiplist index on an attribute (say "a") and then using sort
  and skip on this attribute caused the result to be empty e.g.:

    require("internal").db.test.ensureSkiplist("a");
    require("internal").db._query("FOR x IN test SORT x.a LIMIT 10, 10");

  Was always empty no matter how many documents are stored in test.
  This is now fixed.

v2.6.8 (2015-09-09)
-------------------

* ARM only:

  The ArangoDB packages for ARM require the kernel to allow unaligned memory access.
  How the kernel handles unaligned memory access is configurable at runtime by
  checking and adjusting the contents `/proc/cpu/alignment`.

  In order to operate on ARM, ArangoDB requires the bit 1 to be set. This will
  make the kernel trap and adjust unaligned memory accesses. If this bit is not
  set, the kernel may send a SIGBUS signal to ArangoDB and terminate it.

  To set bit 1 in `/proc/cpu/alignment` use the following command as a privileged
  user (e.g. root):

      echo "2" > /proc/cpu/alignment

  Note that this setting affects all user processes and not just ArangoDB. Setting
  the alignment with the above command will also not make the setting permanent,
  so it will be lost after a restart of the system. In order to make the setting
  permanent, it should be executed during system startup or before starting arangod.

  The ArangoDB start/stop scripts do not adjust the alignment setting, but rely on
  the environment to have the correct alignment setting already. The reason for this
  is that the alignment settings also affect all other user processes (which ArangoDB
  is not aware of) and thus may have side-effects outside of ArangoDB. It is therefore
  more reasonable to have the system administrator carry out the change.


v2.6.7 (2015-08-25)
-------------------

* improved AssocMulti index performance when resizing.

  This makes the edge index perform less I/O when under memory pressure.


v2.6.6 (2015-08-23)
-------------------

* added startup option `--server.additional-threads` to create separate queues
  for slow requests.


v2.6.5 (2015-08-17)
-------------------

* added startup option `--database.throw-collection-not-loaded-error`

  Accessing a not-yet loaded collection will automatically load a collection
  on first access. This flag controls what happens in case an operation
  would need to wait for another thread to finalize loading a collection. If
  set to *true*, then the first operation that accesses an unloaded collection
  will load it. Further threads that try to access the same collection while
  it is still loading immediately fail with an error (1238, *collection not loaded*).
  This is to prevent all server threads from being blocked while waiting on the
  same collection to finish loading. When the first thread has completed loading
  the collection, the collection becomes regularly available, and all operations
  from that point on can be carried out normally, and error 1238 will not be
  thrown anymore for that collection.

  If set to *false*, the first thread that accesses a not-yet loaded collection
  will still load it. Other threads that try to access the collection while
  loading will not fail with error 1238 but instead block until the collection
  is fully loaded. This configuration might lead to all server threads being
  blocked because they are all waiting for the same collection to complete
  loading. Setting the option to *true* will prevent this from happening, but
  requires clients to catch error 1238 and react on it (maybe by scheduling
  a retry for later).

  The default value is *false*.

* fixed busy wait loop in scheduler threads that sometimes consumed 100% CPU while
  waiting for events on connections closed unexpectedly by the client side

* handle attribute `indexBuckets` when restoring collections via arangorestore.
  Previously the `indexBuckets` attribute value from the dump was ignored, and the
   server default value for `indexBuckets` was used when restoring a collection.

* fixed "EscapeValue already set error" crash in V8 actions that might have occurred when
  canceling V8-based operations.


v2.6.4 (2015-08-01)
-------------------

* V8: Upgrade to version 4.1.0.27 - this is intended to be the stable V8 version.

* fixed issue #1424: Arango shell should not processing arrows pushing on keyboard


v2.6.3 (2015-07-21)
-------------------

* issue #1409: Document values with null character truncated


v2.6.2 (2015-07-04)
-------------------

* fixed issue #1383: bindVars for HTTP API doesn't work with empty string

* fixed handling of default values in Foxx manifest configurations

* fixed handling of optional parameters in Foxx manifest configurations

* fixed a reference error being thrown in Foxx queues when a function-based job type is used that is not available and no options object is passed to queue.push


v2.6.1 (2015-06-24)
-------------------

* Add missing swagger files to cmake build. fixes #1368

* fixed documentation errors


v2.6.0 (2015-06-20)
-------------------

* using negative values for `SimpleQuery.skip()` is deprecated.
  This functionality will be removed in future versions of ArangoDB.

* The following simple query functions are now deprecated:

  * collection.near
  * collection.within
  * collection.geo
  * collection.fulltext
  * collection.range
  * collection.closedRange

  This also lead to the following REST API methods being deprecated from now on:

  * PUT /_api/simple/near
  * PUT /_api/simple/within
  * PUT /_api/simple/fulltext
  * PUT /_api/simple/range

  It is recommended to replace calls to these functions or APIs with equivalent AQL queries,
  which are more flexible because they can be combined with other operations:

      FOR doc IN NEAR(@@collection, @latitude, @longitude, @limit)
        RETURN doc

      FOR doc IN WITHIN(@@collection, @latitude, @longitude, @radius, @distanceAttributeName)
        RETURN doc

      FOR doc IN FULLTEXT(@@collection, @attributeName, @queryString, @limit)
        RETURN doc

      FOR doc IN @@collection
        FILTER doc.value >= @left && doc.value < @right
        LIMIT @skip, @limit
        RETURN doc`

  The above simple query functions and REST API methods may be removed in future versions
  of ArangoDB.

* deprecated now-obsolete AQL `SKIPLIST` function

  The function was introduced in older versions of ArangoDB with a less powerful query optimizer to
  retrieve data from a skiplist index using a `LIMIT` clause.

  Since 2.3 the same goal can be achieved by using regular AQL constructs, e.g.

      FOR doc IN collection FILTER doc.value >= @value SORT doc.value DESC LIMIT 1 RETURN doc

* fixed issues when switching the database inside tasks and during shutdown of database cursors

  These features were added during 2.6 alpha stage so the fixes affect devel/2.6-alpha builds only

* issue #1360: improved foxx-manager help

* added `--enable-tcmalloc` configure option.

  When this option is set, arangod and the client tools will be linked against tcmalloc, which replaces
  the system allocator. When the option is set, a tcmalloc library must be present on the system under
  one of the names `libtcmalloc`, `libtcmalloc_minimal` or `libtcmalloc_debug`.

  As this is a configure option, it is supported for manual builds on Linux-like systems only. tcmalloc
  support is currently experimental.

* issue #1353: Windows: HTTP API - incorrect path in errorMessage

* issue #1347: added option `--create-database` for arangorestore.

  Setting this option to `true` will now create the target database if it does not exist. When creating
  the target database, the username and passwords passed to arangorestore will be used to create an
  initial user for the new database.

* issue #1345: advanced debug information for User Functions

* issue #1341: Can't use bindvars in UPSERT

* fixed vulnerability in JWT implementation.

* changed default value of option `--database.ignore-datafile-errors` from `true` to `false`

  If the new default value of `false` is used, then arangod will refuse loading collections that contain
  datafiles with CRC mismatches or other errors. A collection with datafile errors will then become
  unavailable. This prevents follow up errors from happening.

  The only way to access such collection is to use the datafile debugger (arango-dfdb) and try to repair
  or truncate the datafile with it.

  If `--database.ignore-datafile-errors` is set to `true`, then collections will become available
  even if parts of their data cannot be loaded. This helps availability, but may cause (partial) data
  loss and follow up errors.

* added server startup option `--server.session-timeout` for controlling the timeout of user sessions
  in the web interface

* add sessions and cookie authentication for ArangoDB's web interface

  ArangoDB's built-in web interface now uses sessions. Session information ids are stored in cookies,
  so clients using the web interface must accept cookies in order to use it

* web interface: display query execution time in AQL editor

* web interface: renamed AQL query *submit* button to *execute*

* web interface: added query explain feature in AQL editor

* web interface: demo page added. only working if demo data is available, hidden otherwise

* web interface: added support for custom app scripts with optional arguments and results

* web interface: mounted apps that need to be configured are now indicated in the app overview

* web interface: added button for running tests to app details

* web interface: added button for configuring app dependencies to app details

* web interface: upgraded API documentation to use Swagger 2

* INCOMPATIBLE CHANGE

  removed startup option `--log.severity`

  The docs for `--log.severity` mentioned lots of severities (e.g. `exception`, `technical`, `functional`, `development`)
  but only a few severities (e.g. `all`, `human`) were actually used, with `human` being the default and `all` enabling the
  additional logging of requests. So the option pretended to control a lot of things which it actually didn't. Additionally,
  the option `--log.requests-file` was around for a long time already, also controlling request logging.

  Because the `--log.severity` option effectively did not control that much, it was removed. A side effect of removing the
  option is that 2.5 installations which used `--log.severity all` will not log requests after the upgrade to 2.6. This can
  be adjusted by setting the `--log.requests-file` option.

* add backtrace to fatal log events

* added optional `limit` parameter for AQL function `FULLTEXT`

* make fulltext index also index text values contained in direct sub-objects of the indexed
  attribute.

  Previous versions of ArangoDB only indexed the attribute value if it was a string. Sub-attributes
  of the index attribute were ignored when fulltext indexing.

  Now, if the index attribute value is an object, the object's values will each be included in the
  fulltext index if they are strings. If the index attribute value is an array, the array's values
  will each be included in the fulltext index if they are strings.

  For example, with a fulltext index present on the `translations` attribute, the following text
  values will now be indexed:

      var c = db._create("example");
      c.ensureFulltextIndex("translations");
      c.insert({ translations: { en: "fox", de: "Fuchs", fr: "renard", ru: "лиса" } });
      c.insert({ translations: "Fox is the English translation of the German word Fuchs" });
      c.insert({ translations: [ "ArangoDB", "document", "database", "Foxx" ] });

      c.fulltext("translations", "лиса").toArray();       // returns only first document
      c.fulltext("translations", "Fox").toArray();        // returns first and second documents
      c.fulltext("translations", "prefix:Fox").toArray(); // returns all three documents

* added batch document removal and lookup commands:

      collection.lookupByKeys(keys)
      collection.removeByKeys(keys)

  These commands can be used to perform multi-document lookup and removal operations efficiently
  from the ArangoShell. The argument to these operations is an array of document keys.

  Also added HTTP APIs for batch document commands:

  * PUT /_api/simple/lookup-by-keys
  * PUT /_api/simple/remove-by-keys

* properly prefix document address URLs with the current database name for calls to the REST
  API method GET `/_api/document?collection=...` (that method will return partial URLs to all
  documents in the collection).

  Previous versions of ArangoDB returned the URLs starting with `/_api/` but without the current
  database name, e.g. `/_api/document/mycollection/mykey`. Starting with 2.6, the response URLs
  will include the database name as well, e.g. `/_db/_system/_api/document/mycollection/mykey`.

* added dedicated collection export HTTP REST API

  ArangoDB now provides a dedicated collection export API, which can take snapshots of entire
  collections more efficiently than the general-purpose cursor API. The export API is useful
  to transfer the contents of an entire collection to a client application. It provides optional
  filtering on specific attributes.

  The export API is available at endpoint `POST /_api/export?collection=...`. The API has the
  same return value structure as the already established cursor API (`POST /_api/cursor`).

  An introduction to the export API is given in this blog post:
  http://jsteemann.github.io/blog/2015/04/04/more-efficient-data-exports/

* subquery optimizations for AQL queries

  This optimization avoids copying intermediate results into subqueries that are not required
  by the subquery.

  A brief description can be found here:
  http://jsteemann.github.io/blog/2015/05/04/subquery-optimizations/

* return value optimization for AQL queries

  This optimization avoids copying the final query result inside the query's main `ReturnNode`.

  A brief description can be found here:
  http://jsteemann.github.io/blog/2015/05/04/return-value-optimization-for-aql/

* speed up AQL queries containing big `IN` lists for index lookups

  `IN` lists used for index lookups had performance issues in previous versions of ArangoDB.
  These issues have been addressed in 2.6 so using bigger `IN` lists for filtering is much
  faster.

  A brief description can be found here:
  http://jsteemann.github.io/blog/2015/05/07/in-list-improvements/

* allow `@` and `.` characters in document keys, too

  This change also leads to document keys being URL-encoded when returned in HTTP `location`
  response headers.

* added alternative implementation for AQL COLLECT

  The alternative method uses a hash table for grouping and does not require its input elements
  to be sorted. It will be taken into account by the optimizer for `COLLECT` statements that do
  not use an `INTO` clause.

  In case a `COLLECT` statement can use the hash table variant, the optimizer will create an extra
  plan for it at the beginning of the planning phase. In this plan, no extra `SORT` node will be
  added in front of the `COLLECT` because the hash table variant of `COLLECT` does not require
  sorted input. Instead, a `SORT` node will be added after it to sort its output. This `SORT` node
  may be optimized away again in later stages. If the sort order of the result is irrelevant to
  the user, adding an extra `SORT null` after a hash `COLLECT` operation will allow the optimizer to
  remove the sorts altogether.

  In addition to the hash table variant of `COLLECT`, the optimizer will modify the original plan
  to use the regular `COLLECT` implementation. As this implementation requires sorted input, the
  optimizer will insert a `SORT` node in front of the `COLLECT`. This `SORT` node may be optimized
  away in later stages.

  The created plans will then be shipped through the regular optimization pipeline. In the end,
  the optimizer will pick the plan with the lowest estimated total cost as usual. The hash table
  variant does not require an up-front sort of the input, and will thus be preferred over the
  regular `COLLECT` if the optimizer estimates many input elements for the `COLLECT` node and
  cannot use an index to sort them.

  The optimizer can be explicitly told to use the regular *sorted* variant of `COLLECT` by
  suffixing a `COLLECT` statement with `OPTIONS { "method" : "sorted" }`. This will override the
  optimizer guesswork and only produce the *sorted* variant of `COLLECT`.

  A blog post on the new `COLLECT` implementation can be found here:
  http://jsteemann.github.io/blog/2015/04/22/collecting-with-a-hash-table/

* refactored HTTP REST API for cursors

  The HTTP REST API for cursors (`/_api/cursor`) has been refactored to improve its performance
  and use less memory.

  A post showing some of the performance improvements can be found here:
  http://jsteemann.github.io/blog/2015/04/01/improvements-for-the-cursor-api/

* simplified return value syntax for data-modification AQL queries

  ArangoDB 2.4 since version allows to return results from data-modification AQL queries. The
  syntax for this was quite limited and verbose:

      FOR i IN 1..10
        INSERT { value: i } IN test
        LET inserted = NEW
        RETURN inserted

  The `LET inserted = NEW RETURN inserted` was required literally to return the inserted
  documents. No calculations could be made using the inserted documents.

  This is now more flexible. After a data-modification clause (e.g. `INSERT`, `UPDATE`, `REPLACE`,
  `REMOVE`, `UPSERT`) there can follow any number of `LET` calculations. These calculations can
  refer to the pseudo-values `OLD` and `NEW` that are created by the data-modification statements.

  This allows returning projections of inserted or updated documents, e.g.:

      FOR i IN 1..10
        INSERT { value: i } IN test
        RETURN { _key: NEW._key, value: i }

  Still not every construct is allowed after a data-modification clause. For example, no functions
  can be called that may access documents.

  More information can be found here:
  http://jsteemann.github.io/blog/2015/03/27/improvements-for-data-modification-queries/

* added AQL `UPSERT` statement

  This adds an `UPSERT` statement to AQL that is a combination of both `INSERT` and `UPDATE` /
  `REPLACE`. The `UPSERT` will search for a matching document using a user-provided example.
  If no document matches the example, the *insert* part of the `UPSERT` statement will be
  executed. If there is a match, the *update* / *replace* part will be carried out:

      UPSERT { page: 'index.html' }                 /* search example */
        INSERT { page: 'index.html', pageViews: 1 } /* insert part */
        UPDATE { pageViews: OLD.pageViews + 1 }     /* update part */
        IN pageViews

  `UPSERT` can be used with an `UPDATE` or `REPLACE` clause. The `UPDATE` clause will perform
  a partial update of the found document, whereas the `REPLACE` clause will replace the found
  document entirely. The `UPDATE` or `REPLACE` parts can refer to the pseudo-value `OLD`, which
  contains all attributes of the found document.

  `UPSERT` statements can optionally return values. In the following query, the return
  attribute `found` will return the found document before the `UPDATE` was applied. If no
  document was found, `found` will contain a value of `null`. The `updated` result attribute will
  contain the inserted / updated document:

      UPSERT { page: 'index.html' }                 /* search example */
        INSERT { page: 'index.html', pageViews: 1 } /* insert part */
        UPDATE { pageViews: OLD.pageViews + 1 }     /* update part */
        IN pageViews
        RETURN { found: OLD, updated: NEW }

  A more detailed description of `UPSERT` can be found here:
  http://jsteemann.github.io/blog/2015/03/27/preview-of-the-upsert-command/

* adjusted default configuration value for `--server.backlog-size` from 10 to 64.

* issue #1231: bug xor feature in AQL: LENGTH(null) == 4

  This changes the behavior of the AQL `LENGTH` function as follows:

  - if the single argument to `LENGTH()` is `null`, then the result will now be `0`. In previous
    versions of ArangoDB, the result of `LENGTH(null)` was `4`.

  - if the single argument to `LENGTH()` is `true`, then the result will now be `1`. In previous
    versions of ArangoDB, the result of `LENGTH(true)` was `4`.

  - if the single argument to `LENGTH()` is `false`, then the result will now be `0`. In previous
    versions of ArangoDB, the result of `LENGTH(false)` was `5`.

  The results of `LENGTH()` with string, numeric, array object argument values do not change.

* issue #1298: Bulk import if data already exists (#1298)

  This change extends the HTTP REST API for bulk imports as follows:

  When documents are imported and the `_key` attribute is specified for them, the import can be
  used for inserting and updating/replacing documents. Previously, the import could be used for
  inserting new documents only, and re-inserting a document with an existing key would have failed
  with a *unique key constraint violated* error.

  The above behavior is still the default. However, the API now allows controlling the behavior
  in case of a unique key constraint error via the optional URL parameter `onDuplicate`.

  This parameter can have one of the following values:

  - `error`: when a unique key constraint error occurs, do not import or update the document but
    report an error. This is the default.

  - `update`: when a unique key constraint error occurs, try to (partially) update the existing
    document with the data specified in the import. This may still fail if the document would
    violate secondary unique indexes. Only the attributes present in the import data will be
    updated and other attributes already present will be preserved. The number of updated documents
    will be reported in the `updated` attribute of the HTTP API result.

  - `replace`: when a unique key constraint error occurs, try to fully replace the existing
    document with the data specified in the import. This may still fail if the document would
    violate secondary unique indexes. The number of replaced documents will be reported in the
    `updated` attribute of the HTTP API result.

  - `ignore`: when a unique key constraint error occurs, ignore this error. There will be no
    insert, update or replace for the particular document. Ignored documents will be reported
    separately in the `ignored` attribute of the HTTP API result.

  The result of the HTTP import API will now contain the attributes `ignored` and `updated`, which
  contain the number of ignored and updated documents respectively. These attributes will contain a
  value of zero unless the `onDuplicate` URL parameter is set to either `update` or `replace`
  (in this case the `updated` attribute may contain non-zero values) or `ignore` (in this case the
  `ignored` attribute may contain a non-zero value).

  To support the feature, arangoimp also has a new command line option `--on-duplicate` which can
  have one of the values `error`, `update`, `replace`, `ignore`. The default value is `error`.

  A few examples for using arangoimp with the `--on-duplicate` option can be found here:
  http://jsteemann.github.io/blog/2015/04/14/updating-documents-with-arangoimp/

* changed behavior of `db._query()` in the ArangoShell:

  if the command's result is printed in the shell, the first 10 results will be printed. Previously
  only a basic description of the underlying query result cursor was printed. Additionally, if the
  cursor result contains more than 10 results, the cursor is assigned to a global variable `more`,
  which can be used to iterate over the cursor result.

  Example:

      arangosh [_system]> db._query("FOR i IN 1..15 RETURN i")
      [object ArangoQueryCursor, count: 15, hasMore: true]

      [
        1,
        2,
        3,
        4,
        5,
        6,
        7,
        8,
        9,
        10
      ]

      type 'more' to show more documents


      arangosh [_system]> more
      [object ArangoQueryCursor, count: 15, hasMore: false]

      [
        11,
        12,
        13,
        14,
        15
      ]

* Disallow batchSize value 0 in HTTP `POST /_api/cursor`:

  The HTTP REST API `POST /_api/cursor` does not accept a `batchSize` parameter value of
  `0` any longer. A batch size of 0 never made much sense, but previous versions of ArangoDB
  did not check for this value. Now creating a cursor using a `batchSize` value 0 will
  result in an HTTP 400 error response

* REST Server: fix memory leaks when failing to add jobs

* 'EDGES' AQL Function

  The AQL function `EDGES` got a new fifth option parameter.
  Right now only one option is available: 'includeVertices'. This is a boolean parameter
  that allows to modify the result of the `EDGES` function.
  Default is 'includeVertices: false' which does not have any effect.
  'includeVertices: true' modifies the result, such that
  {vertex: <vertexDocument>, edge: <edgeDocument>} is returned.

* INCOMPATIBLE CHANGE:

  The result format of the AQL function `NEIGHBORS` has been changed.
  Before it has returned an array of objects containing 'vertex' and 'edge'.
  Now it will only contain the vertex directly.
  Also an additional option 'includeData' has been added.
  This is used to define if only the 'vertex._id' value should be returned (false, default),
  or if the vertex should be looked up in the collection and the complete JSON should be returned
  (true).
  Using only the id values can lead to significantly improved performance if this is the only information
  required.

  In order to get the old result format prior to ArangoDB 2.6, please use the function EDGES instead.
  Edges allows for a new option 'includeVertices' which, set to true, returns exactly the format of NEIGHBORS.
  Example:

      NEIGHBORS(<vertexCollection>, <edgeCollection>, <vertex>, <direction>, <example>)

  This can now be achieved by:

      EDGES(<edgeCollection>, <vertex>, <direction>, <example>, {includeVertices: true})

  If you are nesting several NEIGHBORS steps you can speed up their performance in the following way:

  Old Example:

  FOR va IN NEIGHBORS(Users, relations, 'Users/123', 'outbound') FOR vc IN NEIGHBORS(Products, relations, va.vertex._id, 'outbound') RETURN vc

  This can now be achieved by:

  FOR va IN NEIGHBORS(Users, relations, 'Users/123', 'outbound') FOR vc IN NEIGHBORS(Products, relations, va, 'outbound', null, {includeData: true}) RETURN vc
                                                                                                          ^^^^                  ^^^^^^^^^^^^^^^^^^^
                                                                                                  Use intermediate directly     include Data for final

* INCOMPATIBLE CHANGE:

  The AQL function `GRAPH_NEIGHBORS` now provides an additional option `includeData`.
  This option allows controlling whether the function should return the complete vertices
  or just their IDs. Returning only the IDs instead of the full vertices can lead to
  improved performance .

  If provided, `includeData` is set to `true`, all vertices in the result will be returned
  with all their attributes. The default value of `includeData` is `false`.
  This makes the default function results incompatible with previous versions of ArangoDB.

  To get the old result style in ArangoDB 2.6, please set the options as follows in calls
  to `GRAPH_NEIGHBORS`:

      GRAPH_NEIGHBORS(<graph>, <vertex>, { includeData: true })

* INCOMPATIBLE CHANGE:

  The AQL function `GRAPH_COMMON_NEIGHBORS` now provides an additional option `includeData`.
  This option allows controlling whether the function should return the complete vertices
  or just their IDs. Returning only the IDs instead of the full vertices can lead to
  improved performance .

  If provided, `includeData` is set to `true`, all vertices in the result will be returned
  with all their attributes. The default value of `includeData` is `false`.
  This makes the default function results incompatible with previous versions of ArangoDB.

  To get the old result style in ArangoDB 2.6, please set the options as follows in calls
  to `GRAPH_COMMON_NEIGHBORS`:

      GRAPH_COMMON_NEIGHBORS(<graph>, <vertexExamples1>, <vertexExamples2>, { includeData: true }, { includeData: true })

* INCOMPATIBLE CHANGE:

  The AQL function `GRAPH_SHORTEST_PATH` now provides an additional option `includeData`.
  This option allows controlling whether the function should return the complete vertices
  and edges or just their IDs. Returning only the IDs instead of full vertices and edges
  can lead to improved performance .

  If provided, `includeData` is set to `true`, all vertices and edges in the result will
  be returned with all their attributes. There is also an optional parameter `includePath` of
  type object.
  It has two optional sub-attributes `vertices` and `edges`, both of type boolean.
  Both can be set individually and the result will include all vertices on the path if
  `includePath.vertices == true` and all edges if `includePath.edges == true` respectively.

  The default value of `includeData` is `false`, and paths are now excluded by default.
  This makes the default function results incompatible with previous versions of ArangoDB.

  To get the old result style in ArangoDB 2.6, please set the options as follows in calls
  to `GRAPH_SHORTEST_PATH`:

      GRAPH_SHORTEST_PATH(<graph>, <source>, <target>, { includeData: true, includePath: { edges: true, vertices: true } })

  The attributes `startVertex` and `vertex` that were present in the results of `GRAPH_SHORTEST_PATH`
  in previous versions of ArangoDB will not be produced in 2.6. To calculate these attributes in 2.6,
  please extract the first and last elements from the `vertices` result attribute.

* INCOMPATIBLE CHANGE:

  The AQL function `GRAPH_DISTANCE_TO` will now return only the id the destination vertex
  in the `vertex` attribute, and not the full vertex data with all vertex attributes.

* INCOMPATIBLE CHANGE:

  All graph measurements functions in JavaScript module `general-graph` that calculated a
  single figure previously returned an array containing just the figure. Now these functions
  will return the figure directly and not put it inside an array.

  The affected functions are:

  * `graph._absoluteEccentricity`
  * `graph._eccentricity`
  * `graph._absoluteCloseness`
  * `graph._closeness`
  * `graph._absoluteBetweenness`
  * `graph._betweenness`
  * `graph._radius`
  * `graph._diameter`

* Create the `_graphs` collection in new databases with `waitForSync` attribute set to `false`

  The previous `waitForSync` value was `true`, so default the behavior when creating and dropping
  graphs via the HTTP REST API changes as follows if the new settings are in effect:

  * `POST /_api/graph` by default returns `HTTP 202` instead of `HTTP 201`
  * `DELETE /_api/graph/graph-name` by default returns `HTTP 202` instead of `HTTP 201`

  If the `_graphs` collection still has its `waitForSync` value set to `true`, then the HTTP status
  code will not change.

* Upgraded ICU to version 54; this increases performance in many places.
  based on https://code.google.com/p/chromium/issues/detail?id=428145

* added support for HTTP push aka chunked encoding

* issue #1051: add info whether server is running in service or user mode?

  This will add a "mode" attribute to the result of the result of HTTP GET `/_api/version?details=true`

  "mode" can have the following values:

  - `standalone`: server was started manually (e.g. on command-line)
  - `service`: service is running as Windows service, in daemon mode or under the supervisor

* improve system error messages in Windows port

* increased default value of `--server.request-timeout` from 300 to 1200 seconds for client tools
  (arangosh, arangoimp, arangodump, arangorestore)

* increased default value of `--server.connect-timeout` from 3 to 5 seconds for client tools
  (arangosh, arangoimp, arangodump, arangorestore)

* added startup option `--server.foxx-queues-poll-interval`

  This startup option controls the frequency with which the Foxx queues manager is checking
  the queue (or queues) for jobs to be executed.

  The default value is `1` second. Lowering this value will result in the queue manager waking
  up and checking the queues more frequently, which may increase CPU usage of the server.
  When not using Foxx queues, this value can be raised to save some CPU time.

* added startup option `--server.foxx-queues`

  This startup option controls whether the Foxx queue manager will check queue and job entries.
  Disabling this option can reduce server load but will prevent jobs added to Foxx queues from
  being processed at all.

  The default value is `true`, enabling the Foxx queues feature.

* make Foxx queues really database-specific.

  Foxx queues were and are stored in a database-specific collection `_queues`. However, a global
  cache variable for the queues led to the queue names being treated database-independently, which
  was wrong.

  Since 2.6, Foxx queues names are truly database-specific, so the same queue name can be used in
  two different databases for two different queues. Until then, it is advisable to think of queues
  as already being database-specific, and using the database name as a queue name prefix to be
  avoid name conflicts, e.g.:

      var queueName = "myQueue";
      var Foxx = require("org/arangodb/foxx");
      Foxx.queues.create(db._name() + ":" + queueName);

* added support for Foxx queue job types defined as app scripts.

  The old job types introduced in 2.4 are still supported but are known to cause issues in 2.5
  and later when the server is restarted or the job types are not defined in every thread.

  The new job types avoid this issue by storing an explicit mount path and script name rather
  than an assuming the job type is defined globally. It is strongly recommended to convert your
  job types to the new script-based system.

* renamed Foxx sessions option "sessionStorageApp" to "sessionStorage". The option now also accepts session storages directly.

* Added the following JavaScript methods for file access:
  * fs.copyFile() to copy single files
  * fs.copyRecursive() to copy directory trees
  * fs.chmod() to set the file permissions (non-Windows only)

* Added process.env for accessing the process environment from JavaScript code

* Cluster: kickstarter shutdown routines will more precisely follow the shutdown of its nodes.

* Cluster: don't delete agency connection objects that are currently in use.

* Cluster: improve passing along of HTTP errors

* fixed issue #1247: debian init script problems

* multi-threaded index creation on collection load

  When a collection contains more than one secondary index, they can be built in memory in
  parallel when the collection is loaded. How many threads are used for parallel index creation
  is determined by the new configuration parameter `--database.index-threads`. If this is set
  to 0, indexes are built by the opening thread only and sequentially. This is equivalent to
  the behavior in 2.5 and before.

* speed up building up primary index when loading collections

* added `count` attribute to `parameters.json` files of collections. This attribute indicates
  the number of live documents in the collection on unload. It is read when the collection is
  (re)loaded to determine the initial size for the collection's primary index

* removed remainders of MRuby integration, removed arangoirb

* simplified `controllers` property in Foxx manifests. You can now specify a filename directly
  if you only want to use a single file mounted at the base URL of your Foxx app.

* simplified `exports` property in Foxx manifests. You can now specify a filename directly if
  you only want to export variables from a single file in your Foxx app.

* added support for node.js-style exports in Foxx exports. Your Foxx exports file can now export
  arbitrary values using the `module.exports` property instead of adding properties to the
  `exports` object.

* added `scripts` property to Foxx manifests. You should now specify the `setup` and `teardown`
  files as properties of the `scripts` object in your manifests and can define custom,
  app-specific scripts that can be executed from the web interface or the CLI.

* added `tests` property to Foxx manifests. You can now define test cases using the `mocha`
  framework which can then be executed inside ArangoDB.

* updated `joi` package to 6.0.8.

* added `extendible` package.

* added Foxx model lifecycle events to repositories. See #1257.

* speed up resizing of edge index.

* allow to split an edge index into buckets which are resized individually.
  This is controlled by the `indexBuckets` attribute in the `properties`
  of the collection.

* fix a cluster deadlock bug in larger clusters by marking a thread waiting
  for a lock on a DBserver as blocked


v2.5.7 (2015-08-02)
-------------------

* V8: Upgrade to version 4.1.0.27 - this is intended to be the stable V8 version.


v2.5.6 (2015-07-21)
-------------------

* alter Windows build infrastructure so we can properly store pdb files.

* potentially fixed issue #1313: Wrong metric calculation at dashboard

  Escape whitespace in process name when scanning /proc/pid/stats

  This fixes statistics values read from that file

* Fixed variable naming in AQL `COLLECT INTO` results in case the COLLECT is placed
  in a subquery which itself is followed by other constructs that require variables


v2.5.5 (2015-05-29)
-------------------

* fixed vulnerability in JWT implementation.

* fixed format string for reading /proc/pid/stat

* take into account barriers used in different V8 contexts


v2.5.4 (2015-05-14)
-------------------

* added startup option `--log.performance`: specifying this option at startup will log
  performance-related info messages, mainly timings via the regular logging mechanisms

* cluster fixes

* fix for recursive copy under Windows


v2.5.3 (2015-04-29)
-------------------

* Fix fs.move to work across filesystem borders; Fixes Foxx app installation problems;
  issue #1292.

* Fix Foxx app install when installed on a different drive on Windows

* issue #1322: strange AQL result

* issue #1318: Inconsistent db._create() syntax

* issue #1315: queries to a collection fail with an empty response if the
  collection contains specific JSON data

* issue #1300: Make arangodump not fail if target directory exists but is empty

* allow specifying higher values than SOMAXCONN for `--server.backlog-size`

  Previously, arangod would not start when a `--server.backlog-size` value was
  specified that was higher than the platform's SOMAXCONN header value.

  Now, arangod will use the user-provided value for `--server.backlog-size` and
  pass it to the listen system call even if the value is higher than SOMAXCONN.
  If the user-provided value is higher than SOMAXCONN, arangod will log a warning
  on startup.

* Fixed a cluster deadlock bug. Mark a thread that is in a RemoteBlock as
  blocked to allow for additional dispatcher threads to be started.

* Fix locking in cluster by using another ReadWriteLock class for collections.

* Add a second DispatcherQueue for AQL in the cluster. This fixes a
  cluster-AQL thread explosion bug.


v2.5.2 (2015-04-11)
-------------------

* modules stored in _modules are automatically flushed when changed

* added missing query-id parameter in documentation of HTTP DELETE `/_api/query` endpoint

* added iterator for edge index in AQL queries

  this change may lead to less edges being read when used together with a LIMIT clause

* make graph viewer in web interface issue less expensive queries for determining
  a random vertex from the graph, and for determining vertex attributes

* issue #1285: syntax error, unexpected $undefined near '@_to RETURN obj

  this allows AQL bind parameter names to also start with underscores

* moved /_api/query to C++

* issue #1289: Foxx models created from database documents expose an internal method

* added `Foxx.Repository#exists`

* parallelize initialization of V8 context in multiple threads

* fixed a possible crash when the debug-level was TRACE

* cluster: do not initialize statistics collection on each
  coordinator, this fixes a race condition at startup

* cluster: fix a startup race w.r.t. the _configuration collection

* search for db:// JavaScript modules only after all local files have been
  considered, this speeds up the require command in a cluster considerably

* general cluster speedup in certain areas


v2.5.1 (2015-03-19)
-------------------

* fixed bug that caused undefined behavior when an AQL query was killed inside
  a calculation block

* fixed memleaks in AQL query cleanup in case out-of-memory errors are thrown

* by default, Debian and RedHat packages are built with debug symbols

* added option `--database.ignore-logfile-errors`

  This option controls how collection datafiles with a CRC mismatch are treated.

  If set to `false`, CRC mismatch errors in collection datafiles will lead
  to a collection not being loaded at all. If a collection needs to be loaded
  during WAL recovery, the WAL recovery will also abort (if not forced with
  `--wal.ignore-recovery-errors true`). Setting this flag to `false` protects
  users from unintentionally using a collection with corrupted datafiles, from
  which only a subset of the original data can be recovered.

  If set to `true`, CRC mismatch errors in collection datafiles will lead to
  the datafile being partially loaded. All data up to until the mismatch will
  be loaded. This will enable users to continue with collection datafiles
  that are corrupted, but will result in only a partial load of the data.
  The WAL recovery will still abort when encountering a collection with a
  corrupted datafile, at least if `--wal.ignore-recovery-errors` is not set to
  `true`.

  The default value is *true*, so for collections with corrupted datafiles
  there might be partial data loads once the WAL recovery has finished. If
  the WAL recovery will need to load a collection with a corrupted datafile,
  it will still stop when using the default values.

* INCOMPATIBLE CHANGE:

  make the arangod server refuse to start if during startup it finds a non-readable
  `parameter.json` file for a database or a collection.

  Stopping the startup process in this case requires manual intervention (fixing
  the unreadable files), but prevents follow-up errors due to ignored databases or
  collections from happening.

* datafiles and `parameter.json` files written by arangod are now created with read and write
  privileges for the arangod process user, and with read and write privileges for the arangod
  process group.

  Previously, these files were created with user read and write permissions only.

* INCOMPATIBLE CHANGE:

  abort WAL recovery if one of the collection's datafiles cannot be opened

* INCOMPATIBLE CHANGE:

  never try to raise the privileges after dropping them, this can lead to a race condition while
  running the recovery

  If you require to run ArangoDB on a port lower than 1024, you must run ArangoDB as root.

* fixed inefficiencies in `remove` methods of general-graph module

* added option `--database.slow-query-threshold` for controlling the default AQL slow query
  threshold value on server start

* add system error strings for Windows on many places

* rework service startup so we announce 'RUNNING' only when we're finished starting.

* use the Windows eventlog for FATAL and ERROR - log messages

* fix service handling in NSIS Windows installer, specify human readable name

* add the ICU_DATA environment variable to the fatal error messages

* fixed issue #1265: arangod crashed with SIGSEGV

* fixed issue #1241: Wildcards in examples


v2.5.0 (2015-03-09)
-------------------

* installer fixes for Windows

* fix for downloading Foxx

* fixed issue #1258: http pipelining not working?


v2.5.0-beta4 (2015-03-05)
-------------------------

* fixed issue #1247: debian init script problems


v2.5.0-beta3 (2015-02-27)
-------------------------

* fix Windows install path calculation in arango

* fix Windows logging of long strings

* fix possible undefinedness of const strings in Windows


v2.5.0-beta2 (2015-02-23)
-------------------------

* fixed issue #1256: agency binary not found #1256

* fixed issue #1230: API: document/col-name/_key and cursor return different floats

* front-end: dashboard tries not to (re)load statistics if user has no access

* V8: Upgrade to version 3.31.74.1

* etcd: Upgrade to version 2.0 - This requires go 1.3 to compile at least.

* refuse to startup if ICU wasn't initialized, this will i.e. prevent errors from being printed,
  and libraries from being loaded.

* front-end: unwanted removal of index table header after creating new index

* fixed issue #1248: chrome: applications filtering not working

* fixed issue #1198: queries remain in aql editor (front-end) if you navigate through different tabs

* Simplify usage of Foxx

  Thanks to our user feedback we learned that Foxx is a powerful, yet rather complicated concept.
  With this release we tried to make it less complicated while keeping all its strength.
  That includes a rewrite of the documentation as well as some code changes as listed below:

  * Moved Foxx applications to a different folder.

    The naming convention now is: <app-path>/_db/<dbname>/<mountpoint>/APP
    Before it was: <app-path>/databases/<dbname>/<appname>:<appversion>
    This caused some trouble as apps where cached based on name and version and updates did not apply.
    Hence the path on filesystem and the app's access URL had no relation to one another.
    Now the path on filesystem is identical to the URL (except for slashes and the appended APP)

  * Rewrite of Foxx routing

    The routing of Foxx has been exposed to major internal changes we adjusted because of user feedback.
    This allows us to set the development mode per mountpoint without having to change paths and hold
    apps at separate locations.

  * Foxx Development mode

    The development mode used until 2.4 is gone. It has been replaced by a much more mature version.
    This includes the deprecation of the javascript.dev-app-path parameter, which is useless since 2.5.
    Instead of having two separate app directories for production and development, apps now reside in
    one place, which is used for production as well as for development.
    Apps can still be put into development mode, changing their behavior compared to production mode.
    Development mode apps are still reread from disk at every request, and still they ship more debug
    output.

    This change has also made the startup options `--javascript.frontend-development-mode` and
    `--javascript.dev-app-path` obsolete. The former option will not have any effect when set, and the
    latter option is only read and used during the upgrade to 2.5 and does not have any effects later.

  * Foxx install process

    Installing Foxx apps has been a two step process: import them into ArangoDB and mount them at a
    specific mountpoint. These operations have been joined together. You can install an app at one
    mountpoint, that's it. No fetch, mount, unmount, purge cycle anymore. The commands have been
    simplified to just:

    * install: get your Foxx app up and running
    * uninstall: shut it down and erase it from disk

  * Foxx error output

    Until 2.4 the errors produced by Foxx were not optimal. Often, the error message was just
    `unable to parse manifest` and contained only an internal stack trace.
    In 2.5 we made major improvements there, including a much more fine-grained error output that
    helps you debug your Foxx apps. The error message printed is now much closer to its source and
    should help you track it down.

    Also we added the default handlers for unhandled errors in Foxx apps:

    * You will get a nice internal error page whenever your Foxx app is called but was not installed
      due to any error
    * You will get a proper error message when having an uncaught error appears in any app route

    In production mode the messages above will NOT contain any information about your Foxx internals
    and are safe to be exposed to third party users.
    In development mode the messages above will contain the stacktrace (if available), making it easier for
    your in-house devs to track down errors in the application.

* added `console` object to Foxx apps. All Foxx apps now have a console object implementing
  the familiar Console API in their global scope, which can be used to log diagnostic
  messages to the database.

* added `org/arangodb/request` module, which provides a simple API for making HTTP requests
  to external services.

* added optimizer rule `propagate-constant-attributes`

  This rule will look inside `FILTER` conditions for constant value equality comparisons,
  and insert the constant values in other places in `FILTER`s. For example, the rule will
  insert `42` instead of `i.value` in the second `FILTER` of the following query:

      FOR i IN c1 FOR j IN c2 FILTER i.value == 42 FILTER j.value == i.value RETURN 1

* added `filtered` value to AQL query execution statistics

  This value indicates how many documents were filtered by `FilterNode`s in the AQL query.
  Note that `IndexRangeNode`s can also filter documents by selecting only the required ranges
  from the index. The `filtered` value will not include the work done by `IndexRangeNode`s,
  but only the work performed by `FilterNode`s.

* added support for sparse hash and skiplist indexes

  Hash and skiplist indexes can optionally be made sparse. Sparse indexes exclude documents
  in which at least one of the index attributes is either not set or has a value of `null`.

  As such documents are excluded from sparse indexes, they may contain fewer documents than
  their non-sparse counterparts. This enables faster indexing and can lead to reduced memory
  usage in case the indexed attribute does occur only in some, but not all documents of the
  collection. Sparse indexes will also reduce the number of collisions in non-unique hash
  indexes in case non-existing or optional attributes are indexed.

  In order to create a sparse index, an object with the attribute `sparse` can be added to
  the index creation commands:

      db.collection.ensureHashIndex(attributeName, { sparse: true });
      db.collection.ensureHashIndex(attributeName1, attributeName2, { sparse: true });
      db.collection.ensureUniqueConstraint(attributeName, { sparse: true });
      db.collection.ensureUniqueConstraint(attributeName1, attributeName2, { sparse: true });

      db.collection.ensureSkiplist(attributeName, { sparse: true });
      db.collection.ensureSkiplist(attributeName1, attributeName2, { sparse: true });
      db.collection.ensureUniqueSkiplist(attributeName, { sparse: true });
      db.collection.ensureUniqueSkiplist(attributeName1, attributeName2, { sparse: true });

  Note that in place of the above specialized index creation commands, it is recommended to use
  the more general index creation command `ensureIndex`:

  ```js
  db.collection.ensureIndex({ type: "hash", sparse: true, unique: true, fields: [ attributeName ] });
  db.collection.ensureIndex({ type: "skiplist", sparse: false, unique: false, fields: [ "a", "b" ] });
  ```

  When not explicitly set, the `sparse` attribute defaults to `false` for new indexes.

  This causes a change in behavior when creating a unique hash index without specifying the
  sparse flag: in 2.4, unique hash indexes were implicitly sparse, always excluding `null` values.
  There was no option to control this behavior, and sparsity was neither supported for non-unique
  hash indexes nor skiplists in 2.4. This implicit sparsity of unique hash indexes was considered
  an inconsistency, and therefore the behavior was cleaned up in 2.5. As of 2.5, indexes will
  only be created sparse if sparsity is explicitly requested. Existing unique hash indexes from 2.4
  or before will automatically be migrated so they are still sparse after the upgrade to 2.5.

  Geo indexes are implicitly sparse, meaning documents without the indexed location attribute or
  containing invalid location coordinate values will be excluded from the index automatically. This
  is also a change when compared to pre-2.5 behavior, when documents with missing or invalid
  coordinate values may have caused errors on insertion when the geo index' `unique` flag was set
  and its `ignoreNull` flag was not.

  This was confusing and has been rectified in 2.5. The method `ensureGeoConstaint()` now does the
  same as `ensureGeoIndex()`. Furthermore, the attributes `constraint`, `unique`, `ignoreNull` and
  `sparse` flags are now completely ignored when creating geo indexes.

  The same is true for fulltext indexes. There is no need to specify non-uniqueness or sparsity for
  geo or fulltext indexes. They will always be non-unique and sparse.

  As sparse indexes may exclude some documents, they cannot be used for every type of query.
  Sparse hash indexes cannot be used to find documents for which at least one of the indexed
  attributes has a value of `null`. For example, the following AQL query cannot use a sparse
  index, even if one was created on attribute `attr`:

      FOR doc In collection
        FILTER doc.attr == null
        RETURN doc

  If the lookup value is non-constant, a sparse index may or may not be used, depending on
  the other types of conditions in the query. If the optimizer can safely determine that
  the lookup value cannot be `null`, a sparse index may be used. When uncertain, the optimizer
  will not make use of a sparse index in a query in order to produce correct results.

  For example, the following queries cannot use a sparse index on `attr` because the optimizer
  will not know beforehand whether the comparison values for `doc.attr` will include `null`:

      FOR doc In collection
        FILTER doc.attr == SOME_FUNCTION(...)
        RETURN doc

      FOR other IN otherCollection
        FOR doc In collection
          FILTER doc.attr == other.attr
          RETURN doc

  Sparse skiplist indexes can be used for sorting if the optimizer can safely detect that the
  index range does not include `null` for any of the index attributes.

* inspection of AQL data-modification queries will now detect if the data-modification part
  of the query can run in lockstep with the data retrieval part of the query, or if the data
  retrieval part must be executed before the data modification can start.

  Executing the two in lockstep allows using much smaller buffers for intermediate results
  and starts the actual data-modification operations much earlier than if the two phases
  were executed separately.

* Allow dynamic attribute names in AQL object literals

  This allows using arbitrary expressions to construct attribute names in object
  literals specified in AQL queries. To disambiguate expressions and other unquoted
  attribute names, dynamic attribute names need to be enclosed in brackets (`[` and `]`).
  Example:

      FOR i IN 1..100
        RETURN { [ CONCAT('value-of-', i) ] : i }

* make AQL optimizer rule "use-index-for-sort" remove sort also in case a non-sorted
  index (e.g. a hash index) is used for only equality lookups and all sort attributes
  are covered by the index.

  Example that does not require an extra sort (needs hash index on `value`):

      FOR doc IN collection FILTER doc.value == 1 SORT doc.value RETURN doc

  Another example that does not require an extra sort (with hash index on `value1`, `value2`):

      FOR doc IN collection FILTER doc.value1 == 1 && doc.value2 == 2 SORT doc.value1, doc.value2 RETURN doc

* make AQL optimizer rule "use-index-for-sort" remove sort also in case the sort criteria
  excludes the left-most index attributes, but the left-most index attributes are used
  by the index for equality-only lookups.

  Example that can use the index for sorting (needs skiplist index on `value1`, `value2`):

      FOR doc IN collection FILTER doc.value1 == 1 SORT doc.value2 RETURN doc

* added selectivity estimates for primary index, edge index, and hash index

  The selectivity estimates are returned by the `GET /_api/index` REST API method
  in a sub-attribute `selectivityEstimate` for each index that supports it. This
  attribute will be omitted for indexes that do not provide selectivity estimates.
  If provided, the selectivity estimate will be a numeric value between 0 and 1.

  Selectivity estimates will also be reported in the result of `collection.getIndexes()`
  for all indexes that support this. If no selectivity estimate can be determined for
  an index, the attribute `selectivityEstimate` will be omitted here, too.

  The web interface also shows selectivity estimates for each index that supports this.

  Currently the following index types can provide selectivity estimates:
  - primary index
  - edge index
  - hash index (unique and non-unique)

  No selectivity estimates will be provided when running in cluster mode.

* fixed issue #1226: arangod log issues

* added additional logger if arangod is started in foreground mode on a tty

* added AQL optimizer rule "move-calculations-down"

* use exclusive native SRWLocks on Windows instead of native mutexes

* added AQL functions `MD5`, `SHA1`, and `RANDOM_TOKEN`.

* reduced number of string allocations when parsing certain AQL queries

  parsing numbers (integers or doubles) does not require a string allocation
  per number anymore

* RequestContext#bodyParam now accepts arbitrary joi schemas and rejects invalid (but well-formed) request bodies.

* enforce that AQL user functions are wrapped inside JavaScript function () declarations

  AQL user functions were always expected to be wrapped inside a JavaScript function, but previously
  this was not enforced when registering a user function. Enforcing the AQL user functions to be contained
  inside functions prevents functions from doing some unexpected things that may have led to undefined
  behavior.

* Windows service uninstalling: only remove service if it points to the currently running binary,
  or --force was specified.

* Windows (debug only): print stacktraces on crash and run minidump

* Windows (cygwin): if you run arangosh in a cygwin shell or via ssh we will detect this and use
  the appropriate output functions.

* Windows: improve process management

* fix IPv6 reverse ip lookups - so far we only did IPv4 addresses.

* improve join documentation, add outer join example

* run jslint for unit tests too, to prevent "memory leaks" by global js objects with native code.

* fix error logging for exceptions - we wouldn't log the exception message itself so far.

* improve error reporting in the http client (Windows & *nix)

* improve error reports in cluster

* Standard errors can now contain custom messages.


v2.4.7 (XXXX-XX-XX)
-------------------

* fixed issue #1282: Geo WITHIN_RECTANGLE for nested lat/lng


v2.4.6 (2015-03-18)
-------------------

* added option `--database.ignore-logfile-errors`

  This option controls how collection datafiles with a CRC mismatch are treated.

  If set to `false`, CRC mismatch errors in collection datafiles will lead
  to a collection not being loaded at all. If a collection needs to be loaded
  during WAL recovery, the WAL recovery will also abort (if not forced with
  `--wal.ignore-recovery-errors true`). Setting this flag to `false` protects
  users from unintentionally using a collection with corrupted datafiles, from
  which only a subset of the original data can be recovered.

  If set to `true`, CRC mismatch errors in collection datafiles will lead to
  the datafile being partially loaded. All data up to until the mismatch will
  be loaded. This will enable users to continue with a collection datafiles
  that are corrupted, but will result in only a partial load of the data.
  The WAL recovery will still abort when encountering a collection with a
  corrupted datafile, at least if `--wal.ignore-recovery-errors` is not set to
  `true`.

  The default value is *true*, so for collections with corrupted datafiles
  there might be partial data loads once the WAL recovery has finished. If
  the WAL recovery will need to load a collection with a corrupted datafile,
  it will still stop when using the default values.

* INCOMPATIBLE CHANGE:

  make the arangod server refuse to start if during startup it finds a non-readable
  `parameter.json` file for a database or a collection.

  Stopping the startup process in this case requires manual intervention (fixing
  the unreadable files), but prevents follow-up errors due to ignored databases or
  collections from happening.

* datafiles and `parameter.json` files written by arangod are now created with read and write
  privileges for the arangod process user, and with read and write privileges for the arangod
  process group.

  Previously, these files were created with user read and write permissions only.

* INCOMPATIBLE CHANGE:

  abort WAL recovery if one of the collection's datafiles cannot be opened

* INCOMPATIBLE CHANGE:

  never try to raise the privileges after dropping them, this can lead to a race condition while
  running the recovery

  If you require to run ArangoDB on a port lower than 1024, you must run ArangoDB as root.

* fixed inefficiencies in `remove` methods of general-graph module

* added option `--database.slow-query-threshold` for controlling the default AQL slow query
  threshold value on server start


v2.4.5 (2015-03-16)
-------------------

* added elapsed time to HTTP request logging output (`--log.requests-file`)

* added AQL current and slow query tracking, killing of AQL queries

  This change enables retrieving the list of currently running AQL queries inside the selected database.
  AQL queries with an execution time beyond a certain threshold can be moved to a "slow query" facility
  and retrieved from there. Queries can also be killed by specifying the query id.

  This change adds the following HTTP REST APIs:

  - `GET /_api/query/current`: for retrieving the list of currently running queries
  - `GET /_api/query/slow`: for retrieving the list of slow queries
  - `DELETE /_api/query/slow`: for clearing the list of slow queries
  - `GET /_api/query/properties`: for retrieving the properties for query tracking
  - `PUT /_api/query/properties`: for adjusting the properties for query tracking
  - `DELETE /_api/query/<id>`: for killing an AQL query

  The following JavaScript APIs have been added:

  - require("org/arangodb/aql/queries").current();
  - require("org/arangodb/aql/queries").slow();
  - require("org/arangodb/aql/queries").clearSlow();
  - require("org/arangodb/aql/queries").properties();
  - require("org/arangodb/aql/queries").kill();

* fixed issue #1265: arangod crashed with SIGSEGV

* fixed issue #1241: Wildcards in examples

* fixed comment parsing in Foxx controllers


v2.4.4 (2015-02-24)
-------------------

* fixed the generation template for foxx apps. It now does not create deprecated functions anymore

* add custom visitor functionality for `GRAPH_NEIGHBORS` function, too

* increased default value of traversal option *maxIterations* to 100 times of its previous
  default value


v2.4.3 (2015-02-06)
-------------------

* fix multi-threading with openssl when running under Windows

* fix timeout on socket operations when running under Windows

* Fixed an error in Foxx routing which caused some apps that worked in 2.4.1 to fail with status 500: `undefined is not a function` errors in 2.4.2
  This error was occurring due to seldom internal rerouting introduced by the malformed application handler.


v2.4.2 (2015-01-30)
-------------------

* added custom visitor functionality for AQL traversals

  This allows more complex result processing in traversals triggered by AQL. A few examples
  are shown in [this article](http://jsteemann.github.io/blog/2015/01/28/using-custom-visitors-in-aql-graph-traversals/).

* improved number of results estimated for nodes of type EnumerateListNode and SubqueryNode
  in AQL explain output

* added AQL explain helper to explain arbitrary AQL queries

  The helper function prints the query execution plan and the indexes to be used in the
  query. It can be invoked from the ArangoShell or the web interface as follows:

      require("org/arangodb/aql/explainer").explain(query);

* enable use of indexes for certain AQL conditions with non-equality predicates, in
  case the condition(s) also refer to indexed attributes

  The following queries will now be able to use indexes:

      FILTER a.indexed == ... && a.indexed != ...
      FILTER a.indexed == ... && a.nonIndexed != ...
      FILTER a.indexed == ... && ! (a.indexed == ...)
      FILTER a.indexed == ... && ! (a.nonIndexed == ...)
      FILTER a.indexed == ... && ! (a.indexed != ...)
      FILTER a.indexed == ... && ! (a.nonIndexed != ...)
      FILTER (a.indexed == ... && a.nonIndexed == ...) || (a.indexed == ... && a.nonIndexed == ...)
      FILTER (a.indexed == ... && a.nonIndexed != ...) || (a.indexed == ... && a.nonIndexed != ...)

* Fixed spuriously occurring "collection not found" errors when running queries on local
  collections on a cluster DB server

* Fixed upload of Foxx applications to the server for apps exceeding approx. 1 MB zipped.

* Malformed Foxx applications will now return a more useful error when any route is requested.

  In Production a Foxx app mounted on /app will display an html page on /app/* stating a 503 Service temporarily not available.
  It will not state any information about your Application.
  Before it was a 404 Not Found without any information and not distinguishable from a correct not found on your route.

  In Development Mode the html page also contains information about the error occurred.

* Unhandled errors thrown in Foxx routes are now handled by the Foxx framework itself.

  In Production the route will return a status 500 with a body {error: "Error statement"}.
  In Development the route will return a status 500 with a body {error: "Error statement", stack: "..."}

  Before, it was status 500 with a plain text stack including ArangoDB internal routing information.

* The Applications tab in web interface will now request development apps more often.
  So if you have a fixed a syntax error in your app it should always be visible after reload.


v2.4.1 (2015-01-19)
-------------------

* improved WAL recovery output

* fixed certain OR optimizations in AQL optimizer

* better diagnostics for arangoimp

* fixed invalid result of HTTP REST API method `/_admin/foxx/rescan`

* fixed possible segmentation fault when passing a Buffer object into a V8 function
  as a parameter

* updated AQB module to 1.8.0.


v2.4.0 (2015-01-13)
-------------------

* updated AQB module to 1.7.0.

* fixed V8 integration-related crashes

* make `fs.move(src, dest)` also fail when both `src` and `dest` are
  existing directories. This ensures the same behavior of the move operation
  on different platforms.

* fixed AQL insert operation for multi-shard collections in cluster

* added optional return value for AQL data-modification queries.
  This allows returning the documents inserted, removed or updated with the query, e.g.

      FOR doc IN docs REMOVE doc._key IN docs LET removed = OLD RETURN removed
      FOR doc IN docs INSERT { } IN docs LET inserted = NEW RETURN inserted
      FOR doc IN docs UPDATE doc._key WITH { } IN docs LET previous = OLD RETURN previous
      FOR doc IN docs UPDATE doc._key WITH { } IN docs LET updated = NEW RETURN updated

  The variables `OLD` and `NEW` are automatically available when a `REMOVE`, `INSERT`,
  `UPDATE` or `REPLACE` statement is immediately followed by a `LET` statement.
  Note that the `LET` and `RETURN` statements in data-modification queries are not as
  flexible as the general versions of `LET` and `RETURN`. When returning documents from
  data-modification operations, only a single variable can be assigned using `LET`, and
  the assignment can only be either `OLD` or `NEW`, but not an arbitrary expression. The
  `RETURN` statement also allows using the just-created variable only, and no arbitrary
  expressions.


v2.4.0-beta1 (2014-12-26)
--------------------------

* fixed superstates in FoxxGenerator

* fixed issue #1065: Aardvark: added creation of documents and edges with _key property

* fixed issue #1198: Aardvark: current AQL editor query is now cached

* Upgraded V8 version from 3.16.14 to 3.29.59

  The built-in version of V8 has been upgraded from 3.16.14 to 3.29.59.
  This activates several ES6 (also dubbed *Harmony* or *ES.next*) features in
  ArangoDB, both in the ArangoShell and the ArangoDB server. They can be
  used for scripting and in server-side actions such as Foxx routes, traversals
  etc.

  The following ES6 features are available in ArangoDB 2.4 by default:

  * iterators
  * the `of` operator
  * symbols
  * predefined collections types (Map, Set etc.)
  * typed arrays

  Many other ES6 features are disabled by default, but can be made available by
  starting arangod or arangosh with the appropriate options:

  * arrow functions
  * proxies
  * generators
  * String, Array, and Number enhancements
  * constants
  * enhanced object and numeric literals

  To activate all these ES6 features in arangod or arangosh, start it with
  the following options:

      arangosh --javascript.v8-options="--harmony --harmony_generators"

  More details on the available ES6 features can be found in
  [this blog](https://jsteemann.github.io/blog/2014/12/19/using-es6-features-in-arangodb/).

* Added Foxx generator for building Hypermedia APIs

  A more detailed description is [here](https://www.arangodb.com/2014/12/08/building-hypermedia-apis-foxxgenerator)

* New `Applications` tab in web interface:

  The `applications` tab got a complete redesign.
  It will now only show applications that are currently running on ArangoDB.
  For a selected application, a new detailed view has been created.
  This view provides a better overview of the app:
  * author
  * license
  * version
  * contributors
  * download links
  * API documentation

  To install a new application, a new dialog is now available.
  It provides the features already available in the console application `foxx-manager` plus some more:
  * install an application from Github
  * install an application from a zip file
  * install an application from ArangoDB's application store
  * create a new application from scratch: this feature uses a generator to
    create a Foxx application with pre-defined CRUD methods for a given list
    of collections. The generated Foxx app can either be downloaded as a zip file or
    be installed on the server. Starting with a new Foxx app has never been easier.

* fixed issue #1102: Aardvark: Layout bug in documents overview

  The documents overview was entirely destroyed in some situations on Firefox.
  We replaced the plugin we used there.

* fixed issue #1168: Aardvark: pagination buttons jumping

* fixed issue #1161: Aardvark: Click on Import JSON imports previously uploaded file

* removed configure options `--enable-all-in-one-v8`, `--enable-all-in-one-icu`,
  and `--enable-all-in-one-libev`.

* global internal rename to fix naming incompatibilities with JSON:

  Internal functions with names containing `array` have been renamed to `object`,
  internal functions with names containing `list` have been renamed to `array`.
  The renaming was mainly done in the C++ parts. The documentation has also been
  adjusted so that the correct JSON type names are used in most places.

  The change also led to the addition of a few function aliases in AQL:

  * `TO_LIST` now is an alias of the new `TO_ARRAY`
  * `IS_LIST` now is an alias of the new `IS_ARRAY`
  * `IS_DOCUMENT` now is an alias of the new `IS_OBJECT`

  The changed also renamed the option `mergeArrays` to `mergeObjects` for AQL
  data-modification query options and HTTP document modification API

* AQL: added optimizer rule "remove-filter-covered-by-index"

  This rule removes FilterNodes and CalculationNodes from an execution plan if the
  filter is already covered by a previous IndexRangeNode. Removing the CalculationNode
  and the FilterNode will speed up query execution because the query requires less
  computation.

* AQL: added optimizer rule "remove-sort-rand"

  This rule removes a `SORT RAND()` expression from a query and moves the random
  iteration into the appropriate `EnumerateCollectionNode`. This is more efficient
  than individually enumerating and then sorting randomly.

* AQL: range optimizations for IN and OR

  This change enables usage of indexes for several additional cases. Filters containing
  the `IN` operator can now make use of indexes, and multiple OR- or AND-combined filter
  conditions can now also use indexes if the filters are accessing the same indexed
  attribute.

  Here are a few examples of queries that can now use indexes but couldn't before:

    FOR doc IN collection
      FILTER doc.indexedAttribute == 1 || doc.indexedAttribute > 99
      RETURN doc

    FOR doc IN collection
      FILTER doc.indexedAttribute IN [ 3, 42 ] || doc.indexedAttribute > 99
      RETURN doc

    FOR doc IN collection
      FILTER (doc.indexedAttribute > 2 && doc.indexedAttribute < 10) ||
             (doc.indexedAttribute > 23 && doc.indexedAttribute < 42)
      RETURN doc

* fixed issue #500: AQL parentheses issue

  This change allows passing subqueries as AQL function parameters without using
  duplicate brackets (e.g. `FUNC(query)` instead of `FUNC((query))`

* added optional `COUNT` clause to AQL `COLLECT`

  This allows more efficient group count calculation queries, e.g.

      FOR doc IN collection
        COLLECT age = doc.age WITH COUNT INTO length
        RETURN { age: age, count: length }

  A count-only query is also possible:

      FOR doc IN collection
        COLLECT WITH COUNT INTO length
        RETURN length

* fixed missing makeDirectory when fetching a Foxx application from a zip file

* fixed issue #1134: Change the default endpoint to localhost

  This change will modify the IP address ArangoDB listens on to 127.0.0.1 by default.
  This will make new ArangoDB installations unaccessible from clients other than
  localhost unless changed. This is a security feature.

  To make ArangoDB accessible from any client, change the server's configuration
  (`--server.endpoint`) to either `tcp://0.0.0.0:8529` or the server's publicly
  visible IP address.

* deprecated `Repository#modelPrototype`. Use `Repository#model` instead.

* IMPORTANT CHANGE: by default, system collections are included in replication and all
  replication API return values. This will lead to user accounts and credentials
  data being replicated from master to slave servers. This may overwrite
  slave-specific database users.

  If this is undesired, the `_users` collection can be excluded from replication
  easily by setting the `includeSystem` attribute to `false` in the following commands:

  * replication.sync({ includeSystem: false });
  * replication.applier.properties({ includeSystem: false });

  This will exclude all system collections (including `_aqlfunctions`, `_graphs` etc.)
  from the initial synchronization and the continuous replication.

  If this is also undesired, it is also possible to specify a list of collections to
  exclude from the initial synchronization and the continuous replication using the
  `restrictCollections` attribute, e.g.:

      replication.applier.properties({
        includeSystem: true,
        restrictType: "exclude",
        restrictCollections: [ "_users", "_graphs", "foo" ]
      });

  The HTTP API methods for fetching the replication inventory and for dumping collections
  also support the `includeSystem` control flag via a URL parameter.

* removed DEPRECATED replication methods:
  * `replication.logger.start()`
  * `replication.logger.stop()`
  * `replication.logger.properties()`
  * HTTP PUT `/_api/replication/logger-start`
  * HTTP PUT `/_api/replication/logger-stop`
  * HTTP GET `/_api/replication/logger-config`
  * HTTP PUT `/_api/replication/logger-config`

* fixed issue #1174, which was due to locking problems in distributed
  AQL execution

* improved cluster locking for AQL avoiding deadlocks

* use DistributeNode for modifying queries with REPLACE and UPDATE, if
  possible


v2.3.6 (2015-XX-XX)
-------------------

* fixed AQL subquery optimization that produced wrong result when multiple subqueries
  directly followed each other and and a directly following `LET` statement did refer
  to any but the first subquery.


v2.3.5 (2015-01-16)
-------------------

* fixed intermittent 404 errors in Foxx apps after mounting or unmounting apps

* fixed issue #1200: Expansion operator results in "Cannot call method 'forEach' of null"

* fixed issue #1199: Cannot unlink root node of plan


v2.3.4 (2014-12-23)
-------------------

* fixed cerberus path for MyArangoDB


v2.3.3 (2014-12-17)
-------------------

* fixed error handling in instantiation of distributed AQL queries, this
  also fixes a bug in cluster startup with many servers

* issue #1185: parse non-fractional JSON numbers with exponent (e.g. `4e-261`)

* issue #1159: allow --server.request-timeout and --server.connect-timeout of 0


v2.3.2 (2014-12-09)
-------------------

* fixed issue #1177: Fix bug in the user app's storage

* fixed issue #1173: AQL Editor "Save current query" resets user password

* fixed missing makeDirectory when fetching a Foxx application from a zip file

* put in warning about default changed: fixed issue #1134: Change the default endpoint to localhost

* fixed issue #1163: invalid fullCount value returned from AQL

* fixed range operator precedence

* limit default maximum number of plans created by AQL optimizer to 256 (from 1024)

* make AQL optimizer not generate an extra plan if an index can be used, but modify
  existing plans in place

* fixed AQL cursor ttl (time-to-live) issue

  Any user-specified cursor ttl value was not honored since 2.3.0.

* fixed segfault in AQL query hash index setup with unknown shapes

* fixed memleaks

* added AQL optimizer rule for removing `INTO` from a `COLLECT` statement if not needed

* fixed issue #1131

  This change provides the `KEEP` clause for `COLLECT ... INTO`. The `KEEP` clause
  allows controlling which variables will be kept in the variable created by `INTO`.

* fixed issue #1147, must protect dispatcher ID for etcd

v2.3.1 (2014-11-28)
-------------------

* recreate password if missing during upgrade

* fixed issue #1126

* fixed non-working subquery index optimizations

* do not restrict summary of Foxx applications to 60 characters

* fixed display of "required" path parameters in Foxx application documentation

* added more optimizations of constants values in AQL FILTER conditions

* fixed invalid or-to-in optimization for FILTERs containing comparisons
  with boolean values

* fixed replication of `_graphs` collection

* added AQL list functions `PUSH`, `POP`, `UNSHIFT`, `SHIFT`, `REMOVE_VALUES`,
  `REMOVE_VALUE`, `REMOVE_NTH` and `APPEND`

* added AQL functions `CALL` and `APPLY` to dynamically call other functions

* fixed AQL optimizer cost estimation for LIMIT node

* prevent Foxx queues from permanently writing to the journal even when
  server is idle

* fixed AQL COLLECT statement with INTO clause, which copied more variables
  than v2.2 and thus lead to too much memory consumption.
  This deals with #1107.

* fixed AQL COLLECT statement, this concerned every COLLECT statement,
  only the first group had access to the values of the variables before
  the COLLECT statement. This deals with #1127.

* fixed some AQL internals, where sometimes too many items were
  fetched from upstream in the presence of a LIMIT clause. This should
  generally improve performance.


v2.3.0 (2014-11-18)
-------------------

* fixed syslog flags. `--log.syslog` is deprecated and setting it has no effect,
  `--log.facility` now works as described. Application name has been changed from
  `triagens` to `arangod`. It can be changed using `--log.application`. The syslog
  will only contain the actual log message. The datetime prefix is omitted.

* fixed deflate in SimpleHttpClient

* fixed issue #1104: edgeExamples broken or changed

* fixed issue #1103: Error while importing user queries

* fixed issue #1100: AQL: HAS() fails on doc[attribute_name]

* fixed issue #1098: runtime error when creating graph vertex

* hide system applications in **Applications** tab by default

  Display of system applications can be toggled by using the *system applications*
  toggle in the UI.

* added HTTP REST API for managing tasks (`/_api/tasks`)

* allow passing character lists as optional parameter to AQL functions `TRIM`,
  `LTRIM` and `RTRIM`

  These functions now support trimming using custom character lists. If no character
  lists are specified, all whitespace characters will be removed as previously:

      TRIM("  foobar\t \r\n ")         // "foobar"
      TRIM(";foo;bar;baz, ", "; ")     // "foo;bar;baz"

* added AQL string functions `LTRIM`, `RTRIM`, `FIND_FIRST`, `FIND_LAST`, `SPLIT`,
  `SUBSTITUTE`

* added AQL functions `ZIP`, `VALUES` and `PERCENTILE`

* made AQL functions `CONCAT` and `CONCAT_SEPARATOR` work with list arguments

* dynamically create extra dispatcher threads if required

* fixed issue #1097: schemas in the API docs no longer show required properties as optional


v2.3.0-beta2 (2014-11-08)
-------------------------

* front-end: new icons for uploading and downloading JSON documents into a collection

* front-end: fixed documents pagination css display error

* front-end: fixed flickering of the progress view

* front-end: fixed missing event for documents filter function

* front-end: jsoneditor: added CMD+Return (Mac) CTRL+Return (Linux/Win) shortkey for
  saving a document

* front-end: added information tooltip for uploading json documents.

* front-end: added database management view to the collapsed navigation menu

* front-end: added collection truncation feature

* fixed issue #1086: arangoimp: Odd errors if arguments are not given properly

* performance improvements for AQL queries that use JavaScript-based expressions
  internally

* added AQL geo functions `WITHIN_RECTANGLE` and `IS_IN_POLYGON`

* fixed non-working query results download in AQL editor of web interface

* removed debug print message in AQL editor query export routine

* fixed issue #1075: Aardvark: user name required even if auth is off #1075

  The fix for this prefills the username input field with the current user's
  account name if any and `root` (the default username) otherwise. Additionally,
  the tooltip text has been slightly adjusted.

* fixed issue #1069: Add 'raw' link to swagger ui so that the raw swagger
  json can easily be retrieved

  This adds a link to the Swagger API docs to an application's detail view in
  the **Applications** tab of the web interface. The link produces the Swagger
  JSON directly. If authentication is turned on, the link requires authentication,
  too.

* documentation updates


v2.3.0-beta1 (2014-11-01)
-------------------------

* added dedicated `NOT IN` operator for AQL

  Previously, a `NOT IN` was only achievable by writing a negated `IN` condition:

      FOR i IN ... FILTER ! (i IN [ 23, 42 ]) ...

  This can now alternatively be expressed more intuitively as follows:

      FOR i IN ... FILTER i NOT IN [ 23, 42 ] ...

* added alternative logical operator syntax for AQL

  Previously, the logical operators in AQL could only be written as:
  - `&&`: logical and
  - `||`: logical or
  - `!`: negation

  ArangoDB 2.3 introduces the alternative variants for these operators:
  - `AND`: logical and
  - `OR`: logical or
  - `NOT`: negation

  The new syntax is just an alternative to the old syntax, allowing easier
  migration from SQL. The old syntax is still fully supported and will be.

* improved output of `ArangoStatement.parse()` and POST `/_api/query`

  If an AQL query can be parsed without problems, The return value of
  `ArangoStatement.parse()` now contains an attribute `ast` with the abstract
  syntax tree of the query (before optimizations). Though this is an internal
  representation of the query and is subject to change, it can be used to inspect
  how ArangoDB interprets a given query.

* improved `ArangoStatement.explain()` and POST `/_api/explain`

  The commands for explaining AQL queries have been improved.

* added command-line option `--javascript.v8-contexts` to control the number of
  V8 contexts created in arangod.

  Previously, the number of V8 contexts was equal to the number of server threads
  (as specified by option `--server.threads`).

  However, it may be sensible to create different amounts of threads and V8
  contexts. If the option is not specified, the number of V8 contexts created
  will be equal to the number of server threads. Thus no change in configuration
  is required to keep the old behavior.

  If you are using the default config files or merge them with your local config
  files, please review if the default number of server threads is okay in your
  environment. Additionally you should verify that the number of V8 contexts
  created (as specified in option `--javascript.v8-contexts`) is okay.

* the number of server.threads specified is now the minimum of threads
  started. There are situation in which threads are waiting for results of
  distributed database servers. In this case the number of threads is
  dynamically increased.

* removed index type "bitarray"

  Bitarray indexes were only half-way documented and integrated in previous versions
  of ArangoDB so their benefit was limited. The support for bitarray indexes has
  thus been removed in ArangoDB 2.3. It is not possible to create indexes of type
  "bitarray" with ArangoDB 2.3.

  When a collection is opened that contains a bitarray index definition created
  with a previous version of ArangoDB, ArangoDB will ignore it and log the following
  warning:

      index type 'bitarray' is not supported in this version of ArangoDB and is ignored

  Future versions of ArangoDB may automatically remove such index definitions so the
  warnings will eventually disappear.

* removed internal "_admin/modules/flush" in order to fix requireApp

* added basic support for handling binary data in Foxx

  Requests with binary payload can be processed in Foxx applications by
  using the new method `res.rawBodyBuffer()`. This will return the unparsed request
  body as a Buffer object.

  There is now also the method `req.requestParts()` available in Foxx to retrieve
  the individual components of a multipart HTTP request.

  Buffer objects can now be used when setting the response body of any Foxx action.
  Additionally, `res.send()` has been added as a convenience method for returning
  strings, JSON objects or buffers from a Foxx action:

      res.send("<p>some HTML</p>");
      res.send({ success: true });
      res.send(new Buffer("some binary data"));

  The convenience method `res.sendFile()` can now be used to easily return the
  contents of a file from a Foxx action:

      res.sendFile(applicationContext.foxxFilename("image.png"));

  `fs.write` now accepts not only strings but also Buffer objects as second parameter:

      fs.write(filename, "some data");
      fs.write(filename, new Buffer("some binary data"));

  `fs.readBuffer` can be used to return the contents of a file in a Buffer object.

* improved performance of insertion into non-unique hash indexes significantly in case
  many duplicate keys are used in the index

* issue #1042: set time zone in log output

  the command-line option `--log.use-local-time` was added to print dates and times in
  the server-local timezone instead of UTC

* command-line options that require a boolean value now validate the
  value given on the command-line

  This prevents issues if no value is specified for an option that
  requires a boolean value. For example, the following command-line would
  have caused trouble in 2.2, because `--server.endpoint` would have been
  used as the value for the `--server.disable-authentication` options
  (which requires a boolean value):

      arangod --server.disable-authentication --server.endpoint tcp://127.0.0.1:8529 data

  In 2.3, running this command will fail with an error and requires to
  be modified to:

      arangod --server.disable-authentication true --server.endpoint tcp://127.0.0.1:8529 data

* improved performance of CSV import in arangoimp

* fixed issue #1027: Stack traces are off-by-one

* fixed issue #1026: Modules loaded in different files within the same app
  should refer to the same module

* fixed issue #1025: Traversal not as expected in undirected graph

* added a _relation function in the general-graph module.

  This deprecated _directedRelation and _undirectedRelation.
  ArangoDB does not offer any constraints for undirected edges
  which caused some confusion of users how undirected relations
  have to be handled. Relation now only supports directed relations
  and the user can actively simulate undirected relations.

* changed return value of Foxx.applicationContext#collectionName:

  Previously, the function could return invalid collection names because
  invalid characters were not replaced in the application name prefix, only
  in the collection name passed.

  Now, the function replaces invalid characters also in the application name
  prefix, which might to slightly different results for application names that
  contained any characters outside the ranges [a-z], [A-Z] and [0-9].

* prevent XSS in AQL editor and logs view

* integrated tutorial into ArangoShell and web interface

* added option `--backslash-escape` for arangoimp when running CSV file imports

* front-end: added download feature for (filtered) documents

* front-end: added download feature for the results of a user query

* front-end: added function to move documents to another collection

* front-end: added sort-by attribute to the documents filter

* front-end: added sorting feature to database, graph management and user management view.

* issue #989: front-end: Databases view not refreshing after deleting a database

* issue #991: front-end: Database search broken

* front-end: added infobox which shows more information about a document (_id, _rev, _key) or
  an edge (_id, _rev, _key, _from, _to). The from and to attributes are clickable and redirect
  to their document location.

* front-end: added edit-mode for deleting multiple documents at the same time.

* front-end: added delete button to the detailed document/edge view.

* front-end: added visual feedback for saving documents/edges inside the editor (error/success).

* front-end: added auto-focusing for the first input field in a modal.

* front-end: added validation for user input in a modal.

* front-end: user defined queries are now stored inside the database and are bound to the current
  user, instead of using the local storage functionality of the browsers. The outcome of this is
  that user defined queries are now independently usable from any device. Also queries can now be
  edited through the standard document editor of the front-end through the _users collection.

* front-end: added import and export functionality for user defined queries.

* front-end: added new keywords and functions to the aql-editor theme

* front-end: applied tile-style to the graph view

* front-end: now using the new graph api including multi-collection support

* front-end: foxx apps are now deletable

* front-end: foxx apps are now installable and updateable through github, if github is their
  origin.

* front-end: added foxx app version control. Multiple versions of a single foxx app are now
  installable and easy to manage and are also arranged in groups.

* front-end: the user-set filter of a collection is now stored until the user navigates to
  another collection.

* front-end: fetching and filtering of documents, statistics, and query operations are now
  handled with asynchronous ajax calls.

* front-end: added progress indicator if the front-end is waiting for a server operation.

* front-end: fixed wrong count of documents in the documents view of a collection.

* front-end: fixed unexpected styling of the manage db view and navigation.

* front-end: fixed wrong handling of select fields in a modal view.

* front-end: fixed wrong positioning of some tooltips.

* automatically call `toJSON` function of JavaScript objects (if present)
  when serializing them into database documents. This change allows
  storing JavaScript date objects in the database in a sensible manner.


v2.2.7 (2014-11-19)
-------------------

* fixed issue #998: Incorrect application URL for non-system Foxx apps

* fixed issue #1079: AQL editor: keyword WITH in UPDATE query is not highlighted

* fix memory leak in cluster nodes

* fixed registration of AQL user-defined functions in Web UI (JS shell)

* fixed error display in Web UI for certain errors
  (now error message is printed instead of 'undefined')

* fixed issue #1059: bug in js module console

* fixed issue #1056: "fs": zip functions fail with passwords

* fixed issue #1063: Docs: measuring unit of --wal.logfile-size?

* fixed issue #1062: Docs: typo in 14.2 Example data


v2.2.6 (2014-10-20)
-------------------

* fixed issue #972: Compilation Issue

* fixed issue #743: temporary directories are now unique and one can read
  off the tool that created them, if empty, they are removed atexit

* Highly improved performance of all AQL GRAPH_* functions.

* Orphan collections in general graphs can now be found via GRAPH_VERTICES
  if either "any" or no direction is defined

* Fixed documentation for AQL function GRAPH_NEIGHBORS.
  The option "vertexCollectionRestriction" is meant to filter the target
  vertices only, and should not filter the path.

* Fixed a bug in GRAPH_NEIGHBORS which enforced only empty results
  under certain conditions


v2.2.5 (2014-10-09)
-------------------

* fixed issue #961: allow non-JSON values in undocument request bodies

* fixed issue 1028: libicu is now statically linked

* fixed cached lookups of collections on the server, which may have caused spurious
  problems after collection rename operations


v2.2.4 (2014-10-01)
-------------------

* fixed accessing `_from` and `_to` attributes in `collection.byExample` and
  `collection.firstExample`

  These internal attributes were not handled properly in the mentioned functions, so
  searching for them did not always produce documents

* fixed issue #1030: arangoimp 2.2.3 crashing, not logging on large Windows CSV file

* fixed issue #1025: Traversal not as expected in undirected graph

* fixed issue #1020

  This requires re-introducing the startup option `--database.force-sync-properties`.

  This option can again be used to force fsyncs of collection, index and database properties
  stored as JSON strings on disk in files named `parameter.json`. Syncing these files after
  a write may be necessary if the underlying storage does not sync file contents by itself
  in a "sensible" amount of time after a file has been written and closed.

  The default value is `true` so collection, index and database properties will always be
  synced to disk immediately. This affects creating, renaming and dropping collections as
  well as creating and dropping databases and indexes. Each of these operations will perform
  an additional fsync on the `parameter.json` file if the option is set to `true`.

  It might be sensible to set this option to `false` for workloads that create and drop a
  lot of collections (e.g. test runs).

  Document operations such as creating, updating and dropping documents are not affected
  by this option.

* fixed issue #1016: AQL editor bug

* fixed issue #1014: WITHIN function returns wrong distance

* fixed AQL shortest path calculation in function `GRAPH_SHORTEST_PATH` to return
  complete vertex objects instead of just vertex ids

* allow changing of attributes of documents stored in server-side JavaScript variables

  Previously, the following did not work:

      var doc = db.collection.document(key);
      doc._key = "abc"; // overwriting internal attributes not supported
      doc.value = 123;  // overwriting existing attributes not supported

  Now, modifying documents stored in server-side variables (e.g. `doc` in the above case)
  is supported. Modifying the variables will not update the documents in the database,
  but will modify the JavaScript object (which can be written back to the database using
  `db.collection.update` or `db.collection.replace`)

* fixed issue #997: arangoimp apparently doesn't support files >2gig on Windows

  large file support (requires using `_stat64` instead of `stat`) is now supported on
  Windows


v2.2.3 (2014-09-02)
-------------------

* added `around` for Foxx controller

* added `type` option for HTTP API `GET /_api/document?collection=...`

  This allows controlling the type of results to be returned. By default, paths to
  documents will be returned, e.g.

      [
        `/_api/document/test/mykey1`,
        `/_api/document/test/mykey2`,
        ...
      ]

  To return a list of document ids instead of paths, the `type` URL parameter can be
  set to `id`:

      [
        `test/mykey1`,
        `test/mykey2`,
        ...
      ]

  To return a list of document keys only, the `type` URL parameter can be set to `key`:

      [
        `mykey1`,
        `mykey2`,
        ...
      ]


* properly capitalize HTTP response header field names in case the `x-arango-async`
  HTTP header was used in a request.

* fixed several documentation issues

* speedup for several general-graph functions, AQL functions starting with `GRAPH_`
  and traversals


v2.2.2 (2014-08-08)
-------------------

* allow storing non-reserved attribute names starting with an underscore

  Previous versions of ArangoDB parsed away all attribute names that started with an
  underscore (e.g. `_test', '_foo', `_bar`) on all levels of a document (root level
  and sub-attribute levels). While this behavior was documented, it was unintuitive and
  prevented storing documents inside other documents, e.g.:

      {
        "_key" : "foo",
        "_type" : "mydoc",
        "references" : [
          {
            "_key" : "something",
            "_rev" : "...",
            "value" : 1
          },
          {
            "_key" : "something else",
            "_rev" : "...",
            "value" : 2
          }
        ]
      }

  In the above example, previous versions of ArangoDB removed all attributes and
  sub-attributes that started with underscores, meaning the embedded documents would lose
  some of their attributes. 2.2.2 should preserve such attributes, and will also allow
  storing user-defined attribute names on the top-level even if they start with underscores
  (such as `_type` in the above example).

* fix conversion of JavaScript String, Number and Boolean objects to JSON.

  Objects created in JavaScript using `new Number(...)`, `new String(...)`, or
  `new Boolean(...)` were not converted to JSON correctly.

* fixed a race condition on task registration (i.e. `require("org/arangodb/tasks").register()`)

  this race condition led to undefined behavior when a just-created task with no offset and
  no period was instantly executed and deleted by the task scheduler, before the `register`
  function returned to the caller.

* changed run-tests.sh to execute all suitable tests.

* switch to new version of gyp

* fixed upgrade button


v2.2.1 (2014-07-24)
-------------------

* fixed hanging write-ahead log recovery for certain cases that involved dropping
  databases

* fixed issue with --check-version: when creating a new database the check failed

* issue #947 Foxx applicationContext missing some properties

* fixed issue with --check-version: when creating a new database the check failed

* added startup option `--wal.suppress-shape-information`

  Setting this option to `true` will reduce memory and disk space usage and require
  less CPU time when modifying documents or edges. It should therefore be turned on
  for standalone ArangoDB servers. However, for servers that are used as replication
  masters, setting this option to `true` will effectively disable the usage of the
  write-ahead log for replication, so it should be set to `false` for any replication
  master servers.

  The default value for this option is `false`.

* added optional `ttl` attribute to specify result cursor expiration for HTTP API method
  `POST /_api/cursor`

  The `ttl` attribute can be used to prevent cursor results from timing out too early.

* issue #947: Foxx applicationContext missing some properties

* (reported by Christian Neubauer):

  The problem was that in Google's V8, signed and unsigned chars are not always declared cleanly.
  so we need to force v8 to compile with forced signed chars which is done by the Flag:
    -fsigned-char
  at least it is enough to follow the instructions of compiling arango on rasperry
  and add "CFLAGS='-fsigned-char'" to the make command of V8 and remove the armv7=0

* Fixed a bug with the replication client. In the case of single document
  transactions the collection was not write locked.


v2.2.0 (2014-07-10)
-------------------

* The replication methods `logger.start`, `logger.stop` and `logger.properties` are
  no-ops in ArangoDB 2.2 as there is no separate replication logger anymore. Data changes
  are logged into the write-ahead log in ArangoDB 2.2, and not separately by the
  replication logger. The replication logger object is still there in ArangoDB 2.2 to
  ensure backwards-compatibility, however, logging cannot be started, stopped or
  configured anymore. Using any of these methods will do nothing.

  This also affects the following HTTP API methods:
  - `PUT /_api/replication/logger-start`
  - `PUT /_api/replication/logger-stop`
  - `GET /_api/replication/logger-config`
  - `PUT /_api/replication/logger-config`

  Using any of these methods is discouraged from now on as they will be removed in
  future versions of ArangoDB.

* INCOMPATIBLE CHANGE: replication of transactions has changed. Previously, transactions
  were logged on a master in one big block and shipped to a slave in one block, too.
  Now transactions will be logged and replicated as separate entries, allowing transactions
  to be bigger and also ensure replication progress.

  This change also affects the behavior of the `stop` method of the replication applier.
  If the replication applier is now stopped manually using the `stop` method and later
  restarted using the `start` method, any transactions that were unfinished at the
  point of stopping will be aborted on a slave, even if they later commit on the master.

  In ArangoDB 2.2, stopping the replication applier manually should be avoided unless the
  goal is to stop replication permanently or to do a full resync with the master anyway.
  If the replication applier still must be stopped, it should be made sure that the
  slave has fetched and applied all pending operations from a master, and that no
  extra transactions are started on the master before the `stop` command on the slave
  is executed.

  Replication of transactions in ArangoDB 2.2 might also lock the involved collections on
  the slave while a transaction is either committed or aborted on the master and the
  change has been replicated to the slave. This change in behavior may be important for
  slave servers that are used for read-scaling. In order to avoid long lasting collection
  locks on the slave, transactions should be kept small.

  The `_replication` system collection is not used anymore in ArangoDB 2.2 and its usage is
  discouraged.

* INCOMPATIBLE CHANGE: the figures reported by the `collection.figures` method
  now only reflect documents and data contained in the journals and datafiles of
  collections. Documents or deletions contained only in the write-ahead log will
  not influence collection figures until the write-ahead log garbage collection
  kicks in. The figures for a collection might therefore underreport the total
  resource usage of a collection.

  Additionally, the attributes `lastTick` and `uncollectedLogfileEntries` have been
  added to the result of the `figures` operation and the HTTP API method
  `PUT /_api/collection/figures`

* added `insert` method as an alias for `save`. Documents can now be inserted into
  a collection using either method:

      db.test.save({ foo: "bar" });
      db.test.insert({ foo: "bar" });

* added support for data-modification AQL queries

* added AQL keywords `INSERT`, `UPDATE`, `REPLACE` and `REMOVE` (and `WITH`) to
  support data-modification AQL queries.

  Unquoted usage of these keywords for attribute names in AQL queries will likely
  fail in ArangoDB 2.2. If any such attribute name needs to be used in a query, it
  should be enclosed in backticks to indicate the usage of a literal attribute
  name.

  For example, the following query will fail in ArangoDB 2.2 with a parse error:

      FOR i IN foo RETURN i.remove

  and needs to be rewritten like this:

      FOR i IN foo RETURN i.`remove`

* disallow storing of JavaScript objects that contain JavaScript native objects
  of type `Date`, `Function`, `RegExp` or `External`, e.g.

      db.test.save({ foo: /bar/ });
      db.test.save({ foo: new Date() });

  will now print

      Error: <data> cannot be converted into JSON shape: could not shape document

  Previously, objects of these types were silently converted into an empty object
  (i.e. `{ }`).

  To store such objects in a collection, explicitly convert them into strings
  like this:

      db.test.save({ foo: String(/bar/) });
      db.test.save({ foo: String(new Date()) });

* The replication methods `logger.start`, `logger.stop` and `logger.properties` are
  no-ops in ArangoDB 2.2 as there is no separate replication logger anymore. Data changes
  are logged into the write-ahead log in ArangoDB 2.2, and not separately by the
  replication logger. The replication logger object is still there in ArangoDB 2.2 to
  ensure backwards-compatibility, however, logging cannot be started, stopped or
  configured anymore. Using any of these methods will do nothing.

  This also affects the following HTTP API methods:
  - `PUT /_api/replication/logger-start`
  - `PUT /_api/replication/logger-stop`
  - `GET /_api/replication/logger-config`
  - `PUT /_api/replication/logger-config`

  Using any of these methods is discouraged from now on as they will be removed in
  future versions of ArangoDB.

* INCOMPATIBLE CHANGE: replication of transactions has changed. Previously, transactions
  were logged on a master in one big block and shipped to a slave in one block, too.
  Now transactions will be logged and replicated as separate entries, allowing transactions
  to be bigger and also ensure replication progress.

  This change also affects the behavior of the `stop` method of the replication applier.
  If the replication applier is now stopped manually using the `stop` method and later
  restarted using the `start` method, any transactions that were unfinished at the
  point of stopping will be aborted on a slave, even if they later commit on the master.

  In ArangoDB 2.2, stopping the replication applier manually should be avoided unless the
  goal is to stop replication permanently or to do a full resync with the master anyway.
  If the replication applier still must be stopped, it should be made sure that the
  slave has fetched and applied all pending operations from a master, and that no
  extra transactions are started on the master before the `stop` command on the slave
  is executed.

  Replication of transactions in ArangoDB 2.2 might also lock the involved collections on
  the slave while a transaction is either committed or aborted on the master and the
  change has been replicated to the slave. This change in behavior may be important for
  slave servers that are used for read-scaling. In order to avoid long lasting collection
  locks on the slave, transactions should be kept small.

  The `_replication` system collection is not used anymore in ArangoDB 2.2 and its usage is
  discouraged.

* INCOMPATIBLE CHANGE: the figures reported by the `collection.figures` method
  now only reflect documents and data contained in the journals and datafiles of
  collections. Documents or deletions contained only in the write-ahead log will
  not influence collection figures until the write-ahead log garbage collection
  kicks in. The figures for a collection might therefore underreport the total
  resource usage of a collection.

  Additionally, the attributes `lastTick` and `uncollectedLogfileEntries` have been
  added to the result of the `figures` operation and the HTTP API method
  `PUT /_api/collection/figures`

* added `insert` method as an alias for `save`. Documents can now be inserted into
  a collection using either method:

      db.test.save({ foo: "bar" });
      db.test.insert({ foo: "bar" });

* added support for data-modification AQL queries

* added AQL keywords `INSERT`, `UPDATE`, `REPLACE` and `REMOVE` (and `WITH`) to
  support data-modification AQL queries.

  Unquoted usage of these keywords for attribute names in AQL queries will likely
  fail in ArangoDB 2.2. If any such attribute name needs to be used in a query, it
  should be enclosed in backticks to indicate the usage of a literal attribute
  name.

  For example, the following query will fail in ArangoDB 2.2 with a parse error:

      FOR i IN foo RETURN i.remove

  and needs to be rewritten like this:

      FOR i IN foo RETURN i.`remove`

* disallow storing of JavaScript objects that contain JavaScript native objects
  of type `Date`, `Function`, `RegExp` or `External`, e.g.

      db.test.save({ foo: /bar/ });
      db.test.save({ foo: new Date() });

  will now print

      Error: <data> cannot be converted into JSON shape: could not shape document

  Previously, objects of these types were silently converted into an empty object
  (i.e. `{ }`).

  To store such objects in a collection, explicitly convert them into strings
  like this:

      db.test.save({ foo: String(/bar/) });
      db.test.save({ foo: String(new Date()) });

* honor startup option `--server.disable-statistics` when deciding whether or not
  to start periodic statistics collection jobs

  Previously, the statistics collection jobs were started even if the server was
  started with the `--server.disable-statistics` flag being set to `true`

* removed startup option `--random.no-seed`

  This option had no effect in previous versions of ArangoDB and was thus removed.

* removed startup option `--database.remove-on-drop`

  This option was used for debugging only.

* removed startup option `--database.force-sync-properties`

  This option is now superfluous as collection properties are now stored in the
  write-ahead log.

* introduced write-ahead log

  All write operations in an ArangoDB server instance are automatically logged
  to the server's write-ahead log. The write-ahead log is a set of append-only
  logfiles, and it is used in case of a crash recovery and for replication.
  Data from the write-ahead log will eventually be moved into the journals or
  datafiles of collections, allowing the server to remove older write-ahead log
  logfiles. Figures of collections will be updated when data are moved from the
  write-ahead log into the journals or datafiles of collections.

  Cross-collection transactions in ArangoDB should benefit considerably by this
  change, as less writes than in previous versions are required to ensure the data
  of multiple collections are atomically and durably committed. All data-modifying
  operations inside transactions (insert, update, remove) will write their
  operations into the write-ahead log directly, making transactions with multiple
  operations also require less physical memory than in previous versions of ArangoDB,
  that required all transaction data to fit into RAM.

  The `_trx` system collection is not used anymore in ArangoDB 2.2 and its usage is
  discouraged.

  The data in the write-ahead log can also be used in the replication context.
  The `_replication` collection that was used in previous versions of ArangoDB to
  store all changes on the server is not used anymore in ArangoDB 2.2. Instead,
  slaves can read from a master's write-ahead log to get informed about most
  recent changes. This removes the need to store data-modifying operations in
  both the actual place and the `_replication` collection.

* removed startup option `--server.disable-replication-logger`

  This option is superfluous in ArangoDB 2.2. There is no dedicated replication
  logger in ArangoDB 2.2. There is now always the write-ahead log, and it is also
  used as the server's replication log. Specifying the startup option
  `--server.disable-replication-logger` will do nothing in ArangoDB 2.2, but the
  option should not be used anymore as it might be removed in a future version.

* changed behavior of replication logger

  There is no dedicated replication logger in ArangoDB 2.2 as there is the
  write-ahead log now. The existing APIs for starting and stopping the replication
  logger still exist in ArangoDB 2.2 for downwards-compatibility, but calling
  the start or stop operations are no-ops in ArangoDB 2.2. When querying the
  replication logger status via the API, the server will always report that the
  replication logger is running. Configuring the replication logger is a no-op
  in ArangoDB 2.2, too. Changing the replication logger configuration has no
  effect. Instead, the write-ahead log configuration can be changed.

* removed MRuby integration for arangod

  ArangoDB had an experimental MRuby integration in some of the publish builds.
  This wasn't continuously developed, and so it has been removed in ArangoDB 2.2.

  This change has led to the following startup options being superfluous:

  - `--ruby.gc-interval`
  - `--ruby.action-directory`
  - `--ruby.modules-path`
  - `--ruby.startup-directory`

  Specifying these startup options will do nothing in ArangoDB 2.2, but the
  options should be avoided from now on as they might be removed in future versions.

* reclaim index memory when last document in collection is deleted

  Previously, deleting documents from a collection did not lead to index sizes being
  reduced. Instead, the already allocated index memory was re-used when a collection
  was refilled.

  Now, index memory for primary indexes and hash indexes is reclaimed instantly when
  the last document from a collection is removed.

* inlined and optimized functions in hash indexes

* added AQL TRANSLATE function

  This function can be used to perform lookups from static lists, e.g.

      LET countryNames = { US: "United States", UK: "United Kingdom", FR: "France" }
      RETURN TRANSLATE("FR", countryNames)

* fixed datafile debugger

* fixed check-version for empty directory

* moved try/catch block to the top of routing chain

* added mountedApp function for foxx-manager

* fixed issue #883: arango 2.1 - when starting multi-machine cluster, UI web
  does not change to cluster overview

* fixed dfdb: should not start any other V8 threads

* cleanup of version-check, added module org/arangodb/database-version,
  added --check-version option

* fixed issue #881: [2.1.0] Bombarded (every 10 sec or so) with
  "WARNING format string is corrupt" when in non-system DB Dashboard

* specialized primary index implementation to allow faster hash table
  rebuilding and reduce lookups in datafiles for the actual value of `_key`.

* issue #862: added `--overwrite` option to arangoimp

* removed number of property lookups for documents during AQL queries that
  access documents

* prevent buffering of long print results in arangosh's and arangod's print
  command

  this change will emit buffered intermediate print results and discard the
  output buffer to quickly deliver print results to the user, and to prevent
  constructing very large buffers for large results

* removed sorting of attribute names for use in a collection's shaper

  sorting attribute names was done on document insert to keep attributes
  of a collection in sorted order for faster comparisons. The sort order
  of attributes was only used in one particular and unlikely case, so it
  was removed. Collections with many different attribute names should
  benefit from this change by faster inserts and slightly less memory usage.

* fixed a bug in arangodump which got the collection name in _from and _to
  attributes of edges wrong (all were "_unknown")

* fixed a bug in arangorestore which did not recognize wrong _from and _to
  attributes of edges

* improved error detection and reporting in arangorestore


v2.1.1 (2014-06-06)
-------------------

* fixed dfdb: should not start any other V8 threads

* signature for collection functions was modified

  The basic change was the substitution of the input parameter of the
  function by an generic options object which can contain multiple
  option parameter of the function.
  Following functions were modified
  remove
  removeBySample
  replace
  replaceBySample
  update
  updateBySample

  Old signature is yet supported but it will be removed in future versions

v2.1.0 (2014-05-29)
-------------------

* implemented upgrade procedure for clusters

* fixed communication issue with agency which prevented reconnect
  after an agent failure

* fixed cluster dashboard in the case that one but not all servers
  in the cluster are down

* fixed a bug with coordinators creating local database objects
  in the wrong order (_system needs to be done first)

* improved cluster dashboard


v2.1.0-rc2 (2014-05-25)
-----------------------

* fixed issue #864: Inconsistent behavior of AQL REVERSE(list) function


v2.1.0-rc1 (XXXX-XX-XX)
-----------------------

* added server-side periodic task management functions:

  - require("org/arangodb/tasks").register(): registers a periodic task
  - require("org/arangodb/tasks").unregister(): unregisters and removes a
    periodic task
  - require("org/arangodb/tasks").get(): retrieves a specific tasks or all
    existing tasks

  the previous undocumented function `internal.definePeriodic` is now
  deprecated and will be removed in a future release.

* decrease the size of some seldom used system collections on creation.

  This will make these collections use less disk space and mapped memory.

* added AQL date functions

* added AQL FLATTEN() list function

* added index memory statistics to `db.<collection>.figures()` function

  The `figures` function will now return a sub-document `indexes`, which lists
  the number of indexes in the `count` sub-attribute, and the total memory
  usage of the indexes in bytes in the `size` sub-attribute.

* added AQL CURRENT_DATABASE() function

  This function returns the current database's name.

* added AQL CURRENT_USER() function

  This function returns the current user from an AQL query. The current user is the
  username that was specified in the `Authorization` HTTP header of the request. If
  authentication is turned off or the query was executed outside a request context,
  the function will return `null`.

* fixed issue #796: Searching with newline chars broken?

  fixed slightly different handling of backslash escape characters in a few
  AQL functions. Now handling of escape sequences should be consistent, and
  searching for newline characters should work the same everywhere

* added OpenSSL version check for configure

  It will report all OpenSSL versions < 1.0.1g as being too old.
  `configure` will only complain about an outdated OpenSSL version but not stop.

* require C++ compiler support (requires g++ 4.8, clang++ 3.4 or Visual Studio 13)

* less string copying returning JSONified documents from ArangoDB, e.g. via
  HTTP GET `/_api/document/<collection>/<document>`

* issue #798: Lower case http headers from arango

  This change allows returning capitalized HTTP headers, e.g.
  `Content-Length` instead of `content-length`.
  The HTTP spec says that headers are case-insensitive, but
  in fact several clients rely on a specific case in response
  headers.
  This change will capitalize HTTP headers if the `X-Arango-Version`
  request header is sent by the client and contains a value of at
  least `20100` (for version 2.1). The default value for the
  compatibility can also be set at server start, using the
  `--server.default-api-compatibility` option.

* simplified usage of `db._createStatement()`

  Previously, the function could not be called with a query string parameter as
  follows:

      db._createStatement(queryString);

  Calling it as above resulted in an error because the function expected an
  object as its parameter. From now on, it's possible to call the function with
  just the query string.

* make ArangoDB not send back a `WWW-Authenticate` header to a client in case the
  client sends the `X-Omit-WWW-Authenticate` HTTP header.

  This is done to prevent browsers from showing their built-in HTTP authentication
  dialog for AJAX requests that require authentication.
  ArangoDB will still return an HTTP 401 (Unauthorized) if the request doesn't
  contain valid credentials, but it will omit the `WWW-Authenticate` header,
  allowing clients to bypass the browser's authentication dialog.

* added REST API method HTTP GET `/_api/job/job-id` to query the status of an
  async job without potentially fetching it from the list of done jobs

* fixed non-intuitive behavior in jobs API: previously, querying the status
  of an async job via the API HTTP PUT `/_api/job/job-id` removed a currently
  executing async job from the list of queryable jobs on the server.
  Now, when querying the result of an async job that is still executing,
  the job is kept in the list of queryable jobs so its result can be fetched
  by a subsequent request.

* use a new data structure for the edge index of an edge collection. This
  improves the performance for the creation of the edge index and in
  particular speeds up removal of edges in graphs. Note however that
  this change might change the order in which edges starting at
  or ending in a vertex are returned. However, this order was never
  guaranteed anyway and it is not sensible to guarantee any particular
  order.

* provide a size hint to edge and hash indexes when initially filling them
  this will lead to less re-allocations when populating these indexes

  this may speed up building indexes when opening an existing collection

* don't requeue identical context methods in V8 threads in case a method is
  already registered

* removed arangod command line option `--database.remove-on-compacted`

* export the sort attribute for graph traversals to the HTTP interface

* add support for arangodump/arangorestore for clusters


v2.0.8 (XXXX-XX-XX)
-------------------

* fixed too-busy iteration over skiplists

  Even when a skiplist query was restricted by a limit clause, the skiplist
  index was queried without the limit. this led to slower-than-necessary
  execution times.

* fixed timeout overflows on 32 bit systems

  this bug has led to problems when select was called with a high timeout
  value (2000+ seconds) on 32bit systems that don't have a forgiving select
  implementation. when the call was made on these systems, select failed
  so no data would be read or sent over the connection

  this might have affected some cluster-internal operations.

* fixed ETCD issues on 32 bit systems

  ETCD was non-functional on 32 bit systems at all. The first call to the
  watch API crashed it. This was because atomic operations worked on data
  structures that were not properly aligned on 32 bit systems.

* fixed issue #848: db.someEdgeCollection.inEdge does not return correct
  value when called the 2nd time after a .save to the edge collection


v2.0.7 (2014-05-05)
-------------------

* issue #839: Foxx Manager missing "unfetch"

* fixed a race condition at startup

  this fixes undefined behavior in case the logger was involved directly at
  startup, before the logger initialization code was called. This should have
  occurred only for code that was executed before the invocation of main(),
  e.g. during ctor calls of statically defined objects.


v2.0.6 (2014-04-22)
-------------------

* fixed issue #835: arangosh doesn't show correct database name



v2.0.5 (2014-04-21)
-------------------

* Fixed a caching problem in IE JS Shell

* added cancelation for async jobs

* upgraded to new gyp for V8

* new Windows installer


v2.0.4 (2014-04-14)
-------------------

* fixed cluster authentication front-end issues for Firefox and IE, there are
  still problems with Chrome


v2.0.3 (2014-04-14)
-------------------

* fixed AQL optimizer bug

* fixed front-end issues

* added password change dialog


v2.0.2 (2014-04-06)
-------------------

* during cluster startup, do not log (somewhat expected) connection errors with
  log level error, but with log level info

* fixed dashboard modals

* fixed connection check for cluster planning front end: firefox does
  not support async:false

* document how to persist a cluster plan in order to relaunch an existing
  cluster later


v2.0.1 (2014-03-31)
-------------------

* make ArangoDB not send back a `WWW-Authenticate` header to a client in case the
  client sends the `X-Omit-WWW-Authenticate` HTTP header.

  This is done to prevent browsers from showing their built-in HTTP authentication
  dialog for AJAX requests that require authentication.
  ArangoDB will still return an HTTP 401 (Unauthorized) if the request doesn't
  contain valid credentials, but it will omit the `WWW-Authenticate` header,
  allowing clients to bypass the browser's authentication dialog.

* fixed isses in arango-dfdb:

  the dfdb was not able to unload certain system collections, so these couldn't be
  inspected with the dfdb sometimes. Additionally, it did not truncate corrupt
  markers from datafiles under some circumstances

* added `changePassword` attribute for users

* fixed non-working "save" button in collection edit view of web interface
  clicking the save button did nothing. one had to press enter in one of the input
  fields to send modified form data

* fixed V8 compile error on MacOS X

* prevent `body length: -9223372036854775808` being logged in development mode for
  some Foxx HTTP responses

* fixed several bugs in web interface dashboard

* fixed issue #783: coffee script not working in manifest file

* fixed issue #783: coffee script not working in manifest file

* fixed issue #781: Cant save current query from AQL editor ui

* bumped version in `X-Arango-Version` compatibility header sent by arangosh and other
  client tools from `1.5` to `2.0`.

* fixed startup options for arango-dfdb, added details option for arango-dfdb

* fixed display of missing error messages and codes in arangosh

* when creating a collection via the web interface, the collection type was always
  "document", regardless of the user's choice


v2.0.0 (2014-03-10)
-------------------

* first 2.0 release


v2.0.0-rc2 (2014-03-07)
-----------------------

* fixed cluster authorization


v2.0.0-rc1 (2014-02-28)
-----------------------

* added sharding :-)

* added collection._dbName attribute to query the name of the database from a collection

  more detailed documentation on the sharding and cluster features can be found in the user
  manual, section **Sharding**

* INCOMPATIBLE CHANGE: using complex values in AQL filter conditions with operators other
  than equality (e.g. >=, >, <=, <) will disable usage of skiplist indexes for filter
  evaluation.

  For example, the following queries will be affected by change:

      FOR doc IN docs FILTER doc.value < { foo: "bar" } RETURN doc
      FOR doc IN docs FILTER doc.value >= [ 1, 2, 3 ] RETURN doc

  The following queries will not be affected by the change:

      FOR doc IN docs FILTER doc.value == 1 RETURN doc
      FOR doc IN docs FILTER doc.value == "foo" RETURN doc
      FOR doc IN docs FILTER doc.value == [ 1, 2, 3 ] RETURN doc
      FOR doc IN docs FILTER doc.value == { foo: "bar" } RETURN doc

* INCOMPATIBLE CHANGE: removed undocumented method `collection.saveOrReplace`

  this feature was never advertised nor documented nor tested.

* INCOMPATIBLE CHANGE: removed undocumented REST API method `/_api/simple/BY-EXAMPLE-HASH`

  this feature was never advertised nor documented nor tested.

* added explicit startup parameter `--server.reuse-address`

  This flag can be used to control whether sockets should be acquired with the SO_REUSEADDR
  flag.

  Regardless of this setting, sockets on Windows are always acquired using the
  SO_EXCLUSIVEADDRUSE flag.

* removed undocumented REST API method GET `/_admin/database-name`

* added user validation API at POST `/_api/user/<username>`

* slightly improved users management API in `/_api/user`:

  Previously, when creating a new user via HTTP POST, the username needed to be
  passed in an attribute `username`. When users were returned via this API,
  the usernames were returned in an attribute named `user`. This was slightly
  confusing and was changed in 2.0 as follows:

  - when adding a user via HTTP POST, the username can be specified in an attribute
  `user`. If this attribute is not used, the API will look into the attribute `username`
  as before and use that value.
  - when users are returned via HTTP GET, the usernames are still returned in an
    attribute `user`.

  This change should be fully downwards-compatible with the previous version of the API.

* added AQL SLICE function to extract slices from lists

* made module loader more node compatible

* the startup option `--javascript.package-path` for arangosh is now deprecated and does
  nothing. Using it will not cause an error, but the option is ignored.

* added coffee script support

* Several UI improvements.

* Exchanged icons in the graphviewer toolbar

* always start networking and HTTP listeners when starting the server (even in
  console mode)

* allow vertex and edge filtering with user-defined functions in TRAVERSAL,
  TRAVERSAL_TREE and SHORTEST_PATH AQL functions:

      // using user-defined AQL functions for edge and vertex filtering
      RETURN TRAVERSAL(friends, friendrelations, "friends/john", "outbound", {
        followEdges: "myfunctions::checkedge",
        filterVertices: "myfunctions::checkvertex"
      })

      // using the following custom filter functions
      var aqlfunctions = require("org/arangodb/aql/functions");
      aqlfunctions.register("myfunctions::checkedge", function (config, vertex, edge, path) {
        return (edge.type !== 'dislikes'); // don't follow these edges
      }, false);

      aqlfunctions.register("myfunctions::checkvertex", function (config, vertex, path) {
        if (vertex.isDeleted || ! vertex.isActive) {
          return [ "prune", "exclude" ]; // exclude these and don't follow them
        }
        return [ ]; // include everything else
      }, false);

* fail if invalid `strategy`, `order` or `itemOrder` attribute values
  are passed to the AQL TRAVERSAL function. Omitting these attributes
  is not considered an error, but specifying an invalid value for any
  of these attributes will make an AQL query fail.

* issue #751: Create database through API should return HTTP status code 201

  By default, the server now returns HTTP 201 (created) when creating a new
  database successfully. To keep compatibility with older ArangoDB versions, the
  startup parameter `--server.default-api-compatibility` can be set to a value
  of `10400` to indicate API compatibility with ArangoDB 1.4. The compatibility
  can also be enforced by setting the `X-Arango-Version` HTTP header in a
  client request to this API on a per-request basis.

* allow direct access from the `db` object to collections whose names start
  with an underscore (e.g. db._users).

  Previously, access to such collections via the `db` object was possible from
  arangosh, but not from arangod (and thus Foxx and actions). The only way
  to access such collections from these places was via the `db._collection(<name>)`
  workaround.

* allow `\n` (as well as `\r\n`) as line terminator in batch requests sent to
  `/_api/batch` HTTP API.

* use `--data-binary` instead of `--data` parameter in generated cURL examples

* issue #703: Also show path of logfile for fm.config()

* issue #675: Dropping a collection used in "graph" module breaks the graph

* added "static" Graph.drop() method for graphs API

* fixed issue #695: arangosh server.password error

* use pretty-printing in `--console` mode by default

* simplified ArangoDB startup options

  Some startup options are now superfluous or their usage is simplified. The
  following options have been changed:

  * `--javascript.modules-path`: this option has been removed. The modules paths
    are determined by arangod and arangosh automatically based on the value of
    `--javascript.startup-directory`.

    If the option is set on startup, it is ignored so startup will not abort with
    an error `unrecognized option`.

  * `--javascript.action-directory`: this option has been removed. The actions
    directory is determined by arangod automatically based on the value of
    `--javascript.startup-directory`.

    If the option is set on startup, it is ignored so startup will not abort with
    an error `unrecognized option`.

  * `--javascript.package-path`: this option is still available but it is not
    required anymore to set the standard package paths (e.g. `js/npm`). arangod
    will automatically use this standard package path regardless of whether it
    was specified via the options.

    It is possible to use this option to add additional package paths to the
    standard value.

  Configuration files included with arangod are adjusted accordingly.

* layout of the graphs tab adapted to better fit with the other tabs

* database selection is moved to the bottom right corner of the web interface

* removed priority queue index type

  this feature was never advertised nor documented nor tested.

* display internal attributes in document source view of web interface

* removed separate shape collections

  When upgrading to ArangoDB 2.0, existing collections will be converted to include
  shapes and attribute markers in the datafiles instead of using separate files for
  shapes.

  When a collection is converted, existing shapes from the SHAPES directory will
  be written to a new datafile in the collection directory, and the SHAPES directory
  will be removed afterwards.

  This saves up to 2 MB of memory and disk space for each collection
  (savings are higher, the less different shapes there are in a collection).
  Additionally, one less file descriptor per opened collection will be used.

  When creating a new collection, the amount of sync calls may be reduced. The same
  may be true for documents with yet-unknown shapes. This may help performance
  in these cases.

* added AQL functions `NTH` and `POSITION`

* added signal handler for arangosh to save last command in more cases

* added extra prompt placeholders for arangosh:
  - `%e`: current endpoint
  - `%u`: current user

* added arangosh option `--javascript.gc-interval` to control amount of
  garbage collection performed by arangosh

* fixed issue #651: Allow addEdge() to take vertex ids in the JS library

* removed command-line option `--log.format`

  In previous versions, this option did not have an effect for most log messages, so
  it got removed.

* removed C++ logger implementation

  Logging inside ArangoDB is now done using the LOG_XXX() macros. The LOGGER_XXX()
  macros are gone.

* added collection status "loading"


v1.4.16 (XXXX-XX-XX)
--------------------

* fixed too eager datafile deletion

  this issue could have caused a crash when the compaction had marked datafiles as obsolete
  and they were removed while "old" temporary query results still pointed to the old datafile
  positions

* fixed issue #826: Replication fails when a collection's configuration changes


v1.4.15 (2014-04-19)
--------------------

* bugfix for AQL query optimizer

  the following type of query was too eagerly optimized, leading to errors in code-generation:

      LET a = (FOR i IN [] RETURN i) LET b = (FOR i IN [] RETURN i) RETURN 1

  the problem occurred when both lists in the subqueries were empty. In this case invalid code
  was generated and the query couldn't be executed.


v1.4.14 (2014-04-05)
--------------------

* fixed race conditions during shape / attribute insertion

  A race condition could have led to spurious `cannot find attribute #xx` or
  `cannot find shape #xx` (where xx is a number) warning messages being logged
  by the server. This happened when a new attribute was inserted and at the same
  time was queried by another thread.

  Also fixed a race condition that may have occurred when a thread tried to
  access the shapes / attributes hash tables while they were resized. In this
  cases, the shape / attribute may have been hashed to a wrong slot.

* fixed a memory barrier / cpu synchronization problem with libev, affecting
  Windows with Visual Studio 2013 (probably earlier versions are affected, too)

  The issue is described in detail here:
  http://lists.schmorp.de/pipermail/libev/2014q1/002318.html


v1.4.13 (2014-03-14)
--------------------

* added diagnostic output for Foxx application upload

* allow dump & restore from ArangoDB 1.4 with an ArangoDB 2.0 server

* allow startup options `temp-path` and `default-language` to be specified from the arangod
  configuration file and not only from the command line

* fixed too eager compaction

  The compaction will now wait for several seconds before trying to re-compact the same
  collection. Additionally, some other limits have been introduced for the compaction.


v1.4.12 (2014-03-05)
--------------------

* fixed display bug in web interface which caused the following problems:
  - documents were displayed in web interface as being empty
  - document attributes view displayed many attributes with content "undefined"
  - document source view displayed many attributes with name "TYPEOF" and value "undefined"
  - an alert popping up in the browser with message "Datatables warning..."

* re-introduced old-style read-write locks to supports Windows versions older than
  Windows 2008R2 and Windows 7. This should re-enable support for Windows Vista and
  Windows 2008.


v1.4.11 (2014-02-27)
--------------------

* added SHORTEST_PATH AQL function

  this calculates the shortest paths between two vertices, using the Dijkstra
  algorithm, employing a min-heap

  By default, ArangoDB does not know the distance between any two vertices and
  will use a default distance of 1. A custom distance function can be registered
  as an AQL user function to make the distance calculation use any document
  attributes or custom logic:

      RETURN SHORTEST_PATH(cities, motorways, "cities/CGN", "cities/MUC", "outbound", {
        paths: true,
        distance: "myfunctions::citydistance"
      })

      // using the following custom distance function
      var aqlfunctions = require("org/arangodb/aql/functions");
      aqlfunctions.register("myfunctions::distance", function (config, vertex1, vertex2, edge) {
        return Math.sqrt(Math.pow(vertex1.x - vertex2.x) + Math.pow(vertex1.y - vertex2.y));
      }, false);

* fixed bug in Graph.pathTo function

* fixed small memleak in AQL optimizer

* fixed access to potentially uninitialized variable when collection had a cap constraint


v1.4.10 (2014-02-21)
--------------------

* fixed graph constructor to allow graph with some parameter to be used

* added node.js "events" and "stream"

* updated npm packages

* added loading of .json file

* Fixed http return code in graph api with waitForSync parameter.

* Fixed documentation in graph, simple and index api.

* removed 2 tests due to change in ruby library.

* issue #756: set access-control-expose-headers on CORS response

  the following headers are now whitelisted by ArangoDB in CORS responses:
  - etag
  - content-encoding
  - content-length
  - location
  - server
  - x-arango-errors
  - x-arango-async-id


v1.4.9 (2014-02-07)
-------------------

* return a document's current etag in response header for HTTP HEAD requests on
  documents that return an HTTP 412 (precondition failed) error. This allows
  retrieving the document's current revision easily.

* added AQL function `SKIPLIST` to directly access skiplist indexes from AQL

  This is a shortcut method to use a skiplist index for retrieving specific documents in
  indexed order. The function capability is rather limited, but it may be used
  for several cases to speed up queries. The documents are returned in index order if
  only one condition is used.

      /* return all documents with mycollection.created > 12345678 */
      FOR doc IN SKIPLIST(mycollection, { created: [[ '>', 12345678 ]] })
        RETURN doc

      /* return first document with mycollection.created > 12345678 */
      FOR doc IN SKIPLIST(mycollection, { created: [[ '>', 12345678 ]] }, 0, 1)
        RETURN doc

      /* return all documents with mycollection.created between 12345678 and 123456790 */
      FOR doc IN SKIPLIST(mycollection, { created: [[ '>', 12345678 ], [ '<=', 123456790 ]] })
        RETURN doc

      /* return all documents with mycollection.a equal 1 and .b equal 2 */
      FOR doc IN SKIPLIST(mycollection, { a: [[ '==', 1 ]], b: [[ '==', 2 ]] })
        RETURN doc

  The function requires a skiplist index with the exact same attributes to
  be present on the specified collection. All attributes present in the skiplist
  index must be specified in the conditions specified for the `SKIPLIST` function.
  Attribute declaration order is important, too: attributes must be specified in the
  same order in the condition as they have been declared in the skiplist index.

* added command-line option `--server.disable-authentication-unix-sockets`

  with this option, authentication can be disabled for all requests coming
  in via UNIX domain sockets, enabling clients located on the same host as
  the ArangoDB server to connect without authentication.
  Other connections (e.g. TCP/IP) are not affected by this option.

  The default value for this option is `false`.
  Note: this option is only supported on platforms that support Unix domain
  sockets.

* call global arangod instance destructor on shutdown

* issue #755: TRAVERSAL does not use strategy, order and itemOrder options

  these options were not honored when configuring a traversal via the AQL
  TRAVERSAL function. Now, these options are used if specified.

* allow vertex and edge filtering with user-defined functions in TRAVERSAL,
  TRAVERSAL_TREE and SHORTEST_PATH AQL functions:

      // using user-defined AQL functions for edge and vertex filtering
      RETURN TRAVERSAL(friends, friendrelations, "friends/john", "outbound", {
        followEdges: "myfunctions::checkedge",
        filterVertices: "myfunctions::checkvertex"
      })

      // using the following custom filter functions
      var aqlfunctions = require("org/arangodb/aql/functions");
      aqlfunctions.register("myfunctions::checkedge", function (config, vertex, edge, path) {
        return (edge.type !== 'dislikes'); // don't follow these edges
      }, false);

      aqlfunctions.register("myfunctions::checkvertex", function (config, vertex, path) {
        if (vertex.isDeleted || ! vertex.isActive) {
          return [ "prune", "exclude" ]; // exclude these and don't follow them
        }
        return [ ]; // include everything else
      }, false);

* issue #748: add vertex filtering to AQL's TRAVERSAL[_TREE]() function


v1.4.8 (2014-01-31)
-------------------

* install foxx apps in the web interface

* fixed a segfault in the import API


v1.4.7 (2014-01-23)
-------------------

* issue #744: Add usage example arangoimp from Command line

* issue #738: added __dirname, __filename pseudo-globals. Fixes #733. (@by pluma)

* mount all Foxx applications in system apps directory on startup


v1.4.6 (2014-01-20)
-------------------

* issue #736: AQL function to parse collection and key from document handle

* added fm.rescan() method for Foxx-Manager

* fixed issue #734: foxx cookie and route problem

* added method `fm.configJson` for arangosh

* include `startupPath` in result of API `/_api/foxx/config`


v1.4.5 (2014-01-15)
-------------------

* fixed issue #726: Alternate Windows Install Method

* fixed issue #716: dpkg -P doesn't remove everything

* fixed bugs in description of HTTP API `_api/index`

* fixed issue #732: Rest API GET revision number

* added missing documentation for several methods in HTTP API `/_api/edge/...`

* fixed typos in description of HTTP API `_api/document`

* defer evaluation of AQL subqueries and logical operators (lazy evaluation)

* Updated font in WebFrontend, it now contains a version that renders properly on Windows

* generally allow function return values as call parameters to AQL functions

* fixed potential deadlock in global context method execution

* added override file "arangod.conf.local" (and co)


v1.4.4 (2013-12-24)
-------------------

* uid and gid are now set in the scripts, there is no longer a separate config file for
  arangod when started from a script

* foxx-manager is now an alias for arangosh

* arango-dfdb is now an alias for arangod, moved from bin to sbin

* changed from readline to linenoise for Windows

* added --install-service and --uninstall-service for Windows

* removed --daemon and --supervisor for Windows

* arangosh and arangod now uses the config-file which maps the binary name, i. e. if you
  rename arangosh to foxx-manager it will use the config file foxx-manager.conf

* fixed lock file for Windows

* fixed issue #711, #687: foxx-manager throws internal errors

* added `--server.ssl-protocol` option for client tools
  this allows connecting from arangosh, arangoimp, arangoimp etc. to an ArangoDB
  server that uses a non-default value for `--server.ssl-protocol`. The default
  value for the SSL protocol is 4 (TLSv1). If the server is configured to use a
  different protocol, it was not possible to connect to it with the client tools.

* added more detailed request statistics

  This adds the number of async-executed HTTP requests plus the number of HTTP
  requests per individual HTTP method type.

* added `--force` option for arangorestore
  this option allows continuing a restore operation even if the server reports errors
  in the middle of the restore operation

* better error reporting for arangorestore
  in case the server returned an HTTP error, arangorestore previously reported this
  error as `internal error` without any details only. Now server-side errors are
  reported by arangorestore with the server's error message

* include more system collections in dumps produced by arangodump
  previously some system collections were intentionally excluded from dumps, even if the
  dump was run with `--include-system-collections`. for example, the collections `_aal`,
  `_modules`, `_routing`, and `_users` were excluded. This makes sense in a replication
  context but not always in a dump context.
  When specifying `--include-system-collections`, arangodump will now include the above-
  mentioned collections in the dump, too. Some other system collections are still excluded
  even when the dump is run with `--include-system-collections`, for example `_replication`
  and `_trx`.

* fixed issue #701: ArangoStatement undefined in arangosh

* fixed typos in configuration files


v1.4.3 (2013-11-25)
-------------------

* fixed a segfault in the AQL optimizer, occurring when a constant non-list value was
  used on the right-hand side of an IN operator that had a collection attribute on the
  left-hand side

* issue #662:

  Fixed access violation errors (crashes) in the Windows version, occurring under some
  circumstances when accessing databases with multiple clients in parallel

* fixed issue #681: Problem with ArchLinux PKGBUILD configuration


v1.4.2 (2013-11-20)
-------------------

* fixed issue #669: Tiny documentation update

* ported Windows version to use native Windows API SRWLocks (slim read-write locks)
  and condition variables instead of homemade versions

  MSDN states the following about the compatibility of SRWLocks and Condition Variables:

      Minimum supported client:
      Windows Server 2008 [desktop apps | Windows Store apps]

      Minimum supported server:
      Windows Vista [desktop apps | Windows Store apps]

* fixed issue #662: ArangoDB on Windows hanging

  This fixes a deadlock issue that occurred on Windows when documents were written to
  a collection at the same time when some other thread tried to drop the collection.

* fixed file-based logging in Windows

  the logger complained on startup if the specified log file already existed

* fixed startup of server in daemon mode (`--daemon` startup option)

* fixed a segfault in the AQL optimizer

* issue #671: Method graph.measurement does not exist

* changed Windows condition variable implementation to use Windows native
  condition variables

  This is an attempt to fix spurious Windows hangs as described in issue #662.

* added documentation for JavaScript traversals

* added --code-page command-line option for Windows version of arangosh

* fixed a problem when creating edges via the web interface.

  The problem only occurred if a collection was created with type "document
  collection" via the web interface, and afterwards was dropped and re-created
  with type "edge collection". If the web interface page was not reloaded,
  the old collection type (document) was cached, making the subsequent creation
  of edges into the (seeming-to-be-document) collection fail.

  The fix is to not cache the collection type in the web interface. Users of
  an older version of the web interface can reload the collections page if they
  are affected.

* fixed a caching problem in arangosh: if a collection was created using the web
  interface, and then removed via arangosh, arangosh did not actually drop the
  collection due to caching.

  Because the `drop` operation was not carried out, this caused misleading error
  messages when trying to re-create the collection (e.g. `cannot create collection:
  duplicate name`).

* fixed ALT-introduced characters for arangosh console input on Windows

  The Windows readline port was not able to handle characters that are built
  using CTRL or ALT keys. Regular characters entered using the CTRL or ALT keys
  were silently swallowed and not passed to the terminal input handler.

  This did not seem to cause problems for the US keyboard layout, but was a
  severe issue for keyboard layouts that require the ALT (or ALT-GR) key to
  construct characters. For example, entering the character `{` with a German
  keyboard layout requires pressing ALT-GR + 9.

* fixed issue #665: Hash/skiplist combo madness bit my ass

  this fixes a problem with missing/non-deterministic rollbacks of inserts in
  case of a unique constraint violation into a collection with multiple secondary
  indexes (with at least one of them unique)

* fixed issue #664: ArangoDB installer on Windows requires drive c:

* partly fixed issue #662: ArangoDB on Windows hanging

  This fixes dropping databases on Windows. In previous 1.4 versions on Windows,
  one shape collection file was not unloaded and removed when dropping a database,
  leaving one directory and one shape collection file in the otherwise-dropped
  database directory.

* fixed issue #660: updated documentation on indexes


v1.4.1 (2013-11-08)
-------------------

* performance improvements for skip-list deletes


v1.4.1-rc1 (2013-11-07)
-----------------------

* fixed issue #635: Web-Interface should have a "Databases" Menu for Management

* fixed issue #624: Web-Interface is missing a Database selector

* fixed segfault in bitarray query

* fixed issue #656: Cannot create unique index through web interface

* fixed issue #654: bitarray index makes server down

* fixed issue #653: Slow query

* fixed issue #650: Randomness of any() should be improved

* made AQL `DOCUMENT()` function polymorphic and work with just one parameter.

  This allows using the `DOCUMENT` function like this:

      DOCUMENT('users/john')
      DOCUMENT([ 'users/john', 'users/amy' ])

  in addition to the existing use cases:

      DOCUMENT(users, 'users/john')
      DOCUMENT(users, 'john')
      DOCUMENT(users, [ 'users/john' ])
      DOCUMENT(users, [ 'users/john', 'users/amy' ])
      DOCUMENT(users, [ 'john', 'amy' ])

* simplified usage of ArangoDB batch API

  It is not necessary anymore to send the batch boundary in the HTTP `Content-Type`
  header. Previously, the batch API expected the client to send a Content-Type header
  of`multipart/form-data; boundary=<some boundary value>`. This is still supported in
  ArangoDB 2.0, but clients can now also omit this header. If the header is not
  present in a client request, ArangoDB will ignore the request content type and
  read the MIME boundary from the beginning of the request body.

  This also allows using the batch API with the Swagger "Try it out" feature (which is
  not too good at sending a different or even dynamic content-type request header).

* added API method GET `/_api/database/user`

  This returns the list of databases a specific user can see without changing the
  username/passwd.

* issue #424: Documentation about IDs needs to be upgraded


v1.4.0 (2013-10-29)
-------------------

* fixed issue #648: /batch API is missing from Web Interface API Documentation (Swagger)

* fixed issue #647: Icon tooltips missing

* fixed issue #646: index creation in web interface

* fixed issue #645: Allow jumping from edge to linked vertices

* merged PR for issue #643: Some minor corrections and a link to "Downloads"

* fixed issue #642: Completion of error handling

* fixed issue #639: compiling v1.4 on maverick produces warnings on -Wstrict-null-sentinel

* fixed issue #634: Web interface bug: Escape does not always propagate

* fixed issue #620: added startup option `--server.default-api-compatibility`

  This adds the following changes to the ArangoDB server and clients:
  - the server provides a new startup option `--server.default-api-compatibility`.
    This option can be used to determine the compatibility of (some) server API
    return values. The value for this parameter is a server version number,
    calculated as follows: `10000 * major + 100 * minor` (e.g. `10400` for ArangoDB
    1.3). The default value is `10400` (1.4), the minimum allowed value is `10300`
    (1.3).

    When setting this option to a value lower than the current server version,
    the server might respond with old-style results to "old" clients, increasing
    compatibility with "old" (non-up-to-date) clients.

  - the server will on each incoming request check for an HTTP header
    `x-arango-version`. Clients can optionally set this header to the API
    version number they support. For example, if a client sends the HTTP header
    `x-arango-version: 10300`, the server will pick this up and might send ArangoDB
    1.3-style responses in some situations.

    Setting either the startup parameter or using the HTTP header (or both) allows
    running "old" clients with newer versions of ArangoDB, without having to adjust
    the clients too much.

  - the `location` headers returned by the server for the APIs `/_api/document/...`
    and `/_api/collection/...` will have different values depending on the used API
    version. If the API compatibility is `10300`, the `location` headers returned
    will look like this:

        location: /_api/document/....

    whereas when an API compatibility of `10400` or higher is used, the `location`
    headers will look like this:

        location: /_db/<database name>/_api/document/...

  Please note that even in the presence of this, old API versions still may not
  be supported forever by the server.

* fixed issue #643: Some minor corrections and a link to "Downloads" by @frankmayer

* started issue #642: Completion of error handling

* fixed issue #639: compiling v1.4 on maverick produces warnings on
  -Wstrict-null-sentinel

* fixed issue #621: Standard Config needs to be fixed

* added function to manage indexes (web interface)

* improved server shutdown time by signaling shutdown to applicationserver,
  logging, cleanup and compactor threads

* added foxx-manager `replace` command

* added foxx-manager `installed` command (a more intuitive alias for `list`)

* fixed issue #617: Swagger API is missing '/_api/version'

* fixed issue #615: Swagger API: Some commands have no parameter entry forms

* fixed issue #614: API : Typo in : Request URL /_api/database/current

* fixed issue #609: Graph viz tool - different background color

* fixed issue #608: arangosh config files - eventually missing in the manual

* fixed issue #607: Admin interface: no core documentation

* fixed issue #603: Aardvark Foxx App Manager

* fixed a bug in type-mapping between AQL user functions and the AQL layer

  The bug caused errors like the following when working with collection documents
  in an AQL user function:

      TypeError: Cannot assign to read only property '_id' of #<ShapedJson>

* create less system collections when creating a new database

  This is achieved by deferring collection creation until the collections are actually
  needed by ArangoDB. The following collections are affected by the change:
  - `_fishbowl`
  - `_structures`


v1.4.0-beta2 (2013-10-14)
-------------------------

* fixed compaction on Windows

  The compaction on Windows did not ftruncate the cleaned datafiles to a smaller size.
  This has been fixed so not only the content of the files is cleaned but also files
  are re-created with potentially smaller sizes.

* only the following system collections will be excluded from replication from now on:
  - `_replication`
  - `_trx`
  - `_users`
  - `_aal`
  - `_fishbowl`
  - `_modules`
  - `_routing`

  Especially the following system collections will now be included in replication:
  - `_aqlfunctions`
  - `_graphs`

  In previous versions of ArangoDB, all system collections were excluded from the
  replication.

  The change also caused a change in the replication logger and applier:
  in previous versions of ArangoDB, only a collection's id was logged for an operation.
  This has not caused problems for non-system collections but for system collections
  there ids might differ. In addition to a collection id ArangoDB will now also log the
  name of a collection for each replication event.

  The replication applier will now look for the collection name attribute in logged
  events preferably.

* added database selection to arango-dfdb

* provide foxx-manager, arangodump, and arangorestore in Windows build

* ArangoDB 1.4 will refuse to start if option `--javascript.app-path` is not set.

* added startup option `--server.allow-method-override`

  This option can be set to allow overriding the HTTP request method in a request using
  one of the following custom headers:

  - x-http-method-override
  - x-http-method
  - x-method-override

  This allows bypassing proxies and tools that would otherwise just let certain types of
  requests pass. Enabling this option may impose a security risk, so it should only be
  used in very controlled environments.

  The default value for this option is `false` (no method overriding allowed).

* added "details" URL parameter for bulk import API

  Setting the `details` URL parameter to `true` in a call to POST `/_api/import` will make
  the import return details about non-imported documents in the `details` attribute. If
  `details` is `false` or omitted, no `details` attribute will be present in the response.
  This is the same behavior that previous ArangoDB versions exposed.

* added "complete" option for bulk import API

  Setting the `complete` URL parameter to `true` in a call to POST `/_api/import` will make
  the import completely fail if at least one of documents cannot be imported successfully.

  It defaults to `false`, which will make ArangoDB continue importing the other documents
  from the import even if some documents cannot be imported. This is the same behavior that
  previous ArangoDB versions exposed.

* added missing swagger documentation for `/_api/log`

* calling `/_api/logs` (or `/_admin/logs`) is only permitted from the `_system` database now.

  Calling this API method for/from other database will result in an HTTP 400.

' ported fix from https://github.com/novus/nvd3/commit/0894152def263b8dee60192f75f66700cea532cc

  This prevents JavaScript errors from occurring in Chrome when in the admin interface,
  section "Dashboard".

* show current database name in web interface (bottom right corner)

* added missing documentation for /_api/import in swagger API docs

* allow specification of database name for replication sync command replication applier

  This allows syncing from a master database with a different name than the slave database.

* issue #601: Show DB in prompt

  arangosh now displays the database name as part of the prompt by default.

  Can change the prompt by using the `--prompt` option, e.g.

      > arangosh --prompt "my db is named \"%d\"> "


v1.4.0-beta1 (2013-10-01)
-------------------------

* make the Foxx manager use per-database app directories

  Each database now has its own subdirectory for Foxx applications. Each database
  can thus use different Foxx applications if required. A Foxx app for a specific
  database resides in `<app-path>/databases/<database-name>/<app-name>`.

  System apps are shared between all databases. They reside in `<app-path>/system/<app-name>`.

* only trigger an engine reset in development mode for URLs starting with `/dev/`

  This prevents ArangoDB from reloading all Foxx applications when it is not
  actually necessary.

* changed error code from 10 (bad parameter) to 1232 (invalid key generator) for
  errors that are due to an invalid key generator specification when creating a new
  collection

* automatic detection of content-type / mime-type for Foxx assets based on filenames,
  added possibility to override auto detection

* added endpoint management API at `/_api/endpoint`

* changed HTTP return code of PUT `/_api/cursor` from 400 to 404 in case a
  non-existing cursor is referred to

* issue #360: added support for asynchronous requests

  Incoming HTTP requests with the headers `x-arango-async: true` or
  `x-arango-async: store` will be answered by the server instantly with a generic
  HTTP 202 (Accepted) response.

  The actual requests will be queued and processed by the server asynchronously,
  allowing the client to continue sending other requests without waiting for the
  server to process the actually requested operation.

  The exact point in time when a queued request is executed is undefined. If an
  error occurs during execution of an asynchronous request, the client will not
  be notified by the server.

  The maximum size of the asynchronous task queue can be controlled using the new
  option `--scheduler.maximal-queue-size`. If the queue contains this many number of
  tasks and a new asynchronous request comes in, the server will reject it with an
  HTTP 500 (internal server error) response.

  Results of incoming requests marked with header `x-arango-async: true` will be
  discarded by the server immediately. Clients have no way of accessing the result
  of such asynchronously executed request. This is just _fire and forget_.

  To later retrieve the result of an asynchronously executed request, clients can
  mark a request with the header `x-arango-async: keep`. This makes the server
  store the result of the request in memory until explicitly fetched by a client
  via the `/_api/job` API. The `/_api/job` API also provides methods for basic
  inspection of which pending or already finished requests there are on the server,
  plus ways for garbage collecting unneeded results.

* Added new option `--scheduler.maximal-queue-size`.

* issue #590: Manifest Lint

* added data dump and restore tools, arangodump and arangorestore.

  arangodump can be used to create a logical dump of an ArangoDB database, or
  just dedicated collections. It can be used to dump both a collection's structure
  (properties and indexes) and data (documents).

  arangorestore can be used to restore data from a dump created with arangodump.
  arangorestore currently does not re-create any indexes, and doesn't yet handle
  referenced documents in edges properly when doing just partial restores.
  This will be fixed until 1.4 stable.

* introduced `--server.database` option for arangosh, arangoimp, and arangob.

  The option allows these client tools to use a certain database for their actions.
  In arangosh, the current database can be switched at any time using the command

      db._useDatabase(<name>);

  When no database is specified, all client tools will assume they should use the
  default database `_system`. This is done for downwards-compatibility reasons.

* added basic multi database support (alpha)

  New databases can be created using the REST API POST `/_api/database` and the
  shell command `db._createDatabase(<name>)`.

  The default database in ArangoDB is called `_system`. This database is always
  present and cannot be deleted by the user. When an older version of ArangoDB is
  upgraded to 1.4, the previously only database will automatically become the
  `_system` database.

  New databases can be created with the above commands, and can be deleted with the
  REST API DELETE `/_api/database/<name>` or the shell command `db._dropDatabase(<name>);`.

  Deleting databases is still unstable in ArangoDB 1.4 alpha and might crash the
  server. This will be fixed until 1.4 stable.

  To access a specific database via the HTTP REST API, the `/_db/<name>/` prefix
  can be used in all URLs. ArangoDB will check if an incoming request starts with
  this prefix, and will automatically pick the database name from it. If the prefix
  is not there, ArangoDB will assume the request is made for the default database
  (`_system`). This is done for downwards-compatibility reasons.

  That means, the following URL pathnames are logically identical:

      /_api/document/mycollection/1234
      /_db/_system/document/mycollection/1234

  To access a different database (e.g. `test`), the URL pathname would look like this:

      /_db/test/document/mycollection/1234

  New databases can also be created and existing databases can only be dropped from
  within the default database (`_system`). It is not possible to drop the `_system`
  database itself.

  Cross-database operations are unintended and unsupported. The intention of the
  multi-database feature is to have the possibility to have a few databases managed
  by ArangoDB in parallel, but to only access one database at a time from a connection
  or a request.

  When accessing the web interface via the URL pathname `/_admin/html/` or `/_admin/aardvark`,
  the web interface for the default database (`_system`) will be displayed.
  To access the web interface for a different database, the database name can be
  put into the URLs as a prefix, e.g. `/_db/test/_admin/html` or
  `/_db/test/_admin/aardvark`.

  All internal request handlers and also all user-defined request handlers and actions
  (including Foxx) will only get to see the unprefixed URL pathnames (i.e. excluding
  any database name prefix). This is to ensure downwards-compatibility.

  To access the name of the requested database from any action (including Foxx), use
  use `req.database`.

  For example, when calling the URL `/myapp/myaction`, the content of `req.database`
  will be `_system` (the default database because no database got specified) and the
  content of `req.url` will be `/myapp/myaction`.

  When calling the URL `/_db/test/myapp/myaction`, the content of `req.database` will be
  `test`, and the content of `req.url` will still be `/myapp/myaction`.

* Foxx now excludes files starting with . (dot) when bundling assets

  This mitigates problems with editor swap files etc.

* made the web interface a Foxx application

  This change caused the files for the web interface to be moved from `html/admin` to
  `js/apps/aardvark` in the file system.

  The base URL for the admin interface changed from `_admin/html/index.html` to
  `_admin/aardvark/index.html`.

  The "old" redirection to `_admin/html/index.html` will now produce a 404 error.

  When starting ArangoDB with the `--upgrade` option, this will automatically be remedied
  by putting in a redirection from `/` to `/_admin/aardvark/index.html`, and from
  `/_admin/html/index.html` to `/_admin/aardvark/index.html`.

  This also obsoletes the following configuration (command-line) options:
  - `--server.admin-directory`
  - `--server.disable-admin-interface`

  when using these now obsolete options when the server is started, no error is produced
  for downwards-compatibility.

* changed User-Agent value sent by arangoimp, arangosh, and arangod from "VOC-Agent" to
  "ArangoDB"

* changed journal file creation behavior as follows:

  Previously, a journal file for a collection was always created when a collection was
  created. When a journal filled up and became full, the current journal was made a
  datafile, and a new (empty) journal was created automatically. There weren't many
  intended situations when a collection did not have at least one journal.

  This is changed now as follows:
  - when a collection is created, no journal file will be created automatically
  - when there is a write into a collection without a journal, the journal will be
    created lazily
  - when there is a write into a collection with a full journal, a new journal will
    be created automatically

  From the end user perspective, nothing should have changed, except that there is now
  less disk usage for empty collections. Disk usage of infrequently updated collections
  might also be reduced significantly by running the `rotate()` method of a collection,
  and not writing into a collection subsequently.

* added method `collection.rotate()`

  This allows premature rotation of a collection's current journal file into a (read-only)
  datafile. The purpose of using `rotate()` is to prematurely allow compaction (which is
  performed on datafiles only) on data, even if the journal was not filled up completely.

  Using `rotate()` may make sense in the following scenario:

      c = db._create("test");
      for (i = 0; i < 1000; ++i) {
        c.save(...); // insert lots of data here
      }

      ...
      c.truncate(); // collection is now empty
      // only data in datafiles will be compacted by following compaction runs
      // all data in the current journal would not be compacted

      // calling rotate will make the current journal a datafile, and thus make it
      // eligible for compaction
      c.rotate();

  Using `rotate()` may also be useful when data in a collection is known to not change
  in the immediate future. After having completed all write operations on a collection,
  performing a `rotate()` will reduce the size of the current journal to the actually
  required size (remember that journals are pre-allocated with a specific size) before
  making the journal a datafile. Thus `rotate()` may cause disk space savings, even if
  the datafiles does not qualify for compaction after rotation.

  Note: rotating the journal is asynchronous, so that the actual rotation may be executed
  after `rotate()` returns to the caller.

* changed compaction to merge small datafiles together (up to 3 datafiles are merged in
  a compaction run)

  In the regular case, this should leave less small datafiles stay around on disk and allow
  using less file descriptors in total.

* added AQL MINUS function

* added AQL UNION_DISTINCT function (more efficient than combination of `UNIQUE(UNION())`)

* updated mruby to 2013-08-22

* issue #587: Add db._create() in help for startup arangosh

* issue #586: Share a link on installation instructions in the User Manual

* issue #585: Bison 2.4 missing on Mac for custom build

* issue #584: Web interface images broken in devel

* issue #583: Small documentation update

* issue #581: Parameter binding for attributes

* issue #580: Small improvements (by @guidoreina)

* issue #577: Missing documentation for collection figures in implementor manual

* issue #576: Get disk usage for collections and graphs

  This extends the result of the REST API for /_api/collection/figures with
  the attributes `compactors.count`, `compactors.fileSize`, `shapefiles.count`,
  and `shapefiles.fileSize`.

* issue #575: installing devel version on mac (low prio)

* issue #574: Documentation (POST /_admin/routing/reload)

* issue #558: HTTP cursors, allow count to ignore LIMIT


v1.4.0-alpha1 (2013-08-02)
--------------------------

* added replication. check online manual for details.

* added server startup options `--server.disable-replication-logger` and
  `--server.disable-replication-applier`

* removed action deployment tool, this now handled with Foxx and its manager or
  by kaerus node utility

* fixed a server crash when using byExample / firstExample inside a transaction
  and the collection contained a usable hash/skiplist index for the example

* defineHttp now only expects a single context

* added collection detail dialog (web interface)

  Shows collection properties, figures (datafiles, journals, attributes, etc.)
  and indexes.

* added documents filter (web interface)

  Allows searching for documents based on attribute values. One or many filter
  conditions can be defined, using comparison operators such as '==', '<=', etc.

* improved AQL editor (web interface)

  Editor supports keyboard shortcuts (Submit, Undo, Redo, Select).
  Editor allows saving and reusing of user-defined queries.
  Added example queries to AQL editor.
  Added comment button.

* added document import (web interface)

  Allows upload of JSON-data from files. Files must have an extension of .json.

* added dashboard (web interface)

  Shows the status of replication and multiple system charts, e.g.
  Virtual Memory Size, Request Time, HTTP Connections etc.

* added API method `/_api/graph` to query all graphs with all properties.

* added example queries in web interface AQL editor

* added arango.reconnect(<host>) method for arangosh to dynamically switch server or
  user name

* added AQL range operator `..`

  The `..` operator can be used to easily iterate over a sequence of numeric
  values. It will produce a list of values in the defined range, with both bounding
  values included.

  Example:

      2010..2013

  will produce the following result:

      [ 2010, 2011, 2012, 2013 ]

* added AQL RANGE function

* added collection.first(count) and collection.last(count) document access functions

  These functions allow accessing the first or last n documents in a collection. The order
  is determined by document insertion/update time.

* added AQL INTERSECTION function

* INCOMPATIBLE CHANGE: changed AQL user function namespace resolution operator from `:` to `::`

  AQL user-defined functions were introduced in ArangoDB 1.3, and the namespace resolution
  operator for them was the single colon (`:`). A function call looked like this:

      RETURN mygroup:myfunc()

  The single colon caused an ambiguity in the AQL grammar, making it indistinguishable from
  named attributes or the ternary operator in some cases, e.g.

      { mygroup:myfunc ? mygroup:myfunc }

  The change of the namespace resolution operator from `:` to `::` fixes this ambiguity.

  Existing user functions in the database will be automatically fixed when starting ArangoDB
  1.4 with the `--upgrade` option. However, queries using user-defined functions need to be
  adjusted on the client side to use the new operator.

* allow multiple AQL LET declarations separated by comma, e.g.
  LET a = 1, b = 2, c = 3

* more useful AQL error messages

  The error position (line/column) is more clearly indicated for parse errors.
  Additionally, if a query references a collection that cannot be found, the error
  message will give a hint on the collection name

* changed return value for AQL `DOCUMENT` function in case document is not found

  Previously, when the AQL `DOCUMENT` function was called with the id of a document and
  the document could not be found, it returned `undefined`. This value is not part of the
  JSON type system and this has caused some problems.
  Starting with ArangoDB 1.4, the `DOCUMENT` function will return `null` if the document
  looked for cannot be found.

  In case the function is called with a list of documents, it will continue to return all
  found documents, and will not return `null` for non-found documents. This has not changed.

* added single line comments for AQL

  Single line comments can be started with a double forward slash: `//`.
  They end at the end of the line, or the end of the query string, whichever is first.

* fixed documentation issues #567, #568, #571.

* added collection.checksum(<withData>) method to calculate CRC checksums for
  collections

  This can be used to
  - check if data in a collection has changed
  - compare the contents of two collections on different ArangoDB instances

* issue #565: add description line to aal.listAvailable()

* fixed several out-of-memory situations when double freeing or invalid memory
  accesses could happen

* less msyncing during the creation of collections

  This is achieved by not syncing the initial (standard) markers in shapes collections.
  After all standard markers are written, the shapes collection will get synced.

* renamed command-line option `--log.filter` to `--log.source-filter` to avoid
  misunderstandings

* introduced new command-line option `--log.content-filter` to optionally restrict
  logging to just specific log messages (containing the filter string, case-sensitive).

  For example, to filter on just log entries which contain `ArangoDB`, use:

      --log.content-filter "ArangoDB"

* added optional command-line option `--log.requests-file` to log incoming HTTP
  requests to a file.

  When used, all HTTP requests will be logged to the specified file, containing the
  client IP address, HTTP method, requests URL, HTTP response code, and size of the
  response body.

* added a signal handler for SIGUSR1 signal:

  when ArangoDB receives this signal, it will respond all further incoming requests
  with an HTTP 503 (Service Unavailable) error. This will be the case until another
  SIGUSR1 signal is caught. This will make ArangoDB start serving requests regularly
  again. Note: this is not implemented on Windows.

* limited maximum request URI length to 16384 bytes:

  Incoming requests with longer request URIs will be responded to with an HTTP
  414 (Request-URI Too Long) error.

* require version 1.0 or 1.1 in HTTP version signature of requests sent by clients:

  Clients sending requests with a non-HTTP 1.0 or non-HTTP 1.1 version number will
  be served with an HTTP 505 (HTTP Version Not Supported) error.

* updated manual on indexes:

  using system attributes such as `_id`, `_key`, `_from`, `_to`, `_rev` in indexes is
  disallowed and will be rejected by the server. This was the case since ArangoDB 1.3,
  but was not properly documented.

* issue #563: can aal become a default object?

  aal is now a prefab object in arangosh

* prevent certain system collections from being renamed, dropped, or even unloaded.

  Which restrictions there are for which system collections may vary from release to
  release, but users should in general not try to modify system collections directly
  anyway.

  Note: there are no such restrictions for user-created collections.

* issue #559: added Foxx documentation to user manual

* added server startup option `--server.authenticate-system-only`. This option can be
  used to restrict the need for HTTP authentication to internal functionality and APIs,
  such as `/_api/*` and `/_admin/*`.
  Setting this option to `true` will thus force authentication for the ArangoDB APIs
  and the web interface, but allow unauthenticated requests for other URLs (including
  user defined actions and Foxx applications).
  The default value of this option is `false`, meaning that if authentication is turned
  on, authentication is still required for *all* incoming requests. Only by setting the
  option to `true` this restriction is lifted and authentication becomes required for
  URLs starting with `/_` only.

  Please note that authentication still needs to be enabled regularly by setting the
  `--server.disable-authentication` parameter to `false`. Otherwise no authentication
  will be required for any URLs as before.

* protect collections against unloading when there are still document barriers around.

* extended cap constraints to optionally limit the active data size in a collection to
  a specific number of bytes.

  The arguments for creating a cap constraint are now:
  `collection.ensureCapConstraint(<count>, <byteSize>);`

  It is supported to specify just a count as in ArangoDB 1.3 and before, to specify
  just a fileSize, or both. The first met constraint will trigger the automated
  document removal.

* added `db._exists(doc)` and `collection.exists(doc)` for easy document existence checks

* added API `/_api/current-database` to retrieve information about the database the
  client is currently connected to (note: the API `/_api/current-database` has been
  removed in the meantime. The functionality is accessible via `/_api/database/current`
  now).

* ensure a proper order of tick values in datafiles/journals/compactors.
  any new files written will have the _tick values of their markers in order. for
  older files, there are edge cases at the beginning and end of the datafiles when
  _tick values are not properly in order.

* prevent caching of static pages in PathHandler.
  whenever a static page is requested that is served by the general PathHandler, the
  server will respond to HTTP GET requests with a "Cache-Control: max-age=86400" header.

* added "doCompact" attribute when creating collections and to collection.properties().
  The attribute controls whether collection datafiles are compacted.

* changed the HTTP return code from 400 to 404 for some cases when there is a referral
  to a non-existing collection or document.

* introduced error code 1909 `too many iterations` that is thrown when graph traversals
  hit the `maxIterations` threshold.

* optionally limit traversals to a certain number of iterations
  the limitation can be achieved via the traversal API by setting the `maxIterations`
  attribute, and also via the AQL `TRAVERSAL` and `TRAVERSAL_TREE` functions by setting
  the same attribute. If traversals are not limited by the end user, a server-defined
  limit for `maxIterations` may be used to prevent server-side traversals from running
  endlessly.

* added graph traversal API at `/_api/traversal`

* added "API" link in web interface, pointing to REST API generated with Swagger

* moved "About" link in web interface into "links" menu

* allow incremental access to the documents in a collection from out of AQL
  this allows reading documents from a collection chunks when a full collection scan
  is required. memory usage might be must lower in this case and queries might finish
  earlier if there is an additional LIMIT statement

* changed AQL COLLECT to use a stable sort, so any previous SORT order is preserved

* issue #547: Javascript error in the web interface

* issue #550: Make AQL graph functions support key in addition to id

* issue #526: Unable to escape when an errorneous command is entered into the js shell

* issue #523: Graph and vertex methods for the javascript api

* issue #517: Foxx: Route parameters with capital letters fail

* issue #512: Binded Parameters for LIMIT


v1.3.3 (2013-08-01)
-------------------

* issue #570: updateFishbowl() fails once

* updated and fixed generated examples

* issue #559: added Foxx documentation to user manual

* added missing error reporting for errors that happened during import of edges


v1.3.2 (2013-06-21)
-------------------

* fixed memleak in internal.download()

* made the shape-collection journal size adaptive:
  if too big shapes come in, a shape journal will be created with a big-enough size
  automatically. the maximum size of a shape journal is still restricted, but to a
  very big value that should never be reached in practice.

* fixed a segfault that occurred when inserting documents with a shape size bigger
  than the default shape journal size (2MB)

* fixed a locking issue in collection.truncate()

* fixed value overflow in accumulated filesizes reported by collection.figures()

* issue #545: AQL FILTER unnecessary (?) loop

* issue #549: wrong return code with --daemon


v1.3.1 (2013-05-24)
-------------------

* removed currently unused _ids collection

* fixed usage of --temp-path in aranogd and arangosh

* issue #540: suppress return of temporary internal variables in AQL

* issue #530: ReferenceError: ArangoError is not a constructor

* issue #535: Problem with AQL user functions javascript API

* set --javascript.app-path for test execution to prevent startup error

* issue #532: Graph _edgesCache returns invalid data?

* issue #531: Arangod errors

* issue #529: Really weird transaction issue

* fixed usage of --temp-path in aranogd and arangosh


v1.3.0 (2013-05-10)
-------------------

* fixed problem on restart ("datafile-xxx is not sealed") when server was killed
  during a compaction run

* fixed leak when using cursors with very small batchSize

* issue #508: `unregistergroup` function not mentioned in http interface docs

* issue #507: GET /_api/aqlfunction returns code inside parentheses

* fixed issue #489: Bug in aal.install

* fixed issue 505: statistics not populated on MacOS


v1.3.0-rc1 (2013-04-24)
-----------------------

* updated documentation for 1.3.0

* added node modules and npm packages

* changed compaction to only compact datafiles with more at least 10% of dead
  documents (byte size-wise)

* issue #498: fixed reload of authentication info when using
  `require("org/arangodb/users").reload()`

* issue #495: Passing an empty array to create a document results in a
  "phantom" document

* added more precision for requests statistics figures

* added "sum" attribute for individual statistics results in statistics API
  at /_admin/statistics

* made "limit" an optional parameter in AQL function NEAR().
  limit can now be either omitted completely, or set to 0. If so, an internal
  default value (currently 100) will be applied for the limit.

* issue #481

* added "attributes.count" to output of `collection.figures()`
  this also affects the REST API /_api/collection/<name>/figures

* added IndexedPropertyGetter for ShapedJson objects

* added API for user-defined AQL functions

* issue #475: A better error message for deleting a non-existent graph

* issue #474: Web interface problems with the JS Shell

* added missing documentation for AQL UNION function

* added transaction support.
  This provides ACID transactions for ArangoDB. Transactions can be invoked
  using the `db._executeTransaction()` function, or the `/_api/transaction`
  REST API.

* switched to semantic versioning (at least for alpha & alpha naming)

* added saveOrReplace() for server-side JS

v1.3.alpha1 (2013-04-05)
------------------------

* cleanup of Module, Package, ArangoApp and modules "internal", "fs", "console"

* use Error instead of string in throw to allow stack-trace

* issue #454: error while creation of Collection

* make `collection.count()` not recalculate the number of documents on the fly, but
  use some internal document counters.

* issue #457: invalid string value in web interface

* make datafile id (datafile->_fid) identical to the numeric part of the filename.
  E.g. the datafile `journal-123456.db` will now have a datafile marker with the same
  fid (i.e. `123456`) instead of a different value. This change will only affect
  datafiles that are created with 1.3 and not any older files.
  The intention behind this change is to make datafile debugging easier.

* consistently discard document attributes with reserved names (system attributes)
  but without any known meaning, for example `_test`, `_foo`, ...

  Previously, these attributes were saved with the document regularly in some cases,
  but were discarded in other cases.
  Now these attributes are discarded consistently. "Real" system attributes such as
  `_key`, `_from`, `_to` are not affected and will work as before.

  Additionally, attributes with an empty name (``) are discarded when documents are
  saved.

  Though using reserved or empty attribute names in documents was not really and
  consistently supported in previous versions of ArangoDB, this change might cause
  an incompatibility for clients that rely on this feature.

* added server startup flag `--database.force-sync-properties` to force syncing of
  collection properties on collection creation, deletion and on property update.
  The default value is true to mimic the behavior of previous versions of ArangoDB.
  If set to false, collection properties are written to disk but no call to sync()
  is made.

* added detailed output of server version and components for REST APIs
  `/_admin/version` and `/_api/version`. To retrieve this extended information,
  call the REST APIs with URL parameter `details=true`.

* issue #443: For git-based builds include commit hash in version

* adjust startup log output to be more compact, less verbose

* set the required minimum number of file descriptors to 256.
  On server start, this number is enforced on systems that have rlimit. If the limit
  cannot be enforced, starting the server will fail.
  Note: 256 is considered to be the absolute minimum value. Depending on the use case
  for ArangoDB, a much higher number of file descriptors should be used.

  To avoid checking & potentially changing the number of maximum open files, use the
  startup option `--server.descriptors-minimum 0`

* fixed shapedjson to json conversion for special numeric values (NaN, +inf, -inf).
  Before, "NaN", "inf", or "-inf" were written into the JSONified output, but these
  values are not allowed in JSON. Now, "null" is written to the JSONified output as
  required.

* added AQL functions VARIANCE_POPULATION(), VARIANCE_SAMPLE(), STDDEV_POPULATION(),
  STDDEV_SAMPLE(), AVERAGE(), MEDIAN() to calculate statistical values for lists

* added AQL SQRT() function

* added AQL TRIM(), LEFT() and RIGHT() string functions

* fixed issue #436: GET /_api/document on edge

* make AQL REVERSE() and LENGTH() functions work on strings, too

* disabled DOT generation in `make doxygen`. this speeds up docs generation

* renamed startup option `--dispatcher.report-intervall` to `--dispatcher.report-interval`

* renamed startup option `--scheduler.report-intervall` to `--scheduler.report-interval`

* slightly changed output of REST API method /_admin/log.
  Previously, the log messages returned also contained the date and log level, now
  they will only contain the log message, and no date and log level information.
  This information can be re-created by API users from the `timestamp` and `level`
  attributes of the result.

* removed configure option `--enable-zone-debug`
  memory zone debugging is now automatically turned on when compiling with ArangoDB
  `--enable-maintainer-mode`

* removed configure option `--enable-arangob`
  arangob is now always included in the build


v1.2.3 (XXXX-XX-XX)
-------------------

* added optional parameter `edgexamples` for AQL function EDGES() and NEIGHBORS()

* added AQL function NEIGHBORS()

* added freebsd support

* fixed firstExample() query with `_id` and `_key` attributes

* issue triAGENS/ArangoDB-PHP#55: AQL optimizer may have mis-optimized duplicate
  filter statements with limit


v1.2.2 (2013-03-26)
-------------------

* fixed save of objects with common sub-objects

* issue #459: fulltext internal memory allocation didn't scale well
  This fix improves loading times for collections with fulltext indexes that have
  lots of equal words indexed.

* issue #212: auto-increment support

  The feature can be used by creating a collection with the extra `keyOptions`
  attribute as follows:

      db._create("mycollection", { keyOptions: { type: "autoincrement", offset: 1, increment: 10, allowUserKeys: true } });

  The `type` attribute will make sure the keys will be auto-generated if no
  `_key` attribute is specified for a document.

  The `allowUserKeys` attribute determines whether users might still supply own
  `_key` values with documents or if this is considered an error.

  The `increment` value determines the actual increment value, whereas the `offset`
  value can be used to seed to value sequence with a specific starting value.
  This will be useful later in a multi-master setup, when multiple servers can use
  different auto-increment seed values and thus generate non-conflicting auto-increment values.

  The default values currently are:

  - `allowUserKeys`: `true`
  - `offset`: `0`
  - `increment`: `1`

  The only other available key generator type currently is `traditional`.
  The `traditional` key generator will auto-generate keys in a fashion as ArangoDB
  always did (some increasing integer value, with a more or less unpredictable
  increment value).

  Note that for the `traditional` key generator there is only the option to disallow
  user-supplied keys and give the server the sole responsibility for key generation.
  This can be achieved by setting the `allowUserKeys` property to `false`.

  This change also introduces the following errors that API implementors may want to check
  the return values for:

  - 1222: `document key unexpected`: will be raised when a document is created with
    a `_key` attribute, but the underlying collection was set up with the `keyOptions`
    attribute `allowUserKeys: false`.

  - 1225: `out of keys`: will be raised when the auto-increment key generator runs
    out of keys. This may happen when the next key to be generated is 2^64 or higher.
    In practice, this will only happen if the values for `increment` or `offset` are
    not set appropriately, or if users are allowed to supply own keys, those keys
    are near the 2^64 threshold, and later the auto-increment feature kicks in and
    generates keys that cross that threshold.

    In practice it should not occur with proper configuration and proper usage of the
    collections.

  This change may also affect the following REST APIs:
  - POST `/_api/collection`: the server does now accept the optional `keyOptions`
    attribute in the second parameter
  - GET `/_api/collection/properties`: will return the `keyOptions` attribute as part
    of the collection's properties. The previous optional attribute `createOptions`
    is now gone.

* fixed `ArangoStatement.explain()` method with bind variables

* fixed misleading "cursor not found" error message in arangosh that occurred when
  `count()` was called for client-side cursors

* fixed handling of empty attribute names, which may have crashed the server under
  certain circumstances before

* fixed usage of invalid pointer in error message output when index description could
  not be opened


v1.2.1 (2013-03-14)
-------------------

* issue #444: please darken light color in arangosh

* issue #442: pls update post install info on osx

* fixed conversion of special double values (NaN, -inf, +inf) when converting from
  shapedjson to JSON

* fixed compaction of markers (location of _key was not updated correctly in memory,
  leading to _keys pointing to undefined memory after datafile rotation)

* fixed edge index key pointers to use document master pointer plus offset instead
  of direct _key address

* fixed case when server could not create any more journal or compactor files.
  Previously a wrong status code may have been returned, and not being able to create
  a new compactor file may have led to an infinite loop with error message
  "could not create compactor".

* fixed value truncation for numeric filename parts when renaming datafiles/journals


v1.2.0 (2013-03-01)
-------------------

* by default statistics are now switch off; in order to enable comment out
  the "disable-statistics = yes" line in "arangod.conf"

* fixed issue #435: csv parser skips data at buffer border

* added server startup option `--server.disable-statistics` to turn off statistics
  gathering without recompilation of ArangoDB.
  This partly addresses issue #432.

* fixed dropping of indexes without collection name, e.g.
  `db.xxx.dropIndex("123456");`
  Dropping an index like this failed with an assertion error.

* fixed issue #426: arangoimp should be able to import edges into edge collections

* fixed issue #425: In case of conflict ArangoDB returns HTTP 400 Bad request
  (with 1207 Error) instead of HTTP 409 Conflict

* fixed too greedy token consumption in AQL for negative values:
  e.g. in the statement `RETURN { a: 1 -2 }` the minus token was consumed as part
  of the value `-2`, and not interpreted as the binary arithmetic operator


v1.2.beta3 (2013-02-22)
-----------------------

* issue #427: ArangoDB Importer Manual has no navigation links (previous|home|next)

* issue #319: Documentation missing for Emergency console and incomplete for datafile debugger.

* issue #370: add documentation for reloadRouting and flushServerModules

* issue #393: added REST API for user management at /_api/user

* issue #393, #128: added simple cryptographic functions for user actions in module "crypto":
  * require("org/arangodb/crypto").md5()
  * require("org/arangodb/crypto").sha256()
  * require("org/arangodb/crypto").rand()

* added replaceByExample() Javascript and REST API method

* added updateByExample() Javascript and REST API method

* added optional "limit" parameter for removeByExample() Javascript and REST API method

* fixed issue #413

* updated bundled V8 version from 3.9.4 to 3.16.14.1
  Note: the Windows version used a more recent version (3.14.0.1) and was not updated.

* fixed issue #404: keep original request url in request object


v1.2.beta2 (2013-02-15)
-----------------------

* fixed issue #405: 1.2 compile warnings

* fixed issue #333: [debian] Group "arangodb" is not used when starting vie init.d script

* added optional parameter 'excludeSystem' to GET /_api/collection
  This parameter can be used to disable returning system collections in the list
  of all collections.

* added AQL functions KEEP() and UNSET()

* fixed issue #348: "HTTP Interface for Administration and Monitoring"
  documentation errors.

* fix stringification of specific positive int64 values. Stringification of int64
  values with the upper 32 bits cleared and the 33rd bit set were broken.

* issue #395:  Collection properties() function should return 'isSystem' for
  Javascript and REST API

* make server stop after upgrade procedure when invoked with `--upgrade option`.
  When started with the `--upgrade` option, the server will perfom
  the upgrade, and then exit with a status code indicating the result of the
  upgrade (0 = success, 1 = failure). To start the server regularly in either
  daemon or console mode, the `--upgrade` option must not be specified.
  This change was introduced to allow init.d scripts check the result of
  the upgrade procedure, even in case an upgrade was successful.
  this was introduced as part of issue #391.

* added AQL function EDGES()

* added more crash-protection when reading corrupted collections at startup

* added documentation for AQL function CONTAINS()

* added AQL function LIKE()

* replaced redundant error return code 1520 (Unable to open collection) with error code
  1203 (Collection not found). These error codes have the same meanings, but one of
  them was returned from AQL queries only, the other got thrown by other parts of
  ArangoDB. Now, error 1203 (Collection not found) is used in AQL too in case a
  non-existing collection is used.

v1.2.beta1 (2013-02-01)
-----------------------

* fixed issue #382: [Documentation error] Maschine... should be Machine...

* unified history file locations for arangod, arangosh, and arangoirb.
  - The readline history for arangod (emergency console) is now stored in file
    $HOME/.arangod. It was stored in $HOME/.arango before.
  - The readline history for arangosh is still stored in $HOME/.arangosh.
  - The readline history for arangoirb is now stored in $HOME/.arangoirb. It was
    stored in $HOME/.arango-mrb before.

* fixed issue #381: _users user should have a unique constraint

* allow negative list indexes in AQL to access elements from the end of a list,
  e.g. ```RETURN values[-1]``` will return the last element of the `values` list.

* collection ids, index ids, cursor ids, and document revision ids created and
  returned by ArangoDB are now returned as strings with numeric content inside.
  This is done to prevent some value overrun/truncation in any part of the
  complete client/server workflow.
  In ArangoDB 1.1 and before, these values were previously returned as
  (potentially very big) integer values. This may cause problems (clipping, overrun,
  precision loss) for clients that do not support big integers natively and store
  such values in IEEE754 doubles internally. This type loses precision after about
  52 bits and is thus not safe to hold an id.
  Javascript and 32 bit-PHP are examples for clients that may cause such problems.
  Therefore, ids are now returned by ArangoDB as strings, with the string
  content being the integer value as before.

  Example for documents ("_rev" attribute):
  - Document returned by ArangoDB 1.1: { "_rev": 1234, ... }
  - Document returned by ArangoDB 1.2: { "_rev": "1234", ... }

  Example for collections ("id" attribute / "_id" property):
  - Collection returned by ArangoDB 1.1: { "id": 9327643, "name": "test", ... }
  - Collection returned by ArangoDB 1.2: { "id": "9327643", "name": "test", ... }

  Example for cursors ("id" attribute):
  - Collection returned by ArangoDB 1.1: { "id": 11734292, "hasMore": true, ... }
  - Collection returned by ArangoDB 1.2: { "id": "11734292", "hasMore": true, ... }

* global variables are not automatically available anymore when starting the
  arangod Javascript emergency console (i.e. ```arangod --console```).

  Especially, the variables `db`, `edges`, and `internal` are not available
  anymore. `db` and `internal` can be made available in 1.2 by
  ```var db = require("org/arangodb").db;``` and
  ```var internal = require("internal");```, respectively.
  The reason for this change is to get rid of global variables in the server
  because this will allow more specific inclusion of functionality.

  For convenience, the global variable `db` is still available by default in
  arangosh. The global variable `edges`, which since ArangoDB 1.1 was kind of
  a redundant wrapper of `db`, has been removed in 1.2 completely.
  Please use `db` instead, and if creating an edge collection, use the explicit
  ```db._createEdgeCollection()``` command.

* issue #374: prevent endless redirects when calling admin interface with
  unexpected URLs

* issue #373: TRAVERSAL() `trackPaths` option does not work. Instead `paths` does work

* issue #358: added support for CORS

* honor optional waitForSync property for document removal, replace, update, and
  save operations in arangosh. The waitForSync parameter for these operations
  was previously honored by the REST API and on the server-side, but not when
  the waitForSync parameter was specified for a document operation in arangosh.

* calls to db.collection.figures() and /_api/collection/<collection>/figures now
  additionally return the number of shapes used in the collection in the
  extra attribute "shapes.count"

* added AQL TRAVERSAL_TREE() function to return a hierarchical result from a traversal

* added AQL TRAVERSAL() function to return the results from a traversal

* added AQL function ATTRIBUTES() to return the attribute names of a document

* removed internal server-side AQL functions from global scope.

  Now the AQL internal functions can only be accessed via the exports of the
  ahuacatl module, which can be included via ```require("org/arangodb/ahuacatl")```.
  It shouldn't be necessary for clients to access this module at all, but
  internal code may use this module.

  The previously global AQL-related server-side functions were moved to the
  internal namespace. This produced the following function name changes on
  the server:

     old name              new name
     ------------------------------------------------------
     AHUACATL_RUN       => require("internal").AQL_QUERY
     AHUACATL_EXPLAIN   => require("internal").AQL_EXPLAIN
     AHUACATL_PARSE     => require("internal").AQL_PARSE

  Again, clients shouldn't have used these functions at all as there is the
  ArangoStatement object to execute AQL queries.

* fixed issue #366: Edges index returns strange description

* added AQL function MATCHES() to check a document against a list of examples

* added documentation and tests for db.collection.removeByExample

* added --progress option for arangoimp. This will show the percentage of the input
  file that has been processed by arangoimp while the import is still running. It can
  be used as a rough indicator of progress for the entire import.

* make the server log documents that cannot be imported via /_api/import into the
  logfile using the warning log level. This may help finding illegal documents in big
  import runs.

* check on server startup whether the database directory and all collection directories
  are writable. if not, the server startup will be aborted. this prevents serious
  problems with collections being non-writable and this being detected at some pointer
  after the server has been started

* allow the following AQL constructs: FUNC(...)[...], FUNC(...).attribute

* fixed issue #361: Bug in Admin Interface. Header disappears when clicking new collection

* Added in-memory only collections

  Added collection creation parameter "isVolatile":
  if set to true, the collection is created as an in-memory only collection,
  meaning that all document data of that collection will reside in memory only,
  and will not be stored permanently to disk.
  This means that all collection data will be lost when the collection is unloaded
  or the server is shut down.
  As this collection type does not have datafile disk overhead for the regular
  document operations, it may be faster than normal disk-backed collections. The
  actual performance gains strongly depend on the underlying OS, filesystem, and
  settings though.
  This collection type should be used for caches only and not for any sensible data
  that cannot be re-created otherwise.
  Some platforms, namely Windows, currently do not support this collection type.
  When creating an in-memory collection on such platform, an error message will be
  returned by ArangoDB telling the user the platform does not support it.

  Note: in-memory collections are an experimental feature. The feature might
  change drastically or even be removed altogether in a future version of ArangoDB.

* fixed issue #353: Please include "pretty print" in Emergency Console

* fixed issue #352: "pretty print" console.log
  This was achieved by adding the dump() function for the "internal" object

* reduced insertion time for edges index
  Inserting into the edges index now avoids costly comparisons in case of a hash
  collision, reducing the prefilling/loading timer for bigger edge collections

* added fulltext queries to AQL via FULLTEXT() function. This allows search
  fulltext indexes from an AQL query to find matching documents

* added fulltext index type. This index type allows indexing words and prefixes of
  words from a specific document attribute. The index can be queries using a
  SimpleQueryFull object, the HTTP REST API at /_api/simple/fulltext, or via AQL

* added collection.revision() method to determine whether a collection has changed.
  The revision method returns a revision string that can be used by client programs
  for equality/inequality comparisons. The value returned by the revision method
  should be treated by clients as an opaque string and clients should not try to
  figure out the sense of the revision id. This is still useful enough to check
  whether data in a collection has changed.

* issue #346: adaptively determine NUMBER_HEADERS_PER_BLOCK

* issue #338: arangosh cursor positioning problems

* issue #326: use limit optimization with filters

* issue #325: use index to avoid sorting

* issue #324: add limit optimization to AQL

* removed arango-password script and added Javascript functionality to add/delete
  users instead. The functionality is contained in module `users` and can be invoked
  as follows from arangosh and arangod:
  * require("users").save("name", "passwd");
  * require("users").replace("name", "newPasswd");
  * require("users").remove("name");
  * require("users").reload();
  These functions are intentionally not offered via the web interface.
  This also addresses issue #313

* changed print output in arangosh and the web interface for JSON objects.
  Previously, printing a JSON object in arangosh resulted in the attribute values
  being printed as proper JSON, but attribute names were printed unquoted and
  unescaped. This was fine for the purpose of arangosh, but lead to invalid
  JSON being produced. Now, arangosh will produce valid JSON that can be used
  to send it back to ArangoDB or use it with arangoimp etc.

* fixed issue #300: allow importing documents via the REST /_api/import API
  from a JSON list, too.
  So far, the API only supported importing from a format that had one JSON object
  on each line. This is sometimes inconvenient, e.g. when the result of an AQL
  query or any other list is to be imported. This list is a JSON list and does not
  necessary have a document per line if pretty-printed.
  arangoimp now supports the JSON list format, too. However, the format requires
  arangoimp and the server to read the entire dataset at once. If the dataset is
  too big (bigger than --max-upload-size) then the import will be rejected. Even if
  increased, the entire list must fit in memory on both the client and the server,
  and this may be more resource-intensive than importing individual lines in chunks.

* removed unused parameter --reuse-ids for arangoimp. This parameter did not have
  any effect in 1.2, was never publicly announced and did evil (TM) things.

* fixed issue #297 (partly): added whitespace between command line and
  command result in arangosh, added shell colors for better usability

* fixed issue #296: system collections not usable from AQL

* fixed issue #295: deadlock on shutdown

* fixed issue #293: AQL queries should exploit edges index

* fixed issue #292: use index when filtering on _key in AQL

* allow user-definable document keys
  users can now define their own document keys by using the _key attribute
  when creating new documents or edges. Once specified, the value of _key is
  immutable.
  The restrictions for user-defined key values are:
  * the key must be at most 254 bytes long
  * it must consist of the letters a-z (lower or upper case), the digits 0-9,
    the underscore (_) or dash (-) characters only
  * any other characters, especially multi-byte sequences, whitespace or
    punctuation characters cannot be used inside key values

  Specifying a document key is optional when creating new documents. If no
  document key is specified, ArangoDB will create a document key itself.
  There are no guarantees about the format and pattern of auto-generated document
  keys other than the above restrictions.
  Clients should therefore treat auto-generated document keys as opaque values.
  Keys can be used to look up and reference documents, e.g.:
  * saving a document: `db.users.save({ "_key": "fred", ... })`
  * looking up a document: `db.users.document("fred")`
  * referencing other documents: `edges.relations.save("users/fred", "users/john", ...)`

  This change is downwards-compatible to ArangoDB 1.1 because in ArangoDB 1.1
  users were not able to define their own keys. If the user does not supply a _key
  attribute when creating a document, ArangoDB 1.2 will still generate a key of
  its own as ArangoDB 1.1 did. However, all documents returned by ArangoDB 1.2 will
  include a _key attribute and clients should be able to handle that (e.g. by
  ignoring it if not needed). Documents returned will still include the _id attribute
  as in ArangoDB 1.1.

* require collection names everywhere where a collection id was allowed in
  ArangoDB 1.1 & 1.0
  This change requires clients to use a collection name in place of a collection id
  at all places the client deals with collections.
  Examples:
  * creating edges: the _from and _to attributes must now contain collection names instead
    of collection ids: `edges.relations.save("test/my-key1", "test/my-key2", ...)`
  * retrieving edges: the returned _from and _to attributes now will contain collection
    names instead of ids, too: _from: `test/fred` instead of `1234/3455`
  * looking up documents: db.users.document("fred") or db._document("users/fred")

  Collection names must be used in REST API calls instead of collection ids, too.
  This change is thus not completely downwards-compatible to ArangoDB 1.1. ArangoDB 1.1
  required users to use collection ids in many places instead of collection names.
  This was unintuitive and caused overhead in cases when just the collection name was
  known on client-side but not its id. This overhead can now be avoided so clients can
  work with the collection names directly. There is no need to work with collection ids
  on the client side anymore.
  This change will likely require adjustments to API calls issued by clients, and also
  requires a change in how clients handle the _id value of returned documents. Previously,
  the _id value of returned documents contained the collection id, a slash separator and
  the document number. Since 1.2, _id will contain the collection name, a slash separator
  and the document key. The same applies to the _from and _to attribute values of edges
  that are returned by ArangoDB.

  Also removed (now unnecessary) location header in responses of the collections REST API.
  The location header was previously returned because it was necessary for clients.
  When clients created a collection, they specified the collection name. The collection
  id was generated on the server, but the client needed to use the server-generated
  collection id for further API calls, e.g. when creating edges etc. Therefore, the
  full collection URL, also containing the collection id, was returned by the server in
  responses to the collection API, in the HTTP location header.
  Returning the location header has become unnecessary in ArangoDB 1.2 because users
  can access collections by name and do not need to care about collection ids.


v1.1.3 (2013-XX-XX)
-------------------

* fix case when an error message was looked up for an error code but no error
  message was found. In this case a NULL ptr was returned and not checked everywhere.
  The place this error popped up was when inserting into a non-unique hash index
  failed with a specific, invalid error code.

* fixed issue #381:  db._collection("_users").getIndexes();

* fixed issue #379: arango-password fatal issue javscript.startup-directory

* fixed issue #372: Command-Line Options for the Authentication and Authorization


v1.1.2 (2013-01-20)
-------------------

* upgraded to mruby 2013-01-20 583983385b81c21f82704b116eab52d606a609f4

* fixed issue #357: Some spelling and grammar errors

* fixed issue #355: fix quotes in pdf manual

* fixed issue #351: Strange arangosh error message for long running query

* fixed randomly hanging connections in arangosh on MacOS

* added "any" query method: this returns a random document from a collection. It
  is also available via REST HTTP at /_api/simple/any.

* added deployment tool

* added getPeerVertex

* small fix for logging of long messages: the last character of log messages longer
  than 256 bytes was not logged.

* fixed truncation of human-readable log messages for web interface: the trailing \0
  byte was not appended for messages longer than 256 bytes

* fixed issue #341: ArangoDB crashes when stressed with Batch jobs
  Contrary to the issue title, this did not have anything to do with batch jobs but
  with too high memory usage. The memory usage of ArangoDB is now reduced for cases
   when there are lots of small collections with few documents each

* started with issue #317: Feature Request (from Google Groups): DATE handling

* backported issue #300: Extend arangoImp to Allow importing resultset-like
  (list of documents) formatted files

* fixed issue #337: "WaitForSync" on new collection does not work on Win/X64

* fixed issue #336: Collections REST API docs

* fixed issue #335: mmap errors due to wrong memory address calculation

* fixed issue #332: arangoimp --use-ids parameter seems to have no impact

* added option '--server.disable-authentication' for arangosh as well. No more passwd
  prompts if not needed

* fixed issue #330: session logging for arangosh

* fixed issue #329: Allow passing script file(s) as parameters for arangosh to run

* fixed issue #328: 1.1 compile warnings

* fixed issue #327: Javascript parse errors in front end


v1.1.1 (2012-12-18)
-------------------

* fixed issue #339: DELETE /_api/cursor/cursor-identifier return incollect errorNum

  The fix for this has led to a signature change of the function actions.resultNotFound().
  The meaning of parameter #3 for This function has changed from the error message string
  to the error code. The error message string is now parameter #4.
  Any client code that uses this function in custom actions must be adjusted.

* fixed issue #321: Problem upgrading arangodb 1.0.4 to 1.1.0 with Homebrew (OSX 10.8.2)

* fixed issue #230: add navigation and search for online documentation

* fixed issue #315: Strange result in PATH

* fixed issue #323: Wrong function returned in error message of AQL CHAR_LENGTH()

* fixed some log errors on startup / shutdown due to pid file handling and changing
  of directories


v1.1.0 (2012-12-05)
-------------------

* WARNING:
  arangod now performs a database version check at startup. It will look for a file
  named "VERSION" in its database directory. If the file is not present, arangod will
  perform an automatic upgrade of the database directory. This should be the normal
  case when upgrading from ArangoDB 1.0 to ArangoDB 1.1.

  If the VERSION file is present but is from an older version of ArangoDB, arangod
  will refuse to start and ask the user to run a manual upgrade first. A manual upgrade
  can be performed by starting arangod with the option `--upgrade`.

  This upgrade procedure shall ensure that users have full control over when they
  perform any updates/upgrades of their data, and can plan backups accordingly. The
  procedure also guarantees that the server is not run without any required system
  collections or with in incompatible data state.

* added AQL function DOCUMENT() to retrieve a document by its _id value

* fixed issue #311: fixed segfault on unload

* fixed issue #309: renamed stub "import" button from web interface

* fixed issue #307: added WaitForSync column in collections list in in web interface

* fixed issue #306: naming in web interface

* fixed issue #304: do not clear AQL query text input when switching tabs in
  web interface

* fixed issue #303: added documentation about usage of var keyword in web interface

* fixed issue #301: PATCH does not work in web interface

# fixed issue #269: fix make distclean & clean

* fixed issue #296: system collections not usable from AQL

* fixed issue #295: deadlock on shutdown

* added collection type label to web interface

* fixed issue #290: the web interface now disallows creating non-edges in edge collections
  when creating collections via the web interface, the collection type must also be
  specified (default is document collection)

* fixed issue #289: tab-completion does not insert any spaces

* fixed issue #282: fix escaping in web interface

* made AQL function NOT_NULL take any number of arguments. Will now return its
  first argument that is not null, or null if all arguments are null. This is downwards
  compatible.

* changed misleading AQL function name NOT_LIST() to FIRST_LIST() and slightly changed
  the behavior. The function will now return its first argument that is a list, or null
  if none of the arguments are lists.
  This is mostly downwards-compatible. The only change to the previous implementation in
  1.1-beta will happen if two arguments were passed and the 1st and 2nd arguments were
  both no lists. In previous 1.1, the 2nd argument was returned as is, but now null
  will be returned.

* add AQL function FIRST_DOCUMENT(), with same behavior as FIRST_LIST(), but working
  with documents instead of lists.

* added UPGRADING help text

* fixed issue #284: fixed Javascript errors when adding edges/vertices without own
  attributes

* fixed issue #283: AQL LENGTH() now works on documents, too

* fixed issue #281: documentation for skip lists shows wrong example

* fixed AQL optimizer bug, related to OR-combined conditions that filtered on the
  same attribute but with different conditions

* fixed issue #277: allow usage of collection names when creating edges
  the fix of this issue also implies validation of collection names / ids passed to
  the REST edge create method. edges with invalid collection ids or names in the
  "from" or "to" values will be rejected and not saved


v1.1.beta2 (2012-11-13)
-----------------------

* fixed arangoirb compilation

* fixed doxygen


v1.1.beta1 (2012-10-24)
-----------------------

* fixed AQL optimizer bug

* WARNING:
  - the user has changed from "arango" to "arangodb", the start script has changed from
    "arangod" to "arangodb", the database directory has changed from "/var/arangodb" to
    "/var/lib/arangodb" to be compliant with various Linux policies

  - In 1.1, we have introduced types for collections: regular documents go into document
    collections, and edges go into edge collections. The prefixing (db.xxx vs. edges.xxx)
    works slightly different in 1.1: edges.xxx can still be used to access collections,
    however, it will not determine the type of existing collections anymore. To create an
    edge collection 1.1, you can use db._createEdgeCollection() or edges._create().
    And there's of course also db._createDocumentCollection().
    db._create() is also still there and will create a document collection by default,
    whereas edges._create() will create an edge collection.

  - the admin web interface that was previously available via the simple URL suffix /
    is now available via a dedicated URL suffix only: /_admin/html
    The reason for this is that routing and URLs are now subject to changes by the end user,
    and only URLs parts prefixed with underscores (e.g. /_admin or /_api) are reserved
    for ArangoDB's internal usage.

* the server now handles requests with invalid Content-Length header values as follows:
  - if Content-Length is negative, the server will respond instantly with HTTP 411
    (length required)

  - if Content-Length is positive but shorter than the supplied body, the server will
    respond with HTTP 400 (bad request)

  - if Content-Length is positive but longer than the supplied body, the server will
    wait for the client to send the missing bytes. The server allows 90 seconds for this
    and will close the connection if the client does not send the remaining data

  - if Content-Length is bigger than the maximum allowed size (512 MB), the server will
    fail with HTTP 413 (request entity too large).

  - if the length of the HTTP headers is greater than the maximum allowed size (1 MB),
    the server will fail with HTTP 431 (request header fields too large)

* issue #265: allow optional base64 encoding/decoding of action response data

* issue #252: create _modules collection using arango-upgrade (note: arango-upgrade was
  finally replaced by the `--upgrade` option for arangod)

* issue #251: allow passing arbitrary options to V8 engine using new command line option:
  --javascript.v8-options. Using this option, the Harmony features or other settings in
  v8 can be enabled if the end user requires them

* issue #248: allow AQL optimizer to pull out completely uncorrelated subqueries to the
  top level, resulting in less repeated evaluation of the subquery

* upgraded to Doxygen 1.8.0

* issue #247: added AQL function MERGE_RECURSIVE

* issue #246: added clear() function in arangosh

* issue #245: Documentation: Central place for naming rules/limits inside ArangoDB

* reduced size of hash index elements by 50 %, allowing more index elements to fit in
  memory

* issue #235: GUI Shell throws Error:ReferenceError: db is not defined

* issue #229: methods marked as "under construction"

* issue #228: remove unfinished APIs (/_admin/config/*)

* having the OpenSSL library installed is now a prerequisite to compiling ArangoDB
  Also removed the --enable-ssl configure option because ssl is always required.

* added AQL functions TO_LIST, NOT_LIST

* issue #224: add optional Content-Id for batch requests

* issue #221: more documentation on AQL explain functionality. Also added
  ArangoStatement.explain() client method

* added db._createStatement() method on server as well (was previously available
  on the client only)

* issue #219: continue in case of "document not found" error in PATHS() function

* issue #213: make waitForSync overridable on specific actions

* changed AQL optimizer to use indexes in more cases. Previously, indexes might
  not have been used when in a reference expression the inner collection was
  specified last. Example: FOR u1 IN users FOR u2 IN users FILTER u1._id == u2._id
  Previously, this only checked whether an index could be used for u2._id (not
  possible). It was not checked whether an index on u1._id could be used (possible).
  Now, for expressions that have references/attribute names on both sides of the
  above as above, indexes are checked for both sides.

* issue #204: extend the CSV import by TSV and by user configurable
  separator character(s)

* issue #180: added support for batch operations

* added startup option --server.backlog-size
  this allows setting the value of the backlog for the listen() system call.
  the default value is 10, the maximum value is platform-dependent

* introduced new configure option "--enable-maintainer-mode" for
  ArangoDB maintainers. this option replaces the previous compile switches
  --with-boost-test, --enable-bison, --enable-flex and --enable-errors-dependency
  the individual configure options have been removed. --enable-maintainer-mode
  turns them all on.

* removed potentially unused configure option --enable-memfail

* fixed issue #197: HTML web interface calls /_admin/user-manager/session

* fixed issue #195: VERSION file in database directory

* fixed issue #193: REST API HEAD request returns a message body on 404

* fixed issue #188: intermittent issues with 1.0.0
  (server-side cursors not cleaned up in all cases, pthreads deadlock issue)

* issue #189: key store should use ISO datetime format bug

* issue #187: run arango-upgrade on server start (note: arango-upgrade was finally
  replaced by the `--upgrade` option for arangod)n

* fixed issue #183: strange unittest error

* fixed issue #182: manual pages

* fixed issue #181: use getaddrinfo

* moved default database directory to "/var/lib/arangodb" in accordance with
  http://www.pathname.com/fhs/pub/fhs-2.3.html

* fixed issue #179: strange text in import manual

* fixed issue #178: test for aragoimp is missing

* fixed issue #177: a misleading error message was returned if unknown variables
  were used in certain positions in an AQL query.

* fixed issue #176: explain how to use AQL from the arangosh

* issue #175: re-added hidden (and deprecated) option --server.http-port. This
  option is only there to be downwards-compatible to Arango 1.0.

* fixed issue #174: missing Documentation for `within`

* fixed issue #170: add db.<coll_name>.all().toArray() to arangosh help screen

* fixed issue #169: missing argument in Simple Queries

* added program arango-upgrade. This program must be run after installing ArangoDB
  and after upgrading from a previous version of ArangoDB. The arango-upgrade script
  will ensure all system collections are created and present in the correct state.
  It will also perform any necessary data updates.
  Note: arango-upgrade was finally replaced by the `--upgrade` option for arangod.

* issue #153: edge collection should be a flag for a collection
  collections now have a type so that the distinction between document and edge
  collections can now be done at runtime using a collection's type value.
  A collection's type can be queried in Javascript using the <collection>.type() method.

  When new collections are created using db._create(), they will be document
  collections by default. When edge._create() is called, an edge collection will be created.
  To explicitly create a collection of a specific/different type, use the methods
  _createDocumentCollection() or _createEdgeCollection(), which are available for
  both the db and the edges object.
  The Javascript objects ArangoEdges and ArangoEdgesCollection have been removed
  completely.
  All internal and test code has been adjusted for this, and client code
  that uses edges.* should also still work because edges is still there and creates
  edge collections when _create() is called.

  INCOMPATIBLE CHANGE: Client code might still need to be changed in the following aspect:
  Previously, collections did not have a type so documents and edges could be inserted
  in the same collection. This is now disallowed. Edges can only be inserted into
  edge collections now. As there were no collection types in 1.0, ArangoDB will perform
  an automatic upgrade when migrating from 1.0 to 1.1.
  The automatic upgrade will check every collection and determine its type as follows:
  - if among the first 50 documents in the collection there are documents with
    attributes "_from" and "_to", the collection is typed as an edge collection
  - if among the first 50 documents in the collection there are no documents with
    attributes "_from" and "_to", the collection is made as a document collection

* issue #150: call V8 garbage collection on server periodically

* issue #110: added support for partial updates

  The REST API for documents now offers an HTTP PATCH method to partially update
  documents. Overwriting/replacing documents is still available via the HTTP PUT method
  as before. The Javascript API in the shell also offers a new update() method in extension to
  the previously existing replace() method.


v1.0.4 (2012-11-12)
-------------------

* issue #275: strange error message in arangosh 1.0.3 at startup


v1.0.3 (2012-11-08)
-------------------

* fixed AQL optimizer bug

* issue #273: fixed segfault in arangosh on HTTP 40x

* issue #265: allow optional base64 encoding/decoding of action response data

* issue #252: _modules collection not created automatically


v1.0.2 (2012-10-22)
-------------------

* repository CentOS-X.Y moved to CentOS-X, same for Debian

* bugfix for rollback from edges

* bugfix for hash indexes

* bugfix for StringBuffer::erase_front

* added autoload for modules

* added AQL function TO_LIST


v1.0.1 (2012-09-30)
-------------------

* draft for issue #165: front-end application howto

* updated mruby to cf8fdea4a6598aa470e698e8cbc9b9b492319d

* fix for issue #190: install doesn't create log directory

* fix for issue #194: potential race condition between creating and dropping collections

* fix for issue #193: REST API HEAD request returns a message body on 404

* fix for issue #188: intermittent issues with 1.0.0

* fix for issue #163: server cannot create collection because of abandoned files

* fix for issue #150: call V8 garbage collection on server periodically


v1.0.0 (2012-08-17)
-------------------

* fix for issue #157: check for readline and ncurses headers, not only libraries


v1.0.beta4 (2012-08-15)
-----------------------

* fix for issue #152: fix memleak for barriers


v1.0.beta3 (2012-08-10)
-----------------------

* fix for issue #151: Memleak, collection data not removed

* fix for issue #149: Inconsistent port for admin interface

* fix for issue #163: server cannot create collection because of abandoned files

* fix for issue #157: check for readline and ncurses headers, not only libraries

* fix for issue #108: db.<collection>.truncate() inefficient

* fix for issue #109: added startup note about cached collection names and how to
  refresh them

* fix for issue #156: fixed memleaks in /_api/import

* fix for issue #59: added tests for /_api/import

* modified return value for calls to /_api/import: now, the attribute "empty" is
  returned as well, stating the number of empty lines in the input. Also changed the
  return value of the error code attribute ("errorNum") from 1100 ("corrupted datafile")
  to 400 ("bad request") in case invalid/unexpected JSON data was sent to the server.
  This error code is more appropriate as no datafile is broken but just input data is
  incorrect.

* fix for issue #152: Memleak for barriers

* fix for issue #151: Memleak, collection data not removed

* value of --database.maximal-journal-size parameter is now validated on startup. If
  value is smaller than the minimum value (currently 1048576), an error is thrown and
  the server will not start. Before this change, the global value of maximal journal
  size was not validated at server start, but only on collection level

* increased sleep value in statistics creation loop from 10 to 500 microseconds. This
  reduces accuracy of statistics values somewhere after the decimal points but saves
  CPU time.

* avoid additional sync() calls when writing partial shape data (attribute name data)
  to disk. sync() will still be called when the shape marker (will be written after
  the attributes) is written to disk

* issue #147: added flag --database.force-sync-shapes to force synching of shape data
  to disk. The default value is true so it is the same behavior as in version 1.0.
  if set to false, shape data is synched to disk if waitForSync for the collection is
  set to true, otherwise, shape data is not synched.

* fix for issue #145: strange issue on Travis: added epsilon for numeric comparison in
  geo index

* fix for issue #136: adjusted message during indexing

* issue #131: added timeout for HTTP keep-alive connections. The default value is 300
  seconds. There is a startup parameter server.keep-alive-timeout to configure the value.
  Setting it to 0 will disable keep-alive entirely on the server.

* fix for issue #137: AQL optimizer should use indexes for ref accesses with
  2 named attributes


v1.0.beta2 (2012-08-03)
-----------------------

* fix for issue #134: improvements for centos RPM

* fixed problem with disable-admin-interface in config file


v1.0.beta1 (2012-07-29)
-----------------------

* fixed issue #118: We need a collection "debugger"

* fixed issue #126: Access-Shaper must be cached

* INCOMPATIBLE CHANGE: renamed parameters "connect-timeout" and "request-timeout"
  for arangosh and arangoimp to "--server.connect-timeout" and "--server.request-timeout"

* INCOMPATIBLE CHANGE: authorization is now required on the server side
  Clients sending requests without HTTP authorization will be rejected with HTTP 401
  To allow backwards compatibility, the server can be started with the option
  "--server.disable-authentication"

* added options "--server.username" and "--server.password" for arangosh and arangoimp
  These parameters must be used to specify the user and password to be used when
  connecting to the server. If no password is given on the command line, arangosh/
  arangoimp will interactively prompt for a password.
  If no user name is specified on the command line, the default user "root" will be
  used.

* added startup option "--server.ssl-cipher-list" to determine which ciphers to
  use in SSL context. also added SSL_OP_CIPHER_SERVER_PREFERENCE to SSL default
  options so ciphers are tried in server and not in client order

* changed default SSL protocol to TLSv1 instead of SSLv2

* changed log-level of SSL-related messages

* added SSL connections if server is compiled with OpenSSL support. Use --help-ssl

* INCOMPATIBLE CHANGE: removed startup option "--server.admin-port".
  The new endpoints feature (see --server.endpoint) allows opening multiple endpoints
  anyway, and the distinction between admin and "other" endpoints can be emulated
  later using privileges.

* INCOMPATIBLE CHANGE: removed startup options "--port", "--server.port", and
  "--server.http-port" for arangod.
  These options have been replaced by the new "--server.endpoint" parameter

* INCOMPATIBLE CHANGE: removed startup option "--server" for arangosh and arangoimp.
  These options have been replaced by the new "--server.endpoint" parameter

* Added "--server.endpoint" option to arangod, arangosh, and arangoimp.
  For arangod, this option allows specifying the bind endpoints for the server
  The server can be bound to one or multiple endpoints at once. For arangosh
  and arangoimp, the option specifies the server endpoint to connect to.
  The following endpoint syntax is currently supported:
  - tcp://host:port or http@tcp://host:port (HTTP over IPv4)
  - tcp://[host]:port or http@tcp://[host]:port (HTTP over IPv6)
  - ssl://host:port or http@tcp://host:port (HTTP over SSL-encrypted IPv4)
  - ssl://[host]:port or http@tcp://[host]:port (HTTP over SSL-encrypted IPv6)
  - unix:///path/to/socket or http@unix:///path/to/socket (HTTP over UNIX socket)

  If no port is specified, the default port of 8529 will be used.

* INCOMPATIBLE CHANGE: removed startup options "--server.require-keep-alive" and
  "--server.secure-require-keep-alive".
  The server will now behave as follows which should be more conforming to the
  HTTP standard:
  * if a client sends a "Connection: close" header, the server will close the
    connection
  * if a client sends a "Connection: keep-alive" header, the server will not
    close the connection
  * if a client does not send any "Connection" header, the server will assume
    "keep-alive" if the request was an HTTP/1.1 request, and "close" if the
    request was an HTTP/1.0 request

* (minimal) internal optimizations for HTTP request parsing and response header
  handling

* fixed Unicode unescaping bugs for \f and surrogate pairs in BasicsC/strings.c

* changed implementation of TRI_BlockCrc32 algorithm to use 8 bytes at a time

* fixed issue #122: arangod doesn't start if <log.file> cannot be created

* fixed issue #121: wrong collection size reported

* fixed issue #98: Unable to change journalSize

* fixed issue #88: fds not closed

* fixed escaping of document data in HTML admin front end

* added HTTP basic authentication, this is always turned on

* added server startup option --server.disable-admin-interface to turn off the
  HTML admin interface

* honor server startup option --database.maximal-journal-size when creating new
  collections without specific journalsize setting. Previously, these
  collections were always created with journal file sizes of 32 MB and the
  --database.maximal-journal-size setting was ignored

* added server startup option --database.wait-for-sync to control the default
  behavior

* renamed "--unit-tests" to "--javascript.unit-tests"


v1.0.alpha3 (2012-06-30)
------------------------

* fixed issue #116: createCollection=create option doesn't work

* fixed issue #115: Compilation issue under OSX 10.7 Lion & 10.8 Mountain Lion
  (homebrew)

* fixed issue #114: image not found

* fixed issue #111: crash during "make unittests"

* fixed issue #104: client.js -> ARANGO_QUIET is not defined


v1.0.alpha2 (2012-06-24)
------------------------

* fixed issue #112: do not accept document with duplicate attribute names

* fixed issue #103: Should we cleanup the directory structure

* fixed issue #100: "count" attribute exists in cursor response with "count:
  false"

* fixed issue #84 explain command

* added new MRuby version (2012-06-02)

* added --log.filter

* cleanup of command line options:
** --startup.directory => --javascript.startup-directory
** --quite => --quiet
** --gc.interval => --javascript.gc-interval
** --startup.modules-path => --javascript.modules-path
** --action.system-directory => --javascript.action-directory
** --javascript.action-threads => removed (is now the same pool as --server.threads)

* various bug-fixes

* support for import

* added option SKIP_RANGES=1 for make unittests

* fixed several range-related assertion failures in the AQL query optimizer

* fixed AQL query optimizations for some edge cases (e.g. nested subqueries with
  invalid constant filter expressions)


v1.0.alpha1 (2012-05-28)
------------------------

Alpha Release of ArangoDB 1.0<|MERGE_RESOLUTION|>--- conflicted
+++ resolved
@@ -1,17 +1,13 @@
-<<<<<<< HEAD
-v3.3.14
--------------------
-
-* Intermediate commits in the rocksdb engine are now only enabled in standalone AQL queries 
-  (not within a JS transaction), standalone truncate as well as for the "import" API
-=======
 v3.3.14 (XXXX-XX-XX)
 --------------------
+
 * fixed issue #5884: Subquery nodes are no longer created on DBServers
 
 * fixed issue #6031: Broken LIMIT in nested list iterations 
 
->>>>>>> 75ce68f4
+* Intermediate commits in the RocksDB engine are now only enabled in standalone AQL queries 
+  (not within a JS transaction), standalone truncate as well as for the "import" API
+
 
 v3.3.13 (2018-07-26)
 --------------------
