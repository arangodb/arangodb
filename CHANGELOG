devel
-----

<<<<<<< HEAD
* upgraded bundled boost library to version 1.69.0

* upgraded bundled curl library to version 7.63
=======
* Use base64url to encode and decode JWT parts.

* updated bundled curl library to version 7.63
>>>>>>> dd040ac1

* Added --server.jwt-secret-keyfile option.

* speed up data-modification operations in exclusive transactions in the RocksDB
  storage engine

* An AQL query that uses the edge index only and returns the opposite side of
  the edge can now be executed in a more optimized way, e.g.

    FOR edge IN edgeCollection FILTER edge._from == "v/1" RETURN edge._to

  is fully covered by RocksDB edge index. For MMFiles this rule does not apply.

* reverted accidental change to error handling in geo index

  In previous versions, if non-valid geo coordinates were contained in the
  indexed field of a document, the document was simply ignored an not indexed.
  In 3.4.0, this was accidentally changed to generate an error, which caused
  the upgrade procedure to break in some cases.

* fixed TypeError being thrown instead of validation errors when Foxx manifest
  validation fails

* fix internal issue #2786: improved confirmation dialog when clicking the
  Truncate button in the Web UI

* make `--help-all` now also show all hidden program options

  Previously hidden program options were only returned when invoking arangod or
  a client tool with the cryptic `--help-.` option. Now `--help-all` simply
  retuns them as well.

  The program options JSON description returned by `--dump-options` was also
  improved as follows:

  - the new boolean attribute "dynamic" indicates whether the option has a dynamic
    default value, i.e. a value that depends on the target host capabilities or
    configuration

  - the new boolean attribute "requiresValue" indicates whether a boolean option
    requires a value of "true" or "false" when specified. If "requiresValue" is
    false, then the option can be specified without a boolean value following it,
    and the option will still be set to true, e.g. `--server.authentication` is
    identical to `--server.authentication true`.

  - the new "category" attribute will contain a value of "command" for command-like
    options, such as `--version`, `--dump-options`, `--dump-dependencies` etc.,
    and "option" for all others.

* fixed issue #7586: a running query within the user interface was not shown
  if the active view was `Running Queries` or `Slow Query History`.

* fixed issue #7743: Query processing discrepancy between Rocks and MMFiles databases

  this change enforces the invalidation of variables in AQL queries after usage of
  a COLLECT statement as documented. The documentation for variable invalidation claims
  that

      The COLLECT statement will eliminate all local variables in the current scope.
      After COLLECT only the variables introduced by COLLECT itself are available.

  However, the described behavior was not enforced when a COLLECT was preceded by a
  FOR loop that was itself preceded by a COLLECT. In the following query the final
  RETURN statement accesses variable `key1` though the variable should have been
  invalidated by the COLLECT directly before it:

      FOR x1 IN 1..2
        COLLECT key1 = x1
        FOR x2 IN 1..2
          COLLECT key2 = x2
          RETURN [key2, key1]

  In previous releases, this query was
  parsed ok, but the contents of variable `key1` in the final RETURN statement were
  undefined.

  This change is about making queries as the above fail with a parse error, as an
  unknown variable `key1` is accessed here, avoiding the undefined behavior. This is
  also in line with what the documentation states about variable invalidation.

* fixed issue #7763: Collect after update does not execute updates

* fixed issue #7749: AQL query result changed for COLLECT used on empty data/array

* fixed issue #7757: Using multiple filters on nested objects produces wrong results

* fixed a rare thread local dead lock situation in replication:
  If a follower tries to get in sync in the last steps it requires
  a lock on the leader. If the follower cancels the lock before the leader
  has succeeded with locking we can end up with one thread being deadlocked.

* allow usage of floating point values in AQL without leading zeros, e.g.
  `.1234`. Previous versions of ArangoDB required a leading zero in front of
  the decimal separator, i.e `0.1234`.

* Foxx `req.makeAbsolute` now will return meaningful values when ArangoDB is using
  a unix socket endpoint. URLs generated when using a unix socket follow the format
  http://unix:<socket-path>:<url-path> used by other JS tooling.

* Updated joi library (Web UI), improved foxx mount path validation

* do not create `_routing` collection for new installations/new databases,
  as it is not needed anymore. Redirects to the web interface's login screen, which
  were previously handled by entries in the `_routing` collection are now handled
  from the responsible REST action handler directly

  Existing `_routing` collections will not be touched as they may contain other
  entries as well, and will continue to work.

* do not create `_modules` collection for new databases/installations

  `_modules` is only needed for custom modules, and in case a custom
  module is defined via `defineModule`, the _modules collection will
  be created lazily automatically.

  Existing modules in existing `_modules` collections will remain
  functional even after this change

* disable in-memory cache for edge and traversal data on agency nodes, as it
  is not needed there

* removed bundled Valgrind headers, removed JavaScript variable `valgrind`
  from the `internal` module

* upgraded JEMalloc version to 5.1.0

* use `-std=c++14` for ArangoDB compilation


v3.4.1 (XXXX-XX-XX)
-------------------

* fix thread shutdown in _WIN32 builds

  Previous versions used a wrong comparison logic to determine the current
  thread id when shutting down a thread, leading to threads hanging in their
  destructors on thread shutdown

* reverted accidental change to error handling in geo index

  In previous versions, if non-valid geo coordinates were contained in the
  indexed field of a document, the document was simply ignored an not indexed.
  In 3.4.0, this was accidentally changed to generate an error, which caused
  the upgrade procedure to break in some cases.

* fixed TypeError being thrown instead of validation errors when Foxx manifest
  validation fails

* make AQL REMOVE operations use less memory with the RocksDB storage engine

  the previous implementation of batch removals read everything to remove into
  memory first before carrying out the first remove operation. The new version
  will only read in about 1000 documents each time and then remove these. Queries
  such as

      FOR doc IN collection FILTER ... REMOVE doc IN collection

  will benefit from this change in terms of memory usage.

* make `--help-all` now also show all hidden program options

  Previously hidden program options were only returned when invoking arangod or
  a client tool with the cryptic `--help-.` option. Now `--help-all` simply
  retuns them as well.

  The program options JSON description returned by `--dump-options` was also
  improved as follows:

  - the new boolean attribute "dynamic" indicates whether the option has a dynamic
    default value, i.e. a value that depends on the target host capabilities or
    configuration

  - the new boolean attribute "requiresValue" indicates whether a boolean option
    requires a value of "true" or "false" when specified. If "requiresValue" is
    false, then the option can be specified without a boolean value following it,
    and the option will still be set to true, e.g. `--server.authentication` is
    identical to `--server.authentication true`.

  - the new "category" attribute will contain a value of "command" for command-like
    options, such as `--version`, `--dump-options`, `--dump-dependencies` etc.,
    and "option" for all others.


v3.4.0 (2018-12-06)
-------------------

* Add license key checking to enterprise version in Docker containers.


v3.4.0-rc.5 (2018-11-29)
------------------------

* Persist and check default language (locale) selection.
  Previously we would not check if the language (`--default-language`) had changed
  when the server was restarted. This could cause issues with indexes over text fields,
  as it will resulted in undefined behavior within RocksDB (potentially missing entries,
  corruption, etc.). Now if the language is changed, ArangoDB will print out an error
  message on startup and abort.

* fixed issue #7522: FILTER logic totally broke for my query in 3.4-rc4

* export version and storage engine in `_admin/cluster/health` for Coordinators
  and DBServers.

* restrict the total amount of data to build up in all in-memory RocksDB write buffers
  by default to a certain fraction of the available physical RAM. This helps restricting
  memory usage for the arangod process, but may have an effect on the RocksDB storage
  engine's write performance.

  In ArangoDB 3.3 the governing configuration option `--rocksdb.total-write-buffer-size`
  had a default value of `0`, which meant that the memory usage was not limited. ArangoDB
  3.4 now changes the default value to about 50% of available physical RAM, and 512MiB
  for setups with less than 4GiB of RAM.

* lower default value for `--cache.size` startup option from about 30% of physical RAM to
  about 25% percent of physical RAM.

* fix internal issue #2786: improved confirmation dialog when clicking the truncate
  button in the web UI

* Updated joi library (web UI), improved Foxx mount path validation

* disable startup warning for Linux kernel variable `vm.overcommit_memory` settings
  values of 0 or 1.
  Effectively `overcommit_memory` settings value of 0 or 1 fix two memory-allocation
  related issues with the default memory allocator used in ArangoDB release builds on
  64bit Linux.
  The issues will remain when running with an `overcommit_memory` settings value of 2,
  so this is now discouraged.
  Setting `overcommit_memory` to 0 or 1 (0 is the Linux kernel's default) fixes issues
  with increasing numbers of memory mappings for the arangod process (which may lead
  to an out-of-memory situation if the kernel's maximum number of mappings threshold
  is hit) and an increasing amount of memory that the kernel counts as "committed".
  With an `overcommit_memory` setting of 0 or 1, an arangod process may either be
  killed by the kernel's OOM killer or will die with a segfault when accessing memory
  it has allocated before but the kernel could not provide later on. This is still
  more acceptable than the kernel not providing any more memory to the process when
  there is still physical memory left, which may have occurred with an `overcommit_memory`
  setting of 2 after the arangod process had done lots of allocations.

  In summary, the recommendation for the `overcommit_memory` setting is now to set it
  to 0 or 1 (0 is kernel default) and not use 2.

* fixed Foxx complaining about valid `$schema` value in manifest.json

* fix for supervision, which started failing servers using old transient store

* fixed a bug where indexes are used in the cluster while still being
  built on the db servers

* fix move leader shard: wait until all but the old leader are in sync.
  This fixes some unstable tests.

* cluster health features more elaborate agent records

* agency's supervision edited for advertised endpoints


v3.4.0-rc.4 (2018-11-04)
------------------------

* fixed Foxx queues not retrying jobs with infinite `maxFailures`

* increase AQL query string parsing performance for queries with many (100K+) string
  values contained in the query string

* increase timeouts for inter-node communication in the cluster

* fixed undefined behavior in `/_api/import` when importing a single document went
  wrong

* replication bugfixes

* stop printing `connection class corrupted` in arangosh

 when just starting the arangosh without a connection to a server and running
 code such as `require("internal")`, the shell always printed "connection class
 corrupted", which was somewhat misleading.

* add separate option `--query.slow-streaming-threshold` for tracking slow
  streaming queries with a different timeout value

* increase maximum number of collections/shards in an AQL query from 256 to 2048

* don't rely on `_modules` collection being present and usable for arangod startup

* force connection timeout to be 7 seconds to allow libcurl time to retry lost DNS
  queries.

* fixes a routing issue within the web ui after the use of views

* fixes some graph data parsing issues in the ui, e.g. cleaning up duplicate
  edges inside the graph viewer.

* in a cluster environment, the arangod process now exits if wrong credentials
  are used during the startup process.

* added option `--rocksdb.total-write-buffer-size` to limit total memory usage
  across all RocksDB in-memory write buffers

* suppress warnings from statistics background threads such as
  `WARNING caught exception during statistics processing: Expecting Object`
  during version upgrade


v3.4.0-rc.3 (2018-10-23)
------------------------

* fixed handling of broken Foxx services

  Installation now also fails when the service encounters an error when
  executed. Upgrading or replacing with a broken service will still result
  in the broken services being installed.

* restored error pages for broken Foxx services

  Services that could not be executed will now show an error page (with helpful
  information if development mode is enabled) instead of a generic 404 response.
  Requests to the service that do not prefer HTML (i.e. not a browser window)
  will receive a JSON formatted 503 error response instead.

* added support for `force` flag when upgrading Foxx services

  Using the `force` flag when upgrading or replacing a service falls back to
  installing the service if it does not already exist.

* The order of JSON object attribute keys in JSON return values will now be
  "random" in more cases. In JSON, there is no defined order for object attribute
  keys anyway, so ArangoDB is taking the freedom to return the attribute keys in
  a non-deterministic, seemingly unordered way.

* Fixed an AQL bug where the `optimize-traversals` rule was falsely applied to
  extensions with inline expressions and thereby ignoring them

* fix side-effects of sorting larger arrays (>= 16 members) of constant literal
  values in AQL, when the array was used not only for IN-value filtering but also
  later in the query.
  The array values were sorted so the IN-value lookup could use a binary search
  instead of a linear search, but this did not take into account that the array
  could have been used elsewhere in the query, e.g. as a return value. The fix
  will create a copy of the array and sort the copy, leaving the original array
  untouched.

* disallow empty LDAP password

* fixes validation of allowed or not allowed foxx service mount paths within
  the Web UI

* The single database or single coordinator statistics in a cluster
  environment within the Web UI sometimes got called way too often.
  This caused artifacts in the graphs, which is now fixed.

* An aardvark statistics route could not collect and sum up the statistics of
  all coordinators if one of them was ahead and had more results than the others

* Web UI now checks if server statistics are enabled before it sends its first
  request to the statistics API

* fix internal issue #486: immediate deletion (right after creation) of
  a view with a link to one collection and indexed data reports failure
  but removes the link

* fix internal issue #480: link to a collection is not added to a view
  if it was already added to other view

* fix internal issues #407, #445: limit ArangoSearch memory consumption
  so that it won't cause OOM while indexing large collections

* upgraded arangodb starter version to 0.13.5

* removed undocumented `db.<view>.toArray()` function from ArangoShell

* prevent creation of collections and views with the same in cluster setups

* fixed issue #6770: document update: ignoreRevs parameter ignored

* added AQL query optimizer rules `simplify-conditions` and `fuse-filters`

* improve inter-server communication performance:
  - move all response processing off Communicator's socket management thread
  - create multiple Communicator objects with ClusterComm, route via round robin
  - adjust Scheduler threads to always be active, and have designated priorities.

* fix internal issue #2770: the Query Profiling modal dialog in the Web UI
  was slightly malformed.

* fix internal issue #2035: the Web UI now updates its indices view to check
  whether new indices exist or not.

* fix internal issue #6808: newly created databases within the Web UI did not
  appear when used Internet Explorer 11 as a browser.

* fix internal issue #2957: the Web UI was not able to display more than 1000
  documents, even when it was set to a higher amount.

* fix internal issue #2688: the Web UI's graph viewer created malformed node
  labels if a node was expanded multiple times.

* fix internal issue #2785: web ui's sort dialog sometimes got rendered, even
  if it should not.

* fix internal issue #2764: the waitForSync property of a satellite collection
  could not be changed via the Web UI

* dynamically manage libcurl's number of open connections to increase performance
  by reducing the number of socket close and then reopen cycles

* recover short server id from agency after a restart of a cluster node

  this fixes problems with short server ids being set to 0 after a node restart,
  which then prevented cursor result load-forwarding between multiple coordinators
  to work properly

  this should fix arangojs#573

* increased default timeouts in replication

  this decreases the chances of followers not getting in sync with leaders because
  of replication operations timing out

* include forward-ported diagnostic options for debugging LDAP connections

* fixed internal issue #3065: fix variable replacements by the AQL query
  optimizer in arangosearch view search conditions

  The consequence of the missing replacements was that some queries using view
  search conditions could have failed with error messages such as

  "missing variable #3 (a) for node #7 (EnumerateViewNode) while planning registers"

* fixed internal issue #1983: the Web UI was showing a deletion confirmation
  multiple times.

* Restricted usage of views in AQL, they will throw an error now
  (e.g. "FOR v, e, p IN 1 OUTBOUND @start edgeCollection, view")
  instead of failing the server.

* Allow VIEWs within the AQL "WITH" statement in cluster environment.
  This will now prepare the query for all collections linked within a view.
  (e.g. "WITH view FOR v, e, p IN OUTBOUND 'collectionInView/123' edgeCollection"
  will now be executed properly and not fail with unregistered collection any more)

* Properly check permissions for all collections linked to a view when
  instantiating an AQL query in cluster environment

* support installation of ArangoDB on Windows into directories with multibyte
  character filenames on Windows platforms that used a non-UTF8-codepage

  This was supported on other platforms before, but never worked for ArangoDB's
  Windows version

* display shard synchronization progress for collections outside of the
  `_system` database

* change memory protection settings for memory given back to by the bundled
  JEMalloc memory allocator. This avoids splitting of existing memory mappings
  due to changes of the protection settings

* added missing implementation for `DeleteRangeCF` in RocksDB WAL tailing handler

* fixed agents busy looping gossip

* handle missing `_frontend` collections gracefully

  the `_frontend` system collection is not required for normal ArangoDB operations,
  so if it is missing for whatever reason, ensure that normal operations can go
  on.


v3.4.0-rc.2 (2018-09-30)
------------------------

* upgraded arangosync version to 0.6.0

* upgraded arangodb starter version to 0.13.3

* fixed issue #6611: Properly display JSON properties of user defined foxx services
  configuration within the web UI

* improved shards display in web UI: included arrows to better visualize that
  collection name sections can be expanded and collapsed

* added nesting support for `aql` template strings

* added support for `undefined` and AQL literals to `aql.literal`

* added `aql.join` function

* fixed issue #6583: Agency node segfaults if sent an authenticated HTTP
  request is sent to its port

* fixed issue #6601: Context cancelled (never ending query)

* added more AQL query results cache inspection and control functionality

* fixed undefined behavior in AQL query result cache

* the query editor within the web UI is now catching HTTP 501 responses
  properly

* added AQL VERSION function to return the server version as a string

* added startup parameter `--cluster.advertised-endpoints`

* AQL query optimizer now makes better choices regarding indexes to use in a
  query when there are multiple competing indexes and some of them are prefixes
  of others

  In this case, the optimizer could have preferred indexes that covered less
  attributes, but it should rather pick the indexes that covered more attributes.

  For example, if there was an index on ["a"] and another index on ["a", "b"], then
  previously the optimizer may have picked the index on just ["a"] instead the
  index on ["a", "b"] for queries that used all index attributes but did range
  queries on them (e.g. `FILTER doc.a == @val1 && doc.b >= @val2`).

* Added compression for the AQL intermediate results transfer in the cluster,
  leading to less data being transferred between coordinator and database servers
  in many cases

* forward-ported a bugfix from RocksDB (https://github.com/facebook/rocksdb/pull/4386)
  that fixes range deletions (used internally in ArangoDB when dropping or truncating
  collections)

  The non-working range deletes could have triggered errors such as
  `deletion check in index drop failed - not all documents in the index have been deleted.`
  when dropping or truncating collections

* improve error messages in Windows installer

* allow retrying installation in Windows installer in case an existing database is still
  running and needs to be manually shut down before continuing with the installation

* fix database backup functionality in Windows installer

* fixed memory leak in `/_api/batch` REST handler

* `db._profileQuery()` now also tracks operations triggered when using `LIMIT`
  clauses in a query

* added proper error messages when using views as an argument to AQL functions
  (doing so triggered an `internal error` before)

* fixed return value encoding for collection ids ("cid" attribute") in REST API
  `/_api/replication/logger-follow`

* fixed dumping and restoring of views with arangodump and arangorestore

* fix replication from 3.3 to 3.4

* fixed some TLS errors that occurred when combining HTTPS/TLS transport with the
  VelocyStream protocol (VST)

  That combination could have led to spurious errors such as "TLS padding error"
  or "Tag mismatch" and connections being closed

* make synchronous replication detect more error cases when followers cannot
  apply the changes from the leader

* fixed issue #6379: RocksDB arangorestore time degeneration on dead documents

* fixed issue #6495: Document not found when removing records

* fixed undefined behavior in cluster plan-loading procedure that may have
  unintentionally modified a shared structure

* reduce overhead of function initialization in AQL COLLECT aggregate functions,
  for functions COUNT/LENGTH, SUM and AVG

  this optimization will only be noticable when the COLLECT produces many groups
  and the "hash" COLLECT variant is used

* fixed potential out-of-bounds access in admin log REST handler `/_admin/log`,
  which could have led to the server returning an HTTP 500 error

* catch more exceptions in replication and handle them appropriately

* agency endpoint updates now go through RAFT

* fixed a cleanup issue in Current when a follower was removed from Plan

* catch exceptions in MaintenanceWorker thread

* fixed a bug in cleanOutServer which could lead to a cleaned out server
  still being a follower for some shard

v3.4.0-rc.1 (2018-09-06)
------------------------

* Release Candidate for 3.4.0, please check the `ReleaseNotes/KnownIssues34.md`
  file for a list of known issues.

* upgraded bundled RocksDB version to 5.16.0

* upgraded bundled Snappy compression library to 1.1.7

* fixed issue #5941: if using breadth first search in traversals uniqueness checks
  on path (vertices and edges) have not been applied. In SmartGraphs the checks
  have been executed properly.

* added more detailed progress output to arangorestore, showing the percentage of
  how much data is restored for bigger collections plus a set of overview statistics
  after each processed collection

* added option `--rocksdb.use-file-logging` to enable writing of RocksDB's own
  informational LOG files into RocksDB's database directory.

  This option is turned off by default, but can be enabled for debugging RocksDB
  internals and performance.

* improved error messages when managing Foxx services

  Install/replace/upgrade will now provide additional information when an error
  is encountered during setup. Errors encountered during a `require` call will
  also include information about the underlying cause in the error message.

* fixed some Foxx script names being displayed incorrectly in web UI and Foxx CLI

* major revision of the maintenance feature

* added `uuidv4` and `genRandomBytes` methods to crypto module

* added `hexSlice` methods `hexWrite` to JS Buffer type

* added `Buffer.from`, `Buffer.of`, `Buffer.alloc` and `Buffer.allocUnsafe`
  for improved compatibility with Node.js

* Foxx HTTP API errors now log stacktraces

* fixed issue #5831: custom queries in the ui could not be loaded if the user
  only has read access to the _system database.

* fixed issue #6128: ArangoDb Cluster: Task moved from DBS to Coordinator

* fixed some web ui action events related to Running Queries view and Slow
  Queries History view

* fixed internal issue #2566: corrected web UI alignment of the nodes table

* fixed issue #5736: Foxx HTTP API responds with 500 error when request body
  is too short

* fixed issue #6106: Arithmetic operator type casting documentation incorrect

* The arangosh now supports the velocystream transport protocol via the schemas
  "vst+tcp://", "vst+ssl://", "vst+unix://" schemes.

* The server will no longer lowercase the input in --server.endpoint. This means
  Unix domain socket paths will now  be treated as specified, previously they were lowercased

* fixed logging of requests. A wrong log level was used

* fixed issue #5943: misplaced database ui icon and wrong cursor type were used

* fixed issue #5354: updated the web UI JSON editor, improved usability

* fixed issue #5648: fixed error message when saving unsupported document types

* fixed internal issue #2812: Cluster fails to create many indexes in parallel

* Added C++ implementation, load balancer support, and user restriction to Pregel API.

  If an execution is accessed on a different coordinator than where it was
  created, the request(s) will be forwarded to the correct coordinator. If an
  execution is accessed by a different user than the one who created it, the
  request will be denied.

* the AQL editor in the web UI now supports detailed AQL query profiling

* fixed issue #5884: Subquery nodes are no longer created on DBServers

* intermediate commits in the RocksDB engine are now only enabled in standalone AQL queries

  (not within a JS transaction), standalone truncate as well as for the "import" API

* the AQL editor in the web UI now supports GeoJSON types and is able to render them.

* fixed issue #5035: fixed a vulnerability issue within the web ui's index view

* PR #5552: add "--latency true" option to arangoimport.  Lists microsecond latency

* added `"pbkdf2"` method to `@arangodb/foxx/auth` module

* the `@arangodb/foxx/auth` module now uses a different method to generate salts,
  so salts are no longer guaranteed to be alphanumeric

* fixed internal issue #2567: the Web UI was showing the possibility to move a shard
  from a follower to the current leader

* Renamed RocksDB engine-specific statistics figure `rocksdb.block-cache-used`
  to `rocksdb.block-cache-usage` in output of `db._engineStats()`

  The new figure name is in line with the statistics that the RocksDB library
  provides in its new versions.

* Added RocksDB engine-specific statistics figures `rocksdb.block-cache-capacity`,
  `rocksdb.block-cache-pinned-usage` as well as level-specific figures
  `rocksdb.num-files-at-level` and `rocksdb.compression-ratio-at-level` in
  output of `db._engineStats()`

* Added RocksDB-engine configuration option `--rocksdb.block-align-data-blocks`

  If set to true, data blocks are aligned on lesser of page size and block size,
  which may waste some memory but may reduce the number of cross-page I/Os operations.

* Usage RocksDB format version 3 for new block-based tables

* Bugfix: The AQL syntax variants `UPDATE/REPLACE k WITH d` now correctly take
  _rev from k instead of d (when ignoreRevs is false) and ignore d._rev.

* Added C++ implementation, load balancer support, and user restriction to tasks API

  If a task is accessed on a different coordinator than where it was created,
  the request(s) will be forwarded to the correct coordinator. If a
  task is accessed by a different user than the one who created it, the request
  will be denied.

* Added load balancer support and user-restriction to async jobs API.

  If an async job is accessed on a different coordinator than where it was
  created, the request(s) will be forwarded to the correct coordinator. If a
  job is accessed by a different user than the one who created it, the request
  will be denied.

* switch default storage engine from MMFiles to RocksDB

  In ArangoDB 3.4, the default storage engine for new installations is the RocksDB
  engine. This differs to previous versions (3.2 and 3.3), in which the default
  storage engine was the MMFiles engine.

  The MMFiles engine can still be explicitly selected as the storage engine for
  all new installations. It's only that the "auto" setting for selecting the storage
  engine will now use the RocksDB engine instead of MMFiles engine.

  In the following scenarios, the effectively selected storage engine for new
  installations will be RocksDB:

  * `--server.storage-engine rocksdb`
  * `--server.storage-engine auto`
  * `--server.storage-engine` option not specified

  The MMFiles storage engine will be selected for new installations only when
  explicitly selected:

  * `--server.storage-engine mmfiles`

  On upgrade, any existing ArangoDB installation will keep its previously selected
  storage engine. The change of the default storage engine is thus only relevant
  for new ArangoDB installations and/or existing cluster setups for which new server
  nodes get added later. All server nodes in a cluster setup should use the same
  storage engine to work reliably. Using different storage engines in a cluster is
  unsupported.

* added collection.indexes() as an alias for collection.getIndexes()

* disable V8 engine and JavaScript APIs for agency nodes

* renamed MMFiles engine compactor thread from "Compactor" to "MMFilesCompactor".

  This change will be visible only on systems which allow assigning names to
  threads.

* added configuration option `--rocksdb.sync-interval`

  This option specifies interval (in milliseconds) that ArangoDB will use to
  automatically synchronize data in RocksDB's write-ahead log (WAL) files to
  disk. Automatic syncs will only be performed for not-yet synchronized data,
  and only for operations that have been executed without the *waitForSync*
  attribute.

  Automatic synchronization is performed by a background thread. The default
  sync interval is 100 milliseconds.

  Note: this option is not supported on Windows platforms. Setting the sync
  interval to a value greater 0 will produce a startup warning.

* added AQL functions `TO_BASE64`, `TO_HEX`, `ENCODE_URI_COMPONENT` and `SOUNDEX`

* PR #5857: RocksDB engine would frequently request a new DelayToken.  This caused
  excessive write delay on the next Put() call.  Alternate approach taken.

* changed the thread handling in the scheduler. `--server.maximal-threads` will be
  the maximum number of threads for the scheduler.

* The option `--server.threads` is now obsolete.

* use sparse indexes in more cases now, when it is clear that the index attribute
  value cannot be null

* introduce SingleRemoteOperationNode via "optimize-cluster-single-document-operations"
  optimizer rule, which triggers single document operations directly from the coordinator
  instead of using a full-featured AQL setup. This saves cluster roundtrips.

  Queries directly referencing the document key benefit from this:

      UPDATE {_key: '1'} WITH {foo: 'bar'} IN collection RETURN OLD

* Added load balancer support and user-restriction to cursor API.

  If a cursor is accessed on a different coordinator than where it was created,
  the requests will be forwarded to the correct coordinator. If a cursor is
  accessed by a different user than the one who created it, the request will
  be denied.

* if authentication is turned on requests to databases by users with insufficient rights
 will be answered with the HTTP forbidden (401) response.

* upgraded bundled RocksDB library version to 5.15

* added key generators `uuid` and `padded`

  The `uuid` key generator generates universally unique 128 bit keys, which are
  stored in hexadecimal human-readable format.
  The `padded` key generator generates keys of a fixed length (16 bytes) in
  ascending lexicographical sort order.

* The REST API of `/_admin/status` added: "operationMode" filed with same meaning as
  the "mode" field and field "readOnly" that has the inverted meaning of the field
  "writeOpsEnabled". The old field names will be deprecated in upcoming versions.

* added `COUNT_DISTINCT` AQL function

* make AQL optimizer rule `collect-in-cluster` optimize aggregation functions
  `AVERAGE`, `VARIANCE`, `STDDEV`, `UNIQUE`, `SORTED_UNIQUE` and `COUNT_DISTINCT`
  in a cluster by pushing parts of the aggregation onto the DB servers and only
  doing the total aggregation on the coordinator

* replace JavaScript functions FULLTEXT, NEAR, WITHIN and WITHIN_RECTANGLE with
  regular AQL subqueries via a new optimizer rule "replace-function-with-index".

* the existing "fulltext-index-optimizer" optimizer rule has been removed because its
  duty is now handled by the "replace-function-with-index" rule.

* added option "--latency true" option to arangoimport. Lists microsecond latency
  statistics on 10 second intervals.

* fixed internal issue #2256: ui, document id not showing up when deleting a document

* fixed internal issue #2163: wrong labels within foxx validation of service
  input parameters

* fixed internal issue #2160: fixed misplaced tooltips in indices view

* Added exclusive option for rocksdb collections. Modifying AQL queries can
  now set the exclusive option as well as it can be set on JavaScript transactions.

* added optimizer rule "optimize-subqueries", which makes qualifying subqueries
  return less data

  The rule fires in the following situations:
  * in case only a few results are used from a non-modifying subquery, the rule
    will add a LIMIT statement into the subquery. For example

        LET docs = (
          FOR doc IN collection
            FILTER ...
            RETURN doc
        )
        RETURN docs[0]

    will be turned into

        LET docs = (
          FOR doc IN collection
            FILTER ...
            LIMIT 1
            RETURN doc
        )
        RETURN docs[0]

    Another optimization performed by this rule is to modify the result value
    of subqueries in case only the number of results is checked later. For example

        RETURN LENGTH(
          FOR doc IN collection
            FILTER ...
            RETURN doc
        )

    will be turned into

        RETURN LENGTH(
          FOR doc IN collection
            FILTER ...
            RETURN true
        )

  This saves copying the document data from the subquery to the outer scope and may
  enable follow-up optimizations.

* fixed Foxx queues bug when queues are created in a request handler with an
  ArangoDB authentication header

* abort startup when using SSLv2 for a server endpoint, or when connecting with
  a client tool via an SSLv2 connection.

  SSLv2 has been disabled in the OpenSSL library by default in recent versions
  because of security vulnerabilities inherent in this protocol.

  As it is not safe at all to use this protocol, the support for it has also
  been stopped in ArangoDB. End users that use SSLv2 for connecting to ArangoDB
  should change the protocol from SSLv2 to TLSv12 if possible, by adjusting
  the value of the `--ssl.protocol` startup option.

* added `overwrite` option to document insert operations to allow for easier syncing.

  This implements almost the much inquired UPSERT. In reality it is a REPSERT
  (replace/insert) because only replacement and not modification of documents
  is possible. The option does not work in cluster collections with custom
  sharding.

* added startup option `--log.escape`

  This option toggles the escaping of log output.

  If set to `true` (which is the default value), then the logging will work
  as before, and the following characters in the log output are escaped:

  * the carriage return character (hex 0d)
  * the newline character (hex 0a)
  * the tabstop character (hex 09)
  * any other characters with an ordinal value less than hex 20

  If the option is set to `false`, no characters are escaped. Characters with
  an ordinal value less than hex 20 will not be printed in this mode but will
  be replaced with a space character (hex 20).

  A side effect of turning off the escaping is that it will reduce the CPU
  overhead for the logging. However, this will only be noticable when logging
  is set to a very verbose level (e.g. debug or trace).

* increased the default values for the startup options `--javascript.gc-interval`
  from every 1000 to every 2000 requests, and for `--javascript.gc-frequency` from
  30 to 60 seconds

  This will make the V8 garbage collection run less often by default than in previous
  versions, reducing CPU load a bit and leaving more contexts available on average.

* added `/_admin/repair/distributeShardsLike` that repairs collections with
  distributeShardsLike where the shards aren't actually distributed like in the
  prototype collection, as could happen due to internal issue #1770

* Fixed issue #4271: Change the behavior of the `fullCount` option for AQL query
  cursors so that it will only take into account `LIMIT` statements on the top level
  of the query.

  `LIMIT` statements in subqueries will not have any effect on the `fullCount` results
  any more.

* We added a new geo-spatial index implementation. On the RocksDB storage engine all
  installations will need to be upgraded with `--database.auto-upgrade true`. New geo
  indexes will now only report with the type `geo` instead of `geo1` or `geo2`.
  The index types `geo1` and `geo2` are now deprecated.
  Additionally we removed the deprecated flags `constraint` and `ignoreNull` from geo
  index definitions, these fields were initially deprecated in ArangoDB 2.5

* Add revision id to RocksDB values in primary indexes to speed up replication (~10x).

* PR #5238: Create a default pacing algorithm for arangoimport to avoid TimeoutErrors
  on VMs with limited disk throughput

* Starting a cluster with coordinators and DB servers using different storage engines
  is unsupported. Doing it anyway will now produce a warning on startup

* fixed issue #4919: C++ implementation of LIKE function now matches the old and correct
  behaviour of the javascript implementation.

* added `--json` option to arangovpack, allowing to treat its input as plain JSON data
  make arangovpack work without any configuration file

* added experimental arangodb startup option `--javascript.enabled` to enable/disable the
  initialization of the V8 JavaScript engine. Only expected to work on single-servers and
  agency deployments

* pull request #5201: eliminate race scenario where handlePlanChange could run infinite times
  after an execution exceeded 7.4 second time span

* UI: fixed an unreasonable event bug within the modal view engine

* pull request #5114: detect shutdown more quickly on heartbeat thread of coordinator and
  DB servers

* fixed issue #3811: gharial api is now checking existence of `_from` and `_to` vertices
  during edge creation

* There is a new method `_profileQuery` on the database object to execute a query and
  print an explain with annotated runtime information.

* Query cursors can now be created with option `profile`, with a value of 0, 1 or 2.
  This will cause queries to include more statistics in their results and will allow tracing
  of queries.

* fixed internal issue #2147: fixed database filter in UI

* fixed internal issue #2149: number of documents in the UI is not adjusted after moving them

* fixed internal issue #2150: UI - loading a saved query does not update the list of bind
  parameters

* removed option `--cluster.my-local-info` in favor of persisted server UUIDs

  The option `--cluster.my-local-info` was deprecated since ArangoDB 3.3.

* added new collection property `cacheEnabled` which enables in-memory caching for
  documents and primary index entries. Available only when using RocksDB

* arangodump now supports `--threads` option to dump collections in parallel

* arangorestore now supports `--threads` option to restore collections in parallel

* Improvement: The AQL query planner in cluster is now a bit more clever and
  can prepare AQL queries with less network overhead.

  This should speed up simple queries in cluster mode, on complex queries it
  will most likely not show any performance effect.
  It will especially show effects on collections with a very high amount of Shards.

* removed remainders of dysfunctional `/_admin/cluster-test` and `/_admin/clusterCheckPort`
  API endpoints and removed them from documentation

* added new query option `stream` to enable streaming query execution via the
  `POST /_api/cursor` rest interface.

* fixed issue #4698: databases within the UI are now displayed in a sorted order.

* Behavior of permissions for databases and collections changed:
  The new fallback rule for databases for which an access level is not explicitly specified:
  Choose the higher access level of:
    * A wildcard database grant
    * A database grant on the `_system` database
  The new fallback rule for collections for which an access level is not explicitly specified:
  Choose the higher access level of:
    * Any wildcard access grant in the same database, or on "*/*"
    * The access level for the current database
    * The access level for the `_system` database

* fixed issue #4583: add AQL ASSERT and AQL WARN

* renamed startup option `--replication.automatic-failover` to
  `--replication.active-failover`
  using the old option name will still work in ArangoDB 3.4, but the old option
  will be removed afterwards

* index selectivity estimates for RocksDB engine are now eventually consistent

  This change addresses a previous issue where some index updates could be
  "lost" from the view of the internal selectivity estimate, leading to
  inaccurate estimates. The issue is solved now, but there can be up to a second
  or so delay before updates are reflected in the estimates.

* support `returnOld` and `returnNew` attributes for in the following HTTP REST
  APIs:

  * /_api/gharial/<graph>/vertex/<collection>
  * /_api/gharial/<graph>/edge/<collection>

  The exception from this is that the HTTP DELETE verb for these APIs does not
  support `returnOld` because that would make the existing API incompatible

* fixed internal issue #478: remove unused and undocumented REST API endpoints
  _admin/statistics/short and _admin/statistics/long

  These APIs were available in ArangoDB's REST API, but have not been called by
  ArangoDB itself nor have they been part of the documented API. They have been
  superseded by other REST APIs and were partially dysfunctional. Therefore
  these two endpoints have been removed entirely.

* fixed issue #1532: reload users on restore

* fixed internal issue #1475: when restoring a cluster dump to a single server
  ignore indexes of type primary and edge since we mustn't create them here.

* fixed internal issue #1439: improve performance of any-iterator for RocksDB

* issue #1190: added option `--create-database` for arangoimport

* UI: updated dygraph js library to version 2.1.0

* renamed arangoimp to arangoimport for consistency
  Release packages will still install arangoimp as a symlink so user scripts
  invoking arangoimp do not need to be changed

* UI: Shard distribution view now has an accordion view instead of displaying
  all shards of all collections at once.

* fixed issue #4393: broken handling of unix domain sockets in JS_Download

* added AQL function `IS_KEY`
  this function checks if the value passed to it can be used as a document key,
  i.e. as the value of the `_key` attribute

* added AQL functions `SORTED` and `SORTED_UNIQUE`

  `SORTED` will return a sorted version of the input array using AQL's internal
  comparison order
  `SORTED_UNIQUE` will do the same, but additionally removes duplicates.

* added C++ implementation for AQL functions `DATE_NOW`, `DATE_ISO8601`,
  `DATE_TIMESTAMP`, `IS_DATESTRING`, `DATE_DAYOFWEEK`, `DATE_YEAR`,
  `DATE_MONTH`, `DATE_DAY`, `DATE_HOUR`, `DATE_MINUTE`, `DATE_SECOND`,
  `DATE_MILLISECOND`, `DATE_DAYOFYEAR`, `DATE_ISOWEEK`, `DATE_LEAPYEAR`,
  `DATE_QUARTER`, `DATE_DAYS_IN_MONTH`, `DATE_ADD`, `DATE_SUBTRACT`,
  `DATE_DIFF`, `DATE_COMPARE`, `TRANSLATE` and `SHA512`

* fixed a bug where clusterinfo missed changes to plan after agency
  callback is registred for create collection

* Foxx manifest.json files can now contain a $schema key with the value
  of "http://json.schemastore.org/foxx-manifest" to improve tooling support.

* fixed agency restart from compaction without data

* fixed agency's log compaction for internal issue #2249

* only load Plan and Current from agency when actually needed


v3.3.21 (XXXX-XX-XX)
--------------------

* fixed TypeError being thrown instead of validation errors when Foxx manifest
  validation fails

* fixed issue #7586: a running query within the user interface was not shown
  if the active view was `Running Queries` or `Slow Query History`.

* improve Windows installer error messages, fix Windows installer backup routine
  and exit code handling

* make AQL REMOVE operations use less memory with the RocksDB storage engine

  the previous implementation of batch removals read everything to remove into
  memory first before carrying out the first remove operation. The new version
  will only read in about 1000 documents each time and then remove these. Queries
  such as

      FOR doc IN collection FILTER ... REMOVE doc IN collection

  will benefit from this change in terms of memory usage.


v3.3.20 (2018-11-28)
--------------------

* upgraded arangodb starter version to 0.13.9

* Added RocksDB option `--rocksdb.total-write-buffer-size` to limit total memory
  usage across all RocksDB in-memory write buffers

  The total amount of data to build up in all in-memory buffers (backed by log
  files). This option, together with the block cache size configuration option,
  can be used to limit memory usage. If set to 0, the memory usage is not limited.
  This is the default setting in 3.3. The default setting may be adjusted in
  future versions of ArangoDB.

  If set to a value greater than 0, this will cap the memory usage for write buffers,
  but may have an effect on write performance.

* Added RocksDB configuration option `--rocksdb.enforce-block-cache-size-limit`

  Whether or not the maximum size of the RocksDB block cache is strictly enforced.
  This option can be set to limit the memory usage of the block cache to at most the
  specified size. If then inserting a data block into the cache would exceed the
  cache's capacity, the data block will not be inserted. If the flag is not set,
  a data block may still get inserted into the cache. It is evicted later, but the
  cache may temporarily grow beyond its capacity limit.

* Export version and storage engine in cluster health

* Potential fix for issue #7407: arangorestore very slow converting from
  mmfiles to rocksdb

* Updated joi library (Web UI), improved foxx mount path validation

* fix internal issue #2786: improved confirmation dialog when clicking the
  Truncate button in the Web UI

* fix for supervision, which started failing servers using old transient store

* fixed Foxx queues not retrying jobs with infinite `maxFailures`

* Fixed a race condition in a coordinator, it could happen in rare cases and
  only with the maintainer mode enabled if the creation of a collection is in
  progress and at the same time a deletion is forced.

* disable startup warning for Linux kernel variable `vm.overcommit_memory` settings
  values of 0 or 1.
  Effectively `overcommit_memory` settings value of 0 or 1 fix two memory-allocation
  related issues with the default memory allocator used in ArangoDB release builds on
  64bit Linux.
  The issues will remain when running with an `overcommit_memory` settings value of 2,
  so this is now discouraged.
  Setting `overcommit_memory` to 0 or 1 (0 is the Linux kernel's default) fixes issues
  with increasing numbers of memory mappings for the arangod process (which may lead
  to an out-of-memory situation if the kernel's maximum number of mappings threshold
  is hit) and an increasing amount of memory that the kernel counts as "committed".
  With an `overcommit_memory` setting of 0 or 1, an arangod process may either be
  killed by the kernel's OOM killer or will die with a segfault when accessing memory
  it has allocated before but the kernel could not provide later on. This is still
  more acceptable than the kernel not providing any more memory to the process when
  there is still physical memory left, which may have occurred with an `overcommit_memory`
  setting of 2 after the arangod process had done lots of allocations.

  In summary, the recommendation for the `overcommit_memory` setting is now to set it
  to 0 or 1 (0 is kernel default) and not use 2.

* force connection timeout to be 7 seconds to allow libcurl time to retry lost DNS
  queries.

* increase maximum number of collections/shards in an AQL query from 256 to 2048

* don't rely on `_modules` collection being present and usable for arangod startup

* optimizes the web ui's routing which could possibly led to unwanted events.

* fixes some graph data parsing issues in the ui, e.g. cleaning up duplicate
  edges inside the graph viewer.

* in a cluster environment, the arangod process now exits if wrong credentials
  are used during the startup process.

* Fixed an AQL bug where the optimize-traversals rule was falsely applied to
  extensions with inline expressions and thereby ignoring them

* fix side-effects of sorting larger arrays (>= 16 members) of constant literal
  values in AQL, when the array was not used only for IN-value filtering but also
  later in the query.
  The array values were sorted so the IN-value lookup could use a binary search
  instead of a linear search, but this did not take into account that the array
  could have been used elsewhere in the query, e.g. as a return value. The fix
  will create a copy of the array and sort the copy, leaving the original array
  untouched.

* fixed a bug when cluster indexes were usable for queries, while
  still being built on db servers

* fix move leader shard: wait until all but the old leader are in sync.
  This fixes some unstable tests.

* cluster health features more elaborate agent records


v3.3.19 (2018-10-20)
--------------------

* fixes validation of allowed or not allowed foxx service mount paths within
  the Web UI

* The single database or single coordinator statistics in a cluster
  environment within the Web UI sometimes got called way too often.
  This caused artifacts in the graphs, which is now fixed.

* An aardvark statistics route could not collect and sum up the statistics of
  all coordinators if one of them was ahead and had more results than the others

* upgraded arangodb starter version to 0.13.6

* turn on intermediate commits in replication applier in order to decrease
  the size of transactional operations on replication (issue #6821)

* fixed issue #6770: document update: ignoreRevs parameter ignored

* when returning memory to the OS, use the same memory protection flags as
  when initializing the memory

  this prevents "hole punching" and keeps the OS from splitting one memory
  mapping into multiple mappings with different memory protection settings

* fix internal issue #2770: the Query Profiling modal dialog in the Web UI
  was slightly malformed.

* fix internal issue #2035: the Web UI now updates its indices view to check
  whether new indices exist or not.

* fix internal issue #6808: newly created databases within the Web UI did not
  appear when used Internet Explorer 11 as a browser.

* fix internal issue #2688: the Web UI's graph viewer created malformed node
  labels if a node was expanded multiple times.

* fix internal issue #2957: the Web UI was not able to display more than 1000
  documents, even when it was set to a higher amount.

* fix internal issue #2785: web ui's sort dialog sometimes got rendered, even
  if it should not.

* fix internal issue #2764: the waitForSync property of a satellite collection
  could not be changed via the Web UI

* improved logging in case of replication errors

* recover short server id from agency after a restart of a cluster node

  this fixes problems with short server ids being set to 0 after a node restart,
  which then prevented cursor result load-forwarding between multiple coordinators
  to work properly

  this should fix arangojs#573

* increased default timeouts in replication

  this decreases the chances of followers not getting in sync with leaders because
  of replication operations timing out

* fixed internal issue #1983: the Web UI was showing a deletion confirmation
  multiple times.

* fixed agents busy looping gossip

* handle missing `_frontend` collections gracefully

  the `_frontend` system collection is not required for normal ArangoDB operations,
  so if it is missing for whatever reason, ensure that normal operations can go
  on.


v3.3.18
-------

* not released


v3.3.17 (2018-10-04)
--------------------

* upgraded arangosync version to 0.6.0

* added several advanced options for configuring and debugging LDAP connections.
  Please note that some of the following options are platform-specific and may not
  work on all platforms or with all LDAP servers reliably:

  - `--ldap.serialized`: whether or not calls into the underlying LDAP library
    should be serialized.
    This option can be used to work around thread-unsafe LDAP library functionality.
  - `--ldap.serialize-timeout`: sets the timeout value that is used when waiting to
    enter the LDAP library call serialization lock. This is only meaningful when
    `--ldap.serialized` has been set to `true`.
  - `--ldap.retries`: number of tries to attempt a connection. Setting this to values
    greater than one will make ArangoDB retry to contact the LDAP server in case no
    connection can be made initially.
  - `--ldap.restart`: whether or not the LDAP library should implicitly restart
    connections
  - `--ldap.referrals`: whether or not the LDAP library should implicitly chase
    referrals
  - `--ldap.debug`: turn on internal OpenLDAP library output (warning: will print
    to stdout).
  - `--ldap.timeout`: timeout value (in seconds) for synchronous LDAP API calls
    (a value of 0 means default timeout).
  - `--ldap.network-timeout`: timeout value (in seconds) after which network operations
    following the initial connection return in case of no activity (a value of 0 means
    default timeout).
  - `--ldap.async-connect`: whether or not the connection to the LDAP library will
    be done asynchronously.

* fixed a shutdown race in ArangoDB's logger, which could have led to some buffered
  log messages being discarded on shutdown

* display shard synchronization progress for collections outside of the
  `_system` database

* fixed issue #6611: Properly display JSON properties of user defined foxx services
  configuration within the web UI

* fixed issue #6583: Agency node segfaults if sent an authenticated HTTP request is sent to its port

* when cleaning out a leader it could happen that it became follower instead of
  being removed completely

* make synchronous replication detect more error cases when followers cannot
  apply the changes from the leader

* fix some TLS errors that occurred when combining HTTPS/TLS transport with the
  VelocyStream protocol (VST)

  That combination could have led to spurious errors such as "TLS padding error"
  or "Tag mismatch" and connections being closed

* agency endpoint updates now go through RAFT


v3.3.16 (2018-09-19)
--------------------

* fix undefined behavior in AQL query result cache

* the query editor within the web ui is now catching http 501 responses
  properly

* fixed issue #6495 (Document not found when removing records)

* fixed undefined behavior in cluster plan-loading procedure that may have
  unintentionally modified a shared structure

* reduce overhead of function initialization in AQL COLLECT aggregate functions,
  for functions COUNT/LENGTH, SUM and AVG

  this optimization will only be noticable when the COLLECT produces many groups
  and the "hash" COLLECT variant is used

* fixed potential out-of-bounds access in admin log REST handler /_admin/log,
  which could have led to the server returning an HTTP 500 error

* catch more exceptions in replication and handle them appropriately


v3.3.15 (2018-09-10)
--------------------

* fixed an issue in the "sorted" AQL COLLECT variant, that may have led to producing
  an incorrect number of results

* upgraded arangodb starter version to 0.13.3

* fixed issue #5941 if using breadth-first search in traversals uniqueness checks
  on path (vertices and edges) have not been applied. In SmartGraphs the checks
  have been executed properly.

* added more detailed progress output to arangorestore, showing the percentage of
  how much data is restored for bigger collections plus a set of overview statistics
  after each processed collection

* added option `--rocksdb.use-file-logging` to enable writing of RocksDB's own
  informational LOG files into RocksDB's database directory.

  This option is turned off by default, but can be enabled for debugging RocksDB
  internals and performance.

* improved error messages when managing Foxx services

  Install/replace/upgrade will now provide additional information when an error
  is encountered during setup. Errors encountered during a `require` call will
  also include information about the underlying cause in the error message.

* fixed some Foxx script names being displayed incorrectly in web UI and Foxx CLI

* added startup option `--query.optimizer-max-plans value`

  This option allows limiting the number of query execution plans created by the
  AQL optimizer for any incoming queries. The default value is `128`.

  By adjusting this value it can be controlled how many different query execution
  plans the AQL query optimizer will generate at most for any given AQL query.
  Normally the AQL query optimizer will generate a single execution plan per AQL query,
  but there are some cases in which it creates multiple competing plans. More plans
  can lead to better optimized queries, however, plan creation has its costs. The
  more plans are created and shipped through the optimization pipeline, the more time
  will be spent in the optimizer.

  Lowering this option's value will make the optimizer stop creating additional plans
  when it has already created enough plans.

  Note that this setting controls the default maximum number of plans to create. The
  value can still be adjusted on a per-query basis by setting the *maxNumberOfPlans*
  attribute when running a query.

  This change also lowers the default maximum number of query plans from 192 to 128.

* bug fix: facilitate faster shutdown of coordinators and db servers

* cluster nodes should retry registering in agency until successful

* fixed some web ui action events related to Running Queries view and Slow
  Queries History view

* Create a default pacing algorithm for arangoimport to avoid TimeoutErrors
  on VMs with limited disk throughput

* backport PR 6150: establish unique function to indicate when
  application is terminating and therefore network retries should not occur

* backport PR #5201: eliminate race scenario where handlePlanChange
  could run infinite times after an execution exceeded 7.4 second time span


v3.3.14 (2018-08-15)
--------------------

* upgraded arangodb starter version to 0.13.1

* Foxx HTTP API errors now log stacktraces

* fixed issue #5736: Foxx HTTP API responds with 500 error when request body
  is too short

* fixed issue #5831: custom queries in the ui could not be loaded if the user
  only has read access to the _system database.

* fixed internal issue #2566: corrected web UI alignment of the nodes table

* fixed internal issue #2869: when attaching a follower with global applier to an
  authenticated leader already existing users have not been replicated, all users
  created/modified later are replicated.

* fixed internal issue #2865: dumping from an authenticated arangodb the users have
  not been included

* fixed issue #5943: misplaced database ui icon and wrong cursor type were used

* fixed issue #5354: updated the web UI JSON editor, improved usability

* fixed issue #5648: fixed error message when saving unsupported document types

* fixed issue #6076: Segmentation fault after AQL query

  This also fixes issues #6131 and #6174

* fixed issue #5884: Subquery nodes are no longer created on DBServers

* fixed issue #6031: Broken LIMIT in nested list iterations

* fixed internal issue #2812: Cluster fails to create many indexes in parallel

* intermediate commits in the RocksDB engine are now only enabled in standalone AQL
  queries (not within a JS transaction), standalone truncate as well as for the
  "import" API

* Bug fix: race condition could request data from Agency registry that did not
  exist yet.  This caused a throw that would end the Supervision thread.
  All registry query APIs no longer throw exceptions.


v3.3.13 (2018-07-26)
--------------------

* fixed internal issue #2567: the Web UI was showing the possibility to move a
  shard from a follower to the current leader

* fixed issue #5977: Unexpected execution plan when subquery contains COLLECT

* Bugfix: The AQL syntax variants `UPDATE/REPLACE k WITH d` now correctly take
  _rev from k instead of d (when ignoreRevs is false) and ignore d._rev.

* put an upper bound on the number of documents to be scanned when using
  `db.<collection>.any()` in the RocksDB storage engine

  previous versions of ArangoDB did a scan of a random amount of documents in
  the collection, up to the total number of documents available. this produced
  a random selection with a good quality, but needed to scan half the number
  of documents in the collection on average.

  The new version will only scan up to 500 documents, so it produces a less
  random result, but will be a lot faster especially for large collections.

  The implementation of `any()` for the MMFiles engine remains unchanged. The
  MMFiles engine will pick a random document from the entire range of the
  in-memory primary index without performing scans.

* return an empty result set instead of an "out of memory" exception when
  querying the geo index with invalid (out of range) coordinates

* added load balancer support and user-restriction to cursor API.

  If a cursor is accessed on a different coordinator than where it was created,
  the requests will be forwarded to the correct coordinator. If a cursor is
  accessed by a different user than the one who created it, the request will
  be denied.

* keep failed follower in followers list in Plan.

  This increases the changes of a failed follower getting back into sync if the
  follower comes back after a short time. In this case the follower can try to
  get in sync again, which normally takes less time than seeding a completely
  new follower.

* fix assertion failure and undefined behavior in Unix domain socket connections,
  introduced by 3.3.12

* added configuration option `--rocksdb.sync-interval`

  This option specifies interval (in milliseconds) that ArangoDB will use to
  automatically synchronize data in RocksDB's write-ahead log (WAL) files to
  disk. Automatic syncs will only be performed for not-yet synchronized data,
  and only for operations that have been executed without the *waitForSync*
  attribute.

  Automatic synchronization is performed by a background thread. The default
  sync interval is 0, meaning the automatic background syncing is turned off.
  Background syncing in 3.3 is opt-in, whereas in ArangoDB 3.4 the default sync
  interval will be 100 milliseconds.

  Note: this option is not supported on Windows platforms. Setting the sync
  interval to a value greater 0 will produce a startup warning.

* fixed graph creation sometimes failing with 'edge collection
  already used in edge def' when the edge definition contained multiple vertex
  collections, despite the edge definitions being identical

* inception could get caught in a trap, where agent configuration
  version and timeout multiplier lead to incapacitated agency

* fixed issue #5827: Batch request handling incompatible with .NET's default
  ContentType format

* fixed agency's log compaction for internal issue #2249

* inspector collects additionally disk data size and storage engine statistics


v3.3.12 (2018-07-12)
--------------------

* issue #5854: RocksDB engine would frequently request a new DelayToken.  This caused
  excessive write delay on the next Put() call.  Alternate approach taken.

* fixed graph creation under some circumstances failing with 'edge collection
  already used in edge def' despite the edge definitions being identical

* fixed issue #5727: Edge document with user provided key is inserted as many
  times as the number of shards, violating the primary index

* fixed internal issue #2658: AQL modification queries did not allow `_rev`
  checking. There is now a new option `ignoreRevs` which can be set to `false`
  in order to force AQL modification queries to match revision ids before
  doing any modifications

* fixed issue #5679: Replication applier restrictions will crash synchronisation
  after initial sync

* fixed potential issue in RETURN DISTINCT CollectBlock implementation
  that led to the block producing an empty result

* changed communication tasks to use boost strands instead of locks,
  this fixes a race condition with parallel VST communication over
  SSL

* fixed agency restart from compaction without data

* fixed for agent coming back to agency with changed endpoint and
  total data loss

* more patient agency tests to allow for ASAN tests to successfully finish


v3.3.11 (2018-06-26)
--------------------

* upgraded arangosync version to 0.5.3

* upgraded arangodb starter version to 0.12.0

* fixed internal issue #2559: "unexpected document key" error when custom
  shard keys are used and the "allowUserKeys" key generator option is set
  to false

* fixed AQL DOCUMENT lookup function for documents for sharded collections with
  more than a single shard and using a custom shard key (i.e. some shard
  key attribute other than `_key`).
  The previous implementation of DOCUMENT restricted to lookup to a single
  shard in all cases, though this restriction was invalid. That lead to
  `DOCUMENT` not finding documents in cases the wrong shard was contacted. The
  fixed implementation in 3.3.11 will reach out to all shards to find the
  document, meaning it will produce the correct result, but will cause more
  cluster-internal traffic. This increase in traffic may be high if the number
  of shards is also high, because each invocation of `DOCUMENT` will have to
  contact all shards.
  There will be no performance difference for non-sharded collections or
  collections that are sharded by `_key` or that only have a single shard.

* reimplemented replication view in web UI

* fixed internal issue #2256: ui, document id not showing up when deleting a document

* fixed internal issue #2163: wrong labels within foxx validation of service
  input parameters

* fixed internal issue #2160: fixed misplaced tooltips in indices view

* added new arangoinspect client tool, to help users and customers easily collect
  information of any ArangoDB server setup, and facilitate troubleshooting for the
  ArangoDB Support Team


v3.3.10 (2018-06-04)
--------------------

* make optimizer rule "remove-filter-covered-by-index" not stop after removing
  a sub-condition from a FILTER statement, but pass the optimized FILTER
  statement again into the optimizer rule for further optimizations.
  This allows optimizing away some more FILTER conditions than before.

* allow accessing /_admin/status URL on followers too in active failover setup

* fix cluster COLLECT optimization for attributes that were in "sorted" variant of
  COLLECT and that were provided by a sorted index on the collected attribute

* apply fulltext index optimization rule for multiple fulltext searches in
  the same query

  this fixes https://stackoverflow.com/questions/50496274/two-fulltext-searches-on-arangodb-cluster-v8-is-involved

* validate `_from` and `_to` values of edges on updates consistently

* fixed issue #5400: Unexpected AQL Result

* fixed issue #5429: Frequent 'updated local foxx repository' messages

* fixed issue #5252: Empty result if FULLTEXT() is used together with LIMIT offset

* fixed issue #5035: fixed a vulnerability issue within the web ui's index view

* inception was ignoring leader's configuration


v3.3.9 (2018-05-17)
-------------------

* added `/_admin/repair/distributeShardsLike` that repairs collections with
  distributeShardsLike where the shards aren't actually distributed like in the
  prototype collection, as could happen due to internal issue #1770

* fixed Foxx queues bug when queues are created in a request handler with an
  ArangoDB authentication header

* upgraded arangosync version to 0.5.1

* upgraded arangodb starter version to 0.11.3

* fix cluster upgrading issue introduced in 3.3.8

  the issue made arangod crash when starting a DB server with option
  `--database.auto-upgrade true`

* fix C++ implementation of AQL ZIP function to return each distinct attribute
  name only once. The previous implementation added non-unique attribute names
  multiple times, which led to follow-up issues.
  Now if an attribute name occurs multiple times in the input list of attribute
  names, it will only be incorporated once into the result object, with the
  value that corresponds to the first occurrence.
  This fix also changes the V8 implementation of the ZIP function, which now
  will always return the first value for non-unique attribute names and not the
  last occurring value.

* self heal during a Foxx service install, upgrade or replace no longer breaks
  the respective operation

* make /_api/index, /_api/database and /_api/user REST handlers use the scheduler's
  internal queue, so they do not run in an I/O handling thread

* fixed issue #4919: C++ implementation of LIKE function now matches the old and
  correct behavior of the JavaScript implementation.

* added REST API endpoint /_admin/server/availability for monitoring purposes

* UI: fixed an unreasonable event bug within the modal view engine

* fixed issue #3811: gharial api is now checking existence of _from and _to vertices
  during edge creation

* fixed internal issue #2149: number of documents in the UI is not adjusted after
  moving them

* fixed internal issue #2150: UI - loading a saved query does not update the list
  of bind parameters

* fixed internal issue #2147 - fixed database filter in UI

* fixed issue #4934: Wrong used GeoIndex depending on FILTER order

* added `query` and `aql.literal` helpers to `@arangodb` module.

* remove post-sort from GatherNode in cluster AQL queries that do use indexes
  for filtering but that do not require a sorted result

  This optimization can speed up gathering data from multiple shards, because
  it allows to remove a merge sort of the individual shards' results.

* extend the already existing "reduce-extraction-to-projection" AQL optimizer
  rule for RocksDB to provide projections of up to 5 document attributes. The
  previous implementation only supported a projection for a single document
  attribute. The new implementation will extract up to 5 document attributes from
  a document while scanning a collection via an EnumerateCollectionNode.
  Additionally the new version of the optimizer rule can also produce projections
  when scanning an index via an IndexNode.
  The optimization is benefial especially for huge documents because it will copy
  out only the projected attributes from the document instead of copying the entire
  document data from the storage engine.

  When applied, the explainer will show the projected attributes in a `projections`
  remark for an EnumerateCollectionNode or IndexNode. The optimization is limited
  to the RocksDB storage engine.

* added index-only optimization for AQL queries that can satisfy the retrieval of
  all required document attributes directly from an index.

  This optimization will be triggered for the RocksDB engine if an index is used
  that covers all required attributes of the document used later on in the query.
  If applied, it will save retrieving the actual document data (which would require
  an extra lookup in RocksDB), but will instead build the document data solely
  from the index values found. It will only be applied when using up to 5 attributes
  from the document, and only if the rest of the document data is not used later
  on in the query.

  The optimization is currently available for the RocksDB engine for the index types
  primary, edge, hash, skiplist and persistent.

  If the optimization is applied, it will show up as "index only" in an AQL
  query's execution plan for an IndexNode.

* added scan-only optimization for AQL queries that iterate over collections or
  indexes and that do not need to return the actual document values.

  Not fetching the document values from the storage engine will provide a
  considerable speedup when using the RocksDB engine, but may also help a bit
  in case of the MMFiles engine. The optimization will only be applied when
  full-scanning or index-scanning a collection without refering to any of its
  documents later on, and, for an IndexNode, if all filter conditions for the
  documents of the collection are covered by the index.

  If the optimization is applied, it will show up as "scan only" in an AQL
  query's execution plan for an EnumerateCollectionNode or an IndexNode.

* extend existing "collect-in-cluster" optimizer rule to run grouping, counting
  and deduplication on the DB servers in several cases, so that the coordinator
  will only need to sum up the potentially smaller results from the individual shards.

  The following types of COLLECT queries are covered now:
  - RETURN DISTINCT expr
  - COLLECT WITH COUNT INTO ...
  - COLLECT var1 = expr1, ..., varn = exprn (WITH COUNT INTO ...), without INTO or KEEP
  - COLLECT var1 = expr1, ..., varn = exprn AGGREGATE ..., without INTO or KEEP, for
    aggregate functions COUNT/LENGTH, SUM, MIN and MAX.

* honor specified COLLECT method in AQL COLLECT options

  for example, when the user explicitly asks for the COLLECT method
  to be `sorted`, the optimizer will now not produce an alternative
  version of the plan using the hash method.

  additionally, if the user explcitly asks for the COLLECT method to
  be `hash`, the optimizer will now change the existing plan to use
  the hash method if possible instead of just creating an alternative
  plan.

  `COLLECT ... OPTIONS { method: 'sorted' }` => always use sorted method
  `COLLECT ... OPTIONS { method: 'hash' }`   => use hash if this is technically possible
  `COLLECT ...` (no options)                 => create a plan using sorted, and another plan using hash method

* added bulk document lookups for MMFiles engine, which will improve the performance
  of document lookups from an inside an index in case the index lookup produces many
  documents


v3.3.8 (2018-04-24)
-------------------

* included version of ArangoDB Starter (`arangodb` binary) updated to v0.10.11,
  see [Starter changelog](https://github.com/arangodb-helper/arangodb/blob/master/CHANGELOG.md)

* added arangod startup option `--dump-options` to print all configuration parameters
  as a JSON object

* fixed: (Enterprise only) If you restore a SmartGraph where the collections
  are still existing and are supposed to be dropped on restore we ended up in
  duplicate name error. This is now gone and the SmartGraph is correctly restored.

* fix lookups by `_id` in smart graph edge collections

* improve startup resilience in case there are datafile errors (MMFiles)

  also allow repairing broken VERSION files automatically on startup by
  specifying the option `--database.ignore-datafile-errors true`

* fix issue #4582: UI query editor now supports usage of empty string as bind parameter value

* fixed internal issue #2148: Number of documents found by filter is misleading in web UI

* added startup option `--database.required-directory-state`

  using this option it is possible to require the database directory to be
  in a specific state on startup. the options for this value are:

  - non-existing: database directory must not exist
  - existing: database directory must exist
  - empty: database directory must exist but be empty
  - populated: database directory must exist and contain specific files already
  - any: any state allowed

* field "$schema" in Foxx manifest.json files no longer produce warnings

* added `@arangodb/locals` module to expose the Foxx service context as an
  alternative to using `module.context` directly.

* `db._executeTransaction` now accepts collection objects as collections.

* supervision can be put into maintenance mode


v3.3.7 (2018-04-11)
-------------------

* added hidden option `--query.registry-ttl` to control the lifetime of cluster AQL
  query parts

* fixed internal issue #2237: AQL queries on collections with replicationFactor:
  "satellite" crashed arangod in single server mode

* fixed restore of satellite collections: replicationFactor was set to 1 during
  restore

* fixed dump and restore of smart graphs:
  a) The dump will not include the hidden shadow collections anymore, they were dumped
     accidentially and only contain duplicated data.
  b) Restore will now ignore hidden shadow collections as all data is contained
     in the smart-edge collection. You can manually include these collections from an
     old dump (3.3.5 or earlier) by using `--force`.
  c) Restore of a smart-graph will now create smart collections properly instead
     of getting into `TIMEOUT_IN_CLUSTER_OPERATION`

* fixed issue in AQL query optimizer rule "restrict-to-single-shard", which
  may have sent documents to a wrong shard in AQL INSERT queries that specified
  the value for `_key` using an expression (and not a constant value)
  Important: if you were affected by this bug in v3.3.5 it is required that you
  recreate your dataset in v3.3.6 (i.e. dumping and restoring) instead of doing
  a simple binary upgrade

* added /_admin/status HTTP API for debugging purposes

* added ArangoShell helper function for packaging all information about an
  AQL query so it can be run and analyzed elsewhere:

  query = "FOR doc IN mycollection FILTER doc.value > 42 RETURN doc";
  require("@arangodb/aql/explainer").debugDump("/tmp/query-debug-info", query);

  Entitled users can send the generated file to the ArangoDB support to facilitate
  reproduction and debugging.

* added hidden option `--server.ask-jwt-secret`. This is an internal option
  for debugging and should not be exposed to end-users.

* fix for internal issue #2215. supervision will now wait for agent to
  fully prepare before adding 10 second grace period after leadership change

* fixed internal issue #2215's FailedLeader timeout bug

v3.3.5 (2018-03-28)
-------------------

* fixed issue #4934: Wrong used GeoIndex depending on FILTER order

* make build id appear in startup log message alongside with other version info

* make AQL data modification operations that are sent to all shards and that are
  supposed to return values (i.e. `RETURN OLD` or `RETURN NEW`) not return fake
  empty result rows if the document to be updated/replaced/removed was not present
  on the target shard

* added AQL optimizer rule `restrict-to-single-shard`

  This rule will kick in if a collection operation (index lookup or data
  modification operation) will only affect a single shard, and the operation can be
  restricted to the single shard and is not applied for all shards. This optimization
  can be applied for queries that access a collection only once in the query, and that
  do not use traversals, shortest path queries and that do not access collection data
  dynamically using the `DOCUMENT`, `FULLTEXT`, `NEAR` or `WITHIN` AQL functions.
  Additionally, the optimizer will only pull off this optimization if can safely
  determine the values of all the collection's shard keys from the query, and when the
  shard keys are covered by a single index (this is always true if the shard key is
  the default `_key`)

* display missing attributes of GatherNodes in AQL explain output

* make AQL optimizer rule `undistribute-remove-after-enum-coll` fire in a few
  more cases in which it is possible

* slightly improve index selection for the RocksDB engine when there are multiple
  competing indexes with the same attribute prefixes, but different amount of
  attributes covered. In this case, the more specialized index will be preferred
  now

* fix issue #4924: removeFollower now prefers to remove the last follower(s)

* added "collect-in-cluster" optimizer rule to have COLLECT WITH COUNT queries
  without grouping being executed on the DB servers and the coordinator only summing
  up the counts from the individual shards

* fixed issue #4900: Nested FOR query uses index but ignores other filters

* properly exit v8::Context in one place where it was missing before

* added hidden option `--cluster.index-create-timeout` for controlling the
  default value of the index creation timeout in cluster
  under normal circumstances, this option does not need to be adjusted

* increase default timeout for index creation in cluster to 3600s

* fixed issue #4843: Query-Result has more Docs than the Collection itself

* fixed the behavior of ClusterInfo when waiting for current to catch
  up with plan in create collection.

* fixed issue #4827: COLLECT on edge _to field doesn't group distinct values as expected (MMFiles)


v3.3.4 (2018-03-01)
-------------------

* fix AQL `fullCount` result value in some cluster cases when it was off a bit

* fix issue #4651: Simple query taking forever until a request timeout error

* fix issue #4657: fixed incomplete content type header

* Vastly improved the Foxx Store UI

* fix issue #4677: AQL WITH with bind parameters results in "access after data-modification"
  for two independent UPSERTs

* remove unused startup option `--ldap.permissions-attribute-name`

* fix issue #4457: create /var/tmp/arangod with correct user in supervisor mode

* remove long disfunctional admin/long_echo handler

* fixed Foxx API:

  * PUT /_api/foxx/service: Respect force flag
  * PATCH /_api/foxx/service: Check whether a service under given mount exists

* internal issue #1726: supervision failed to remove multiple servers
  from health monitoring at once.

* more information from inception, why agent is activated

* fixed a bug where supervision tried to deal with shards of virtual collections

* fix internal issue #1770: collection creation using distributeShardsLike yields
  errors and did not distribute shards correctly in the following cases:
  1. If numberOfShards * replicationFactor % nrDBServers != 0
     (shards * replication is not divisible by DBServers).
  2. If there was failover / move shard case on the leading collection
     and creating the follower collection afterwards.

* fix timeout issues in replication client expiration

* added missing edge filter to neighbors-only traversals
  in case a filter condition was moved into the traverser and the traversal was
  executed in breadth-first mode and was returning each visited vertex exactly
  once, and there was a filter on the edges of the path and the resulting vertices
  and edges were not used later, the edge filter was not applied

* fixed issue #4160: Run arangod with "--database.auto-upgrade" option always crash silently without error log

* fix internal issue #1848: AQL optimizer was trying to resolve attribute accesses
  to attributes of constant object values at query compile time, but only did so far
  the very first attribute in each object

  this fixes https://stackoverflow.com/questions/48648737/beginner-bug-in-for-loops-from-objects

* fix inconvenience: If we want to start server with a non-existing
  --javascript.app-path it will now be created (if possible)

* fixed: REST API `POST _api/foxx` now returns HTTP code 201 on success, as documented.
         returned 200 before.

* fixed: REST API `PATCH _api/foxx/dependencies` now updates the existing dependencies
         instead of replacing them.

* fixed: Foxx upload of single javascript file. You now can upload via http-url pointing
         to a javascript file.

* fixed issue #4395: If your foxx app includes an `APP` folder it got
         accidently removed by selfhealing this is not the case anymore.

* fixed internal issue #1969 - command apt-get purge/remove arangodb3e was failing


v3.3.3 (2018-01-16)
-------------------

* fix issue #4272: VERSION file keeps disappearing

* fix internal issue #81: quotation marks disappeared when switching table/json
  editor in the query editor ui

* added option `--rocksdb.throttle` to control whether write-throttling is enabled
  Write-throttling is turned on by default, to reduce chances of compactions getting
  too far behind and blocking incoming writes.

* fixed issue #4308: Crash when getter for error.name throws an error (on Windows)

* UI: fixed a query editor caching and parsing issue

* Fixed internal issue #1683: fixes an UI issue where a collection name gets wrongly cached
  within the documents overview of a collection.

* Fixed an issue with the index estimates in RocksDB in the case a transaction is aborted.
  Former the index estimates were modified if the transaction commited or not.
  Now they will only be modified if the transaction commited successfully.

* UI: optimized login view for very small screen sizes

* Truncate in RocksDB will now do intermediate commits every 10.000 documents
  if truncate fails or the server crashes during this operation all deletes
  that have been commited so far are persisted.

* make the default value of `--rocksdb.block-cache-shard-bits` use the RocksDB
  default value. This will mostly mean the default number block cache shard
  bits is lower than before, allowing each shard to store more data and cause
  less evictions from block cache

* issue #4222: Permission error preventing AQL query import / export on webui

* UI: optimized error messages for invalid query bind parameter

* UI: upgraded swagger ui to version 3.9.0

* issue #3504: added option `--force-same-database` for arangorestore

  with this option set to true, it is possible to make any arangorestore attempt
  fail if the specified target database does not match the database name
  specified in the source dump's "dump.json" file. it can thus be used to
  prevent restoring data into the "wrong" database

  The option is set to `false` by default to ensure backwards-compatibility

* make the default value of `--rocksdb.block-cache-shard-bits` use the RocksDB
  default value. This will mostly mean the default number block cache shard
  bits is lower than before, allowing each shard to store more data and cause
  less evictions from block cache

* fixed issue #4255: AQL SORT consuming too much memory

* fixed incorrect persistence of RAFT vote and term


v3.3.2 (2018-01-04)
-------------------

* fixed issue #4199: Internal failure: JavaScript exception in file 'arangosh.js'
  at 98,7: ArangoError 4: Expecting type String

* fixed issue in agency supervision with a good server being left in
  failedServers

* distinguish isReady and allInSync in clusterInventory

* fixed issue #4197: AQL statement not working in 3.3.1 when upgraded from 3.2.10

* do not reuse collection ids when restoring collections from a dump, but assign new collection ids, this should prevent collection id conflicts


v3.3.1 (2017-12-28)
-------------------

* UI: displayed wrong wfs property for a collection when using RocksDB as
  storage engine

* added `--ignore-missing` option to arangoimp
  this option allows importing lines with less fields than specified in the CSV
  header line

* changed misleading error message from "no leader" to "not a leader"

* optimize usage of AQL FULLTEXT index function to a FOR loop with index
  usage in some cases
  When the optimization is applied, this especially speeds up fulltext index
  queries in the cluster

* UI: improved the behavior during collection creation in a cluster environment

* Agency lockup fixes for very small machines.

* Agency performance improvement by finer grained locking.

* Use steady_clock in agency whereever possible.

* Agency prevent Supervision thread crash.

* Fix agency integer overflow in timeout calculation.


v3.3.0 (2017-12-14)
-------------------

* release version

* added a missing try/catch block in the supervision thread


v3.3.rc8 (2017-12-12)
---------------------

* UI: fixed broken Foxx configuration keys. Some valid configuration values
  could not be edited via the ui.

* UI: pressing the return key inside a select2 box no longer triggers the modal's
  success function

* UI: coordinators and db servers are now in sorted order (ascending)


v3.3.rc7 (2017-12-07)
---------------------

* fixed issue #3741: fix terminal color output in Windows

* UI: fixed issue #3822: disabled name input field for system collections

* fixed issue #3640: limit in subquery

* fixed issue #3745: Invalid result when using OLD object with array attribute in UPSERT statement

* UI: edge collections were wrongly added to from and to vertices select box during graph creation

* UI: added not found views for documents and collections

* UI: using default user database api during database creation now

* UI: the graph viewer backend now picks one random start vertex of the
  first 1000 documents instead of calling any(). The implementation of
  "any" is known to scale bad on huge collections with RocksDB.

* UI: fixed disappearing of the navigation label in some case special case

* UI: the graph viewer now displays updated label values correctly.
  Additionally the included node/edge editor now closes automatically
  after a successful node/edge update.

* fixed issue #3917: traversals with high maximal depth take extremely long
  in planning phase.


v3.3.rc4 (2017-11-28)
---------------------

* minor bug-fixes


v3.3.rc3 (2017-11-24)
---------------------

* bug-fixes


v3.3.rc2 (2017-11-22)
---------------------

* UI: document/edge editor now remembering their modes (e.g. code or tree)

* UI: optimized error messages for invalid graph definitions. Also fixed a
  graph renderer cleanup error.

* UI: added a delay within the graph viewer while changing the colors of the
  graph. Necessary due different browser behaviour.

* added options `--encryption.keyfile` and `--encryption.key-generator` to arangodump
  and arangorestore

* UI: the graph viewer now displays updated label values correctly.
  Additionally the included node/edge editor now closes automatically
  after a successful node/edge update.

* removed `--recycle-ids` option for arangorestore

  using that option could have led to problems on the restore, with potential
  id conflicts between the originating server (the source dump server) and the
  target server (the restore server)


v3.3.rc1 (2017-11-17)
---------------------

* add readonly mode REST API

* allow compilation of ArangoDB source code with g++ 7

* upgrade minimum required g++ compiler version to g++ 5.4
  That means ArangoDB source code will not compile with g++ 4.x or g++ < 5.4 anymore.

* AQL: during a traversal if a vertex is not found. It will not print an ERROR to the log and continue
  with a NULL value, but will register a warning at the query and continue with a NULL value.
  The situation is not desired as an ERROR as ArangoDB can store edges pointing to non-existing
  vertex which is perfectly valid, but it may be a n issue on the data model, so users
  can directly see it on the query now and do not "by accident" have to check the LOG output.

* introduce `enforceReplicationFactor` attribute for creating collections:
  this optional parameter controls if the coordinator should bail out during collection
  creation if there are not enough DBServers available for the desired `replicationFactor`.

* fixed issue #3516: Show execution time in arangosh

  this change adds more dynamic prompt components for arangosh
  The following components are now available for dynamic prompts,
  settable via the `--console.prompt` option in arangosh:

  - '%t': current time as timestamp
  - '%a': elpased time since ArangoShell start in seconds
  - '%p': duration of last command in seconds
  - '%d': name of current database
  - '%e': current endpoint
  - '%E': current endpoint without protocol
  - '%u': current user

  The time a command takes can be displayed easily by starting arangosh with `--console.prompt "%p> "`.

* make the ArangoShell refill its collection cache when a yet-unknown collection
  is first accessed. This fixes the following problem:

      arangosh1> db._collections();  // shell1 lists all collections
      arangosh2> db._create("test"); // shell2 now creates a new collection 'test'
      arangosh1> db.test.insert({}); // shell1 is not aware of the collection created
                                     // in shell2, so the insert will fail

* make AQL `DISTINCT` not change the order of the results it is applied on

* incremental transfer of initial collection data now can handle partial
  responses for a chunk, allowing the leader/master to send smaller chunks
  (in terms of HTTP response size) and limit memory usage

  this optimization is only active if client applications send the "offset" parameter
  in their requests to PUT `/_api/replication/keys/<id>?type=docs`

* initial creation of shards for cluster collections is now faster with
  `replicationFactor` values bigger than 1. this is achieved by an optimization
  for the case when the collection on the leader is still empty

* potential fix for issue #3517: several "filesystem full" errors in logs
  while there's a lot of disk space

* added C++ implementations for AQL function `SUBSTRING()`, `LEFT()`, `RIGHT()` and `TRIM()`

* show C++ function name of call site in ArangoDB log output

  this requires option `--log.line-number` to be set to *true*

* UI: added word wrapping to query editor

* UI: fixed wrong user attribute name validation, issue #3228

* make AQL return a proper error message in case of a unique key constraint
  violation. previously it only returned the generic "unique constraint violated"
  error message but omitted the details about which index caused the problem.

  This addresses https://stackoverflow.com/questions/46427126/arangodb-3-2-unique-constraint-violation-id-or-key

* added option `--server.local-authentication`

* UI: added user roles

* added config option `--log.color` to toggle colorful logging to terminal

* added config option `--log.thread-name` to additionally log thread names

* usernames must not start with `:role:`, added new options:
    --server.authentication-timeout
    --ldap.roles-attribute-name
    --ldap.roles-transformation
    --ldap.roles-search
    --ldap.superuser-role
    --ldap.roles-include
    --ldap.roles-exclude

* performance improvements for full collection scans and a few other operations
  in MMFiles engine

* added `--rocksdb.encryption-key-generator` for enterprise

* removed `--compat28` parameter from arangodump and replication API

  older ArangoDB versions will no longer be supported by these tools.

* increase the recommended value for `/proc/sys/vm/max_map_count` to a value
  eight times as high as the previous recommended value. Increasing the
  values helps to prevent an ArangoDB server from running out of memory mappings.

  The raised minimum recommended value may lead to ArangoDB showing some startup
  warnings as follows:

      WARNING {memory} maximum number of memory mappings per process is 65530, which seems too low. it is recommended to set it to at least 512000
      WARNING {memory} execute 'sudo sysctl -w "vm.max_map_count=512000"'

* Foxx now warns about malformed configuration/dependency names and aliases in the manifest.


v3.2.17 (XXXX-XX-XX)
--------------------

* added missing virtual destructor for MMFiles transaction data context object

* make synchronous replication detect more error cases when followers cannot
  apply the changes from the leader

* fixed undefined behavior in cluster plan-loading procedure that may have
  unintentionally modified a shared structure

* cluster nodes should retry registering in agency until successful

* fixed issue #5354: updated the ui json editor, improved usability

* fixed issue #5648: fixed error message when saving unsupported document
  types

* fixed issue #5943: misplaced database ui icon and wrong cursor type were used


v3.2.16 (2018-07-12)
--------------------

* upgraded arangodb starter version to 0.12.0

* make edge cache initialization and invalidation more portable by avoiding memset
  on non-POD types

* fixed internal issue #2256: ui, document id not showing up when deleting a document

* fixed issue #5400: Unexpected AQL Result

* Fixed issue #5035: fixed a vulnerability issue within the web ui's index view

* issue one HTTP call less per cluster AQL query

* self heal during a Foxx service install, upgrade or replace no longer breaks
  the respective operation

* inception was ignoring leader's configuration

* inception could get caught in a trap, where agent configuration
  version and timeout multiplier lead to incapacitated agency

* more patient agency tests to allow for ASAN tests to successfully finish

* fixed for agent coming back to agency with changed endpoint and
  total data loss

* fixed agency restart from compaction without data


v3.2.15 (2018-05-13)
--------------------

* upgraded arangodb starter version to 0.11.2

* make /_api/index and /_api/database REST handlers use the scheduler's internal
  queue, so they do not run in an I/O handling thread

* fixed issue #3811: gharial api is now checking existence of _from and _to vertices
  during edge creation


v3.2.14 (2018-04-20)
--------------------

* field "$schema" in Foxx manifest.json files no longer produce warnings

* added `@arangodb/locals` module to expose the Foxx service context as an
  alternative to using `module.context` directly.

* the internal implementation of REST API `/_api/simple/by-example` now uses
  C++ instead of JavaScript

* supervision can be switched to maintenance mode f.e. for rolling upgrades


v3.2.13 (2018-04-13)
--------------------

* improve startup resilience in case there are datafile errors (MMFiles)

  also allow repairing broken VERSION files automatically on startup by
  specifying the option `--database.ignore-datafile-errors true`

* fix issue #4582: UI query editor now supports usage of empty string as bind parameter value

* fix issue #4924: removeFollower now prefers to remove the last follower(s)

* fixed issue #4934: Wrong used GeoIndex depending on FILTER order

* fixed the behavior of clusterinfo when waiting for current to catch
  up with plan in create collection.

* fix for internal issue #2215. supervision will now wait for agent to
  fully prepare before adding 10 second grace period after leadership change

* fixed interal issue #2215 FailedLeader timeout bug


v3.2.12 (2018-02-27)
--------------------

* remove long disfunctional admin/long_echo handler

* fixed Foxx API:

  * PUT /_api/foxx/service: Respect force flag
  * PATCH /_api/foxx/service: Check whether a service under given mount exists

* fix issue #4457: create /var/tmp/arangod with correct user in supervisor mode

* fix internal issue #1848

  AQL optimizer was trying to resolve attribute accesses
  to attributes of constant object values at query compile time, but only did so far
  the very first attribute in each object

  this fixes https://stackoverflow.com/questions/48648737/beginner-bug-in-for-loops-from-objects

* fix inconvenience: If we want to start server with a non-existing
  --javascript.app-path it will now be created (if possible)

* fixed: REST API `POST _api/foxx` now returns HTTP code 201 on success, as documented.
         returned 200 before.

* fixed: REST API `PATCH _api/foxx/dependencies` now updates the existing dependencies
         instead of replacing them.

* fixed: Foxx upload of single javascript file. You now can upload via http-url pointing
         to a javascript file.

* fixed issue #4395: If your foxx app includes an `APP` folder it got accidently removed by selfhealing
         this is not the case anymore.

* fix internal issue 1770: collection creation using distributeShardsLike yields
  errors and did not distribute shards correctly in the following cases:
  1. If numberOfShards * replicationFactor % nrDBServers != 0
     (shards * replication is not divisible by DBServers).
  2. If there was failover / move shard case on the leading collection
     and creating the follower collection afterwards.

* fix timeout issues in replication client expiration

+ fix some inconsistencies in replication for RocksDB engine that could have led
  to some operations not being shipped from master to slave servers

* fix issue #4272: VERSION file keeps disappearing

* fix internal issue #81: quotation marks disappeared when switching table/json
  editor in the query editor ui

* make the default value of `--rocksdb.block-cache-shard-bits` use the RocksDB
  default value. This will mostly mean the default number block cache shard
  bits is lower than before, allowing each shard to store more data and cause
  less evictions from block cache

* fix issue #4393: broken handling of unix domain sockets in
  JS_Download

* fix internal bug #1726: supervision failed to remove multiple
  removed servers from health UI

* fixed internal issue #1969 - command apt-get purge/remove arangodb3e was failing

* fixed a bug where supervision tried to deal with shards of virtual collections


v3.2.11 (2018-01-17)
--------------------

* Fixed an issue with the index estimates in RocksDB in the case a transaction is aborted.
  Former the index estimates were modified if the transaction commited or not.
  Now they will only be modified if the transaction commited successfully.

* Truncate in RocksDB will now do intermediate commits every 10.000 documents
  if truncate fails or the server crashes during this operation all deletes
  that have been commited so far are persisted.

* fixed issue #4308: Crash when getter for error.name throws an error (on Windows)

* UI: fixed a query editor caching and parsing issue for arrays and objects

* Fixed internal issue #1684: Web UI: saving arrays/objects as bind parameters faulty

* Fixed internal issue #1683: fixes an UI issue where a collection name gets wrongly cached
  within the documents overview of a collection.

* issue #4222: Permission error preventing AQL query import / export on webui

* UI: optimized login view for very small screen sizes

* UI: Shard distribution view now has an accordion view instead of displaying
  all shards of all collections at once.

* UI: optimized error messages for invalid query bind parameter

* fixed missing transaction events in RocksDB asynchronous replication

* fixed issue #4255: AQL SORT consuming too much memory

* fixed issue #4199: Internal failure: JavaScript exception in file 'arangosh.js'
  at 98,7: ArangoError 4: Expecting type String

* fixed issue #3818: Foxx configuration keys cannot contain spaces (will not save)

* UI: displayed wrong "waitForSync" property for a collection when
  using RocksDB as storage engine

* prevent binding to the same combination of IP and port on Windows

* fixed incorrect persistence of RAFT vote and term


v3.2.10 (2017-12-22)
--------------------

* replication: more robust initial sync

* fixed a bug in the RocksDB engine that would prevent recalculated
  collection counts to be actually stored

* fixed issue #4095: Inconsistent query execution plan

* fixed issue #4056: Executing empty query causes crash

* fixed issue #4045: Out of memory in `arangorestore` when no access
  rights to dump files

* fixed issue #3031: New Graph: Edge definitions with edges in
  fromCollections and toCollections

* fixed issue #2668: UI: when following wrong link from edge to vertex in
  nonexisting collection misleading error is printed

* UI: improved the behavior during collection creation in a cluster environment

* UI: the graph viewer backend now picks one random start vertex of the
  first 1000 documents instead of calling any(). The implementation of
  any is known to scale bad on huge collections with rocksdb.

* fixed snapshots becoming potentially invalid after intermediate commits in
  the RocksDB engine

* backport agency inquire API changes

* fixed issue #3822: Field validation error in ArangoDB UI - Minor

* UI: fixed disappearing of the navigation label in some cases

* UI: fixed broken foxx configuration keys. Some valid configuration values
  could not be edited via the ui.

* fixed issue #3640: limit in subquery

* UI: edge collections were wrongly added to from and to vertices select
  box during graph creation

* fixed issue #3741: fix terminal color output in Windows

* fixed issue #3917: traversals with high maximal depth take extremely long
  in planning phase.

* fix equality comparison for MMFiles documents in AQL functions UNIQUE
  and UNION_DISTINCT


v3.2.9 (2017-12-04)
-------------------

* under certain conditions, replication could stop. Now fixed by adding an
  equality check for requireFromPresent tick value

* fixed locking for replication context info in RocksDB engine
  this fixes undefined behavior when parallel requests are made to the
  same replication context

* UI: added not found views for documents and collections

* fixed issue #3858: Foxx queues stuck in 'progress' status

* allow compilation of ArangoDB source code with g++ 7

* fixed issue #3224: Issue in the Foxx microservices examples

* fixed a deadlock in user privilege/permission change routine

* fixed a deadlock on server shutdown

* fixed some collection locking issues in MMFiles engine

* properly report commit errors in AQL write queries to the caller for the
  RocksDB engine

* UI: optimized error messages for invalid graph definitions. Also fixed a
  graph renderer cleanrenderer cleanup error.

* UI: document/edge editor now remembering their modes (e.g. code or tree)

* UI: added a delay within the graph viewer while changing the colors of the
  graph. Necessary due different browser behaviour.

* fix removal of failed cluster nodes via web interface

* back port of ClusterComm::wait fix in devel
  among other things this fixes too eager dropping of other followers in case
  one of the followers does not respond in time

* transact interface in agency should not be inquired as of now

* inquiry tests and blocking of inquiry on AgencyGeneralTransaction

v3.2.8 (2017-11-18)
-------------------

* fixed a race condition occuring when upgrading via linux package manager

* fixed authentication issue during replication


v3.2.7 (2017-11-13)
-------------------

* Cluster customers, which have upgraded from 3.1 to 3.2 need to upgrade
  to 3.2.7. The cluster supervision is otherwise not operational.

* Fixed issue #3597: AQL with path filters returns unexpected results
  In some cases breadth first search in combination with vertex filters
  yields wrong result, the filter was not applied correctly.

* fixed some undefined behavior in some internal value caches for AQL GatherNodes
  and SortNodes, which could have led to sorted results being effectively not
  correctly sorted.

* make the replication applier for the RocksDB engine start automatically after a
  restart of the server if the applier was configured with its `autoStart` property
  set to `true`. previously the replication appliers were only automatically restarted
  at server start for the MMFiles engine.

* fixed arangodump batch size adaptivity in cluster mode and upped default batch size
  for arangodump

  these changes speed up arangodump in cluster context

* smart graphs now return a proper inventory in response to replication inventory
  requests

* fixed issue #3618: Inconsistent behavior of OR statement with object bind parameters

* only users with read/write rights on the "_system" database can now execute
  "_admin/shutdown" as well as modify properties of the write-ahead log (WAL)

* increase default maximum number of V8 contexts to at least 16 if not explicitly
  configured otherwise.
  the procedure for determining the actual maximum value of V8 contexts is unchanged
  apart from the value `16` and works as follows:
  - if explicitly set, the value of the configuration option `--javascript.v8-contexts`
    is used as the maximum number of V8 contexts
  - when the option is not set, the maximum number of V8 contexts is determined
    by the configuration option `--server.threads` if that option is set. if
    `--server.threads` is not set, then the maximum number of V8 contexts is the
    server's reported hardware concurrency (number of processors visible
    to the arangod process). if that would result in a maximum value of less than 16
    in any of these two cases, then the maximum value will be increased to 16.

* fixed issue #3447: ArangoError 1202: AQL: NotFound: (while executing) when
  updating collection

* potential fix for issue #3581: Unexpected "rocksdb unique constraint
  violated" with unique hash index

* fixed geo index optimizer rule for geo indexes with a single (array of coordinates)
  attribute.

* improved the speed of the shards overview in cluster (API endpoint /_api/cluster/shardDistribution API)
  It is now guaranteed to return after ~2 seconds even if the entire cluster is unresponsive.

* fix agency precondition check for complex objects
  this fixes issues with several CAS operations in the agency

* several fixes for agency restart and shutdown

* the cluster-internal representation of planned collection objects is now more
  lightweight than before, using less memory and not allocating any cache for indexes
  etc.

* fixed issue #3403: How to kill long running AQL queries with the browser console's
  AQL (display issue)

* fixed issue #3549: server reading ENGINE config file fails on common standard
  newline character

* UI: fixed error notifications for collection modifications

* several improvements for the truncate operation on collections:

  * the timeout for the truncate operation was increased in cluster mode in
    order to prevent too frequent "could not truncate collection" errors

  * after a truncate operation, collections in MMFiles still used disk space.
    to reclaim disk space used by truncated collection, the truncate actions
    in the web interface and from the ArangoShell now issue an extra WAL flush
    command (in cluster mode, this command is also propagated to all servers).
    the WAL flush allows all servers to write out any pending operations into the
    datafiles of the truncated collection. afterwards, a final journal rotate
    command is sent, which enables the compaction to entirely remove all datafiles
    and journals for the truncated collection, so that all disk space can be
    reclaimed

  * for MMFiles a special method will be called after a truncate operation so that
    all indexes of the collection can free most of their memory. previously some
    indexes (hash and skiplist indexes) partially kept already allocated memory
    in order to avoid future memory allocations

  * after a truncate operation in the RocksDB engine, an additional compaction
    will be triggered for the truncated collection. this compaction removes all
    deletions from the key space so that follow-up scans over the collection's key
    range do not have to filter out lots of already-removed values

  These changes make truncate operations potentially more time-consuming than before,
  but allow for memory/disk space savings afterwards.

* enable JEMalloc background threads for purging and returning unused memory
  back to the operating system (Linux only)

  JEMalloc will create its background threads on demand. The number of background
  threads is capped by the number of CPUs or active arenas. The background threads run
  periodically and purge unused memory pages, allowing memory to be returned to the
  operating system.

  This change will make the arangod process create several additional threads.
  It is accompanied by an increased `TasksMax` value in the systemd service configuration
  file for the arangodb3 service.

* upgraded bundled V8 engine to bugfix version v5.7.492.77

  this upgrade fixes a memory leak in upstream V8 described in
  https://bugs.chromium.org/p/v8/issues/detail?id=5945 that will result in memory
  chunks only getting uncommitted but not unmapped


v3.2.6 (2017-10-26)
-------------------

* UI: fixed event cleanup in cluster shards view

* UI: reduced cluster dashboard api calls

* fixed a permission problem that prevented collection contents to be displayed
  in the web interface

* removed posix_fadvise call from RocksDB's PosixSequentialFile::Read(). This is
  consistent with Facebook PR 2573 (#3505)

  this fix should improve the performance of the replication with the RocksDB
  storage engine

* allow changing of collection replication factor for existing collections

* UI: replicationFactor of a collection is now changeable in a cluster
  environment

* several fixes for the cluster agency

* fixed undefined behavior in the RocksDB-based geo index

* fixed Foxxmaster failover

* purging or removing the Debian/Ubuntu arangodb3 packages now properly stops
  the arangod instance before actuallying purging or removing


v3.2.5 (2017-10-16)
-------------------

* general-graph module and _api/gharial now accept cluster options
  for collection creation. It is now possible to set replicationFactor and
  numberOfShards for all collections created via this graph object.
  So adding a new collection will not result in a singleShard and
  no replication anymore.

* fixed issue #3408: Hard crash in query for pagination

* minimum number of V8 contexts in console mode must be 2, not 1. this is
  required to ensure the console gets one dedicated V8 context and all other
  operations have at least one extra context. This requirement was not enforced
  anymore.

* fixed issue #3395: AQL: cannot instantiate CollectBlock with undetermined
  aggregation method

* UI: fixed wrong user attribute name validation, issue #3228

* fix potential overflow in CRC marker check when a corrupted CRC marker
  is found at the very beginning of an MMFiles datafile

* UI: fixed unresponsive events in cluster shards view

* Add statistics about the V8 context counts and number of available/active/busy
  threads we expose through the server statistics interface.


v3.2.4 (2017-09-26)
-------------------

* UI: no default index selected during index creation

* UI: added replicationFactor option during SmartGraph creation

* make the MMFiles compactor perform less writes during normal compaction
  operation

  This partially fixes issue #3144

* make the MMFiles compactor configurable

  The following options have been added:

* `--compaction.db-sleep-time`: sleep interval between two compaction runs
    (in s)
  * `--compaction.min-interval"`: minimum sleep time between two compaction
     runs (in s)
  * `--compaction.min-small-data-file-size`: minimal filesize threshold
    original datafiles have to be below for a compaction
  * `--compaction.dead-documents-threshold`: minimum unused count of documents
    in a datafile
  * `--compaction.dead-size-threshold`: how many bytes of the source data file
    are allowed to be unused at most
  * `--compaction.dead-size-percent-threshold`: how many percent of the source
    datafile should be unused at least
  * `--compaction.max-files`: Maximum number of files to merge to one file
  * `--compaction.max-result-file-size`: how large may the compaction result
    file become (in bytes)
  * `--compaction.max-file-size-factor`: how large the resulting file may
    be in comparison to the collection's `--database.maximal-journal-size' setting`

* fix downwards-incompatibility in /_api/explain REST handler

* fix Windows implementation for fs.getTempPath() to also create a
  sub-directory as we do on linux

* fixed a multi-threading issue in cluster-internal communication

* performance improvements for traversals and edge lookups

* removed internal memory zone handling code. the memory zones were a leftover
  from the early ArangoDB days and did not provide any value in the current
  implementation.

* (Enterprise only) added `skipInaccessibleCollections` option for AQL queries:
  if set, AQL queries (especially graph traversals) will treat collections to
  which a user has no access rights to as if these collections were empty.

* adjusted scheduler thread handling to start and stop less threads in
  normal operations

* leader-follower replication catchup code has been rewritten in C++

* early stage AQL optimization now also uses the C++ implementations of
  AQL functions if present. Previously it always referred to the JavaScript
  implementations and ignored the C++ implementations. This change gives
  more flexibility to the AQL optimizer.

* ArangoDB tty log output is now colored for log messages with levels
  FATAL, ERR and WARN.

* changed the return values of AQL functions `REGEX_TEST` and `REGEX_REPLACE`
  to `null` when the input regex is invalid. Previous versions of ArangoDB
  partly returned `false` for invalid regexes and partly `null`.

* added `--log.role` option for arangod

  When set to `true`, this option will make the ArangoDB logger print a single
  character with the server's role into each logged message. The roles are:

  - U: undefined/unclear (used at startup)
  - S: single server
  - C: coordinator
  - P: primary
  - A: agent

  The default value for this option is `false`, so no roles will be logged.


v3.2.3 (2017-09-07)
-------------------

* fixed issue #3106: orphan collections could not be registered in general-graph module

* fixed wrong selection of the database inside the internal cluster js api

* added startup option `--server.check-max-memory-mappings` to make arangod check
  the number of memory mappings currently used by the process and compare it with
  the maximum number of allowed mappings as determined by /proc/sys/vm/max_map_count

  The default value is `true`, so the checks will be performed. When the current
  number of mappings exceeds 90% of the maximum number of mappings, the creation
  of further V8 contexts will be deferred.

  Note that this option is effective on Linux systems only.

* arangoimp now has a `--remove-attribute` option

* added V8 context lifetime control options
  `--javascript.v8-contexts-max-invocations` and `--javascript.v8-contexts-max-age`

  These options allow specifying after how many invocations a used V8 context is
  disposed, or after what time a V8 context is disposed automatically after its
  creation. If either of the two thresholds is reached, an idl V8 context will be
  disposed.

  The default value of `--javascript.v8-contexts-max-invocations` is 0, meaning that
  the maximum number of invocations per context is unlimited. The default value
  for `--javascript.v8-contexts-max-age` is 60 seconds.

* fixed wrong UI cluster health information

* fixed issue #3070: Add index in _jobs collection

* fixed issue #3125: HTTP Foxx API JSON parsing

* fixed issue #3120: Foxx queue: job isn't running when server.authentication = true

* fixed supervision failure detection and handling, which happened with simultaneous
  agency leadership change


v3.2.2 (2017-08-23)
-------------------

* make "Rebalance shards" button work in selected database only, and not make
  it rebalance the shards of all databases

* fixed issue #2847: adjust the response of the DELETE `/_api/users/database/*` calls

* fixed issue #3075: Error when upgrading arangoDB on linux ubuntu 16.04

* fixed a buffer overrun in linenoise console input library for long input strings

* increase size of the linenoise input buffer to 8 KB

* abort compilation if the detected GCC or CLANG isn't in the range of compilers
  we support

* fixed spurious cluster hangups by always sending AQL-query related requests
  to the correct servers, even after failover or when a follower drops

  The problem with the previous shard-based approach was that responsibilities
  for shards may change from one server to another at runtime, after the query
  was already instanciated. The coordinator and other parts of the query then
  sent further requests for the query to the servers now responsible for the
  shards.
  However, an AQL query must send all further requests to the same servers on
  which the query was originally instanciated, even in case of failover.
  Otherwise this would potentially send requests to servers that do not know
  about the query, and would also send query shutdown requests to the wrong
  servers, leading to abandoned queries piling up and using resources until
  they automatically time out.

* fixed issue with RocksDB engine acquiring the collection count values too
  early, leading to the collection count values potentially being slightly off
  even in exclusive transactions (for which the exclusive access should provide
  an always-correct count value)

* fixed some issues in leader-follower catch-up code, specifically for the
  RocksDB engine

* make V8 log fatal errors to syslog before it terminates the process.
  This change is effective on Linux only.

* fixed issue with MMFiles engine creating superfluous collection journals
  on shutdown

* fixed issue #3067: Upgrade from 3.2 to 3.2.1 reset autoincrement keys

* fixed issue #3044: ArangoDB server shutdown unexpectedly

* fixed issue #3039: Incorrect filter interpretation

* fixed issue #3037: Foxx, internal server error when I try to add a new service

* improved MMFiles fulltext index document removal performance
  and fulltext index query performance for bigger result sets

* ui: fixed a display bug within the slow and running queries view

* ui: fixed a bug when success event triggers twice in a modal

* ui: fixed the appearance of the documents filter

* ui: graph vertex collections not restricted to 10 anymore

* fixed issue #2835: UI detection of JWT token in case of server restart or upgrade

* upgrade jemalloc version to 5.0.1

  This fixes problems with the memory allocator returing "out of memory" when
  calling munmap to free memory in order to return it to the OS.

  It seems that calling munmap on Linux can increase the number of mappings, at least
  when a region is partially unmapped. This can lead to the process exceeding its
  maximum number of mappings, and munmap and future calls to mmap returning errors.

  jemalloc version 5.0.1 does not have the `--enable-munmap` configure option anymore,
  so the problem is avoided. To return memory to the OS eventually, jemalloc 5's
  background purge threads are used on Linux.

* fixed issue #2978: log something more obvious when you log a Buffer

* fixed issue #2982: AQL parse error?

* fixed issue #3125: HTTP Foxx API Json parsing

v3.2.1 (2017-08-09)
-------------------

* added C++ implementations for AQL functions `LEFT()`, `RIGHT()` and `TRIM()`

* fixed docs for issue #2968: Collection _key autoincrement value increases on error

* fixed issue #3011: Optimizer rule reduce-extraction-to-projection breaks queries

* Now allowing to restore users in a sharded environment as well
  It is still not possible to restore collections that are sharded
  differently than by _key.

* fixed an issue with restoring of system collections and user rights.
  It was not possible to restore users into an authenticated server.

* fixed issue #2977: Documentation for db._createDatabase is wrong

* ui: added bind parameters to slow query history view

* fixed issue #1751: Slow Query API should provide bind parameters, webui should display them

* ui: fixed a bug when moving multiple documents was not possible

* fixed docs for issue #2968: Collection _key autoincrement value increases on error

* AQL CHAR_LENGTH(null) returns now 0. Since AQL TO_STRING(null) is '' (string of length 0)

* ui: now supports single js file upload for Foxx services in addition to zip files

* fixed a multi-threading issue in the agency when callElection was called
  while the Supervision was calling updateSnapshot

* added startup option `--query.tracking-with-bindvars`

  This option controls whether the list of currently running queries
  and the list of slow queries should contain the bind variables used
  in the queries or not.

  The option can be changed at runtime using the commands

      // enables tracking of bind variables
      // set to false to turn tracking of bind variables off
      var value = true;
      require("@arangodb/aql/queries").properties({
        trackBindVars: value
      });

* index selectivity estimates are now available in the cluster as well

* fixed issue #2943: loadIndexesIntoMemory not returning the same structure
  as the rest of the collection APIs

* fixed issue #2949: ArangoError 1208: illegal name

* fixed issue #2874: Collection properties do not return `isVolatile`
  attribute

* potential fix for issue #2939: Segmentation fault when starting
  coordinator node

* fixed issue #2810: out of memory error when running UPDATE/REPLACE
  on medium-size collection

* fix potential deadlock errors in collector thread

* disallow the usage of volatile collections in the RocksDB engine
  by throwing an error when a collection is created with attribute
  `isVolatile` set to `true`.
  Volatile collections are unsupported by the RocksDB engine, so
  creating them should not succeed and silently create a non-volatile
  collection

* prevent V8 from issuing SIGILL instructions when it runs out of memory

  Now arangod will attempt to log a FATAL error into its logfile in case V8
  runs out of memory. In case V8 runs out of memory, it will still terminate the
  entire process. But at least there should be something in the ArangoDB logs
  indicating what the problem was. Apart from that, the arangod process should
  now be exited with SIGABRT rather than SIGILL as it shouldn't return into the
  V8 code that aborted the process with `__builtin_trap`.

  this potentially fixes issue #2920: DBServer crashing automatically post upgrade to 3.2

* Foxx queues and tasks now ensure that the scripts in them run with the same
  permissions as the Foxx code who started the task / queue

* fixed issue #2928: Offset problems

* fixed issue #2876: wrong skiplist index usage in edge collection

* fixed issue #2868: cname missing from logger-follow results in rocksdb

* fixed issue #2889: Traversal query using incorrect collection id

* fixed issue #2884: AQL traversal uniqueness constraints "propagating" to other traversals? Weird results

* arangoexport: added `--query` option for passing an AQL query to export the result

* fixed issue #2879: No result when querying for the last record of a query

* ui: allows now to edit default access level for collections in database
  _system for all users except the root user.

* The _users collection is no longer accessible outside the arngod process, _queues is always read-only

* added new option "--rocksdb.max-background-jobs"

* removed options "--rocksdb.max-background-compactions", "--rocksdb.base-background-compactions" and "--rocksdb.max-background-flushes"

* option "--rocksdb.compaction-read-ahead-size" now defaults to 2MB

* change Windows build so that RocksDB doesn't enforce AVX optimizations by default
  This fixes startup crashes on servers that do not have AVX CPU extensions

* speed up RocksDB secondary index creation and dropping

* removed RocksDB note in Geo index docs


v3.2.0 (2017-07-20)
-------------------

* fixed UI issues

* fixed multi-threading issues in Pregel

* fixed Foxx resilience

* added command-line option `--javascript.allow-admin-execute`

  This option can be used to control whether user-defined JavaScript code
  is allowed to be executed on server by sending via HTTP to the API endpoint
  `/_admin/execute`  with an authenticated user account.
  The default value is `false`, which disables the execution of user-defined
  code. This is also the recommended setting for production. In test environments,
  it may be convenient to turn the option on in order to send arbitrary setup
  or teardown commands for execution on the server.


v3.2.beta6 (2017-07-18)
-----------------------

* various bugfixes


v3.2.beta5 (2017-07-16)
-----------------------

* numerous bugfixes


v3.2.beta4 (2017-07-04)
-----------------------

* ui: fixed document view _from and _to linking issue for special characters

* added function `db._parse(query)` for parsing an AQL query and returning information about it

* fixed one medium priority and two low priority security user interface
  issues found by owasp zap.

* ui: added index deduplicate options

* ui: fixed renaming of collections for the rocksdb storage engine

* documentation and js fixes for secondaries

* RocksDB storage format was changed, users of the previous beta/alpha versions
  must delete the database directory and re-import their data

* enabled permissions on database and collection level

* added and changed some user related REST APIs
    * added `PUT /_api/user/{user}/database/{database}/{collection}` to change collection permission
    * added `GET /_api/user/{user}/database/{database}/{collection}`
    * added optional `full` parameter to the `GET /_api/user/{user}/database/` REST call

* added user functions in the arangoshell `@arangodb/users` module
    * added `grantCollection` and `revokeCollection` functions
    * added `permission(user, database, collection)` to retrieve collection specific rights

* added "deduplicate" attribute for array indexes, which controls whether inserting
  duplicate index values from the same document into a unique array index will lead to
  an error or not:

      // with deduplicate = true, which is the default value:
      db._create("test");
      db.test.ensureIndex({ type: "hash", fields: ["tags[*]"], deduplicate: true });
      db.test.insert({ tags: ["a", "b"] });
      db.test.insert({ tags: ["c", "d", "c"] }); // will work, because deduplicate = true
      db.test.insert({ tags: ["a"] }); // will fail

      // with deduplicate = false
      db._create("test");
      db.test.ensureIndex({ type: "hash", fields: ["tags[*]"], deduplicate: false });
      db.test.insert({ tags: ["a", "b"] });
      db.test.insert({ tags: ["c", "d", "c"] }); // will not work, because deduplicate = false
      db.test.insert({ tags: ["a"] }); // will fail

  The "deduplicate" attribute is now also accepted by the index creation HTTP
  API endpoint POST /_api/index and is returned by GET /_api/index.

* added optimizer rule "remove-filters-covered-by-traversal"

* Debian/Ubuntu installer: make messages about future package upgrades more clear

* fix a hangup in VST

  The problem happened when the two first chunks of a VST message arrived
  together on a connection that was newly switched to VST.

* fix deletion of outdated WAL files in RocksDB engine

* make use of selectivity estimates in hash, skiplist and persistent indexes
  in RocksDB engine

* changed VM overcommit recommendation for user-friendliness

* fix a shutdown bug in the cluster: a destroyed query could still be active

* do not terminate the entire server process if a temp file cannot be created
  (Windows only)

* fix log output in the front-end, it stopped in case of too many messages


v3.2.beta3 (2017-06-27)
-----------------------

* numerous bugfixes


v3.2.beta2 (2017-06-20)
-----------------------

* potentially fixed issue #2559: Duplicate _key generated on insertion

* fix invalid results (too many) when a skipping LIMIT was used for a
  traversal. `LIMIT x` or `LIMIT 0, x` were not affected, but `LIMIT s, x`
  may have returned too many results

* fix races in SSL communication code

* fix invalid locking in JWT authentication cache, which could have
  crashed the server

* fix invalid first group results for sorted AQL COLLECT when LIMIT
  was used

* fix potential race, which could make arangod hang on startup

* removed `exception` field from transaction error result; users should throw
  explicit `Error` instances to return custom exceptions (addresses issue #2561)

* fixed issue #2613: Reduce log level when Foxx manager tries to self heal missing database

* add a read only mode for users and collection level authorization

* removed `exception` field from transaction error result; users should throw
  explicit `Error` instances to return custom exceptions (addresses issue #2561)

* fixed issue #2677: Foxx disabling development mode creates non-deterministic service bundle

* fixed issue #2684: Legacy service UI not working


v3.2.beta1 (2017-06-12)
-----------------------

* provide more context for index errors (addresses issue #342)

* arangod now validates several OS/environment settings on startup and warns if
  the settings are non-ideal. Most of the checks are executed on Linux systems only.

* fixed issue #2515: The replace-or-with-in optimization rule might prevent use of indexes

* added `REGEX_REPLACE` AQL function

* the RocksDB storage format was changed, users of the previous alpha versions
  must delete the database directory and re-import their data

* added server startup option `--query.fail-on-warning`

  setting this option to `true` will abort any AQL query with an exception if
  it causes a warning at runtime. The value can be overridden per query by
  setting the `failOnWarning` attribute in a query's options.

* added --rocksdb.num-uncompressed-levels to adjust number of non-compressed levels

* added checks for memory managment and warn (i. e. if hugepages are enabled)

* set default SSL cipher suite string to "HIGH:!EXPORT:!aNULL@STRENGTH"

* fixed issue #2469: Authentication = true does not protect foxx-routes

* fixed issue #2459: compile success but can not run with rocksdb

* `--server.maximal-queue-size` is now an absolute maximum. If the queue is
  full, then 503 is returned. Setting it to 0 means "no limit".

* (Enterprise only) added authentication against an LDAP server

* fixed issue #2083: Foxx services aren't distributed to all coordinators

* fixed issue #2384: new coordinators don't pick up existing Foxx services

* fixed issue #2408: Foxx service validation causes unintended side-effects

* extended HTTP API with routes for managing Foxx services

* added distinction between hasUser and authorized within Foxx
  (cluster internal requests are authorized requests but don't have a user)

* arangoimp now has a `--threads` option to enable parallel imports of data

* PR #2514: Foxx services that can't be fixed by self-healing now serve a 503 error

* added `time` function to `@arangodb` module


v3.2.alpha4 (2017-04-25)
------------------------

* fixed issue #2450: Bad optimization plan on simple query

* fixed issue #2448: ArangoDB Web UI takes no action when Delete button is clicked

* fixed issue #2442: Frontend shows already deleted databases during login

* added 'x-content-type-options: nosniff' to avoid MSIE bug

* set default value for `--ssl.protocol` from TLSv1 to TLSv1.2.

* AQL breaking change in cluster:
  The SHORTEST_PATH statement using edge-collection names instead
  of a graph name now requires to explicitly name the vertex-collection names
  within the AQL query in the cluster. It can be done by adding `WITH <name>`
  at the beginning of the query.

  Example:
  ```
  FOR v,e IN OUTBOUND SHORTEST_PATH @start TO @target edges [...]
  ```

  Now has to be:

  ```
  WITH vertices
  FOR v,e IN OUTBOUND SHORTEST_PATH @start TO @target edges [...]
  ```

  This change is due to avoid dead-lock sitations in clustered case.
  An error stating the above is included.

* add implicit use of geo indexes when using SORT/FILTER in AQL, without
  the need to use the special-purpose geo AQL functions `NEAR` or `WITHIN`.

  the special purpose `NEAR` AQL function can now be substituted with the
  following AQL (provided there is a geo index present on the `doc.latitude`
  and `doc.longitude` attributes):

      FOR doc in geoSort
        SORT DISTANCE(doc.latitude, doc.longitude, 0, 0)
        LIMIT 5
        RETURN doc

  `WITHIN` can be substituted with the following AQL:

      FOR doc in geoFilter
        FILTER DISTANCE(doc.latitude, doc.longitude, 0, 0) < 2000
        RETURN doc

  Compared to using the special purpose AQL functions this approach has the
  advantage that it is more composable, and will also honor any `LIMIT` values
  used in the AQL query.

* potential fix for shutdown hangs on OSX

* added KB, MB, GB prefix for integer parameters, % for integer parameters
  with a base value

* added JEMALLOC 4.5.0

* added `--vm.resident-limit` and `--vm.path` for file-backed memory mapping
  after reaching a configurable maximum RAM size

* try recommended limit for file descriptors in case of unlimited
  hard limit

* issue #2413: improve logging in case of lock timeout and deadlocks

* added log topic attribute to /_admin/log api

* removed internal build option `USE_DEV_TIMERS`

  Enabling this option activated some proprietary timers for only selected
  events in arangod. Instead better use `perf` to gather timings.


v3.2.alpha3 (2017-03-22)
------------------------

* increase default collection lock timeout from 30 to 900 seconds

* added function `db._engine()` for retrieval of storage engine information at
  server runtime

  There is also an HTTP REST handler at GET /_api/engine that returns engine
  information.

* require at least cmake 3.2 for building ArangoDB

* make arangod start with less V8 JavaScript contexts

  This speeds up the server start (a little bit) and makes it use less memory.
  Whenever a V8 context is needed by a Foxx action or some other operation and
  there is no usable V8 context, a new one will be created dynamically now.

  Up to `--javascript.v8-contexts` V8 contexts will be created, so this option
  will change its meaning. Previously as many V8 contexts as specified by this
  option were created at server start, and the number of V8 contexts did not
  change at runtime. Now up to this number of V8 contexts will be in use at the
  same time, but the actual number of V8 contexts is dynamic.

  The garbage collector thread will automatically delete unused V8 contexts after
  a while. The number of spare contexts will go down to as few as configured in
  the new option `--javascript.v8-contexts-minimum`. Actually that many V8 contexts
  are also created at server start.

  The first few requests in new V8 contexts will take longer than in contexts
  that have been there already. Performance may therefore suffer a bit for the
  initial requests sent to ArangoDB or when there are only few but performance-
  critical situations in which new V8 contexts will be created. If this is a
  concern, it can easily be fixed by setting `--javascipt.v8-contexts-minimum`
  and `--javascript.v8-contexts` to a relatively high value, which will guarantee
  that many number of V8 contexts to be created at startup and kept around even
  when unused.

  Waiting for an unused V8 context will now also abort if no V8 context can be
  acquired/created after 120 seconds.

* improved diagnostic messages written to logfiles by supervisor process

* fixed issue #2367

* added "bindVars" to attributes of currently running and slow queries

* added "jsonl" as input file type for arangoimp

* upgraded version of bundled zlib library from 1.2.8 to 1.2.11

* added input file type `auto` for arangoimp so it can automatically detect the
  type of the input file from the filename extension

* fixed variables parsing in GraphQL

* added `--translate` option for arangoimp to translate attribute names from
  the input files to attriubte names expected by ArangoDB

  The `--translate` option can be specified multiple times (once per translation
  to be executed). The following example renames the "id" column from the input
  file to "_key", and the "from" column to "_from", and the "to" column to "_to":

      arangoimp --type csv --file data.csv --translate "id=_key" --translate "from=_from" --translate "to=_to"

  `--translate` works for CSV and TSV inputs only.

* changed default value for `--server.max-packet-size` from 128 MB to 256 MB

* fixed issue #2350

* fixed issue #2349

* fixed issue #2346

* fixed issue #2342

* change default string truncation length from 80 characters to 256 characters for
  `print`/`printShell` functions in ArangoShell and arangod. This will emit longer
  prefixes of string values before truncating them with `...`, which is helpful
  for debugging.

* always validate incoming JSON HTTP requests for duplicate attribute names

  Incoming JSON data with duplicate attribute names will now be rejected as
  invalid. Previous versions of ArangoDB only validated the uniqueness of
  attribute names inside incoming JSON for some API endpoints, but not
  consistently for all APIs.

* don't let read-only transactions block the WAL collector

* allow passing own `graphql-sync` module instance to Foxx GraphQL router

* arangoexport can now export to csv format

* arangoimp: fixed issue #2214

* Foxx: automatically add CORS response headers

* added "OPTIONS" to CORS `access-control-allow-methods` header

* Foxx: Fix arangoUser sometimes not being set correctly

* fixed issue #1974


v3.2.alpha2 (2017-02-20)
------------------------

* ui: fixed issue #2065

* ui: fixed a dashboard related memory issue

* Internal javascript rest actions will now hide their stack traces to the client
  unless maintainer mode is activated. Instead they will always log to the logfile

* Removed undocumented internal HTTP API:
  * PUT _api/edges

  The documented GET _api/edges and the undocumented POST _api/edges remains unmodified.

* updated V8 version to 5.7.0.0

* change undocumented behaviour in case of invalid revision ids in
  If-Match and If-None-Match headers from 400 (BAD) to 412 (PRECONDITION
  FAILED).

* change undocumented behaviour in case of invalid revision ids in
  JavaScript document operations from 1239 ("illegal document revision")
  to 1200 ("conflict").

* added data export tool, arangoexport.

  arangoexport can be used to export collections to json, jsonl or xml
  and export a graph or collections to xgmml.

* fixed a race condition when closing a connection

* raised default hard limit on threads for very small to 64

* fixed negative counting of http connection in UI


v3.2.alpha1 (2017-02-05)
------------------------

* added figure `httpRequests` to AQL query statistics

* removed revisions cache intermediate layer implementation

* obsoleted startup options `--database.revision-cache-chunk-size` and
  `--database.revision-cache-target-size`

* fix potential port number over-/underruns

* added startup option `--log.shorten-filenames` for controlling whether filenames
  in log messages should be shortened to just the filename with the absolute path

* removed IndexThreadFeature, made `--database.index-threads` option obsolete

* changed index filling to make it more parallel, dispatch tasks to boost::asio

* more detailed stacktraces in Foxx apps

* generated Foxx services now use swagger tags


v3.1.24 (XXXX-XX-XX)
--------------------

* fixed one more LIMIT issue in traversals


v3.1.23 (2017-06-19)
--------------------

* potentially fixed issue #2559: Duplicate _key generated on insertion

* fix races in SSL communication code

* fix invalid results (too many) when a skipping LIMIT was used for a
  traversal. `LIMIT x` or `LIMIT 0, x` were not affected, but `LIMIT s, x`
  may have returned too many results

* fix invalid first group results for sorted AQL COLLECT when LIMIT
  was used

* fix invalid locking in JWT authentication cache, which could have
  crashed the server

* fix undefined behavior in traverser when traversals were used inside
  a FOR loop


v3.1.22 (2017-06-07)
--------------------

* fixed issue #2505: Problem with export + report of a bug

* documented changed behavior of WITH

* fixed ui glitch in aardvark

* avoid agency compaction bug

* fixed issue #2283: disabled proxy communication internally


v3.1.21 (2017-05-22)
--------------------

* fixed issue #2488:  AQL operator IN error when data use base64 chars

* more randomness in seeding RNG

v3.1.20 (2016-05-16)
--------------------

* fixed incorrect sorting for distributeShardsLike

* improve reliability of AgencyComm communication with Agency

* fixed shard numbering bug, where ids were erouneously incremented by 1

* remove an unnecessary precondition in createCollectionCoordinator

* funny fail rotation fix

* fix in SimpleHttpClient for correct advancement of readBufferOffset

* forward SIG_HUP in supervisor process to the server process to fix logrotaion
  You need to stop the remaining arangod server process manually for the upgrade to work.


v3.1.19 (2017-04-28)
--------------------

* Fixed a StackOverflow issue in Traversal and ShortestPath. Occured if many (>1000) input
  values in a row do not return any result. Fixes issue: #2445

* fixed issue #2448

* fixed issue #2442

* added 'x-content-type-options: nosniff' to avoid MSIE bug

* fixed issue #2441

* fixed issue #2440

* Fixed a StackOverflow issue in Traversal and ShortestPath. Occured if many (>1000) input
  values in a row do not return any result. Fixes issue: #2445

* fix occasional hanging shutdowns on OS X


v3.1.18 (2017-04-18)
--------------------

* fixed error in continuous synchronization of collections

* fixed spurious hangs on server shutdown

* better error messages during restore collection

* completely overhaul supervision. More detailed tests

* Fixed a dead-lock situation in cluster traversers, it could happen in
  rare cases if the computation on one DBServer could be completed much earlier
  than the other server. It could also be restricted to SmartGraphs only.

* (Enterprise only) Fixed a bug in SmartGraph DepthFirstSearch. In some
  more complicated queries, the maxDepth limit of 1 was not considered strictly
  enough, causing the traverser to do unlimited depth searches.

* fixed issue #2415

* fixed issue #2422

* fixed issue #1974


v3.1.17 (2017-04-04)
--------------------

* (Enterprise only) fixed a bug where replicationFactor was not correctly
  forwarded in SmartGraph creation.

* fixed issue #2404

* fixed issue #2397

* ui - fixed smart graph option not appearing

* fixed issue #2389

* fixed issue #2400


v3.1.16 (2017-03-27)
--------------------

* fixed issue #2392

* try to raise file descriptors to at least 8192, warn otherwise

* ui - aql editor improvements + updated ace editor version (memory leak)

* fixed lost HTTP requests

* ui - fixed some event issues

* avoid name resolution when given connection string is a valid ip address

* helps with issue #1842, bug in COLLECT statement in connection with LIMIT.

* fix locking bug in cluster traversals

* increase lock timeout defaults

* increase various cluster timeouts

* limit default target size for revision cache to 1GB, which is better for
  tight RAM situations (used to be 40% of (totalRAM - 1GB), use
  --database.revision-cache-target-size <VALUEINBYTES> to get back the
  old behaviour

* fixed a bug with restarted servers indicating status as "STARTUP"
  rather that "SERVING" in Nodes UI.


v3.1.15 (2017-03-20)
--------------------

* add logrotate configuration as requested in #2355

* fixed issue #2376

* ui - changed document api due a chrome bug

* ui - fixed a submenu bug

* added endpoint /_api/cluster/endpoints in cluster case to get all
  coordinator endpoints

* fix documentation of /_api/endpoint, declaring this API obsolete.

* Foxx response objects now have a `type` method for manipulating the content-type header

* Foxx tests now support `xunit` and `tap` reporters


v3.1.14 (2017-03-13)
--------------------

* ui - added feature request (multiple start nodes within graph viewer) #2317

* added missing locks to authentication cache methods

* ui - added feature request (multiple start nodes within graph viewer) #2317

* ui - fixed wrong merge of statistics information from different coordinators

* ui - fixed issue #2316

* ui - fixed wrong protocol usage within encrypted environment

* fixed compile error on Mac Yosemite

* minor UI fixes


v3.1.13 (2017-03-06)
--------------------

* fixed variables parsing in GraphQL

* fixed issue #2214

* fixed issue #2342

* changed thread handling to queue only user requests on coordinator

* use exponential backoff when waiting for collection locks

* repair short name server lookup in cluster in the case of a removed
  server


v3.1.12 (2017-02-28)
--------------------

* disable shell color escape sequences on Windows

* fixed issue #2326

* fixed issue #2320

* fixed issue #2315

* fixed a race condition when closing a connection

* raised default hard limit on threads for very small to 64

* fixed negative counting of http connection in UI

* fixed a race when renaming collections

* fixed a race when dropping databases


v3.1.11 (2017-02-17)
--------------------

* fixed a race between connection closing and sending out last chunks of data to clients
  when the "Connection: close" HTTP header was set in requests

* ui: optimized smart graph creation usability

* ui: fixed #2308

* fixed a race in async task cancellation via `require("@arangodb/tasks").unregisterTask()`

* fixed spuriously hanging threads in cluster AQL that could sit idle for a few minutes

* fixed potential numeric overflow for big index ids in index deletion API

* fixed sort issue in cluster, occurring when one of the local sort buffers of a
  GatherNode was empty

* reduce number of HTTP requests made for certain kinds of join queries in cluster,
  leading to speedup of some join queries

* supervision deals with demised coordinators correctly again

* implement a timeout in TraverserEngineRegistry

* agent communication reduced in large batches of append entries RPCs

* inception no longer estimates RAFT timings

* compaction in agents has been moved to a separate thread

* replicated logs hold local timestamps

* supervision jobs failed leader and failed follower revisited for
  function in precarious stability situations

* fixed bug in random number generator for 64bit int


v3.1.10 (2017-02-02)
--------------------

* updated versions of bundled node modules:
  - joi: from 8.4.2 to 9.2.0
  - joi-to-json-schema: from 2.2.0 to 2.3.0
  - sinon: from 1.17.4 to 1.17.6
  - lodash: from 4.13.1 to 4.16.6

* added shortcut for AQL ternary operator
  instead of `condition ? true-part : false-part` it is now possible to also use a
  shortcut variant `condition ? : false-part`, e.g.

      FOR doc IN docs RETURN doc.value ?: 'not present'

  instead of

      FOR doc IN docs RETURN doc.value ? doc.value : 'not present'

* fixed wrong sorting order in cluster, if an index was used to sort with many
  shards.

* added --replication-factor, --number-of-shards and --wait-for-sync to arangobench

* turn on UTF-8 string validation for VelocyPack values received via VST connections

* fixed issue #2257

* upgraded Boost version to 1.62.0

* added optional detail flag for db.<collection>.count()
  setting the flag to `true` will make the count operation returned the per-shard
  counts for the collection:

      db._create("test", { numberOfShards: 10 });
      for (i = 0; i < 1000; ++i) {
        db.test.insert({value: i});
      }
      db.test.count(true);

      {
        "s100058" : 99,
        "s100057" : 103,
        "s100056" : 100,
        "s100050" : 94,
        "s100055" : 90,
        "s100054" : 122,
        "s100051" : 109,
        "s100059" : 99,
        "s100053" : 95,
        "s100052" : 89
      }

* added optional memory limit for AQL queries:

      db._query("FOR i IN 1..100000 SORT i RETURN i", {}, { options: { memoryLimit: 100000 } });

  This option limits the default maximum amount of memory (in bytes) that a single
  AQL query can use.
  When a single AQL query reaches the specified limit value, the query will be
  aborted with a *resource limit exceeded* exception. In a cluster, the memory
  accounting is done per shard, so the limit value is effectively a memory limit per
  query per shard.

  The global limit value can be overriden per query by setting the *memoryLimit*
  option value for individual queries when running an AQL query.

* added server startup option `--query.memory-limit`

* added convenience function to create vertex-centric indexes.

  Usage: `db.collection.ensureVertexCentricIndex("label", {type: "hash", direction: "outbound"})`
  That will create an index that can be used on OUTBOUND with filtering on the
  edge attribute `label`.

* change default log output for tools to stdout (instead of stderr)

* added option -D to define a configuration file environment key=value

* changed encoding behavior for URLs encoded in the C++ code of ArangoDB:
  previously the special characters `-`, `_`, `~` and `.` were returned as-is
  after URL-encoding, now `.` will be encoded to be `%2e`.
  This also changes the behavior of how incoming URIs are processed: previously
  occurrences of `..` in incoming request URIs were collapsed (e.g. `a/../b/` was
  collapsed to a plain `b/`). Now `..` in incoming request URIs are not collapsed.

* Foxx request URL suffix is no longer unescaped

* @arangodb/request option json now defaults to `true` if the response body is not empty and encoding is not explicitly set to `null` (binary).
  The option can still be set to `false` to avoid unnecessary attempts at parsing the response as JSON.

* Foxx configuration values for unknown options will be discarded when saving the configuration in production mode using the web interface

* module.context.dependencies is now immutable

* process.stdout.isTTY now returns `true` in arangosh and when running arangod with the `--console` flag

* add support for Swagger tags in Foxx


v3.1.9 (XXXX-XX-XX)
-------------------

* macos CLI package: store databases and apps in the users home directory

* ui: fixed re-login issue within a non system db, when tab was closed

* fixed a race in the VelocyStream Commtask implementation

* fixed issue #2256


v3.1.8 (2017-01-09)
-------------------

* add Windows silent installer

* add handling of debug symbols during Linux & windows release builds.

* fixed issue #2181

* fixed issue #2248: reduce V8 max old space size from 3 GB to 1 GB on 32 bit systems

* upgraded Boost version to 1.62.0

* fixed issue #2238

* fixed issue #2234

* agents announce new endpoints in inception phase to leader

* agency leadership accepts updatet endpoints to given uuid

* unified endpoints replace localhost with 127.0.0.1

* fix several problems within an authenticated cluster


v3.1.7 (2016-12-29)
-------------------

* fixed one too many elections in RAFT

* new agency comm backported from devel


v3.1.6 (2016-12-20)
-------------------

* fixed issue #2227

* fixed issue #2220

* agency constituent/agent bug fixes in race conditions picking up
  leadership

* supervision does not need waking up anymore as it is running
  regardless

* agents challenge their leadership more rigorously


v3.1.5 (2016-12-16)
-------------------

* lowered default value of `--database.revision-cache-target-size` from 75% of
  RAM to less than 40% of RAM

* fixed issue #2218

* fixed issue #2217

* Foxx router.get/post/etc handler argument can no longer accidentally omitted

* fixed issue #2223


v3.1.4 (2016-12-08)
-------------------

* fixed issue #2211

* fixed issue #2204

* at cluster start, coordinators wait until at least one DBserver is there,
  and either at least two DBservers are there or 15s have passed, before they
  initiate the bootstrap of system collections.

* more robust agency startup from devel

* supervision's AddFollower adds many followers at once

* supervision has new FailedFollower job

* agency's Node has new method getArray

* agency RAFT timing estimates more conservative in waitForSync
  scenario

* agency RAFT timing estimates capped at maximum 2.0/10.0 for low/high


v3.1.3 (2016-12-02)
-------------------

* fix a traversal bug when using skiplist indexes:
  if we have a skiplist of ["a", "unused", "_from"] and a traversal like:
  FOR v,e,p IN OUTBOUND @start @@edges
    FILTER p.edges[0].a == 'foo'
    RETURN v
  And the above index applied on "a" is considered better than EdgeIndex, than
  the executor got into undefined behaviour.

* fix endless loop when trying to create a collection with replicationFactor: -1


v3.1.2 (2016-11-24)
-------------------

* added support for descriptions field in Foxx dependencies

* (Enterprise only) fixed a bug in the statistic report for SmartGraph traversals.
Now they state correctly how many documents were fetched from the index and how many
have been filtered.

* Prevent uniform shard distribution when replicationFactor == numServers

v3.1.1 (2016-11-15)
-------------------

* fixed issue #2176

* fixed issue #2168

* display index usage of traversals in AQL explainer output (previously missing)

* fixed issue #2163

* preserve last-used HLC value across server starts

* allow more control over handling of pre-3.1 _rev values

  this changes the server startup option `--database.check-30-revisions` from a boolean (true/false)
  parameter to a string parameter with the following possible values:

  - "fail":
    will validate _rev values of 3.0 collections on collection loading and throw an exception when invalid _rev values are found.
    in this case collections with invalid _rev values are marked as corrupted and cannot be used in the ArangoDB 3.1 instance.
    the fix procedure for such collections is to export the collections from 3.0 database with arangodump and restore them in 3.1 with arangorestore.
    collections that do not contain invalid _rev values are marked as ok and will not be re-checked on following loads.
    collections that contain invalid _rev values will be re-checked on following loads.

  - "true":
    will validate _rev values of 3.0 collections on collection loading and print a warning when invalid _rev values are found.
    in this case collections with invalid _rev values can be used in the ArangoDB 3.1 instance.
    however, subsequent operations on documents with invalid _rev values may silently fail or fail with explicit errors.
    the fix procedure for such collections is to export the collections from 3.0 database with arangodump and restore them in 3.1 with arangorestore.
    collections that do not contain invalid _rev values are marked as ok and will not be re-checked on following loads.
    collections that contain invalid _rev values will be re-checked on following loads.

  - "false":
    will not validate _rev values on collection loading and not print warnings.
    no hint is given when invalid _rev values are found.
    subsequent operations on documents with invalid _rev values may silently fail or fail with explicit errors.
    this setting does not affect whether collections are re-checked later.
    collections will be re-checked on following loads if `--database.check-30-revisions` is later set to either `true` or `fail`.

  The change also suppresses warnings that were printed when collections were restored using arangorestore, and the restore
  data contained invalid _rev values. Now these warnings are suppressed, and new HLC _rev values are generated for these documents
  as before.

* added missing functions to AQL syntax highlighter in web interface

* fixed display of `ANY` direction in traversal explainer output (direction `ANY` was shown as either
  `INBOUND` or `OUTBOUND`)

* changed behavior of toJSON() function when serializing an object before saving it in the database

  if an object provides a toJSON() function, this function is still called for serializing it.
  the change is that the result of toJSON() is not stringified anymore, but saved as is. previous
  versions of ArangoDB called toJSON() and after that additionally stringified its result.

  This change will affect the saving of JS Buffer objects, which will now be saved as arrays of
  bytes instead of a comma-separated string of the Buffer's byte contents.

* allow creating unique indexes on more attributes than present in shardKeys

  The following combinations of shardKeys and indexKeys are allowed/not allowed:

  shardKeys     indexKeys
      a             a        ok
      a             b    not ok
      a           a b        ok
    a b             a    not ok
    a b             b    not ok
    a b           a b        ok
    a b         a b c        ok
  a b c           a b    not ok
  a b c         a b c        ok

* fixed wrong version in web interface login screen (EE only)

* make web interface not display an exclamation mark next to ArangoDB version number 3.1

* fixed search for arbitrary document attributes in web interface in case multiple
  search values were used on different attribute names. in this case, the search always
  produced an empty result

* disallow updating `_from` and `_to` values of edges in Smart Graphs. Updating these
  attributes would lead to potential redistribution of edges to other shards, which must be
  avoided.

* fixed issue #2148

* updated graphql-sync dependency to 0.6.2

* fixed issue #2156

* fixed CRC4 assembly linkage


v3.1.0 (2016-10-29)
-------------------

* AQL breaking change in cluster:

  from ArangoDB 3.1 onwards `WITH` is required for traversals in a
  clustered environment in order to avoid deadlocks.

  Note that for queries that access only a single collection or that have all
  collection names specified somewhere else in the query string, there is no
  need to use *WITH*. *WITH* is only useful when the AQL query parser cannot
  automatically figure out which collections are going to be used by the query.
  *WITH* is only useful for queries that dynamically access collections, e.g.
  via traversals, shortest path operations or the *DOCUMENT()* function.

  more info can be found [here](https://github.com/arangodb/arangodb/blob/devel/Documentation/Books/AQL/Operations/With.md)

* added AQL function `DISTANCE` to calculate the distance between two arbitrary
  coordinates (haversine formula)

* fixed issue #2110

* added Auto-aptation of RAFT timings as calculations only


v3.1.rc2 (2016-10-10)
---------------------

* second release candidate


v3.1.rc1 (2016-09-30)
---------------------

* first release candidate


v3.1.alpha2 (2016-09-01)
------------------------

* added module.context.createDocumentationRouter to replace module.context.apiDocumentation

* bug in RAFT implementation of reads. dethroned leader still answered requests in isolation

* ui: added new graph viewer

* ui: aql-editor added tabular & graph display

* ui: aql-editor improved usability

* ui: aql-editor: query profiling support

* fixed issue #2109

* fixed issue #2111

* fixed issue #2075

* added AQL function `DISTANCE` to calculate the distance between two arbitrary
  coordinates (haversine formula)

* rewrote scheduler and dispatcher based on boost::asio

  parameters changed:
    `--scheduler.threads` and `--server.threads` are now merged into a single one: `--server.threads`

    hidden `--server.extra-threads` has been removed

    hidden `--server.aql-threads` has been removed

    hidden `--server.backend` has been removed

    hidden `--server.show-backends` has been removed

    hidden `--server.thread-affinity` has been removed

* fixed issue #2086

* fixed issue #2079

* fixed issue #2071

  make the AQL query optimizer inject filter condition expressions referred to
  by variables during filter condition aggregation.
  For example, in the following query

      FOR doc IN collection
        LET cond1 = (doc.value == 1)
        LET cond2 = (doc.value == 2)
        FILTER cond1 || cond2
        RETURN { doc, cond1, cond2 }

  the optimizer will now inject the conditions for `cond1` and `cond2` into the filter
  condition `cond1 || cond2`, expanding it to `(doc.value == 1) || (doc.value == 2)`
  and making these conditions available for index searching.

  Note that the optimizer previously already injected some conditions into other
  conditions, but only if the variable that defined the condition was not used
  elsewhere. For example, the filter condition in the query

      FOR doc IN collection
        LET cond = (doc.value == 1)
        FILTER cond
        RETURN { doc }

  already got optimized before because `cond` was only used once in the query and
  the optimizer decided to inject it into the place where it was used.

  This only worked for variables that were referred to once in the query.
  When a variable was used multiple times, the condition was not injected as
  in the following query:

      FOR doc IN collection
        LET cond = (doc.value == 1)
        FILTER cond
        RETURN { doc, cond }

  The fix for #2070 now will enable this optimization so that the query can
  use an index on `doc.value` if available.

* changed behavior of AQL array comparison operators for empty arrays:
  * `ALL` and `ANY` now always return `false` when the left-hand operand is an
    empty array. The behavior for non-empty arrays does not change:
    * `[] ALL == 1` will return `false`
    * `[1] ALL == 1` will return `true`
    * `[1, 2] ALL == 1` will return `false`
    * `[2, 2] ALL == 1` will return `false`
    * `[] ANY == 1` will return `false`
    * `[1] ANY == 1` will return `true`
    * `[1, 2] ANY == 1` will return `true`
    * `[2, 2] ANY == 1` will return `false`
  * `NONE` now always returns `true` when the left-hand operand is an empty array.
    The behavior for non-empty arrays does not change:
    * `[] NONE == 1` will return `true`
    * `[1] NONE == 1` will return `false`
    * `[1, 2] NONE == 1` will return `false`
    * `[2, 2] NONE == 1` will return `true`

* added experimental AQL functions `JSON_STRINGIFY` and `JSON_PARSE`

* added experimental support for incoming gzip-compressed requests

* added HTTP REST APIs for online log level adjustments:

  - GET `/_admin/log/level` returns the current log level settings
  - PUT `/_admin/log/level` modifies the current log level settings

* PATCH /_api/gharial/{graph-name}/vertex/{collection-name}/{vertex-key}
  - changed default value for keepNull to true

* PATCH /_api/gharial/{graph-name}/edge/{collection-name}/{edge-key}
  - changed default value for keepNull to true

* renamed `maximalSize` attribute in parameter.json files to `journalSize`

  The `maximalSize` attribute will still be picked up from collections that
  have not been adjusted. Responses from the replication API will now also use
  `journalSize` instead of `maximalSize`.

* added `--cluster.system-replication-factor` in order to adjust the
  replication factor for new system collections

* fixed issue #2012

* added a memory expection in case V8 memory gets too low

* added Optimizer Rule for other indexes in Traversals
  this allows AQL traversals to use other indexes than the edge index.
  So traversals with filters on edges can now make use of more specific
  indexes, e.g.

      FOR v, e, p IN 2 OUTBOUND @start @@edge FILTER p.edges[0].foo == "bar"

  will prefer a Hash Index on [_from, foo] above the EdgeIndex.

* fixed epoch computation in hybrid logical clock

* fixed thread affinity

* replaced require("internal").db by require("@arangodb").db

* added option `--skip-lines` for arangoimp
  this allows skipping the first few lines from the import file in case the
  CSV or TSV import are used

* fixed periodic jobs: there should be only one instance running - even if it
  runs longer than the period

* improved performance of primary index and edge index lookups

* optimizations for AQL `[*]` operator in case no filter, no projection and
  no offset/limit are used

* added AQL function `OUTERSECTION` to return the symmetric difference of its
  input arguments

* Foxx manifests of installed services are now saved to disk with indentation

* Foxx tests and scripts in development mode should now always respect updated
  files instead of loading stale modules

* When disabling Foxx development mode the setup script is now re-run

* Foxx now provides an easy way to directly serve GraphQL requests using the
  `@arangodb/foxx/graphql` module and the bundled `graphql-sync` dependency

* Foxx OAuth2 module now correctly passes the `access_token` to the OAuth2 server

* added iconv-lite and timezone modules

* web interface now allows installing GitHub and zip services in legacy mode

* added module.context.createDocumentationRouter to replace module.context.apiDocumentation

* bug in RAFT implementation of reads. dethroned leader still answered
  requests in isolation

* all lambdas in ClusterInfo might have been left with dangling references.

* Agency bug fix for handling of empty json objects as values.

* Foxx tests no longer support the Mocha QUnit interface as this resulted in weird
  inconsistencies in the BDD and TDD interfaces. This fixes the TDD interface
  as well as out-of-sequence problems when using the BDD before/after functions.

* updated bundled JavaScript modules to latest versions; joi has been updated from 8.4 to 9.2
  (see [joi 9.0.0 release notes](https://github.com/hapijs/joi/issues/920) for information on
  breaking changes and new features)

* fixed issue #2139

* updated graphql-sync dependency to 0.6.2

* fixed issue #2156


v3.0.13 (XXXX-XX-XX)
--------------------

* fixed issue #2315

* fixed issue #2210


v3.0.12 (2016-11-23)
--------------------

* fixed issue #2176

* fixed issue #2168

* fixed issues #2149, #2159

* fixed error reporting for issue #2158

* fixed assembly linkage bug in CRC4 module

* added support for descriptions field in Foxx dependencies


v3.0.11 (2016-11-08)
--------------------

* fixed issue #2140: supervisor dies instead of respawning child

* fixed issue #2131: use shard key value entered by user in web interface

* fixed issue #2129: cannot kill a long-run query

* fixed issue #2110

* fixed issue #2081

* fixed issue #2038

* changes to Foxx service configuration or dependencies should now be
  stored correctly when options are cleared or omitted

* Foxx tests no longer support the Mocha QUnit interface as this resulted in weird
  inconsistencies in the BDD and TDD interfaces. This fixes the TDD interface
  as well as out-of-sequence problems when using the BDD before/after functions.

* fixed issue #2148


v3.0.10 (2016-09-26)
--------------------

* fixed issue #2072

* fixed issue #2070

* fixed slow cluster starup issues. supervision will demonstrate more
  patience with db servers


v3.0.9 (2016-09-21)
-------------------

* fixed issue #2064

* fixed issue #2060

* speed up `collection.any()` and skiplist index creation

* fixed multiple issues where ClusterInfo bug hung agency in limbo
  timeouting on multiple collection and database callbacks


v3.0.8 (2016-09-14)
-------------------

* fixed issue #2052

* fixed issue #2005

* fixed issue #2039

* fixed multiple issues where ClusterInfo bug hung agency in limbo
  timeouting on multiple collection and database callbacks


v3.0.7 (2016-09-05)
-------------------

* new supervision job handles db server failure during collection creation.


v3.0.6 (2016-09-02)
-------------------

* fixed issue #2026

* slightly better error diagnostics for AQL query compilation and replication

* fixed issue #2018

* fixed issue #2015

* fixed issue #2012

* fixed wrong default value for arangoimp's `--on-duplicate` value

* fix execution of AQL traversal expressions when there are multiple
  conditions that refer to variables set outside the traversal

* properly return HTTP 503 in JS actions when backend is gone

* supervision creates new key in agency for failed servers

* new shards will not be allocated on failed or cleaned servers


v3.0.5 (2016-08-18)
-------------------

* execute AQL ternary operator via C++ if possible

* fixed issue #1977

* fixed extraction of _id attribute in AQL traversal conditions

* fix SSL agency endpoint

* Minimum RAFT timeout was one order of magnitude to short.

* Optimized RAFT RPCs from leader to followers for efficiency.

* Optimized RAFT RPC handling on followers with respect to compaction.

* Fixed bug in handling of duplicates and overlapping logs

* Fixed bug in supervision take over after leadership change.

v3.0.4 (2016-08-01)
-------------------

* added missing lock for periodic jobs access

* fix multiple Foxx related cluster issues

* fix handling of empty AQL query strings

* fixed issue in `INTERSECTION` AQL function with duplicate elements
  in the source arrays

* fixed issue #1970

* fixed issue #1968

* fixed issue #1967

* fixed issue #1962

* fixed issue #1959

* replaced require("internal").db by require("@arangodb").db

* fixed issue #1954

* fixed issue #1953

* fixed issue #1950

* fixed issue #1949

* fixed issue #1943

* fixed segfault in V8, by backporting https://bugs.chromium.org/p/v8/issues/detail?id=5033

* Foxx OAuth2 module now correctly passes the `access_token` to the OAuth2 server

* fixed credentialed CORS requests properly respecting --http.trusted-origin

* fixed a crash in V8Periodic task (forgotten lock)

* fixed two bugs in synchronous replication (syncCollectionFinalize)


v3.0.3 (2016-07-17)
-------------------

* fixed issue #1942

* fixed issue #1941

* fixed array index batch insertion issues for hash indexes that caused problems when
  no elements remained for insertion

* fixed AQL MERGE() function with External objects originating from traversals

* fixed some logfile recovery errors with error message "document not found"

* fixed issue #1937

* fixed issue #1936

* improved performance of arangorestore in clusters with synchronous
  replication

* Foxx tests and scripts in development mode should now always respect updated
  files instead of loading stale modules

* When disabling Foxx development mode the setup script is now re-run

* Foxx manifests of installed services are now saved to disk with indentation


v3.0.2 (2016-07-09)
-------------------

* fixed assertion failure in case multiple remove operations were used in the same query

* fixed upsert behavior in case upsert was used in a loop with the same document example

* fixed issue #1930

* don't expose local file paths in Foxx error messages.

* fixed issue #1929

* make arangodump dump the attribute `isSystem` when dumping the structure
  of a collection, additionally make arangorestore not fail when the attribute
  is missing

* fixed "Could not extract custom attribute" issue when using COLLECT with
  MIN/MAX functions in some contexts

* honor presence of persistent index for sorting

* make AQL query optimizer not skip "use-indexes-rule", even if enough
  plans have been created already

* make AQL optimizer not skip "use-indexes-rule", even if enough execution plans
  have been created already

* fix double precision value loss in VelocyPack JSON parser

* added missing SSL support for arangorestore

* improved cluster import performance

* fix Foxx thumbnails on DC/OS

* fix Foxx configuration not being saved

* fix Foxx app access from within the frontend on DC/OS

* add option --default-replication-factor to arangorestore and simplify
  the control over the number of shards when restoring

* fix a bug in the VPack -> V8 conversion if special attributes _key,
  _id, _rev, _from and _to had non-string values, which is allowed
  below the top level

* fix malloc_usable_size for darwin


v3.0.1 (2016-06-30)
-------------------

* fixed periodic jobs: there should be only one instance running - even if it
  runs longer than the period

* increase max. number of collections in AQL queries from 32 to 256

* fixed issue #1916: header "authorization" is required" when opening
  services page

* fixed issue #1915: Explain: member out of range

* fixed issue #1914: fix unterminated buffer

* don't remove lockfile if we are the same (now stale) pid
  fixes docker setups (our pid will always be 1)

* do not use revision id comparisons in compaction for determining whether a
  revision is obsolete, but marker memory addresses
  this ensures revision ids don't matter when compacting documents

* escape Unicode characters in JSON HTTP responses
  this converts UTF-8 characters in HTTP responses of arangod into `\uXXXX`
  escape sequences. This makes the HTTP responses fit into the 7 bit ASCII
  character range, which speeds up HTTP response parsing for some clients,
  namely node.js/v8

* add write before read collections when starting a user transaction
  this allows specifying the same collection in both read and write mode without
  unintended side effects

* fixed buffer overrun that occurred when building very large result sets

* index lookup optimizations for primary index and edge index

* fixed "collection is a nullptr" issue when starting a traversal from a transaction

* enable /_api/import on coordinator servers


v3.0.0 (2016-06-22)
-------------------

* minor GUI fixxes

* fix for replication and nonces


v3.0.0-rc3 (2016-06-19)
-----------------------

* renamed various Foxx errors to no longer refer to Foxx services as apps

* adjusted various error messages in Foxx to be more informative

* specifying "files" in a Foxx manifest to be mounted at the service root
  no longer results in 404s when trying to access non-file routes

* undeclared path parameters in Foxx no longer break the service

* trusted reverse proxy support is now handled more consistently

* ArangoDB request compatibility and user are now exposed in Foxx

* all bundled NPM modules have been upgraded to their latest versions


v3.0.0-rc2 (2016-06-12)
-----------------------

* added option `--server.max-packet-size` for client tools

* renamed option `--server.ssl-protocol` to `--ssl.protocol` in client tools
  (was already done for arangod, but overlooked for client tools)

* fix handling of `--ssl.protocol` value 5 (TLS v1.2) in client tools, which
  claimed to support it but didn't

* config file can use '@include' to include a different config file as base


v3.0.0-rc1 (2016-06-10)
-----------------------

* the user management has changed: it now has users that are independent of
  databases. A user can have one or more database assigned to the user.

* forward ported V8 Comparator bugfix for inline heuristics from
  https://github.com/v8/v8/commit/5ff7901e24c2c6029114567de5a08ed0f1494c81

* changed to-string conversion for AQL objects and arrays, used by the AQL
  function `TO_STRING()` and implicit to-string casts in AQL

  - arrays are now converted into their JSON-stringify equivalents, e.g.

    - `[ ]` is now converted to `[]`
    - `[ 1, 2, 3 ]` is now converted to `[1,2,3]`
    - `[ "test", 1, 2 ] is now converted to `["test",1,2]`

    Previous versions of ArangoDB converted arrays with no members into the
    empty string, and non-empty arrays into a comma-separated list of member
    values, without the surrounding angular brackets. Additionally, string
    array members were not enclosed in quotes in the result string:

    - `[ ]` was converted to ``
    - `[ 1, 2, 3 ]` was converted to `1,2,3`
    - `[ "test", 1, 2 ] was converted to `test,1,2`

  - objects are now converted to their JSON-stringify equivalents, e.g.

    - `{ }` is converted to `{}`
    - `{ a: 1, b: 2 }` is converted to `{"a":1,"b":2}`
    - `{ "test" : "foobar" }` is converted to `{"test":"foobar"}`

    Previous versions of ArangoDB always converted objects into the string
    `[object Object]`

  This change affects also the AQL functions `CONCAT()` and `CONCAT_SEPARATOR()`
  which treated array values differently in previous versions. Previous versions
  of ArangoDB automatically flattened array values on the first level of the array,
  e.g. `CONCAT([1, 2, 3, [ 4, 5, 6 ]])` produced `1,2,3,4,5,6`. Now this will produce
  `[1,2,3,[4,5,6]]`. To flatten array members on the top level, you can now use
  the more explicit `CONCAT(FLATTEN([1, 2, 3, [4, 5, 6]], 1))`.

* added C++ implementations for AQL functions `SLICE()`, `CONTAINS()` and
  `RANDOM_TOKEN()`

* as a consequence of the upgrade to V8 version 5, the implementation of the
  JavaScript `Buffer` object had to be changed. JavaScript `Buffer` objects in
  ArangoDB now always store their data on the heap. There is no shared pool
  for small Buffer values, and no pointing into existing Buffer data when
  extracting slices. This change may increase the cost of creating Buffers with
  short contents or when peeking into existing Buffers, but was required for
  safer memory management and to prevent leaks.

* the `db` object's function `_listDatabases()` was renamed to just `_databases()`
  in order to make it more consistent with the existing `_collections()` function.
  Additionally the `db` object's `_listEndpoints()` function was renamed to just
  `_endpoints()`.

* changed default value of `--server.authentication` from `false` to `true` in
  configuration files etc/relative/arangod.conf and etc/arangodb/arangod.conf.in.
  This means the server will be started with authentication enabled by default,
  requiring all client connections to provide authentication data when connecting
  to ArangoDB. Authentication can still be turned off via setting the value of
  `--server.authentication` to `false` in ArangoDB's configuration files or by
  specifying the option on the command-line.

* Changed result format for querying all collections via the API GET `/_api/collection`.

  Previous versions of ArangoDB returned an object with an attribute named `collections`
  and an attribute named `names`. Both contained all available collections, but
  `collections` contained the collections as an array, and `names` contained the
  collections again, contained in an object in which the attribute names were the
  collection names, e.g.

  ```
  {
    "collections": [
      {"id":"5874437","name":"test","isSystem":false,"status":3,"type":2},
      {"id":"17343237","name":"something","isSystem":false,"status":3,"type":2},
      ...
    ],
    "names": {
      "test": {"id":"5874437","name":"test","isSystem":false,"status":3,"type":2},
      "something": {"id":"17343237","name":"something","isSystem":false,"status":3,"type":2},
      ...
    }
  }
  ```
  This result structure was redundant, and therefore has been simplified to just

  ```
  {
    "result": [
      {"id":"5874437","name":"test","isSystem":false,"status":3,"type":2},
      {"id":"17343237","name":"something","isSystem":false,"status":3,"type":2},
      ...
    ]
  }
  ```

  in ArangoDB 3.0.

* added AQL functions `TYPENAME()` and `HASH()`

* renamed arangob tool to arangobench

* added AQL string comparison operator `LIKE`

  The operator can be used to compare strings like this:

      value LIKE search

  The operator is currently implemented by calling the already existing AQL
  function `LIKE`.

  This change also makes `LIKE` an AQL keyword. Using `LIKE` in either case as
  an attribute or collection name in AQL thus requires quoting.

* make AQL optimizer rule "remove-unnecessary-calculations" fire in more cases

  The rule will now remove calculations that are used exactly once in other
  expressions (e.g. `LET a = doc RETURN a.value`) and calculations,
  or calculations that are just references (e.g. `LET a = b`).

* renamed AQL optimizer rule "merge-traversal-filter" to "optimize-traversals"
  Additionally, the optimizer rule will remove unused edge and path result variables
  from the traversal in case they are specified in the `FOR` section of the traversal,
  but not referenced later in the query. This saves constructing edges and paths
  results.

* added AQL optimizer rule "inline-subqueries"

  This rule can pull out certain subqueries that are used as an operand to a `FOR`
  loop one level higher, eliminating the subquery completely. For example, the query

      FOR i IN (FOR j IN [1,2,3] RETURN j) RETURN i

  will be transformed by the rule to:

      FOR i IN [1,2,3] RETURN i

  The query

      FOR name IN (FOR doc IN _users FILTER doc.status == 1 RETURN doc.name) LIMIT 2 RETURN name

  will be transformed into

      FOR tmp IN _users FILTER tmp.status == 1 LIMIT 2 RETURN tmp.name

  The rule will only fire when the subquery is used as an operand to a `FOR` loop, and
  if the subquery does not contain a `COLLECT` with an `INTO` variable.

* added new endpoint "srv://" for DNS service records

* The result order of the AQL functions VALUES and ATTRIBUTES has never been
  guaranteed and it only had the "correct" ordering by accident when iterating
  over objects that were not loaded from the database. This accidental behavior
  is now changed by introduction of VelocyPack. No ordering is guaranteed unless
  you specify the sort parameter.

* removed configure option `--enable-logger`

* added AQL array comparison operators

  All AQL comparison operators now also exist in an array variant. In the
  array variant, the operator is preceded with one of the keywords *ALL*, *ANY*
  or *NONE*. Using one of these keywords changes the operator behavior to
  execute the comparison operation for all, any, or none of its left hand
  argument values. It is therefore expected that the left hand argument
  of an array operator is an array.

  Examples:

      [ 1, 2, 3 ] ALL IN [ 2, 3, 4 ]   // false
      [ 1, 2, 3 ] ALL IN [ 1, 2, 3 ]   // true
      [ 1, 2, 3 ] NONE IN [ 3 ]        // false
      [ 1, 2, 3 ] NONE IN [ 23, 42 ]   // true
      [ 1, 2, 3 ] ANY IN [ 4, 5, 6 ]   // false
      [ 1, 2, 3 ] ANY IN [ 1, 42 ]     // true
      [ 1, 2, 3 ] ANY == 2             // true
      [ 1, 2, 3 ] ANY == 4             // false
      [ 1, 2, 3 ] ANY > 0              // true
      [ 1, 2, 3 ] ANY <= 1             // true
      [ 1, 2, 3 ] NONE < 99            // false
      [ 1, 2, 3 ] NONE > 10            // true
      [ 1, 2, 3 ] ALL > 2              // false
      [ 1, 2, 3 ] ALL > 0              // true
      [ 1, 2, 3 ] ALL >= 3             // false
      ["foo", "bar"] ALL != "moo"      // true
      ["foo", "bar"] NONE == "bar"     // false
      ["foo", "bar"] ANY == "foo"      // true

* improved AQL optimizer to remove unnecessary sort operations in more cases

* allow enclosing AQL identifiers in forward ticks in addition to using
  backward ticks

  This allows for convenient writing of AQL queries in JavaScript template strings
  (which are delimited with backticks themselves), e.g.

      var q = `FOR doc IN ´collection´ RETURN doc.´name´`;

* allow to set `print.limitString` to configure the number of characters
  to output before truncating

* make logging configurable per log "topic"

  `--log.level <level>` sets the global log level to <level>, e.g. `info`,
  `debug`, `trace`.

  `--log.level topic=<level>` sets the log level for a specific topic.
  Currently, the following topics exist: `collector`, `compactor`, `mmap`,
  `performance`, `queries`, and `requests`. `performance` and `requests` are
  set to FATAL by default. `queries` is set to info. All others are
  set to the global level by default.

  The new log option `--log.output <definition>` allows directing the global
  or per-topic log output to different outputs. The output definition
  "<definition>" can be one of

    "-" for stdin
    "+" for stderr
    "syslog://<syslog-facility>"
    "syslog://<syslog-facility>/<application-name>"
    "file://<relative-path>"

  The option can be specified multiple times in order to configure the output
  for different log topics. To set up a per-topic output configuration, use
  `--log.output <topic>=<definition>`, e.g.

    queries=file://queries.txt

  logs all queries to the file "queries.txt".

* the option `--log.requests-file` is now deprecated. Instead use

    `--log.level requests=info`
    `--log.output requests=file://requests.txt`

* the option `--log.facility` is now deprecated. Instead use

    `--log.output requests=syslog://facility`

* the option `--log.performance` is now deprecated. Instead use

    `--log.level performance=trace`

* removed option `--log.source-filter`

* removed configure option `--enable-logger`

* change collection directory names to include a random id component at the end

  The new pattern is `collection-<id>-<random>`, where `<id>` is the collection
  id and `<random>` is a random number. Previous versions of ArangoDB used a
  pattern `collection-<id>` without the random number.

  ArangoDB 3.0 understands both the old and name directory name patterns.

* removed mostly unused internal spin-lock implementation

* removed support for pre-Windows 7-style locks. This removes compatibility for
  Windows versions older than Windows 7 (e.g. Windows Vista, Windows XP) and
  Windows 2008R2 (e.g. Windows 2008).

* changed names of sub-threads started by arangod

* added option `--default-number-of-shards` to arangorestore, allowing creating
  collections with a specifiable number of shards from a non-cluster dump

* removed support for CoffeeScript source files

* removed undocumented SleepAndRequeue

* added WorkMonitor to inspect server threads

* when downloading a Foxx service from the web interface the suggested filename
  is now based on the service's mount path instead of simply "app.zip"

* the `@arangodb/request` response object now stores the parsed JSON response
  body in a property `json` instead of `body` when the request was made using the
  `json` option. The `body` instead contains the response body as a string.

* the Foxx API has changed significantly, 2.8 services are still supported
  using a backwards-compatible "legacy mode"


v2.8.12 (XXXX-XX-XX)
--------------------

* issue #2091: decrease connect timeout to 5 seconds on startup

* fixed issue #2072

* slightly better error diagnostics for some replication errors

* fixed issue #1977

* fixed issue in `INTERSECTION` AQL function with duplicate elements
  in the source arrays

* fixed issue #1962

* fixed issue #1959

* export aqlQuery template handler as require('org/arangodb').aql for forwards-compatibility


v2.8.11 (2016-07-13)
--------------------

* fixed array index batch insertion issues for hash indexes that caused problems when
  no elements remained for insertion

* fixed issue #1937


v2.8.10 (2016-07-01)
--------------------

* make sure next local _rev value used for a document is at least as high as the
  _rev value supplied by external sources such as replication

* make adding a collection in both read- and write-mode to a transaction behave as
  expected (write includes read). This prevents the `unregister collection used in
  transaction` error

* fixed sometimes invalid result for `byExample(...).count()` when an index plus
  post-filtering was used

* fixed "collection is a nullptr" issue when starting a traversal from a transaction

* honor the value of startup option `--database.wait-for-sync` (that is used to control
  whether new collections are created with `waitForSync` set to `true` by default) also
  when creating collections via the HTTP API (and thus the ArangoShell). When creating
  a collection via these mechanisms, the option was ignored so far, which was inconsistent.

* fixed issue #1826: arangosh --javascript.execute: internal error (geo index issue)

* fixed issue #1823: Arango crashed hard executing very simple query on windows


v2.8.9 (2016-05-13)
-------------------

* fixed escaping and quoting of extra parameters for executables in Mac OS X App

* added "waiting for" status variable to web interface collection figures view

* fixed undefined behavior in query cache invaldation

* fixed access to /_admin/statistics API in case statistics are disable via option
  `--server.disable-statistics`

* Foxx manager will no longer fail hard when Foxx store is unreachable unless installing
  a service from the Foxx store (e.g. when behind a firewall or GitHub is unreachable).


v2.8.8 (2016-04-19)
-------------------

* fixed issue #1805: Query: internal error (location: arangod/Aql/AqlValue.cpp:182).
  Please report this error to arangodb.com (while executing)

* allow specifying collection name prefixes for `_from` and `_to` in arangoimp:

  To avoid specifying complete document ids (consisting of collection names and document
  keys) for *_from* and *_to* values when importing edges with arangoimp, there are now
  the options *--from-collection-prefix* and *--to-collection-prefix*.

  If specified, these values will be automatically prepended to each value in *_from*
  (or *_to* resp.). This allows specifying only document keys inside *_from* and/or *_to*.

  *Example*

      > arangoimp --from-collection-prefix users --to-collection-prefix products ...

  Importing the following document will then create an edge between *users/1234* and
  *products/4321*:

  ```js
  { "_from" : "1234", "_to" : "4321", "desc" : "users/1234 is connected to products/4321" }
  ```

* requests made with the interactive system API documentation in the web interface
  (Swagger) will now respect the active database instead of always using `_system`


v2.8.7 (2016-04-07)
-------------------

* optimized primary=>secondary failover

* fix to-boolean conversion for documents in AQL

* expose the User-Agent HTTP header from the ArangoShell since Github seems to
  require it now, and we use the ArangoShell for fetching Foxx repositories from Github

* work with http servers that only send

* fixed potential race condition between compactor and collector threads

* fix removal of temporary directories on arangosh exit

* javadoc-style comments in Foxx services are no longer interpreted as
  Foxx comments outside of controller/script/exports files (#1748)

* removed remaining references to class syntax for Foxx Model and Repository
  from the documentation

* added a safe-guard for corrupted master-pointer


v2.8.6 (2016-03-23)
-------------------

* arangosh can now execute JavaScript script files that contain a shebang
  in the first line of the file. This allows executing script files directly.

  Provided there is a script file `/path/to/script.js` with the shebang
  `#!arangosh --javascript.execute`:

      > cat /path/to/script.js
      #!arangosh --javascript.execute
      print("hello from script.js");

  If the script file is made executable

      > chmod a+x /path/to/script.js

  it can be invoked on the shell directly and use arangosh for its execution:

      > /path/to/script.js
      hello from script.js

  This did not work in previous versions of ArangoDB, as the whole script contents
  (including the shebang) were treated as JavaScript code.
  Now shebangs in script files will now be ignored for all files passed to arangosh's
  `--javascript.execute` parameter.

  The alternative way of executing a JavaScript file with arangosh still works:

      > arangosh --javascript.execute /path/to/script.js
      hello from script.js

* added missing reset of traversal state for nested traversals.
  The state of nested traversals (a traversal in an AQL query that was
  located in a repeatedly executed subquery or inside another FOR loop)
  was not reset properly, so that multiple invocations of the same nested
  traversal with different start vertices led to the nested traversal
  always using the start vertex provided on the first invocation.

* fixed issue #1781: ArangoDB startup time increased tremendously

* fixed issue #1783: SIGHUP should rotate the log


v2.8.5 (2016-03-11)
-------------------

* Add OpenSSL handler for TLS V1.2 as sugested by kurtkincaid in #1771

* fixed issue #1765 (The webinterface should display the correct query time)
  and #1770 (Display ACTUAL query time in aardvark's AQL editor)

* Windows: the unhandled exception handler now calls the windows logging
  facilities directly without locks.
  This fixes lockups on crashes from the logging framework.

* improve nullptr handling in logger.

* added new endpoint "srv://" for DNS service records

* `org/arangodb/request` no longer sets the content-type header to the
  string "undefined" when no content-type header should be sent (issue #1776)


v2.8.4 (2016-03-01)
-------------------

* global modules are no longer incorrectly resolved outside the ArangoDB
  JavaScript directory or the Foxx service's root directory (issue #1577)

* improved error messages from Foxx and JavaScript (issues #1564, #1565, #1744)


v2.8.3 (2016-02-22)
-------------------

* fixed AQL filter condition collapsing for deeply-nested cases, potentially
  enabling usage of indexes in some dedicated cases

* added parentheses in AQL explain command output to correctly display precedence
  of logical and arithmetic operators

* Foxx Model event listeners defined on the model are now correctly invoked by
  the Repository methods (issue #1665)

* Deleting a Foxx service in the frontend should now always succeed even if the
  files no longer exist on the file system (issue #1358)

* Routing actions loaded from the database no longer throw exceptions when
  trying to load other modules using "require"

* The `org/arangodb/request` response object now sets a property `json` to the
  parsed JSON response body in addition to overwriting the `body` property when
  the request was made using the `json` option.

* Improved Windows stability

* Fixed a bug in the interactive API documentation that would escape slashes
  in document-handle fields. Document handles are now provided as separate
  fields for collection name and document key.


v2.8.2 (2016-02-09)
-------------------

* the continuous replication applier will now prevent the master's WAL logfiles
  from being removed if they are still needed by the applier on the slave. This
  should help slaves that suffered from masters garbage collection WAL logfiles
  which would have been needed by the slave later.

  The initial synchronization will block removal of still needed WAL logfiles
  on the master for 10 minutes initially, and will extend this period when further
  requests are made to the master. Initial synchronization hands over its handle
  for blocking logfile removal to the continuous replication when started via
  the *setupReplication* function. In this case, continuous replication will
  extend the logfile removal blocking period for the required WAL logfiles when
  the slave makes additional requests.

  All handles that block logfile removal will time out automatically after at
  most 5 minutes should a master not be contacted by the slave anymore (e.g. in
  case the slave's replication is turned off, the slaves loses the connection
  to the master or the slave goes down).

* added all-in-one function *setupReplication* to synchronize data from master
  to slave and start the continuous replication:

      require("@arangodb/replication").setupReplication(configuration);

  The command will return when the initial synchronization is finished and the
  continuous replication has been started, or in case the initial synchronization
  has failed.

  If the initial synchronization is successful, the command will store the given
  configuration on the slave. It also configures the continuous replication to start
  automatically if the slave is restarted, i.e. *autoStart* is set to *true*.

  If the command is run while the slave's replication applier is already running,
  it will first stop the running applier, drop its configuration and do a
  resynchronization of data with the master. It will then use the provided configration,
  overwriting any previously existing replication configuration on the slave.

  The following example demonstrates how to use the command for setting up replication
  for the *_system* database. Note that it should be run on the slave and not the
  master:

      db._useDatabase("_system");
      require("@arangodb/replication").setupReplication({
        endpoint: "tcp://master.domain.org:8529",
        username: "myuser",
        password: "mypasswd",
        verbose: false,
        includeSystem: false,
        incremental: true,
        autoResync: true
      });

* the *sync* and *syncCollection* functions now always start the data synchronization
  as an asynchronous server job. The call to *sync* or *syncCollection* will block
  until synchronization is either complete or has failed with an error. The functions
  will automatically poll the slave periodically for status updates.

  The main benefit is that the connection to the slave does not need to stay open
  permanently and is thus not affected by timeout issues. Additionally the caller does
  not need to query the synchronization status from the slave manually as this is
  now performed automatically by these functions.

* fixed undefined behavior when explaining some types of AQL traversals, fixed
  display of some types of traversals in AQL explain output


v2.8.1 (2016-01-29)
-------------------

* Improved AQL Pattern matching by allowing to specify a different traversal
  direction for one or many of the edge collections.

      FOR v, e, p IN OUTBOUND @start @@ec1, INBOUND @@ec2, @@ec3

  will traverse *ec1* and *ec3* in the OUTBOUND direction and for *ec2* it will use
  the INBOUND direction. These directions can be combined in arbitrary ways, the
  direction defined after *IN [steps]* will we used as default direction and can
  be overriden for specific collections.
  This feature is only available for collection lists, it is not possible to
  combine it with graph names.

* detect more types of transaction deadlocks early

* fixed display of relational operators in traversal explain output

* fixed undefined behavior in AQL function `PARSE_IDENTIFIER`

* added "engines" field to Foxx services generated in the admin interface

* added AQL function `IS_SAME_COLLECTION`:

  *IS_SAME_COLLECTION(collection, document)*: Return true if *document* has the same
  collection id as the collection specified in *collection*. *document* can either be
  a [document handle](../Glossary/README.md#document-handle) string, or a document with
  an *_id* attribute. The function does not validate whether the collection actually
  contains the specified document, but only compares the name of the specified collection
  with the collection name part of the specified document.
  If *document* is neither an object with an *id* attribute nor a *string* value,
  the function will return *null* and raise a warning.

      /* true */
      IS_SAME_COLLECTION('_users', '_users/my-user')
      IS_SAME_COLLECTION('_users', { _id: '_users/my-user' })

      /* false */
      IS_SAME_COLLECTION('_users', 'foobar/baz')
      IS_SAME_COLLECTION('_users', { _id: 'something/else' })


v2.8.0 (2016-01-25)
-------------------

* avoid recursive locking


v2.8.0-beta8 (2016-01-19)
-------------------------

* improved internal datafile statistics for compaction and compaction triggering
  conditions, preventing excessive growth of collection datafiles under some
  workloads. This should also fix issue #1596.

* renamed AQL optimizer rule `remove-collect-into` to `remove-collect-variables`

* fixed primary and edge index lookups prematurely aborting searches when the
  specified id search value contained a different collection than the collection
  the index was created for


v2.8.0-beta7 (2016-01-06)
-------------------------

* added vm.runInThisContext

* added AQL keyword `AGGREGATE` for use in AQL `COLLECT` statement

  Using `AGGREGATE` allows more efficient aggregation (incrementally while building
  the groups) than previous versions of AQL, which built group aggregates afterwards
  from the total of all group values.

  `AGGREGATE` can be used inside a `COLLECT` statement only. If used, it must follow
  the declaration of grouping keys:

      FOR doc IN collection
        COLLECT gender = doc.gender AGGREGATE minAge = MIN(doc.age), maxAge = MAX(doc.age)
        RETURN { gender, minAge, maxAge }

  or, if no grouping keys are used, it can follow the `COLLECT` keyword:

      FOR doc IN collection
        COLLECT AGGREGATE minAge = MIN(doc.age), maxAge = MAX(doc.age)
        RETURN {
  minAge, maxAge
}

  Only specific expressions are allowed on the right-hand side of each `AGGREGATE`
  assignment:

  - on the top level the expression must be a call to one of the supported aggregation
    functions `LENGTH`, `MIN`, `MAX`, `SUM`, `AVERAGE`, `STDDEV_POPULATION`, `STDDEV_SAMPLE`,
    `VARIANCE_POPULATION`, or `VARIANCE_SAMPLE`

  - the expression must not refer to variables introduced in the `COLLECT` itself

* Foxx: mocha test paths with wildcard characters (asterisks) now work on Windows

* reserved AQL keyword `NONE` for future use

* web interface: fixed a graph display bug concerning dashboard view

* web interface: fixed several bugs during the dashboard initialize process

* web interface: included several bugfixes: #1597, #1611, #1623

* AQL query optimizer now converts `LENGTH(collection-name)` to an optimized
  expression that returns the number of documents in a collection

* adjusted the behavior of the expansion (`[*]`) operator in AQL for non-array values

  In ArangoDB 2.8, calling the expansion operator on a non-array value will always
  return an empty array. Previous versions of ArangoDB expanded non-array values by
  calling the `TO_ARRAY()` function for the value, which for example returned an
  array with a single value for boolean, numeric and string input values, and an array
  with the object's values for an object input value. This behavior was inconsistent
  with how the expansion operator works for the array indexes in 2.8, so the behavior
  is now unified:

  - if the left-hand side operand of `[*]` is an array, the array will be returned as
    is when calling `[*]` on it
  - if the left-hand side operand of `[*]` is not an array, an empty array will be
    returned by `[*]`

  AQL queries that rely on the old behavior can be changed by either calling `TO_ARRAY`
  explicitly or by using the `[*]` at the correct position.

  The following example query will change its result in 2.8 compared to 2.7:

      LET values = "foo" RETURN values[*]

  In 2.7 the query has returned the array `[ "foo" ]`, but in 2.8 it will return an
  empty array `[ ]`. To make it return the array `[ "foo" ]` again, an explicit
  `TO_ARRAY` function call is needed in 2.8 (which in this case allows the removal
  of the `[*]` operator altogether). This also works in 2.7:

      LET values = "foo" RETURN TO_ARRAY(values)

  Another example:

      LET values = [ { name: "foo" }, { name: "bar" } ]
      RETURN values[*].name[*]

  The above returned `[ [ "foo" ], [ "bar" ] ] in 2.7. In 2.8 it will return
  `[ [ ], [ ] ]`, because the value of `name` is not an array. To change the results
  to the 2.7 style, the query can be changed to

      LET values = [ { name: "foo" }, { name: "bar" } ]
      RETURN values[* RETURN TO_ARRAY(CURRENT.name)]

  The above also works in 2.7.
  The following types of queries won't change:

      LET values = [ 1, 2, 3 ] RETURN values[*]
      LET values = [ { name: "foo" }, { name: "bar" } ] RETURN values[*].name
      LET values = [ { names: [ "foo", "bar" ] }, { names: [ "baz" ] } ] RETURN values[*].names[*]
      LET values = [ { names: [ "foo", "bar" ] }, { names: [ "baz" ] } ] RETURN values[*].names[**]

* slightly adjusted V8 garbage collection strategy so that collection eventually
  happens in all contexts that hold V8 external references to documents and
  collections.

  also adjusted default value of `--javascript.gc-frequency` from 10 seconds to
  15 seconds, as less internal operations are carried out in JavaScript.

* fixes for AQL optimizer and traversal

* added `--create-collection-type` option to arangoimp

  This allows specifying the type of the collection to be created when
  `--create-collection` is set to `true`.

* Foxx export cache should no longer break if a broken app is loaded in the
  web admin interface.


v2.8.0-beta2 (2015-12-16)
-------------------------

* added AQL query optimizer rule "sort-in-values"

  This rule pre-sorts the right-hand side operand of the `IN` and `NOT IN`
  operators so the operation can use a binary search with logarithmic complexity
  instead of a linear search. The rule is applied when the right-hand side
  operand of an `IN` or `NOT IN` operator in a filter condition is a variable that
  is defined in a different loop/scope than the operator itself. Additionally,
  the filter condition must consist of solely the `IN` or `NOT IN` operation
  in order to avoid any side-effects.

* changed collection status terminology in web interface for collections for
  which an unload request has been issued from `in the process of being unloaded`
  to `will be unloaded`.

* unloading a collection via the web interface will now trigger garbage collection
  in all v8 contexts and force a WAL flush. This increases the chances of perfoming
  the unload faster.

* added the following attributes to the result of `collection.figures()` and the
  corresponding HTTP API at `PUT /_api/collection/<name>/figures`:

  - `documentReferences`: The number of references to documents in datafiles
    that JavaScript code currently holds. This information can be used for
    debugging compaction and unload issues.
  - `waitingFor`: An optional string value that contains information about
    which object type is at the head of the collection's cleanup queue. This
    information can be used for debugging compaction and unload issues.
  - `compactionStatus.time`: The point in time the compaction for the collection
    was last executed. This information can be used for debugging compaction
    issues.
  - `compactionStatus.message`: The action that was performed when the compaction
    was last run for the collection. This information can be used for debugging
    compaction issues.

  Note: `waitingFor` and `compactionStatus` may be empty when called on a coordinator
  in a cluster.

* the compaction will now provide queryable status info that can be used to track
  its progress. The compaction status is displayed in the web interface, too.

* better error reporting for arangodump and arangorestore

* arangodump will now fail by default when trying to dump edges that
  refer to already dropped collections. This can be circumvented by
  specifying the option `--force true` when invoking arangodump

* fixed cluster upgrade procedure

* the AQL functions `NEAR` and `WITHIN` now have stricter validations
  for their input parameters `limit`, `radius` and `distance`. They may now throw
  exceptions when invalid parameters are passed that may have not led
  to exceptions in previous versions.

* deprecation warnings now log stack traces

* Foxx: improved backwards compatibility with 2.5 and 2.6

  - reverted Model and Repository back to non-ES6 "classes" because of
    compatibility issues when using the extend method with a constructor

  - removed deprecation warnings for extend and controller.del

  - restored deprecated method Model.toJSONSchema

  - restored deprecated `type`, `jwt` and `sessionStorageApp` options
    in Controller#activateSessions

* Fixed a deadlock problem in the cluster


v2.8.0-beta1 (2015-12-06)
-------------------------

* added AQL function `IS_DATESTRING(value)`

  Returns true if *value* is a string that can be used in a date function.
  This includes partial dates such as *2015* or *2015-10* and strings containing
  invalid dates such as *2015-02-31*. The function will return false for all
  non-string values, even if some of them may be usable in date functions.


v2.8.0-alpha1 (2015-12-03)
--------------------------

* added AQL keywords `GRAPH`, `OUTBOUND`, `INBOUND` and `ANY` for use in graph
  traversals, reserved AQL keyword `ALL` for future use

  Usage of these keywords as collection names, variable names or attribute names
  in AQL queries will not be possible without quoting. For example, the following
  AQL query will still work as it uses a quoted collection name and a quoted
  attribute name:

      FOR doc IN `OUTBOUND`
        RETURN doc.`any`

* issue #1593: added AQL `POW` function for exponentation

* added cluster execution site info in explain output for AQL queries

* replication improvements:

  - added `autoResync` configuration parameter for continuous replication.

    When set to `true`, a replication slave will automatically trigger a full data
    re-synchronization with the master when the master cannot provide the log data
    the slave had asked for. Note that `autoResync` will only work when the option
    `requireFromPresent` is also set to `true` for the continuous replication, or
    when the continuous syncer is started and detects that no start tick is present.

    Automatic re-synchronization may transfer a lot of data from the master to the
    slave and may be expensive. It is therefore turned off by default.
    When turned off, the slave will never perform an automatic re-synchronization
    with the master.

  - added `idleMinWaitTime` and `idleMaxWaitTime` configuration parameters for
    continuous replication.

    These parameters can be used to control the minimum and maximum wait time the
    slave will (intentionally) idle and not poll for master log changes in case the
    master had sent the full logs already.
    The `idleMaxWaitTime` value will only be used when `adapativePolling` is set
    to `true`. When `adaptivePolling` is disable, only `idleMinWaitTime` will be
    used as a constant time span in which the slave will not poll the master for
    further changes. The default values are 0.5 seconds for `idleMinWaitTime` and
    2.5 seconds for `idleMaxWaitTime`, which correspond to the hard-coded values
    used in previous versions of ArangoDB.

  - added `initialSyncMaxWaitTime` configuration parameter for initial and continuous
    replication

    This option controls the maximum wait time (in seconds) that the initial
    synchronization will wait for a response from the master when fetching initial
    collection data. If no response is received within this time period, the initial
    synchronization will give up and fail. This option is also relevant for
    continuous replication in case *autoResync* is set to *true*, as then the
    continuous replication may trigger a full data re-synchronization in case
    the master cannot the log data the slave had asked for.

  - HTTP requests sent from the slave to the master during initial synchronization
    will now be retried if they fail with connection problems.

  - the initial synchronization now logs its progress so it can be queried using
    the regular replication status check APIs.

  - added `async` attribute for `sync` and `syncCollection` operations called from
    the ArangoShell. Setthing this attribute to `true` will make the synchronization
    job on the server go into the background, so that the shell does not block. The
    status of the started asynchronous synchronization job can be queried from the
    ArangoShell like this:

        /* starts initial synchronization */
        var replication = require("@arangodb/replication");
        var id = replication.sync({
          endpoint: "tcp://master.domain.org:8529",
          username: "myuser",
          password: "mypasswd",
          async: true
       });

       /* now query the id of the returned async job and print the status */
       print(replication.getSyncResult(id));

    The result of `getSyncResult()` will be `false` while the server-side job
    has not completed, and different to `false` if it has completed. When it has
    completed, all job result details will be returned by the call to `getSyncResult()`.


* fixed non-deterministic query results in some cluster queries

* fixed issue #1589

* return HTTP status code 410 (gone) instead of HTTP 408 (request timeout) for
  server-side operations that are canceled / killed. Sending 410 instead of 408
  prevents clients from re-starting the same (canceled) operation. Google Chrome
  for example sends the HTTP request again in case it is responded with an HTTP
  408, and this is exactly the opposite of the desired behavior when an operation
  is canceled / killed by the user.

* web interface: queries in AQL editor now cancelable

* web interface: dashboard - added replication information

* web interface: AQL editor now supports bind parameters

* added startup option `--server.hide-product-header` to make the server not send
  the HTTP response header `"Server: ArangoDB"` in its HTTP responses. By default,
  the option is turned off so the header is still sent as usual.

* added new AQL function `UNSET_RECURSIVE` to recursively unset attritutes from
  objects/documents

* switched command-line editor in ArangoShell and arangod to linenoise-ng

* added automatic deadlock detection for transactions

  In case a deadlock is detected, a multi-collection operation may be rolled back
  automatically and fail with error 29 (`deadlock detected`). Client code for
  operations containing more than one collection should be aware of this potential
  error and handle it accordingly, either by giving up or retrying the transaction.

* Added C++ implementations for the AQL arithmetic operations and the following
  AQL functions:
  - ABS
  - APPEND
  - COLLECTIONS
  - CURRENT_DATABASE
  - DOCUMENT
  - EDGES
  - FIRST
  - FIRST_DOCUMENT
  - FIRST_LIST
  - FLATTEN
  - FLOOR
  - FULLTEXT
  - LAST
  - MEDIAN
  - MERGE_RECURSIVE
  - MINUS
  - NEAR
  - NOT_NULL
  - NTH
  - PARSE_IDENTIFIER
  - PERCENTILE
  - POP
  - POSITION
  - PUSH
  - RAND
  - RANGE
  - REMOVE_NTH
  - REMOVE_VALUE
  - REMOVE_VALUES
  - ROUND
  - SHIFT
  - SQRT
  - STDDEV_POPULATION
  - STDDEV_SAMPLE
  - UNSHIFT
  - VARIANCE_POPULATION
  - VARIANCE_SAMPLE
  - WITHIN
  - ZIP

* improved performance of skipping over many documents in an AQL query when no
  indexes and no filters are used, e.g.

      FOR doc IN collection
        LIMIT 1000000, 10
        RETURN doc

* Added array indexes

  Hash indexes and skiplist indexes can now optionally be defined for array values
  so they index individual array members.

  To define an index for array values, the attribute name is extended with the
  expansion operator `[*]` in the index definition:

      arangosh> db.colName.ensureHashIndex("tags[*]");

  When given the following document

      { tags: [ "AQL", "ArangoDB", "Index" ] }

  the index will now contain the individual values `"AQL"`, `"ArangoDB"` and `"Index"`.

  Now the index can be used for finding all documents having `"ArangoDB"` somewhere in their
  tags array using the following AQL query:

      FOR doc IN colName
        FILTER "ArangoDB" IN doc.tags[*]
        RETURN doc

* rewrote AQL query optimizer rule `use-index-range` and renamed it to `use-indexes`.
  The name change affects rule names in the optimizer's output.

* rewrote AQL execution node `IndexRangeNode` and renamed it to `IndexNode`. The name
  change affects node names in the optimizer's explain output.

* added convenience function `db._explain(query)` for human-readable explanation
  of AQL queries

* module resolution as used by `require` now behaves more like in node.js

* the `org/arangodb/request` module now returns response bodies for error responses
  by default. The old behavior of not returning bodies for error responses can be
  re-enabled by explicitly setting the option `returnBodyOnError` to `false` (#1437)


v2.7.6 (2016-01-30)
-------------------

* detect more types of transaction deadlocks early


v2.7.5 (2016-01-22)
-------------------

* backported added automatic deadlock detection for transactions

  In case a deadlock is detected, a multi-collection operation may be rolled back
  automatically and fail with error 29 (`deadlock detected`). Client code for
  operations containing more than one collection should be aware of this potential
  error and handle it accordingly, either by giving up or retrying the transaction.

* improved internal datafile statistics for compaction and compaction triggering
  conditions, preventing excessive growth of collection datafiles under some
  workloads. This should also fix issue #1596.

* Foxx export cache should no longer break if a broken app is loaded in the
  web admin interface.

* Foxx: removed some incorrect deprecation warnings.

* Foxx: mocha test paths with wildcard characters (asterisks) now work on Windows


v2.7.4 (2015-12-21)
-------------------

* slightly adjusted V8 garbage collection strategy so that collection eventually
  happens in all contexts that hold V8 external references to documents and
  collections.

* added the following attributes to the result of `collection.figures()` and the
  corresponding HTTP API at `PUT /_api/collection/<name>/figures`:

  - `documentReferences`: The number of references to documents in datafiles
    that JavaScript code currently holds. This information can be used for
    debugging compaction and unload issues.
  - `waitingFor`: An optional string value that contains information about
    which object type is at the head of the collection's cleanup queue. This
    information can be used for debugging compaction and unload issues.
  - `compactionStatus.time`: The point in time the compaction for the collection
    was last executed. This information can be used for debugging compaction
    issues.
  - `compactionStatus.message`: The action that was performed when the compaction
    was last run for the collection. This information can be used for debugging
    compaction issues.

  Note: `waitingFor` and `compactionStatus` may be empty when called on a coordinator
  in a cluster.

* the compaction will now provide queryable status info that can be used to track
  its progress. The compaction status is displayed in the web interface, too.


v2.7.3 (2015-12-17)
-------------------

* fixed some replication value conversion issues when replication applier properties
  were set via ArangoShell

* fixed disappearing of documents for collections transferred via `sync` or
  `syncCollection` if the collection was dropped right before synchronization
  and drop and (re-)create collection markers were located in the same WAL file

* fixed an issue where overwriting the system sessions collection would break
  the web interface when authentication is enabled


v2.7.2 (2015-12-01)
-------------------

* replication improvements:

  - added `autoResync` configuration parameter for continuous replication.

    When set to `true`, a replication slave will automatically trigger a full data
    re-synchronization with the master when the master cannot provide the log data
    the slave had asked for. Note that `autoResync` will only work when the option
    `requireFromPresent` is also set to `true` for the continuous replication, or
    when the continuous syncer is started and detects that no start tick is present.

    Automatic re-synchronization may transfer a lot of data from the master to the
    slave and may be expensive. It is therefore turned off by default.
    When turned off, the slave will never perform an automatic re-synchronization
    with the master.

  - added `idleMinWaitTime` and `idleMaxWaitTime` configuration parameters for
    continuous replication.

    These parameters can be used to control the minimum and maximum wait time the
    slave will (intentionally) idle and not poll for master log changes in case the
    master had sent the full logs already.
    The `idleMaxWaitTime` value will only be used when `adapativePolling` is set
    to `true`. When `adaptivePolling` is disable, only `idleMinWaitTime` will be
    used as a constant time span in which the slave will not poll the master for
    further changes. The default values are 0.5 seconds for `idleMinWaitTime` and
    2.5 seconds for `idleMaxWaitTime`, which correspond to the hard-coded values
    used in previous versions of ArangoDB.

  - added `initialSyncMaxWaitTime` configuration parameter for initial and continuous
    replication

    This option controls the maximum wait time (in seconds) that the initial
    synchronization will wait for a response from the master when fetching initial
    collection data. If no response is received within this time period, the initial
    synchronization will give up and fail. This option is also relevant for
    continuous replication in case *autoResync* is set to *true*, as then the
    continuous replication may trigger a full data re-synchronization in case
    the master cannot the log data the slave had asked for.

  - HTTP requests sent from the slave to the master during initial synchronization
    will now be retried if they fail with connection problems.

  - the initial synchronization now logs its progress so it can be queried using
    the regular replication status check APIs.

* fixed non-deterministic query results in some cluster queries

* added missing lock instruction for primary index in compactor size calculation

* fixed issue #1589

* fixed issue #1583

* fixed undefined behavior when accessing the top level of a document with the `[*]`
  operator

* fixed potentially invalid pointer access in shaper when the currently accessed
  document got re-located by the WAL collector at the very same time

* Foxx: optional configuration options no longer log validation errors when assigned
  empty values (#1495)

* Foxx: constructors provided to Repository and Model sub-classes via extend are
  now correctly called (#1592)


v2.7.1 (2015-11-07)
-------------------

* switch to linenoise next generation

* exclude `_apps` collection from replication

  The slave has its own `_apps` collection which it populates on server start.
  When replicating data from the master to the slave, the data from the master may
  clash with the slave's own data in the `_apps` collection. Excluding the `_apps`
  collection from replication avoids this.

* disable replication appliers when starting in modes `--upgrade`, `--no-server`
  and `--check-upgrade`

* more detailed output in arango-dfdb

* fixed "no start tick" issue in replication applier

  This error could occur after restarting a slave server after a shutdown
  when no data was ever transferred from the master to the slave via the
  continuous replication

* fixed problem during SSL client connection abort that led to scheduler thread
  staying at 100% CPU saturation

* fixed potential segfault in AQL `NEIGHBORS` function implementation when C++ function
  variant was used and collection names were passed as strings

* removed duplicate target for some frontend JavaScript files from the Makefile

* make AQL function `MERGE()` work on a single array parameter, too.
  This allows combining the attributes of multiple objects from an array into
  a single object, e.g.

      RETURN MERGE([
        { foo: 'bar' },
        { quux: 'quetzalcoatl', ruled: true },
        { bar: 'baz', foo: 'done' }
      ])

  will now return:

      {
        "foo": "done",
        "quux": "quetzalcoatl",
        "ruled": true,
        "bar": "baz"
      }

* fixed potential deadlock in collection status changing on Windows

* fixed hard-coded `incremental` parameter in shell implementation of
  `syncCollection` function in replication module

* fix for GCC5: added check for '-stdlib' option


v2.7.0 (2015-10-09)
-------------------

* fixed request statistics aggregation
  When arangod was started in supervisor mode, the request statistics always showed
  0 requests, as the statistics aggregation thread did not run then.

* read server configuration files before dropping privileges. this ensures that
  the SSL keyfile specified in the configuration can be read with the server's start
  privileges (i.e. root when using a standard ArangoDB package).

* fixed replication with a 2.6 replication configuration and issues with a 2.6 master

* raised default value of `--server.descriptors-minimum` to 1024

* allow Foxx apps to be installed underneath URL path `/_open/`, so they can be
  (intentionally) accessed without authentication.

* added *allowImplicit* sub-attribute in collections declaration of transactions.
  The *allowImplicit* attributes allows making transactions fail should they
  read-access a collection that was not explicitly declared in the *collections*
  array of the transaction.

* added "special" password ARANGODB_DEFAULT_ROOT_PASSWORD. If you pass
  ARANGODB_DEFAULT_ROOT_PASSWORD as password, it will read the password
  from the environment variable ARANGODB_DEFAULT_ROOT_PASSWORD


v2.7.0-rc2 (2015-09-22)
-----------------------

* fix over-eager datafile compaction

  This should reduce the need to compact directly after loading a collection when a
  collection datafile contained many insertions and updates for the same documents. It
  should also prevent from re-compacting already merged datafiles in case not many
  changes were made. Compaction will also make fewer index lookups than before.

* added `syncCollection()` function in module `org/arangodb/replication`

  This allows synchronizing the data of a single collection from a master to a slave
  server. Synchronization can either restore the whole collection by transferring all
  documents from the master to the slave, or incrementally by only transferring documents
  that differ. This is done by partitioning the collection's entire key space into smaller
  chunks and comparing the data chunk-wise between master and slave. Only chunks that are
  different will be re-transferred.

  The `syncCollection()` function can be used as follows:

      require("org/arangodb/replication").syncCollection(collectionName, options);

  e.g.

      require("org/arangodb/replication").syncCollection("myCollection", {
        endpoint: "tcp://127.0.0.1:8529",  /* master */
        username: "root",                  /* username for master */
        password: "secret",                /* password for master */
        incremental: true                  /* use incremental mode */
      });


* additionally allow the following characters in document keys:

  `(` `)` `+` `,` `=` `;` `$` `!` `*` `'` `%`


v2.7.0-rc1 (2015-09-17)
-----------------------

* removed undocumented server-side-only collection functions:
  * collection.OFFSET()
  * collection.NTH()
  * collection.NTH2()
  * collection.NTH3()

* upgraded Swagger to version 2.0 for the Documentation

  This gives the user better prepared test request structures.
  More conversions will follow so finally client libraries can be auto-generated.

* added extra AQL functions for date and time calculation and manipulation.
  These functions were contributed by GitHub users @CoDEmanX and @friday.
  A big thanks for their work!

  The following extra date functions are available from 2.7 on:

  * `DATE_DAYOFYEAR(date)`: Returns the day of year number of *date*.
    The return values range from 1 to 365, or 366 in a leap year respectively.

  * `DATE_ISOWEEK(date)`: Returns the ISO week date of *date*.
    The return values range from 1 to 53. Monday is considered the first day of the week.
    There are no fractional weeks, thus the last days in December may belong to the first
    week of the next year, and the first days in January may be part of the previous year's
    last week.

  * `DATE_LEAPYEAR(date)`: Returns whether the year of *date* is a leap year.

  * `DATE_QUARTER(date)`: Returns the quarter of the given date (1-based):
    * 1: January, February, March
    * 2: April, May, June
    * 3: July, August, September
    * 4: October, November, December

  - *DATE_DAYS_IN_MONTH(date)*: Returns the number of days in *date*'s month (28..31).

  * `DATE_ADD(date, amount, unit)`: Adds *amount* given in *unit* to *date* and
    returns the calculated date.

    *unit* can be either of the following to specify the time unit to add or
    subtract (case-insensitive):
    - y, year, years
    - m, month, months
    - w, week, weeks
    - d, day, days
    - h, hour, hours
    - i, minute, minutes
    - s, second, seconds
    - f, millisecond, milliseconds

    *amount* is the number of *unit*s to add (positive value) or subtract
    (negative value).

  * `DATE_SUBTRACT(date, amount, unit)`: Subtracts *amount* given in *unit* from
    *date* and returns the calculated date.

    It works the same as `DATE_ADD()`, except that it subtracts. It is equivalent
    to calling `DATE_ADD()` with a negative amount, except that `DATE_SUBTRACT()`
    can also subtract ISO durations. Note that negative ISO durations are not
    supported (i.e. starting with `-P`, like `-P1Y`).

  * `DATE_DIFF(date1, date2, unit, asFloat)`: Calculate the difference
    between two dates in given time *unit*, optionally with decimal places.
    Returns a negative value if *date1* is greater than *date2*.

  * `DATE_COMPARE(date1, date2, unitRangeStart, unitRangeEnd)`: Compare two
    partial dates and return true if they match, false otherwise. The parts to
    compare are defined by a range of time units.

    The full range is: years, months, days, hours, minutes, seconds, milliseconds.
    Pass the unit to start from as *unitRangeStart*, and the unit to end with as
    *unitRangeEnd*. All units in between will be compared. Leave out *unitRangeEnd*
    to only compare *unitRangeStart*.

  * `DATE_FORMAT(date, format)`: Format a date according to the given format string.
    It supports the following placeholders (case-insensitive):
    - %t: timestamp, in milliseconds since midnight 1970-01-01
    - %z: ISO date (0000-00-00T00:00:00.000Z)
    - %w: day of week (0..6)
    - %y: year (0..9999)
    - %yy: year (00..99), abbreviated (last two digits)
    - %yyyy: year (0000..9999), padded to length of 4
    - %yyyyyy: year (-009999 .. +009999), with sign prefix and padded to length of 6
    - %m: month (1..12)
    - %mm: month (01..12), padded to length of 2
    - %d: day (1..31)
    - %dd: day (01..31), padded to length of 2
    - %h: hour (0..23)
    - %hh: hour (00..23), padded to length of 2
    - %i: minute (0..59)
    - %ii: minute (00..59), padded to length of 2
    - %s: second (0..59)
    - %ss: second (00..59), padded to length of 2
    - %f: millisecond (0..999)
    - %fff: millisecond (000..999), padded to length of 3
    - %x: day of year (1..366)
    - %xxx: day of year (001..366), padded to length of 3
    - %k: ISO week date (1..53)
    - %kk: ISO week date (01..53), padded to length of 2
    - %l: leap year (0 or 1)
    - %q: quarter (1..4)
    - %a: days in month (28..31)
    - %mmm: abbreviated English name of month (Jan..Dec)
    - %mmmm: English name of month (January..December)
    - %www: abbreviated English name of weekday (Sun..Sat)
    - %wwww: English name of weekday (Sunday..Saturday)
    - %&: special escape sequence for rare occasions
    - %%: literal %
    - %: ignored

* new WAL logfiles and datafiles are now created non-sparse

  This prevents SIGBUS signals being raised when memory of a sparse datafile is accessed
  and the disk is full and the accessed file part is not actually disk-backed. In
  this case the mapped memory region is not necessarily backed by physical memory, and
  accessing the memory may raise SIGBUS and crash arangod.

* the `internal.download()` function and the module `org/arangodb/request` used some
  internal library function that handled the sending of HTTP requests from inside of
  ArangoDB. This library unconditionally set an HTTP header `Accept-Encoding: gzip`
  in all outgoing HTTP requests.

  This has been fixed in 2.7, so `Accept-Encoding: gzip` is not set automatically anymore.
  Additionally, the header `User-Agent: ArangoDB` is not set automatically either. If
  client applications desire to send these headers, they are free to add it when
  constructing the requests using the `download` function or the request module.

* fixed issue #1436: org/arangodb/request advertises deflate without supporting it

* added template string generator function `aqlQuery` for generating AQL queries

  This can be used to generate safe AQL queries with JavaScript parameter
  variables or expressions easily:

      var name = 'test';
      var attributeName = '_key';
      var query = aqlQuery`FOR u IN users FILTER u.name == ${name} RETURN u.${attributeName}`;
      db._query(query);

* report memory usage for document header data (revision id, pointer to data etc.)
  in `db.collection.figures()`. The memory used for document headers will now
  show up in the already existing attribute `indexes.size`. Due to that, the index
  sizes reported by `figures()` in 2.7 will be higher than those reported by 2.6,
  but the 2.7 values are more accurate.

* IMPORTANT CHANGE: the filenames in dumps created by arangodump now contain
  not only the name of the dumped collection, but also an additional 32-digit hash
  value. This is done to prevent overwriting dump files in case-insensitive file
  systems when there exist multiple collections with the same name (but with
  different cases).

  For example, if a database has two collections: `test` and `Test`, previous
  versions of ArangoDB created the files

  * `test.structure.json` and `test.data.json` for collection `test`
  * `Test.structure.json` and `Test.data.json` for collection `Test`

  This did not work for case-insensitive filesystems, because the files for the
  second collection would have overwritten the files of the first. arangodump in
  2.7 will create the following filenames instead:

  * `test_098f6bcd4621d373cade4e832627b4f6.structure.json` and `test_098f6bcd4621d373cade4e832627b4f6.data.json`
  * `Test_0cbc6611f5540bd0809a388dc95a615b.structure.json` and `Test_0cbc6611f5540bd0809a388dc95a615b.data.json`

  These filenames will be unambiguous even in case-insensitive filesystems.

* IMPORTANT CHANGE: make arangod actually close lingering client connections
  when idle for at least the duration specified via `--server.keep-alive-timeout`.
  In previous versions of ArangoDB, connections were not closed by the server
  when the timeout was reached and the client was still connected. Now the
  connection is properly closed by the server in case of timeout. Client
  applications relying on the old behavior may now need to reconnect to the
  server when their idle connections time out and get closed (note: connections
  being idle for a long time may be closed by the OS or firewalls anyway -
  client applications should be aware of that and try to reconnect).

* IMPORTANT CHANGE: when starting arangod, the server will drop the process
  privileges to the specified values in options `--server.uid` and `--server.gid`
  instantly after parsing the startup options.

  That means when either `--server.uid` or `--server.gid` are set, the privilege
  change will happen earlier. This may prevent binding the server to an endpoint
  with a port number lower than 1024 if the arangodb user has no privileges
  for that. Previous versions of ArangoDB changed the privileges later, so some
  startup actions were still carried out under the invoking user (i.e. likely
  *root* when started via init.d or system scripts) and especially binding to
  low port numbers was still possible there.

  The default privileges for user *arangodb* will not be sufficient for binding
  to port numbers lower than 1024. To have an ArangoDB 2.7 bind to a port number
  lower than 1024, it needs to be started with either a different privileged user,
  or the privileges of the *arangodb* user have to raised manually beforehand.

* added AQL optimizer rule `patch-update-statements`

* Linux startup scripts and systemd configuration for arangod now try to
  adjust the NOFILE (number of open files) limits for the process. The limit
  value is set to 131072 (128k) when ArangoDB is started via start/stop
  commands

* When ArangoDB is started/stopped manually via the start/stop commands, the
  main process will wait for up to 10 seconds after it forks the supervisor
  and arangod child processes. If the startup fails within that period, the
  start/stop script will fail with an exit code other than zero. If the
  startup of the supervisor or arangod is still ongoing after 10 seconds,
  the main program will still return with exit code 0. The limit of 10 seconds
  is arbitrary because the time required for a startup is not known in advance.

* added startup option `--database.throw-collection-not-loaded-error`

  Accessing a not-yet loaded collection will automatically load a collection
  on first access. This flag controls what happens in case an operation
  would need to wait for another thread to finalize loading a collection. If
  set to *true*, then the first operation that accesses an unloaded collection
  will load it. Further threads that try to access the same collection while
  it is still loading immediately fail with an error (1238, *collection not loaded*).
  This is to prevent all server threads from being blocked while waiting on the
  same collection to finish loading. When the first thread has completed loading
  the collection, the collection becomes regularly available, and all operations
  from that point on can be carried out normally, and error 1238 will not be
  thrown anymore for that collection.

  If set to *false*, the first thread that accesses a not-yet loaded collection
  will still load it. Other threads that try to access the collection while
  loading will not fail with error 1238 but instead block until the collection
  is fully loaded. This configuration might lead to all server threads being
  blocked because they are all waiting for the same collection to complete
  loading. Setting the option to *true* will prevent this from happening, but
  requires clients to catch error 1238 and react on it (maybe by scheduling
  a retry for later).

  The default value is *false*.

* added better control-C support in arangosh

  When CTRL-C is pressed in arangosh, it will now print a `^C` first. Pressing
  CTRL-C again will reset the prompt if something was entered before, or quit
  arangosh if no command was entered directly before.

  This affects the arangosh version build with Readline-support only (Linux
  and MacOS).

  The MacOS version of ArangoDB for Homebrew now depends on Readline, too. The
  Homebrew formula has been changed accordingly.
  When self-compiling ArangoDB on MacOS without Homebrew, Readline now is a
  prerequisite.

* increased default value for collection-specific `indexBuckets` value from 1 to 8

  Collections created from 2.7 on will use the new default value of `8` if not
  overridden on collection creation or later using
  `collection.properties({ indexBuckets: ... })`.

  The `indexBuckets` value determines the number of buckets to use for indexes of
  type `primary`, `hash` and `edge`. Having multiple index buckets allows splitting
  an index into smaller components, which can be filled in parallel when a collection
  is loading. Additionally, resizing and reallocation of indexes are faster and
  less intrusive if the index uses multiple buckets, because resize and reallocation
  will affect only data in a single bucket instead of all index values.

  The index buckets will be filled in parallel when loading a collection if the collection
  has an `indexBuckets` value greater than 1 and the collection contains a significant
  amount of documents/edges (the current threshold is 256K documents but this value
  may change in future versions of ArangoDB).

* changed HTTP client to use poll instead of select on Linux and MacOS

  This affects the ArangoShell and user-defined JavaScript code running inside
  arangod that initiates its own HTTP calls.

  Using poll instead of select allows using arbitrary high file descriptors
  (bigger than the compiled in FD_SETSIZE). Server connections are still handled using
  epoll, which has never been affected by FD_SETSIZE.

* implemented AQL `LIKE` function using ICU regexes

* added `RETURN DISTINCT` for AQL queries to return unique results:

      FOR doc IN collection
        RETURN DISTINCT doc.status

  This change also introduces `DISTINCT` as an AQL keyword.

* removed `createNamedQueue()` and `addJob()` functions from org/arangodb/tasks

* use less locks and more atomic variables in the internal dispatcher
  and V8 context handling implementations. This leads to improved throughput in
  some ArangoDB internals and allows for higher HTTP request throughput for
  many operations.

  A short overview of the improvements can be found here:

  https://www.arangodb.com/2015/08/throughput-enhancements/

* added shorthand notation for attribute names in AQL object literals:

      LET name = "Peter"
      LET age = 42
      RETURN { name, age }

  The above is the shorthand equivalent of the generic form

      LET name = "Peter"
      LET age = 42
      RETURN { name : name, age : age }

* removed configure option `--enable-timings`

  This option did not have any effect.

* removed configure option `--enable-figures`

  This option previously controlled whether HTTP request statistics code was
  compiled into ArangoDB or not. The previous default value was `true` so
  statistics code was available in official packages. Setting the option to
  `false` led to compile errors so it is doubtful the default value was
  ever changed. By removing the option some internal statistics code was also
  simplified.

* removed run-time manipulation methods for server endpoints:

  * `db._removeEndpoint()`
  * `db._configureEndpoint()`
  * HTTP POST `/_api/endpoint`
  * HTTP DELETE `/_api/endpoint`

* AQL query result cache

  The query result cache can optionally cache the complete results of all or selected AQL queries.
  It can be operated in the following modes:

  * `off`: the cache is disabled. No query results will be stored
  * `on`: the cache will store the results of all AQL queries unless their `cache`
    attribute flag is set to `false`
  * `demand`: the cache will store the results of AQL queries that have their
    `cache` attribute set to `true`, but will ignore all others

  The mode can be set at server startup using the `--database.query-cache-mode` configuration
  option and later changed at runtime.

  The following HTTP REST APIs have been added for controlling the query cache:

  * HTTP GET `/_api/query-cache/properties`: returns the global query cache configuration
  * HTTP PUT `/_api/query-cache/properties`: modifies the global query cache configuration
  * HTTP DELETE `/_api/query-cache`: invalidates all results in the query cache

  The following JavaScript functions have been added for controlling the query cache:

  * `require("org/arangodb/aql/cache").properties()`: returns the global query cache configuration
  * `require("org/arangodb/aql/cache").properties(properties)`: modifies the global query cache configuration
  * `require("org/arangodb/aql/cache").clear()`: invalidates all results in the query cache

* do not link arangoimp against V8

* AQL function call arguments optimization

  This will lead to arguments in function calls inside AQL queries not being copied but passed
  by reference. This may speed up calls to functions with bigger argument values or queries that
  call functions a lot of times.

* upgraded V8 version to 4.3.61

* removed deprecated AQL `SKIPLIST` function.

  This function was introduced in older versions of ArangoDB with a less powerful query optimizer to
  retrieve data from a skiplist index using a `LIMIT` clause. It was marked as deprecated in ArangoDB
  2.6.

  Since ArangoDB 2.3 the behavior of the `SKIPLIST` function can be emulated using regular AQL
  constructs, e.g.

      FOR doc IN @@collection
        FILTER doc.value >= @value
        SORT doc.value DESC
        LIMIT 1
        RETURN doc

* the `skip()` function for simple queries does not accept negative input any longer.
  This feature was deprecated in 2.6.0.

* fix exception handling

  In some cases JavaScript exceptions would re-throw without information of the original problem.
  Now the original exception is logged for failure analysis.

* based REST API method PUT `/_api/simple/all` on the cursor API and make it use AQL internally.

  The change speeds up this REST API method and will lead to additional query information being
  returned by the REST API. Clients can use this extra information or ignore it.

* Foxx Queue job success/failure handlers arguments have changed from `(jobId, jobData, result, jobFailures)` to `(result, jobData, job)`.

* added Foxx Queue job options `repeatTimes`, `repeatUntil` and `repeatDelay` to automatically re-schedule jobs when they are completed.

* added Foxx manifest configuration type `password` to mask values in the web interface.

* fixed default values in Foxx manifest configurations sometimes not being used as defaults.

* fixed optional parameters in Foxx manifest configurations sometimes not being cleared correctly.

* Foxx dependencies can now be marked as optional using a slightly more verbose syntax in your manifest file.

* converted Foxx constructors to ES6 classes so you can extend them using class syntax.

* updated aqb to 2.0.

* updated chai to 3.0.

* Use more madvise calls to speed up things when memory is tight, in particular
  at load time but also for random accesses later.

* Overhauled web interface

  The web interface now has a new design.

  The API documentation for ArangoDB has been moved from "Tools" to "Links" in the web interface.

  The "Applications" tab in the web interfaces has been renamed to "Services".


v2.6.12 (2015-12-02)
--------------------

* fixed disappearing of documents for collections transferred via `sync` if the
  the collection was dropped right before synchronization and drop and (re-)create
  collection markers were located in the same WAL file

* added missing lock instruction for primary index in compactor size calculation

* fixed issue #1589

* fixed issue #1583

* Foxx: optional configuration options no longer log validation errors when assigned
  empty values (#1495)


v2.6.11 (2015-11-18)
--------------------

* fixed potentially invalid pointer access in shaper when the currently accessed
  document got re-located by the WAL collector at the very same time


v2.6.10 (2015-11-10)
--------------------

* disable replication appliers when starting in modes `--upgrade`, `--no-server`
  and `--check-upgrade`

* more detailed output in arango-dfdb

* fixed potential deadlock in collection status changing on Windows

* issue #1521: Can't dump/restore with user and password


v2.6.9 (2015-09-29)
-------------------

* added "special" password ARANGODB_DEFAULT_ROOT_PASSWORD. If you pass
  ARANGODB_DEFAULT_ROOT_PASSWORD as password, it will read the password
  from the environment variable ARANGODB_DEFAULT_ROOT_PASSWORD

* fixed failing AQL skiplist, sort and limit combination

  When using a Skiplist index on an attribute (say "a") and then using sort
  and skip on this attribute caused the result to be empty e.g.:

    require("internal").db.test.ensureSkiplist("a");
    require("internal").db._query("FOR x IN test SORT x.a LIMIT 10, 10");

  Was always empty no matter how many documents are stored in test.
  This is now fixed.

v2.6.8 (2015-09-09)
-------------------

* ARM only:

  The ArangoDB packages for ARM require the kernel to allow unaligned memory access.
  How the kernel handles unaligned memory access is configurable at runtime by
  checking and adjusting the contents `/proc/cpu/alignment`.

  In order to operate on ARM, ArangoDB requires the bit 1 to be set. This will
  make the kernel trap and adjust unaligned memory accesses. If this bit is not
  set, the kernel may send a SIGBUS signal to ArangoDB and terminate it.

  To set bit 1 in `/proc/cpu/alignment` use the following command as a privileged
  user (e.g. root):

      echo "2" > /proc/cpu/alignment

  Note that this setting affects all user processes and not just ArangoDB. Setting
  the alignment with the above command will also not make the setting permanent,
  so it will be lost after a restart of the system. In order to make the setting
  permanent, it should be executed during system startup or before starting arangod.

  The ArangoDB start/stop scripts do not adjust the alignment setting, but rely on
  the environment to have the correct alignment setting already. The reason for this
  is that the alignment settings also affect all other user processes (which ArangoDB
  is not aware of) and thus may have side-effects outside of ArangoDB. It is therefore
  more reasonable to have the system administrator carry out the change.


v2.6.7 (2015-08-25)
-------------------

* improved AssocMulti index performance when resizing.

  This makes the edge index perform less I/O when under memory pressure.


v2.6.6 (2015-08-23)
-------------------

* added startup option `--server.additional-threads` to create separate queues
  for slow requests.


v2.6.5 (2015-08-17)
-------------------

* added startup option `--database.throw-collection-not-loaded-error`

  Accessing a not-yet loaded collection will automatically load a collection
  on first access. This flag controls what happens in case an operation
  would need to wait for another thread to finalize loading a collection. If
  set to *true*, then the first operation that accesses an unloaded collection
  will load it. Further threads that try to access the same collection while
  it is still loading immediately fail with an error (1238, *collection not loaded*).
  This is to prevent all server threads from being blocked while waiting on the
  same collection to finish loading. When the first thread has completed loading
  the collection, the collection becomes regularly available, and all operations
  from that point on can be carried out normally, and error 1238 will not be
  thrown anymore for that collection.

  If set to *false*, the first thread that accesses a not-yet loaded collection
  will still load it. Other threads that try to access the collection while
  loading will not fail with error 1238 but instead block until the collection
  is fully loaded. This configuration might lead to all server threads being
  blocked because they are all waiting for the same collection to complete
  loading. Setting the option to *true* will prevent this from happening, but
  requires clients to catch error 1238 and react on it (maybe by scheduling
  a retry for later).

  The default value is *false*.

* fixed busy wait loop in scheduler threads that sometimes consumed 100% CPU while
  waiting for events on connections closed unexpectedly by the client side

* handle attribute `indexBuckets` when restoring collections via arangorestore.
  Previously the `indexBuckets` attribute value from the dump was ignored, and the
   server default value for `indexBuckets` was used when restoring a collection.

* fixed "EscapeValue already set error" crash in V8 actions that might have occurred when
  canceling V8-based operations.


v2.6.4 (2015-08-01)
-------------------

* V8: Upgrade to version 4.1.0.27 - this is intended to be the stable V8 version.

* fixed issue #1424: Arango shell should not processing arrows pushing on keyboard


v2.6.3 (2015-07-21)
-------------------

* issue #1409: Document values with null character truncated


v2.6.2 (2015-07-04)
-------------------

* fixed issue #1383: bindVars for HTTP API doesn't work with empty string

* fixed handling of default values in Foxx manifest configurations

* fixed handling of optional parameters in Foxx manifest configurations

* fixed a reference error being thrown in Foxx queues when a function-based job type is used that is not available and no options object is passed to queue.push


v2.6.1 (2015-06-24)
-------------------

* Add missing swagger files to cmake build. fixes #1368

* fixed documentation errors


v2.6.0 (2015-06-20)
-------------------

* using negative values for `SimpleQuery.skip()` is deprecated.
  This functionality will be removed in future versions of ArangoDB.

* The following simple query functions are now deprecated:

  * collection.near
  * collection.within
  * collection.geo
  * collection.fulltext
  * collection.range
  * collection.closedRange

  This also lead to the following REST API methods being deprecated from now on:

  * PUT /_api/simple/near
  * PUT /_api/simple/within
  * PUT /_api/simple/fulltext
  * PUT /_api/simple/range

  It is recommended to replace calls to these functions or APIs with equivalent AQL queries,
  which are more flexible because they can be combined with other operations:

      FOR doc IN NEAR(@@collection, @latitude, @longitude, @limit)
        RETURN doc

      FOR doc IN WITHIN(@@collection, @latitude, @longitude, @radius, @distanceAttributeName)
        RETURN doc

      FOR doc IN FULLTEXT(@@collection, @attributeName, @queryString, @limit)
        RETURN doc

      FOR doc IN @@collection
        FILTER doc.value >= @left && doc.value < @right
        LIMIT @skip, @limit
        RETURN doc`

  The above simple query functions and REST API methods may be removed in future versions
  of ArangoDB.

* deprecated now-obsolete AQL `SKIPLIST` function

  The function was introduced in older versions of ArangoDB with a less powerful query optimizer to
  retrieve data from a skiplist index using a `LIMIT` clause.

  Since 2.3 the same goal can be achieved by using regular AQL constructs, e.g.

      FOR doc IN collection FILTER doc.value >= @value SORT doc.value DESC LIMIT 1 RETURN doc

* fixed issues when switching the database inside tasks and during shutdown of database cursors

  These features were added during 2.6 alpha stage so the fixes affect devel/2.6-alpha builds only

* issue #1360: improved foxx-manager help

* added `--enable-tcmalloc` configure option.

  When this option is set, arangod and the client tools will be linked against tcmalloc, which replaces
  the system allocator. When the option is set, a tcmalloc library must be present on the system under
  one of the names `libtcmalloc`, `libtcmalloc_minimal` or `libtcmalloc_debug`.

  As this is a configure option, it is supported for manual builds on Linux-like systems only. tcmalloc
  support is currently experimental.

* issue #1353: Windows: HTTP API - incorrect path in errorMessage

* issue #1347: added option `--create-database` for arangorestore.

  Setting this option to `true` will now create the target database if it does not exist. When creating
  the target database, the username and passwords passed to arangorestore will be used to create an
  initial user for the new database.

* issue #1345: advanced debug information for User Functions

* issue #1341: Can't use bindvars in UPSERT

* fixed vulnerability in JWT implementation.

* changed default value of option `--database.ignore-datafile-errors` from `true` to `false`

  If the new default value of `false` is used, then arangod will refuse loading collections that contain
  datafiles with CRC mismatches or other errors. A collection with datafile errors will then become
  unavailable. This prevents follow up errors from happening.

  The only way to access such collection is to use the datafile debugger (arango-dfdb) and try to repair
  or truncate the datafile with it.

  If `--database.ignore-datafile-errors` is set to `true`, then collections will become available
  even if parts of their data cannot be loaded. This helps availability, but may cause (partial) data
  loss and follow up errors.

* added server startup option `--server.session-timeout` for controlling the timeout of user sessions
  in the web interface

* add sessions and cookie authentication for ArangoDB's web interface

  ArangoDB's built-in web interface now uses sessions. Session information ids are stored in cookies,
  so clients using the web interface must accept cookies in order to use it

* web interface: display query execution time in AQL editor

* web interface: renamed AQL query *submit* button to *execute*

* web interface: added query explain feature in AQL editor

* web interface: demo page added. only working if demo data is available, hidden otherwise

* web interface: added support for custom app scripts with optional arguments and results

* web interface: mounted apps that need to be configured are now indicated in the app overview

* web interface: added button for running tests to app details

* web interface: added button for configuring app dependencies to app details

* web interface: upgraded API documentation to use Swagger 2

* INCOMPATIBLE CHANGE

  removed startup option `--log.severity`

  The docs for `--log.severity` mentioned lots of severities (e.g. `exception`, `technical`, `functional`, `development`)
  but only a few severities (e.g. `all`, `human`) were actually used, with `human` being the default and `all` enabling the
  additional logging of requests. So the option pretended to control a lot of things which it actually didn't. Additionally,
  the option `--log.requests-file` was around for a long time already, also controlling request logging.

  Because the `--log.severity` option effectively did not control that much, it was removed. A side effect of removing the
  option is that 2.5 installations which used `--log.severity all` will not log requests after the upgrade to 2.6. This can
  be adjusted by setting the `--log.requests-file` option.

* add backtrace to fatal log events

* added optional `limit` parameter for AQL function `FULLTEXT`

* make fulltext index also index text values contained in direct sub-objects of the indexed
  attribute.

  Previous versions of ArangoDB only indexed the attribute value if it was a string. Sub-attributes
  of the index attribute were ignored when fulltext indexing.

  Now, if the index attribute value is an object, the object's values will each be included in the
  fulltext index if they are strings. If the index attribute value is an array, the array's values
  will each be included in the fulltext index if they are strings.

  For example, with a fulltext index present on the `translations` attribute, the following text
  values will now be indexed:

      var c = db._create("example");
      c.ensureFulltextIndex("translations");
      c.insert({ translations: { en: "fox", de: "Fuchs", fr: "renard", ru: "лиса" } });
      c.insert({ translations: "Fox is the English translation of the German word Fuchs" });
      c.insert({ translations: [ "ArangoDB", "document", "database", "Foxx" ] });

      c.fulltext("translations", "лиса").toArray();       // returns only first document
      c.fulltext("translations", "Fox").toArray();        // returns first and second documents
      c.fulltext("translations", "prefix:Fox").toArray(); // returns all three documents

* added batch document removal and lookup commands:

      collection.lookupByKeys(keys)
      collection.removeByKeys(keys)

  These commands can be used to perform multi-document lookup and removal operations efficiently
  from the ArangoShell. The argument to these operations is an array of document keys.

  Also added HTTP APIs for batch document commands:

  * PUT /_api/simple/lookup-by-keys
  * PUT /_api/simple/remove-by-keys

* properly prefix document address URLs with the current database name for calls to the REST
  API method GET `/_api/document?collection=...` (that method will return partial URLs to all
  documents in the collection).

  Previous versions of ArangoDB returned the URLs starting with `/_api/` but without the current
  database name, e.g. `/_api/document/mycollection/mykey`. Starting with 2.6, the response URLs
  will include the database name as well, e.g. `/_db/_system/_api/document/mycollection/mykey`.

* added dedicated collection export HTTP REST API

  ArangoDB now provides a dedicated collection export API, which can take snapshots of entire
  collections more efficiently than the general-purpose cursor API. The export API is useful
  to transfer the contents of an entire collection to a client application. It provides optional
  filtering on specific attributes.

  The export API is available at endpoint `POST /_api/export?collection=...`. The API has the
  same return value structure as the already established cursor API (`POST /_api/cursor`).

  An introduction to the export API is given in this blog post:
  http://jsteemann.github.io/blog/2015/04/04/more-efficient-data-exports/

* subquery optimizations for AQL queries

  This optimization avoids copying intermediate results into subqueries that are not required
  by the subquery.

  A brief description can be found here:
  http://jsteemann.github.io/blog/2015/05/04/subquery-optimizations/

* return value optimization for AQL queries

  This optimization avoids copying the final query result inside the query's main `ReturnNode`.

  A brief description can be found here:
  http://jsteemann.github.io/blog/2015/05/04/return-value-optimization-for-aql/

* speed up AQL queries containing big `IN` lists for index lookups

  `IN` lists used for index lookups had performance issues in previous versions of ArangoDB.
  These issues have been addressed in 2.6 so using bigger `IN` lists for filtering is much
  faster.

  A brief description can be found here:
  http://jsteemann.github.io/blog/2015/05/07/in-list-improvements/

* allow `@` and `.` characters in document keys, too

  This change also leads to document keys being URL-encoded when returned in HTTP `location`
  response headers.

* added alternative implementation for AQL COLLECT

  The alternative method uses a hash table for grouping and does not require its input elements
  to be sorted. It will be taken into account by the optimizer for `COLLECT` statements that do
  not use an `INTO` clause.

  In case a `COLLECT` statement can use the hash table variant, the optimizer will create an extra
  plan for it at the beginning of the planning phase. In this plan, no extra `SORT` node will be
  added in front of the `COLLECT` because the hash table variant of `COLLECT` does not require
  sorted input. Instead, a `SORT` node will be added after it to sort its output. This `SORT` node
  may be optimized away again in later stages. If the sort order of the result is irrelevant to
  the user, adding an extra `SORT null` after a hash `COLLECT` operation will allow the optimizer to
  remove the sorts altogether.

  In addition to the hash table variant of `COLLECT`, the optimizer will modify the original plan
  to use the regular `COLLECT` implementation. As this implementation requires sorted input, the
  optimizer will insert a `SORT` node in front of the `COLLECT`. This `SORT` node may be optimized
  away in later stages.

  The created plans will then be shipped through the regular optimization pipeline. In the end,
  the optimizer will pick the plan with the lowest estimated total cost as usual. The hash table
  variant does not require an up-front sort of the input, and will thus be preferred over the
  regular `COLLECT` if the optimizer estimates many input elements for the `COLLECT` node and
  cannot use an index to sort them.

  The optimizer can be explicitly told to use the regular *sorted* variant of `COLLECT` by
  suffixing a `COLLECT` statement with `OPTIONS { "method" : "sorted" }`. This will override the
  optimizer guesswork and only produce the *sorted* variant of `COLLECT`.

  A blog post on the new `COLLECT` implementation can be found here:
  http://jsteemann.github.io/blog/2015/04/22/collecting-with-a-hash-table/

* refactored HTTP REST API for cursors

  The HTTP REST API for cursors (`/_api/cursor`) has been refactored to improve its performance
  and use less memory.

  A post showing some of the performance improvements can be found here:
  http://jsteemann.github.io/blog/2015/04/01/improvements-for-the-cursor-api/

* simplified return value syntax for data-modification AQL queries

  ArangoDB 2.4 since version allows to return results from data-modification AQL queries. The
  syntax for this was quite limited and verbose:

      FOR i IN 1..10
        INSERT { value: i } IN test
        LET inserted = NEW
        RETURN inserted

  The `LET inserted = NEW RETURN inserted` was required literally to return the inserted
  documents. No calculations could be made using the inserted documents.

  This is now more flexible. After a data-modification clause (e.g. `INSERT`, `UPDATE`, `REPLACE`,
  `REMOVE`, `UPSERT`) there can follow any number of `LET` calculations. These calculations can
  refer to the pseudo-values `OLD` and `NEW` that are created by the data-modification statements.

  This allows returning projections of inserted or updated documents, e.g.:

      FOR i IN 1..10
        INSERT { value: i } IN test
        RETURN { _key: NEW._key, value: i }

  Still not every construct is allowed after a data-modification clause. For example, no functions
  can be called that may access documents.

  More information can be found here:
  http://jsteemann.github.io/blog/2015/03/27/improvements-for-data-modification-queries/

* added AQL `UPSERT` statement

  This adds an `UPSERT` statement to AQL that is a combination of both `INSERT` and `UPDATE` /
  `REPLACE`. The `UPSERT` will search for a matching document using a user-provided example.
  If no document matches the example, the *insert* part of the `UPSERT` statement will be
  executed. If there is a match, the *update* / *replace* part will be carried out:

      UPSERT { page: 'index.html' }                 /* search example */
        INSERT { page: 'index.html', pageViews: 1 } /* insert part */
        UPDATE { pageViews: OLD.pageViews + 1 }     /* update part */
        IN pageViews

  `UPSERT` can be used with an `UPDATE` or `REPLACE` clause. The `UPDATE` clause will perform
  a partial update of the found document, whereas the `REPLACE` clause will replace the found
  document entirely. The `UPDATE` or `REPLACE` parts can refer to the pseudo-value `OLD`, which
  contains all attributes of the found document.

  `UPSERT` statements can optionally return values. In the following query, the return
  attribute `found` will return the found document before the `UPDATE` was applied. If no
  document was found, `found` will contain a value of `null`. The `updated` result attribute will
  contain the inserted / updated document:

      UPSERT { page: 'index.html' }                 /* search example */
        INSERT { page: 'index.html', pageViews: 1 } /* insert part */
        UPDATE { pageViews: OLD.pageViews + 1 }     /* update part */
        IN pageViews
        RETURN { found: OLD, updated: NEW }

  A more detailed description of `UPSERT` can be found here:
  http://jsteemann.github.io/blog/2015/03/27/preview-of-the-upsert-command/

* adjusted default configuration value for `--server.backlog-size` from 10 to 64.

* issue #1231: bug xor feature in AQL: LENGTH(null) == 4

  This changes the behavior of the AQL `LENGTH` function as follows:

  - if the single argument to `LENGTH()` is `null`, then the result will now be `0`. In previous
    versions of ArangoDB, the result of `LENGTH(null)` was `4`.

  - if the single argument to `LENGTH()` is `true`, then the result will now be `1`. In previous
    versions of ArangoDB, the result of `LENGTH(true)` was `4`.

  - if the single argument to `LENGTH()` is `false`, then the result will now be `0`. In previous
    versions of ArangoDB, the result of `LENGTH(false)` was `5`.

  The results of `LENGTH()` with string, numeric, array object argument values do not change.

* issue #1298: Bulk import if data already exists (#1298)

  This change extends the HTTP REST API for bulk imports as follows:

  When documents are imported and the `_key` attribute is specified for them, the import can be
  used for inserting and updating/replacing documents. Previously, the import could be used for
  inserting new documents only, and re-inserting a document with an existing key would have failed
  with a *unique key constraint violated* error.

  The above behavior is still the default. However, the API now allows controlling the behavior
  in case of a unique key constraint error via the optional URL parameter `onDuplicate`.

  This parameter can have one of the following values:

  - `error`: when a unique key constraint error occurs, do not import or update the document but
    report an error. This is the default.

  - `update`: when a unique key constraint error occurs, try to (partially) update the existing
    document with the data specified in the import. This may still fail if the document would
    violate secondary unique indexes. Only the attributes present in the import data will be
    updated and other attributes already present will be preserved. The number of updated documents
    will be reported in the `updated` attribute of the HTTP API result.

  - `replace`: when a unique key constraint error occurs, try to fully replace the existing
    document with the data specified in the import. This may still fail if the document would
    violate secondary unique indexes. The number of replaced documents will be reported in the
    `updated` attribute of the HTTP API result.

  - `ignore`: when a unique key constraint error occurs, ignore this error. There will be no
    insert, update or replace for the particular document. Ignored documents will be reported
    separately in the `ignored` attribute of the HTTP API result.

  The result of the HTTP import API will now contain the attributes `ignored` and `updated`, which
  contain the number of ignored and updated documents respectively. These attributes will contain a
  value of zero unless the `onDuplicate` URL parameter is set to either `update` or `replace`
  (in this case the `updated` attribute may contain non-zero values) or `ignore` (in this case the
  `ignored` attribute may contain a non-zero value).

  To support the feature, arangoimp also has a new command line option `--on-duplicate` which can
  have one of the values `error`, `update`, `replace`, `ignore`. The default value is `error`.

  A few examples for using arangoimp with the `--on-duplicate` option can be found here:
  http://jsteemann.github.io/blog/2015/04/14/updating-documents-with-arangoimp/

* changed behavior of `db._query()` in the ArangoShell:

  if the command's result is printed in the shell, the first 10 results will be printed. Previously
  only a basic description of the underlying query result cursor was printed. Additionally, if the
  cursor result contains more than 10 results, the cursor is assigned to a global variable `more`,
  which can be used to iterate over the cursor result.

  Example:

      arangosh [_system]> db._query("FOR i IN 1..15 RETURN i")
      [object ArangoQueryCursor, count: 15, hasMore: true]

      [
        1,
        2,
        3,
        4,
        5,
        6,
        7,
        8,
        9,
        10
      ]

      type 'more' to show more documents


      arangosh [_system]> more
      [object ArangoQueryCursor, count: 15, hasMore: false]

      [
        11,
        12,
        13,
        14,
        15
      ]

* Disallow batchSize value 0 in HTTP `POST /_api/cursor`:

  The HTTP REST API `POST /_api/cursor` does not accept a `batchSize` parameter value of
  `0` any longer. A batch size of 0 never made much sense, but previous versions of ArangoDB
  did not check for this value. Now creating a cursor using a `batchSize` value 0 will
  result in an HTTP 400 error response

* REST Server: fix memory leaks when failing to add jobs

* 'EDGES' AQL Function

  The AQL function `EDGES` got a new fifth option parameter.
  Right now only one option is available: 'includeVertices'. This is a boolean parameter
  that allows to modify the result of the `EDGES` function.
  Default is 'includeVertices: false' which does not have any effect.
  'includeVertices: true' modifies the result, such that
  {vertex: <vertexDocument>, edge: <edgeDocument>} is returned.

* INCOMPATIBLE CHANGE:

  The result format of the AQL function `NEIGHBORS` has been changed.
  Before it has returned an array of objects containing 'vertex' and 'edge'.
  Now it will only contain the vertex directly.
  Also an additional option 'includeData' has been added.
  This is used to define if only the 'vertex._id' value should be returned (false, default),
  or if the vertex should be looked up in the collection and the complete JSON should be returned
  (true).
  Using only the id values can lead to significantly improved performance if this is the only information
  required.

  In order to get the old result format prior to ArangoDB 2.6, please use the function EDGES instead.
  Edges allows for a new option 'includeVertices' which, set to true, returns exactly the format of NEIGHBORS.
  Example:

      NEIGHBORS(<vertexCollection>, <edgeCollection>, <vertex>, <direction>, <example>)

  This can now be achieved by:

      EDGES(<edgeCollection>, <vertex>, <direction>, <example>, {includeVertices: true})

  If you are nesting several NEIGHBORS steps you can speed up their performance in the following way:

  Old Example:

  FOR va IN NEIGHBORS(Users, relations, 'Users/123', 'outbound') FOR vc IN NEIGHBORS(Products, relations, va.vertex._id, 'outbound') RETURN vc

  This can now be achieved by:

  FOR va IN NEIGHBORS(Users, relations, 'Users/123', 'outbound') FOR vc IN NEIGHBORS(Products, relations, va, 'outbound', null, {includeData: true}) RETURN vc
                                                                                                          ^^^^                  ^^^^^^^^^^^^^^^^^^^
                                                                                                  Use intermediate directly     include Data for final

* INCOMPATIBLE CHANGE:

  The AQL function `GRAPH_NEIGHBORS` now provides an additional option `includeData`.
  This option allows controlling whether the function should return the complete vertices
  or just their IDs. Returning only the IDs instead of the full vertices can lead to
  improved performance .

  If provided, `includeData` is set to `true`, all vertices in the result will be returned
  with all their attributes. The default value of `includeData` is `false`.
  This makes the default function results incompatible with previous versions of ArangoDB.

  To get the old result style in ArangoDB 2.6, please set the options as follows in calls
  to `GRAPH_NEIGHBORS`:

      GRAPH_NEIGHBORS(<graph>, <vertex>, { includeData: true })

* INCOMPATIBLE CHANGE:

  The AQL function `GRAPH_COMMON_NEIGHBORS` now provides an additional option `includeData`.
  This option allows controlling whether the function should return the complete vertices
  or just their IDs. Returning only the IDs instead of the full vertices can lead to
  improved performance .

  If provided, `includeData` is set to `true`, all vertices in the result will be returned
  with all their attributes. The default value of `includeData` is `false`.
  This makes the default function results incompatible with previous versions of ArangoDB.

  To get the old result style in ArangoDB 2.6, please set the options as follows in calls
  to `GRAPH_COMMON_NEIGHBORS`:

      GRAPH_COMMON_NEIGHBORS(<graph>, <vertexExamples1>, <vertexExamples2>, { includeData: true }, { includeData: true })

* INCOMPATIBLE CHANGE:

  The AQL function `GRAPH_SHORTEST_PATH` now provides an additional option `includeData`.
  This option allows controlling whether the function should return the complete vertices
  and edges or just their IDs. Returning only the IDs instead of full vertices and edges
  can lead to improved performance .

  If provided, `includeData` is set to `true`, all vertices and edges in the result will
  be returned with all their attributes. There is also an optional parameter `includePath` of
  type object.
  It has two optional sub-attributes `vertices` and `edges`, both of type boolean.
  Both can be set individually and the result will include all vertices on the path if
  `includePath.vertices == true` and all edges if `includePath.edges == true` respectively.

  The default value of `includeData` is `false`, and paths are now excluded by default.
  This makes the default function results incompatible with previous versions of ArangoDB.

  To get the old result style in ArangoDB 2.6, please set the options as follows in calls
  to `GRAPH_SHORTEST_PATH`:

      GRAPH_SHORTEST_PATH(<graph>, <source>, <target>, { includeData: true, includePath: { edges: true, vertices: true } })

  The attributes `startVertex` and `vertex` that were present in the results of `GRAPH_SHORTEST_PATH`
  in previous versions of ArangoDB will not be produced in 2.6. To calculate these attributes in 2.6,
  please extract the first and last elements from the `vertices` result attribute.

* INCOMPATIBLE CHANGE:

  The AQL function `GRAPH_DISTANCE_TO` will now return only the id the destination vertex
  in the `vertex` attribute, and not the full vertex data with all vertex attributes.

* INCOMPATIBLE CHANGE:

  All graph measurements functions in JavaScript module `general-graph` that calculated a
  single figure previously returned an array containing just the figure. Now these functions
  will return the figure directly and not put it inside an array.

  The affected functions are:

  * `graph._absoluteEccentricity`
  * `graph._eccentricity`
  * `graph._absoluteCloseness`
  * `graph._closeness`
  * `graph._absoluteBetweenness`
  * `graph._betweenness`
  * `graph._radius`
  * `graph._diameter`

* Create the `_graphs` collection in new databases with `waitForSync` attribute set to `false`

  The previous `waitForSync` value was `true`, so default the behavior when creating and dropping
  graphs via the HTTP REST API changes as follows if the new settings are in effect:

  * `POST /_api/graph` by default returns `HTTP 202` instead of `HTTP 201`
  * `DELETE /_api/graph/graph-name` by default returns `HTTP 202` instead of `HTTP 201`

  If the `_graphs` collection still has its `waitForSync` value set to `true`, then the HTTP status
  code will not change.

* Upgraded ICU to version 54; this increases performance in many places.
  based on https://code.google.com/p/chromium/issues/detail?id=428145

* added support for HTTP push aka chunked encoding

* issue #1051: add info whether server is running in service or user mode?

  This will add a "mode" attribute to the result of the result of HTTP GET `/_api/version?details=true`

  "mode" can have the following values:

  - `standalone`: server was started manually (e.g. on command-line)
  - `service`: service is running as Windows service, in daemon mode or under the supervisor

* improve system error messages in Windows port

* increased default value of `--server.request-timeout` from 300 to 1200 seconds for client tools
  (arangosh, arangoimp, arangodump, arangorestore)

* increased default value of `--server.connect-timeout` from 3 to 5 seconds for client tools
  (arangosh, arangoimp, arangodump, arangorestore)

* added startup option `--server.foxx-queues-poll-interval`

  This startup option controls the frequency with which the Foxx queues manager is checking
  the queue (or queues) for jobs to be executed.

  The default value is `1` second. Lowering this value will result in the queue manager waking
  up and checking the queues more frequently, which may increase CPU usage of the server.
  When not using Foxx queues, this value can be raised to save some CPU time.

* added startup option `--server.foxx-queues`

  This startup option controls whether the Foxx queue manager will check queue and job entries.
  Disabling this option can reduce server load but will prevent jobs added to Foxx queues from
  being processed at all.

  The default value is `true`, enabling the Foxx queues feature.

* make Foxx queues really database-specific.

  Foxx queues were and are stored in a database-specific collection `_queues`. However, a global
  cache variable for the queues led to the queue names being treated database-independently, which
  was wrong.

  Since 2.6, Foxx queues names are truly database-specific, so the same queue name can be used in
  two different databases for two different queues. Until then, it is advisable to think of queues
  as already being database-specific, and using the database name as a queue name prefix to be
  avoid name conflicts, e.g.:

      var queueName = "myQueue";
      var Foxx = require("org/arangodb/foxx");
      Foxx.queues.create(db._name() + ":" + queueName);

* added support for Foxx queue job types defined as app scripts.

  The old job types introduced in 2.4 are still supported but are known to cause issues in 2.5
  and later when the server is restarted or the job types are not defined in every thread.

  The new job types avoid this issue by storing an explicit mount path and script name rather
  than an assuming the job type is defined globally. It is strongly recommended to convert your
  job types to the new script-based system.

* renamed Foxx sessions option "sessionStorageApp" to "sessionStorage". The option now also accepts session storages directly.

* Added the following JavaScript methods for file access:
  * fs.copyFile() to copy single files
  * fs.copyRecursive() to copy directory trees
  * fs.chmod() to set the file permissions (non-Windows only)

* Added process.env for accessing the process environment from JavaScript code

* Cluster: kickstarter shutdown routines will more precisely follow the shutdown of its nodes.

* Cluster: don't delete agency connection objects that are currently in use.

* Cluster: improve passing along of HTTP errors

* fixed issue #1247: debian init script problems

* multi-threaded index creation on collection load

  When a collection contains more than one secondary index, they can be built in memory in
  parallel when the collection is loaded. How many threads are used for parallel index creation
  is determined by the new configuration parameter `--database.index-threads`. If this is set
  to 0, indexes are built by the opening thread only and sequentially. This is equivalent to
  the behavior in 2.5 and before.

* speed up building up primary index when loading collections

* added `count` attribute to `parameters.json` files of collections. This attribute indicates
  the number of live documents in the collection on unload. It is read when the collection is
  (re)loaded to determine the initial size for the collection's primary index

* removed remainders of MRuby integration, removed arangoirb

* simplified `controllers` property in Foxx manifests. You can now specify a filename directly
  if you only want to use a single file mounted at the base URL of your Foxx app.

* simplified `exports` property in Foxx manifests. You can now specify a filename directly if
  you only want to export variables from a single file in your Foxx app.

* added support for node.js-style exports in Foxx exports. Your Foxx exports file can now export
  arbitrary values using the `module.exports` property instead of adding properties to the
  `exports` object.

* added `scripts` property to Foxx manifests. You should now specify the `setup` and `teardown`
  files as properties of the `scripts` object in your manifests and can define custom,
  app-specific scripts that can be executed from the web interface or the CLI.

* added `tests` property to Foxx manifests. You can now define test cases using the `mocha`
  framework which can then be executed inside ArangoDB.

* updated `joi` package to 6.0.8.

* added `extendible` package.

* added Foxx model lifecycle events to repositories. See #1257.

* speed up resizing of edge index.

* allow to split an edge index into buckets which are resized individually.
  This is controlled by the `indexBuckets` attribute in the `properties`
  of the collection.

* fix a cluster deadlock bug in larger clusters by marking a thread waiting
  for a lock on a DBserver as blocked


v2.5.7 (2015-08-02)
-------------------

* V8: Upgrade to version 4.1.0.27 - this is intended to be the stable V8 version.


v2.5.6 (2015-07-21)
-------------------

* alter Windows build infrastructure so we can properly store pdb files.

* potentially fixed issue #1313: Wrong metric calculation at dashboard

  Escape whitespace in process name when scanning /proc/pid/stats

  This fixes statistics values read from that file

* Fixed variable naming in AQL `COLLECT INTO` results in case the COLLECT is placed
  in a subquery which itself is followed by other constructs that require variables


v2.5.5 (2015-05-29)
-------------------

* fixed vulnerability in JWT implementation.

* fixed format string for reading /proc/pid/stat

* take into account barriers used in different V8 contexts


v2.5.4 (2015-05-14)
-------------------

* added startup option `--log.performance`: specifying this option at startup will log
  performance-related info messages, mainly timings via the regular logging mechanisms

* cluster fixes

* fix for recursive copy under Windows


v2.5.3 (2015-04-29)
-------------------

* Fix fs.move to work across filesystem borders; Fixes Foxx app installation problems;
  issue #1292.

* Fix Foxx app install when installed on a different drive on Windows

* issue #1322: strange AQL result

* issue #1318: Inconsistent db._create() syntax

* issue #1315: queries to a collection fail with an empty response if the
  collection contains specific JSON data

* issue #1300: Make arangodump not fail if target directory exists but is empty

* allow specifying higher values than SOMAXCONN for `--server.backlog-size`

  Previously, arangod would not start when a `--server.backlog-size` value was
  specified that was higher than the platform's SOMAXCONN header value.

  Now, arangod will use the user-provided value for `--server.backlog-size` and
  pass it to the listen system call even if the value is higher than SOMAXCONN.
  If the user-provided value is higher than SOMAXCONN, arangod will log a warning
  on startup.

* Fixed a cluster deadlock bug. Mark a thread that is in a RemoteBlock as
  blocked to allow for additional dispatcher threads to be started.

* Fix locking in cluster by using another ReadWriteLock class for collections.

* Add a second DispatcherQueue for AQL in the cluster. This fixes a
  cluster-AQL thread explosion bug.


v2.5.2 (2015-04-11)
-------------------

* modules stored in _modules are automatically flushed when changed

* added missing query-id parameter in documentation of HTTP DELETE `/_api/query` endpoint

* added iterator for edge index in AQL queries

  this change may lead to less edges being read when used together with a LIMIT clause

* make graph viewer in web interface issue less expensive queries for determining
  a random vertex from the graph, and for determining vertex attributes

* issue #1285: syntax error, unexpected $undefined near '@_to RETURN obj

  this allows AQL bind parameter names to also start with underscores

* moved /_api/query to C++

* issue #1289: Foxx models created from database documents expose an internal method

* added `Foxx.Repository#exists`

* parallelize initialization of V8 context in multiple threads

* fixed a possible crash when the debug-level was TRACE

* cluster: do not initialize statistics collection on each
  coordinator, this fixes a race condition at startup

* cluster: fix a startup race w.r.t. the _configuration collection

* search for db:// JavaScript modules only after all local files have been
  considered, this speeds up the require command in a cluster considerably

* general cluster speedup in certain areas


v2.5.1 (2015-03-19)
-------------------

* fixed bug that caused undefined behavior when an AQL query was killed inside
  a calculation block

* fixed memleaks in AQL query cleanup in case out-of-memory errors are thrown

* by default, Debian and RedHat packages are built with debug symbols

* added option `--database.ignore-logfile-errors`

  This option controls how collection datafiles with a CRC mismatch are treated.

  If set to `false`, CRC mismatch errors in collection datafiles will lead
  to a collection not being loaded at all. If a collection needs to be loaded
  during WAL recovery, the WAL recovery will also abort (if not forced with
  `--wal.ignore-recovery-errors true`). Setting this flag to `false` protects
  users from unintentionally using a collection with corrupted datafiles, from
  which only a subset of the original data can be recovered.

  If set to `true`, CRC mismatch errors in collection datafiles will lead to
  the datafile being partially loaded. All data up to until the mismatch will
  be loaded. This will enable users to continue with collection datafiles
  that are corrupted, but will result in only a partial load of the data.
  The WAL recovery will still abort when encountering a collection with a
  corrupted datafile, at least if `--wal.ignore-recovery-errors` is not set to
  `true`.

  The default value is *true*, so for collections with corrupted datafiles
  there might be partial data loads once the WAL recovery has finished. If
  the WAL recovery will need to load a collection with a corrupted datafile,
  it will still stop when using the default values.

* INCOMPATIBLE CHANGE:

  make the arangod server refuse to start if during startup it finds a non-readable
  `parameter.json` file for a database or a collection.

  Stopping the startup process in this case requires manual intervention (fixing
  the unreadable files), but prevents follow-up errors due to ignored databases or
  collections from happening.

* datafiles and `parameter.json` files written by arangod are now created with read and write
  privileges for the arangod process user, and with read and write privileges for the arangod
  process group.

  Previously, these files were created with user read and write permissions only.

* INCOMPATIBLE CHANGE:

  abort WAL recovery if one of the collection's datafiles cannot be opened

* INCOMPATIBLE CHANGE:

  never try to raise the privileges after dropping them, this can lead to a race condition while
  running the recovery

  If you require to run ArangoDB on a port lower than 1024, you must run ArangoDB as root.

* fixed inefficiencies in `remove` methods of general-graph module

* added option `--database.slow-query-threshold` for controlling the default AQL slow query
  threshold value on server start

* add system error strings for Windows on many places

* rework service startup so we announce 'RUNNING' only when we're finished starting.

* use the Windows eventlog for FATAL and ERROR - log messages

* fix service handling in NSIS Windows installer, specify human readable name

* add the ICU_DATA environment variable to the fatal error messages

* fixed issue #1265: arangod crashed with SIGSEGV

* fixed issue #1241: Wildcards in examples


v2.5.0 (2015-03-09)
-------------------

* installer fixes for Windows

* fix for downloading Foxx

* fixed issue #1258: http pipelining not working?


v2.5.0-beta4 (2015-03-05)
-------------------------

* fixed issue #1247: debian init script problems


v2.5.0-beta3 (2015-02-27)
-------------------------

* fix Windows install path calculation in arango

* fix Windows logging of long strings

* fix possible undefinedness of const strings in Windows


v2.5.0-beta2 (2015-02-23)
-------------------------

* fixed issue #1256: agency binary not found #1256

* fixed issue #1230: API: document/col-name/_key and cursor return different floats

* front-end: dashboard tries not to (re)load statistics if user has no access

* V8: Upgrade to version 3.31.74.1

* etcd: Upgrade to version 2.0 - This requires go 1.3 to compile at least.

* refuse to startup if ICU wasn't initialized, this will i.e. prevent errors from being printed,
  and libraries from being loaded.

* front-end: unwanted removal of index table header after creating new index

* fixed issue #1248: chrome: applications filtering not working

* fixed issue #1198: queries remain in aql editor (front-end) if you navigate through different tabs

* Simplify usage of Foxx

  Thanks to our user feedback we learned that Foxx is a powerful, yet rather complicated concept.
  With this release we tried to make it less complicated while keeping all its strength.
  That includes a rewrite of the documentation as well as some code changes as listed below:

  * Moved Foxx applications to a different folder.

    The naming convention now is: <app-path>/_db/<dbname>/<mountpoint>/APP
    Before it was: <app-path>/databases/<dbname>/<appname>:<appversion>
    This caused some trouble as apps where cached based on name and version and updates did not apply.
    Hence the path on filesystem and the app's access URL had no relation to one another.
    Now the path on filesystem is identical to the URL (except for slashes and the appended APP)

  * Rewrite of Foxx routing

    The routing of Foxx has been exposed to major internal changes we adjusted because of user feedback.
    This allows us to set the development mode per mount point without having to change paths and hold
    apps at separate locations.

  * Foxx Development mode

    The development mode used until 2.4 is gone. It has been replaced by a much more mature version.
    This includes the deprecation of the javascript.dev-app-path parameter, which is useless since 2.5.
    Instead of having two separate app directories for production and development, apps now reside in
    one place, which is used for production as well as for development.
    Apps can still be put into development mode, changing their behavior compared to production mode.
    Development mode apps are still reread from disk at every request, and still they ship more debug
    output.

    This change has also made the startup options `--javascript.frontend-development-mode` and
    `--javascript.dev-app-path` obsolete. The former option will not have any effect when set, and the
    latter option is only read and used during the upgrade to 2.5 and does not have any effects later.

  * Foxx install process

    Installing Foxx apps has been a two step process: import them into ArangoDB and mount them at a
    specific mount point. These operations have been joined together. You can install an app at one
    mount point, that's it. No fetch, mount, unmount, purge cycle anymore. The commands have been
    simplified to just:

    * install: get your Foxx app up and running
    * uninstall: shut it down and erase it from disk

  * Foxx error output

    Until 2.4 the errors produced by Foxx were not optimal. Often, the error message was just
    `unable to parse manifest` and contained only an internal stack trace.
    In 2.5 we made major improvements there, including a much more fine-grained error output that
    helps you debug your Foxx apps. The error message printed is now much closer to its source and
    should help you track it down.

    Also we added the default handlers for unhandled errors in Foxx apps:

    * You will get a nice internal error page whenever your Foxx app is called but was not installed
      due to any error
    * You will get a proper error message when having an uncaught error appears in any app route

    In production mode the messages above will NOT contain any information about your Foxx internals
    and are safe to be exposed to third party users.
    In development mode the messages above will contain the stacktrace (if available), making it easier for
    your in-house devs to track down errors in the application.

* added `console` object to Foxx apps. All Foxx apps now have a console object implementing
  the familiar Console API in their global scope, which can be used to log diagnostic
  messages to the database.

* added `org/arangodb/request` module, which provides a simple API for making HTTP requests
  to external services.

* added optimizer rule `propagate-constant-attributes`

  This rule will look inside `FILTER` conditions for constant value equality comparisons,
  and insert the constant values in other places in `FILTER`s. For example, the rule will
  insert `42` instead of `i.value` in the second `FILTER` of the following query:

      FOR i IN c1 FOR j IN c2 FILTER i.value == 42 FILTER j.value == i.value RETURN 1

* added `filtered` value to AQL query execution statistics

  This value indicates how many documents were filtered by `FilterNode`s in the AQL query.
  Note that `IndexRangeNode`s can also filter documents by selecting only the required ranges
  from the index. The `filtered` value will not include the work done by `IndexRangeNode`s,
  but only the work performed by `FilterNode`s.

* added support for sparse hash and skiplist indexes

  Hash and skiplist indexes can optionally be made sparse. Sparse indexes exclude documents
  in which at least one of the index attributes is either not set or has a value of `null`.

  As such documents are excluded from sparse indexes, they may contain fewer documents than
  their non-sparse counterparts. This enables faster indexing and can lead to reduced memory
  usage in case the indexed attribute does occur only in some, but not all documents of the
  collection. Sparse indexes will also reduce the number of collisions in non-unique hash
  indexes in case non-existing or optional attributes are indexed.

  In order to create a sparse index, an object with the attribute `sparse` can be added to
  the index creation commands:

      db.collection.ensureHashIndex(attributeName, { sparse: true });
      db.collection.ensureHashIndex(attributeName1, attributeName2, { sparse: true });
      db.collection.ensureUniqueConstraint(attributeName, { sparse: true });
      db.collection.ensureUniqueConstraint(attributeName1, attributeName2, { sparse: true });

      db.collection.ensureSkiplist(attributeName, { sparse: true });
      db.collection.ensureSkiplist(attributeName1, attributeName2, { sparse: true });
      db.collection.ensureUniqueSkiplist(attributeName, { sparse: true });
      db.collection.ensureUniqueSkiplist(attributeName1, attributeName2, { sparse: true });

  Note that in place of the above specialized index creation commands, it is recommended to use
  the more general index creation command `ensureIndex`:

  ```js
  db.collection.ensureIndex({ type: "hash", sparse: true, unique: true, fields: [ attributeName ] });
  db.collection.ensureIndex({ type: "skiplist", sparse: false, unique: false, fields: [ "a", "b" ] });
  ```

  When not explicitly set, the `sparse` attribute defaults to `false` for new indexes.

  This causes a change in behavior when creating a unique hash index without specifying the
  sparse flag: in 2.4, unique hash indexes were implicitly sparse, always excluding `null` values.
  There was no option to control this behavior, and sparsity was neither supported for non-unique
  hash indexes nor skiplists in 2.4. This implicit sparsity of unique hash indexes was considered
  an inconsistency, and therefore the behavior was cleaned up in 2.5. As of 2.5, indexes will
  only be created sparse if sparsity is explicitly requested. Existing unique hash indexes from 2.4
  or before will automatically be migrated so they are still sparse after the upgrade to 2.5.

  Geo indexes are implicitly sparse, meaning documents without the indexed location attribute or
  containing invalid location coordinate values will be excluded from the index automatically. This
  is also a change when compared to pre-2.5 behavior, when documents with missing or invalid
  coordinate values may have caused errors on insertion when the geo index' `unique` flag was set
  and its `ignoreNull` flag was not.

  This was confusing and has been rectified in 2.5. The method `ensureGeoConstaint()` now does the
  same as `ensureGeoIndex()`. Furthermore, the attributes `constraint`, `unique`, `ignoreNull` and
  `sparse` flags are now completely ignored when creating geo indexes.

  The same is true for fulltext indexes. There is no need to specify non-uniqueness or sparsity for
  geo or fulltext indexes. They will always be non-unique and sparse.

  As sparse indexes may exclude some documents, they cannot be used for every type of query.
  Sparse hash indexes cannot be used to find documents for which at least one of the indexed
  attributes has a value of `null`. For example, the following AQL query cannot use a sparse
  index, even if one was created on attribute `attr`:

      FOR doc In collection
        FILTER doc.attr == null
        RETURN doc

  If the lookup value is non-constant, a sparse index may or may not be used, depending on
  the other types of conditions in the query. If the optimizer can safely determine that
  the lookup value cannot be `null`, a sparse index may be used. When uncertain, the optimizer
  will not make use of a sparse index in a query in order to produce correct results.

  For example, the following queries cannot use a sparse index on `attr` because the optimizer
  will not know beforehand whether the comparison values for `doc.attr` will include `null`:

      FOR doc In collection
        FILTER doc.attr == SOME_FUNCTION(...)
        RETURN doc

      FOR other IN otherCollection
        FOR doc In collection
          FILTER doc.attr == other.attr
          RETURN doc

  Sparse skiplist indexes can be used for sorting if the optimizer can safely detect that the
  index range does not include `null` for any of the index attributes.

* inspection of AQL data-modification queries will now detect if the data-modification part
  of the query can run in lockstep with the data retrieval part of the query, or if the data
  retrieval part must be executed before the data modification can start.

  Executing the two in lockstep allows using much smaller buffers for intermediate results
  and starts the actual data-modification operations much earlier than if the two phases
  were executed separately.

* Allow dynamic attribute names in AQL object literals

  This allows using arbitrary expressions to construct attribute names in object
  literals specified in AQL queries. To disambiguate expressions and other unquoted
  attribute names, dynamic attribute names need to be enclosed in brackets (`[` and `]`).
  Example:

      FOR i IN 1..100
        RETURN { [ CONCAT('value-of-', i) ] : i }

* make AQL optimizer rule "use-index-for-sort" remove sort also in case a non-sorted
  index (e.g. a hash index) is used for only equality lookups and all sort attributes
  are covered by the index.

  Example that does not require an extra sort (needs hash index on `value`):

      FOR doc IN collection FILTER doc.value == 1 SORT doc.value RETURN doc

  Another example that does not require an extra sort (with hash index on `value1`, `value2`):

      FOR doc IN collection FILTER doc.value1 == 1 && doc.value2 == 2 SORT doc.value1, doc.value2 RETURN doc

* make AQL optimizer rule "use-index-for-sort" remove sort also in case the sort criteria
  excludes the left-most index attributes, but the left-most index attributes are used
  by the index for equality-only lookups.

  Example that can use the index for sorting (needs skiplist index on `value1`, `value2`):

      FOR doc IN collection FILTER doc.value1 == 1 SORT doc.value2 RETURN doc

* added selectivity estimates for primary index, edge index, and hash index

  The selectivity estimates are returned by the `GET /_api/index` REST API method
  in a sub-attribute `selectivityEstimate` for each index that supports it. This
  attribute will be omitted for indexes that do not provide selectivity estimates.
  If provided, the selectivity estimate will be a numeric value between 0 and 1.

  Selectivity estimates will also be reported in the result of `collection.getIndexes()`
  for all indexes that support this. If no selectivity estimate can be determined for
  an index, the attribute `selectivityEstimate` will be omitted here, too.

  The web interface also shows selectivity estimates for each index that supports this.

  Currently the following index types can provide selectivity estimates:
  - primary index
  - edge index
  - hash index (unique and non-unique)

  No selectivity estimates will be provided when running in cluster mode.

* fixed issue #1226: arangod log issues

* added additional logger if arangod is started in foreground mode on a tty

* added AQL optimizer rule "move-calculations-down"

* use exclusive native SRWLocks on Windows instead of native mutexes

* added AQL functions `MD5`, `SHA1`, and `RANDOM_TOKEN`.

* reduced number of string allocations when parsing certain AQL queries

  parsing numbers (integers or doubles) does not require a string allocation
  per number anymore

* RequestContext#bodyParam now accepts arbitrary joi schemas and rejects invalid (but well-formed) request bodies.

* enforce that AQL user functions are wrapped inside JavaScript function () declarations

  AQL user functions were always expected to be wrapped inside a JavaScript function, but previously
  this was not enforced when registering a user function. Enforcing the AQL user functions to be contained
  inside functions prevents functions from doing some unexpected things that may have led to undefined
  behavior.

* Windows service uninstalling: only remove service if it points to the currently running binary,
  or --force was specified.

* Windows (debug only): print stacktraces on crash and run minidump

* Windows (cygwin): if you run arangosh in a cygwin shell or via ssh we will detect this and use
  the appropriate output functions.

* Windows: improve process management

* fix IPv6 reverse ip lookups - so far we only did IPv4 addresses.

* improve join documentation, add outer join example

* run jslint for unit tests too, to prevent "memory leaks" by global js objects with native code.

* fix error logging for exceptions - we wouldn't log the exception message itself so far.

* improve error reporting in the http client (Windows & *nix)

* improve error reports in cluster

* Standard errors can now contain custom messages.


v2.4.7 (XXXX-XX-XX)
-------------------

* fixed issue #1282: Geo WITHIN_RECTANGLE for nested lat/lng


v2.4.6 (2015-03-18)
-------------------

* added option `--database.ignore-logfile-errors`

  This option controls how collection datafiles with a CRC mismatch are treated.

  If set to `false`, CRC mismatch errors in collection datafiles will lead
  to a collection not being loaded at all. If a collection needs to be loaded
  during WAL recovery, the WAL recovery will also abort (if not forced with
  `--wal.ignore-recovery-errors true`). Setting this flag to `false` protects
  users from unintentionally using a collection with corrupted datafiles, from
  which only a subset of the original data can be recovered.

  If set to `true`, CRC mismatch errors in collection datafiles will lead to
  the datafile being partially loaded. All data up to until the mismatch will
  be loaded. This will enable users to continue with a collection datafiles
  that are corrupted, but will result in only a partial load of the data.
  The WAL recovery will still abort when encountering a collection with a
  corrupted datafile, at least if `--wal.ignore-recovery-errors` is not set to
  `true`.

  The default value is *true*, so for collections with corrupted datafiles
  there might be partial data loads once the WAL recovery has finished. If
  the WAL recovery will need to load a collection with a corrupted datafile,
  it will still stop when using the default values.

* INCOMPATIBLE CHANGE:

  make the arangod server refuse to start if during startup it finds a non-readable
  `parameter.json` file for a database or a collection.

  Stopping the startup process in this case requires manual intervention (fixing
  the unreadable files), but prevents follow-up errors due to ignored databases or
  collections from happening.

* datafiles and `parameter.json` files written by arangod are now created with read and write
  privileges for the arangod process user, and with read and write privileges for the arangod
  process group.

  Previously, these files were created with user read and write permissions only.

* INCOMPATIBLE CHANGE:

  abort WAL recovery if one of the collection's datafiles cannot be opened

* INCOMPATIBLE CHANGE:

  never try to raise the privileges after dropping them, this can lead to a race condition while
  running the recovery

  If you require to run ArangoDB on a port lower than 1024, you must run ArangoDB as root.

* fixed inefficiencies in `remove` methods of general-graph module

* added option `--database.slow-query-threshold` for controlling the default AQL slow query
  threshold value on server start


v2.4.5 (2015-03-16)
-------------------

* added elapsed time to HTTP request logging output (`--log.requests-file`)

* added AQL current and slow query tracking, killing of AQL queries

  This change enables retrieving the list of currently running AQL queries inside the selected database.
  AQL queries with an execution time beyond a certain threshold can be moved to a "slow query" facility
  and retrieved from there. Queries can also be killed by specifying the query id.

  This change adds the following HTTP REST APIs:

  - `GET /_api/query/current`: for retrieving the list of currently running queries
  - `GET /_api/query/slow`: for retrieving the list of slow queries
  - `DELETE /_api/query/slow`: for clearing the list of slow queries
  - `GET /_api/query/properties`: for retrieving the properties for query tracking
  - `PUT /_api/query/properties`: for adjusting the properties for query tracking
  - `DELETE /_api/query/<id>`: for killing an AQL query

  The following JavaScript APIs have been added:

  - require("org/arangodb/aql/queries").current();
  - require("org/arangodb/aql/queries").slow();
  - require("org/arangodb/aql/queries").clearSlow();
  - require("org/arangodb/aql/queries").properties();
  - require("org/arangodb/aql/queries").kill();

* fixed issue #1265: arangod crashed with SIGSEGV

* fixed issue #1241: Wildcards in examples

* fixed comment parsing in Foxx controllers


v2.4.4 (2015-02-24)
-------------------

* fixed the generation template for foxx apps. It now does not create deprecated functions anymore

* add custom visitor functionality for `GRAPH_NEIGHBORS` function, too

* increased default value of traversal option *maxIterations* to 100 times of its previous
  default value


v2.4.3 (2015-02-06)
-------------------

* fix multi-threading with openssl when running under Windows

* fix timeout on socket operations when running under Windows

* Fixed an error in Foxx routing which caused some apps that worked in 2.4.1 to fail with status 500: `undefined is not a function` errors in 2.4.2
  This error was occurring due to seldom internal rerouting introduced by the malformed application handler.


v2.4.2 (2015-01-30)
-------------------

* added custom visitor functionality for AQL traversals

  This allows more complex result processing in traversals triggered by AQL. A few examples
  are shown in [this article](http://jsteemann.github.io/blog/2015/01/28/using-custom-visitors-in-aql-graph-traversals/).

* improved number of results estimated for nodes of type EnumerateListNode and SubqueryNode
  in AQL explain output

* added AQL explain helper to explain arbitrary AQL queries

  The helper function prints the query execution plan and the indexes to be used in the
  query. It can be invoked from the ArangoShell or the web interface as follows:

      require("org/arangodb/aql/explainer").explain(query);

* enable use of indexes for certain AQL conditions with non-equality predicates, in
  case the condition(s) also refer to indexed attributes

  The following queries will now be able to use indexes:

      FILTER a.indexed == ... && a.indexed != ...
      FILTER a.indexed == ... && a.nonIndexed != ...
      FILTER a.indexed == ... && ! (a.indexed == ...)
      FILTER a.indexed == ... && ! (a.nonIndexed == ...)
      FILTER a.indexed == ... && ! (a.indexed != ...)
      FILTER a.indexed == ... && ! (a.nonIndexed != ...)
      FILTER (a.indexed == ... && a.nonIndexed == ...) || (a.indexed == ... && a.nonIndexed == ...)
      FILTER (a.indexed == ... && a.nonIndexed != ...) || (a.indexed == ... && a.nonIndexed != ...)

* Fixed spuriously occurring "collection not found" errors when running queries on local
  collections on a cluster DB server

* Fixed upload of Foxx applications to the server for apps exceeding approx. 1 MB zipped.

* Malformed Foxx applications will now return a more useful error when any route is requested.

  In Production a Foxx app mounted on /app will display an html page on /app/* stating a 503 Service temporarily not available.
  It will not state any information about your Application.
  Before it was a 404 Not Found without any information and not distinguishable from a correct not found on your route.

  In Development Mode the html page also contains information about the error occurred.

* Unhandled errors thrown in Foxx routes are now handled by the Foxx framework itself.

  In Production the route will return a status 500 with a body {error: "Error statement"}.
  In Development the route will return a status 500 with a body {error: "Error statement", stack: "..."}

  Before, it was status 500 with a plain text stack including ArangoDB internal routing information.

* The Applications tab in web interface will now request development apps more often.
  So if you have a fixed a syntax error in your app it should always be visible after reload.


v2.4.1 (2015-01-19)
-------------------

* improved WAL recovery output

* fixed certain OR optimizations in AQL optimizer

* better diagnostics for arangoimp

* fixed invalid result of HTTP REST API method `/_admin/foxx/rescan`

* fixed possible segmentation fault when passing a Buffer object into a V8 function
  as a parameter

* updated AQB module to 1.8.0.


v2.4.0 (2015-01-13)
-------------------

* updated AQB module to 1.7.0.

* fixed V8 integration-related crashes

* make `fs.move(src, dest)` also fail when both `src` and `dest` are
  existing directories. This ensures the same behavior of the move operation
  on different platforms.

* fixed AQL insert operation for multi-shard collections in cluster

* added optional return value for AQL data-modification queries.
  This allows returning the documents inserted, removed or updated with the query, e.g.

      FOR doc IN docs REMOVE doc._key IN docs LET removed = OLD RETURN removed
      FOR doc IN docs INSERT { } IN docs LET inserted = NEW RETURN inserted
      FOR doc IN docs UPDATE doc._key WITH { } IN docs LET previous = OLD RETURN previous
      FOR doc IN docs UPDATE doc._key WITH { } IN docs LET updated = NEW RETURN updated

  The variables `OLD` and `NEW` are automatically available when a `REMOVE`, `INSERT`,
  `UPDATE` or `REPLACE` statement is immediately followed by a `LET` statement.
  Note that the `LET` and `RETURN` statements in data-modification queries are not as
  flexible as the general versions of `LET` and `RETURN`. When returning documents from
  data-modification operations, only a single variable can be assigned using `LET`, and
  the assignment can only be either `OLD` or `NEW`, but not an arbitrary expression. The
  `RETURN` statement also allows using the just-created variable only, and no arbitrary
  expressions.


v2.4.0-beta1 (2014-12-26)
--------------------------

* fixed superstates in FoxxGenerator

* fixed issue #1065: Aardvark: added creation of documents and edges with _key property

* fixed issue #1198: Aardvark: current AQL editor query is now cached

* Upgraded V8 version from 3.16.14 to 3.29.59

  The built-in version of V8 has been upgraded from 3.16.14 to 3.29.59.
  This activates several ES6 (also dubbed *Harmony* or *ES.next*) features in
  ArangoDB, both in the ArangoShell and the ArangoDB server. They can be
  used for scripting and in server-side actions such as Foxx routes, traversals
  etc.

  The following ES6 features are available in ArangoDB 2.4 by default:

  * iterators
  * the `of` operator
  * symbols
  * predefined collections types (Map, Set etc.)
  * typed arrays

  Many other ES6 features are disabled by default, but can be made available by
  starting arangod or arangosh with the appropriate options:

  * arrow functions
  * proxies
  * generators
  * String, Array, and Number enhancements
  * constants
  * enhanced object and numeric literals

  To activate all these ES6 features in arangod or arangosh, start it with
  the following options:

      arangosh --javascript.v8-options="--harmony --harmony_generators"

  More details on the available ES6 features can be found in
  [this blog](https://jsteemann.github.io/blog/2014/12/19/using-es6-features-in-arangodb/).

* Added Foxx generator for building Hypermedia APIs

  A more detailed description is [here](https://www.arangodb.com/2014/12/08/building-hypermedia-apis-foxxgenerator)

* New `Applications` tab in web interface:

  The `applications` tab got a complete redesign.
  It will now only show applications that are currently running on ArangoDB.
  For a selected application, a new detailed view has been created.
  This view provides a better overview of the app:
  * author
  * license
  * version
  * contributors
  * download links
  * API documentation

  To install a new application, a new dialog is now available.
  It provides the features already available in the console application `foxx-manager` plus some more:
  * install an application from Github
  * install an application from a zip file
  * install an application from ArangoDB's application store
  * create a new application from scratch: this feature uses a generator to
    create a Foxx application with pre-defined CRUD methods for a given list
    of collections. The generated Foxx app can either be downloaded as a zip file or
    be installed on the server. Starting with a new Foxx app has never been easier.

* fixed issue #1102: Aardvark: Layout bug in documents overview

  The documents overview was entirely destroyed in some situations on Firefox.
  We replaced the plugin we used there.

* fixed issue #1168: Aardvark: pagination buttons jumping

* fixed issue #1161: Aardvark: Click on Import JSON imports previously uploaded file

* removed configure options `--enable-all-in-one-v8`, `--enable-all-in-one-icu`,
  and `--enable-all-in-one-libev`.

* global internal rename to fix naming incompatibilities with JSON:

  Internal functions with names containing `array` have been renamed to `object`,
  internal functions with names containing `list` have been renamed to `array`.
  The renaming was mainly done in the C++ parts. The documentation has also been
  adjusted so that the correct JSON type names are used in most places.

  The change also led to the addition of a few function aliases in AQL:

  * `TO_LIST` now is an alias of the new `TO_ARRAY`
  * `IS_LIST` now is an alias of the new `IS_ARRAY`
  * `IS_DOCUMENT` now is an alias of the new `IS_OBJECT`

  The changed also renamed the option `mergeArrays` to `mergeObjects` for AQL
  data-modification query options and HTTP document modification API

* AQL: added optimizer rule "remove-filter-covered-by-index"

  This rule removes FilterNodes and CalculationNodes from an execution plan if the
  filter is already covered by a previous IndexRangeNode. Removing the CalculationNode
  and the FilterNode will speed up query execution because the query requires less
  computation.

* AQL: added optimizer rule "remove-sort-rand"

  This rule removes a `SORT RAND()` expression from a query and moves the random
  iteration into the appropriate `EnumerateCollectionNode`. This is more efficient
  than individually enumerating and then sorting randomly.

* AQL: range optimizations for IN and OR

  This change enables usage of indexes for several additional cases. Filters containing
  the `IN` operator can now make use of indexes, and multiple OR- or AND-combined filter
  conditions can now also use indexes if the filters are accessing the same indexed
  attribute.

  Here are a few examples of queries that can now use indexes but couldn't before:

    FOR doc IN collection
      FILTER doc.indexedAttribute == 1 || doc.indexedAttribute > 99
      RETURN doc

    FOR doc IN collection
      FILTER doc.indexedAttribute IN [ 3, 42 ] || doc.indexedAttribute > 99
      RETURN doc

    FOR doc IN collection
      FILTER (doc.indexedAttribute > 2 && doc.indexedAttribute < 10) ||
             (doc.indexedAttribute > 23 && doc.indexedAttribute < 42)
      RETURN doc

* fixed issue #500: AQL parentheses issue

  This change allows passing subqueries as AQL function parameters without using
  duplicate brackets (e.g. `FUNC(query)` instead of `FUNC((query))`

* added optional `COUNT` clause to AQL `COLLECT`

  This allows more efficient group count calculation queries, e.g.

      FOR doc IN collection
        COLLECT age = doc.age WITH COUNT INTO length
        RETURN { age: age, count: length }

  A count-only query is also possible:

      FOR doc IN collection
        COLLECT WITH COUNT INTO length
        RETURN length

* fixed missing makeDirectory when fetching a Foxx application from a zip file

* fixed issue #1134: Change the default endpoint to localhost

  This change will modify the IP address ArangoDB listens on to 127.0.0.1 by default.
  This will make new ArangoDB installations unaccessible from clients other than
  localhost unless changed. This is a security feature.

  To make ArangoDB accessible from any client, change the server's configuration
  (`--server.endpoint`) to either `tcp://0.0.0.0:8529` or the server's publicly
  visible IP address.

* deprecated `Repository#modelPrototype`. Use `Repository#model` instead.

* IMPORTANT CHANGE: by default, system collections are included in replication and all
  replication API return values. This will lead to user accounts and credentials
  data being replicated from master to slave servers. This may overwrite
  slave-specific database users.

  If this is undesired, the `_users` collection can be excluded from replication
  easily by setting the `includeSystem` attribute to `false` in the following commands:

  * replication.sync({ includeSystem: false });
  * replication.applier.properties({ includeSystem: false });

  This will exclude all system collections (including `_aqlfunctions`, `_graphs` etc.)
  from the initial synchronization and the continuous replication.

  If this is also undesired, it is also possible to specify a list of collections to
  exclude from the initial synchronization and the continuous replication using the
  `restrictCollections` attribute, e.g.:

      replication.applier.properties({
        includeSystem: true,
        restrictType: "exclude",
        restrictCollections: [ "_users", "_graphs", "foo" ]
      });

  The HTTP API methods for fetching the replication inventory and for dumping collections
  also support the `includeSystem` control flag via a URL parameter.

* removed DEPRECATED replication methods:
  * `replication.logger.start()`
  * `replication.logger.stop()`
  * `replication.logger.properties()`
  * HTTP PUT `/_api/replication/logger-start`
  * HTTP PUT `/_api/replication/logger-stop`
  * HTTP GET `/_api/replication/logger-config`
  * HTTP PUT `/_api/replication/logger-config`

* fixed issue #1174, which was due to locking problems in distributed
  AQL execution

* improved cluster locking for AQL avoiding deadlocks

* use DistributeNode for modifying queries with REPLACE and UPDATE, if
  possible


v2.3.6 (2015-XX-XX)
-------------------

* fixed AQL subquery optimization that produced wrong result when multiple subqueries
  directly followed each other and and a directly following `LET` statement did refer
  to any but the first subquery.


v2.3.5 (2015-01-16)
-------------------

* fixed intermittent 404 errors in Foxx apps after mounting or unmounting apps

* fixed issue #1200: Expansion operator results in "Cannot call method 'forEach' of null"

* fixed issue #1199: Cannot unlink root node of plan


v2.3.4 (2014-12-23)
-------------------

* fixed cerberus path for MyArangoDB


v2.3.3 (2014-12-17)
-------------------

* fixed error handling in instantiation of distributed AQL queries, this
  also fixes a bug in cluster startup with many servers

* issue #1185: parse non-fractional JSON numbers with exponent (e.g. `4e-261`)

* issue #1159: allow --server.request-timeout and --server.connect-timeout of 0


v2.3.2 (2014-12-09)
-------------------

* fixed issue #1177: Fix bug in the user app's storage

* fixed issue #1173: AQL Editor "Save current query" resets user password

* fixed missing makeDirectory when fetching a Foxx application from a zip file

* put in warning about default changed: fixed issue #1134: Change the default endpoint to localhost

* fixed issue #1163: invalid fullCount value returned from AQL

* fixed range operator precedence

* limit default maximum number of plans created by AQL optimizer to 256 (from 1024)

* make AQL optimizer not generate an extra plan if an index can be used, but modify
  existing plans in place

* fixed AQL cursor ttl (time-to-live) issue

  Any user-specified cursor ttl value was not honored since 2.3.0.

* fixed segfault in AQL query hash index setup with unknown shapes

* fixed memleaks

* added AQL optimizer rule for removing `INTO` from a `COLLECT` statement if not needed

* fixed issue #1131

  This change provides the `KEEP` clause for `COLLECT ... INTO`. The `KEEP` clause
  allows controlling which variables will be kept in the variable created by `INTO`.

* fixed issue #1147, must protect dispatcher ID for etcd

v2.3.1 (2014-11-28)
-------------------

* recreate password if missing during upgrade

* fixed issue #1126

* fixed non-working subquery index optimizations

* do not restrict summary of Foxx applications to 60 characters

* fixed display of "required" path parameters in Foxx application documentation

* added more optimizations of constants values in AQL FILTER conditions

* fixed invalid or-to-in optimization for FILTERs containing comparisons
  with boolean values

* fixed replication of `_graphs` collection

* added AQL list functions `PUSH`, `POP`, `UNSHIFT`, `SHIFT`, `REMOVE_VALUES`,
  `REMOVE_VALUE`, `REMOVE_NTH` and `APPEND`

* added AQL functions `CALL` and `APPLY` to dynamically call other functions

* fixed AQL optimizer cost estimation for LIMIT node

* prevent Foxx queues from permanently writing to the journal even when
  server is idle

* fixed AQL COLLECT statement with INTO clause, which copied more variables
  than v2.2 and thus lead to too much memory consumption.
  This deals with #1107.

* fixed AQL COLLECT statement, this concerned every COLLECT statement,
  only the first group had access to the values of the variables before
  the COLLECT statement. This deals with #1127.

* fixed some AQL internals, where sometimes too many items were
  fetched from upstream in the presence of a LIMIT clause. This should
  generally improve performance.


v2.3.0 (2014-11-18)
-------------------

* fixed syslog flags. `--log.syslog` is deprecated and setting it has no effect,
  `--log.facility` now works as described. Application name has been changed from
  `triagens` to `arangod`. It can be changed using `--log.application`. The syslog
  will only contain the actual log message. The datetime prefix is omitted.

* fixed deflate in SimpleHttpClient

* fixed issue #1104: edgeExamples broken or changed

* fixed issue #1103: Error while importing user queries

* fixed issue #1100: AQL: HAS() fails on doc[attribute_name]

* fixed issue #1098: runtime error when creating graph vertex

* hide system applications in **Applications** tab by default

  Display of system applications can be toggled by using the *system applications*
  toggle in the UI.

* added HTTP REST API for managing tasks (`/_api/tasks`)

* allow passing character lists as optional parameter to AQL functions `TRIM`,
  `LTRIM` and `RTRIM`

  These functions now support trimming using custom character lists. If no character
  lists are specified, all whitespace characters will be removed as previously:

      TRIM("  foobar\t \r\n ")         // "foobar"
      TRIM(";foo;bar;baz, ", "; ")     // "foo;bar;baz"

* added AQL string functions `LTRIM`, `RTRIM`, `FIND_FIRST`, `FIND_LAST`, `SPLIT`,
  `SUBSTITUTE`

* added AQL functions `ZIP`, `VALUES` and `PERCENTILE`

* made AQL functions `CONCAT` and `CONCAT_SEPARATOR` work with list arguments

* dynamically create extra dispatcher threads if required

* fixed issue #1097: schemas in the API docs no longer show required properties as optional


v2.3.0-beta2 (2014-11-08)
-------------------------

* front-end: new icons for uploading and downloading JSON documents into a collection

* front-end: fixed documents pagination css display error

* front-end: fixed flickering of the progress view

* front-end: fixed missing event for documents filter function

* front-end: jsoneditor: added CMD+Return (Mac) CTRL+Return (Linux/Win) shortkey for
  saving a document

* front-end: added information tooltip for uploading json documents.

* front-end: added database management view to the collapsed navigation menu

* front-end: added collection truncation feature

* fixed issue #1086: arangoimp: Odd errors if arguments are not given properly

* performance improvements for AQL queries that use JavaScript-based expressions
  internally

* added AQL geo functions `WITHIN_RECTANGLE` and `IS_IN_POLYGON`

* fixed non-working query results download in AQL editor of web interface

* removed debug print message in AQL editor query export routine

* fixed issue #1075: Aardvark: user name required even if auth is off #1075

  The fix for this prefills the username input field with the current user's
  account name if any and `root` (the default username) otherwise. Additionally,
  the tooltip text has been slightly adjusted.

* fixed issue #1069: Add 'raw' link to swagger ui so that the raw swagger
  json can easily be retrieved

  This adds a link to the Swagger API docs to an application's detail view in
  the **Applications** tab of the web interface. The link produces the Swagger
  JSON directly. If authentication is turned on, the link requires authentication,
  too.

* documentation updates


v2.3.0-beta1 (2014-11-01)
-------------------------

* added dedicated `NOT IN` operator for AQL

  Previously, a `NOT IN` was only achievable by writing a negated `IN` condition:

      FOR i IN ... FILTER ! (i IN [ 23, 42 ]) ...

  This can now alternatively be expressed more intuitively as follows:

      FOR i IN ... FILTER i NOT IN [ 23, 42 ] ...

* added alternative logical operator syntax for AQL

  Previously, the logical operators in AQL could only be written as:
  - `&&`: logical and
  - `||`: logical or
  - `!`: negation

  ArangoDB 2.3 introduces the alternative variants for these operators:
  - `AND`: logical and
  - `OR`: logical or
  - `NOT`: negation

  The new syntax is just an alternative to the old syntax, allowing easier
  migration from SQL. The old syntax is still fully supported and will be.

* improved output of `ArangoStatement.parse()` and POST `/_api/query`

  If an AQL query can be parsed without problems, The return value of
  `ArangoStatement.parse()` now contains an attribute `ast` with the abstract
  syntax tree of the query (before optimizations). Though this is an internal
  representation of the query and is subject to change, it can be used to inspect
  how ArangoDB interprets a given query.

* improved `ArangoStatement.explain()` and POST `/_api/explain`

  The commands for explaining AQL queries have been improved.

* added command-line option `--javascript.v8-contexts` to control the number of
  V8 contexts created in arangod.

  Previously, the number of V8 contexts was equal to the number of server threads
  (as specified by option `--server.threads`).

  However, it may be sensible to create different amounts of threads and V8
  contexts. If the option is not specified, the number of V8 contexts created
  will be equal to the number of server threads. Thus no change in configuration
  is required to keep the old behavior.

  If you are using the default config files or merge them with your local config
  files, please review if the default number of server threads is okay in your
  environment. Additionally you should verify that the number of V8 contexts
  created (as specified in option `--javascript.v8-contexts`) is okay.

* the number of server.threads specified is now the minimum of threads
  started. There are situation in which threads are waiting for results of
  distributed database servers. In this case the number of threads is
  dynamically increased.

* removed index type "bitarray"

  Bitarray indexes were only half-way documented and integrated in previous versions
  of ArangoDB so their benefit was limited. The support for bitarray indexes has
  thus been removed in ArangoDB 2.3. It is not possible to create indexes of type
  "bitarray" with ArangoDB 2.3.

  When a collection is opened that contains a bitarray index definition created
  with a previous version of ArangoDB, ArangoDB will ignore it and log the following
  warning:

      index type 'bitarray' is not supported in this version of ArangoDB and is ignored

  Future versions of ArangoDB may automatically remove such index definitions so the
  warnings will eventually disappear.

* removed internal "_admin/modules/flush" in order to fix requireApp

* added basic support for handling binary data in Foxx

  Requests with binary payload can be processed in Foxx applications by
  using the new method `res.rawBodyBuffer()`. This will return the unparsed request
  body as a Buffer object.

  There is now also the method `req.requestParts()` available in Foxx to retrieve
  the individual components of a multipart HTTP request.

  Buffer objects can now be used when setting the response body of any Foxx action.
  Additionally, `res.send()` has been added as a convenience method for returning
  strings, JSON objects or buffers from a Foxx action:

      res.send("<p>some HTML</p>");
      res.send({ success: true });
      res.send(new Buffer("some binary data"));

  The convenience method `res.sendFile()` can now be used to easily return the
  contents of a file from a Foxx action:

      res.sendFile(applicationContext.foxxFilename("image.png"));

  `fs.write` now accepts not only strings but also Buffer objects as second parameter:

      fs.write(filename, "some data");
      fs.write(filename, new Buffer("some binary data"));

  `fs.readBuffer` can be used to return the contents of a file in a Buffer object.

* improved performance of insertion into non-unique hash indexes significantly in case
  many duplicate keys are used in the index

* issue #1042: set time zone in log output

  the command-line option `--log.use-local-time` was added to print dates and times in
  the server-local timezone instead of UTC

* command-line options that require a boolean value now validate the
  value given on the command-line

  This prevents issues if no value is specified for an option that
  requires a boolean value. For example, the following command-line would
  have caused trouble in 2.2, because `--server.endpoint` would have been
  used as the value for the `--server.disable-authentication` options
  (which requires a boolean value):

      arangod --server.disable-authentication --server.endpoint tcp://127.0.0.1:8529 data

  In 2.3, running this command will fail with an error and requires to
  be modified to:

      arangod --server.disable-authentication true --server.endpoint tcp://127.0.0.1:8529 data

* improved performance of CSV import in arangoimp

* fixed issue #1027: Stack traces are off-by-one

* fixed issue #1026: Modules loaded in different files within the same app
  should refer to the same module

* fixed issue #1025: Traversal not as expected in undirected graph

* added a _relation function in the general-graph module.

  This deprecated _directedRelation and _undirectedRelation.
  ArangoDB does not offer any constraints for undirected edges
  which caused some confusion of users how undirected relations
  have to be handled. Relation now only supports directed relations
  and the user can actively simulate undirected relations.

* changed return value of Foxx.applicationContext#collectionName:

  Previously, the function could return invalid collection names because
  invalid characters were not replaced in the application name prefix, only
  in the collection name passed.

  Now, the function replaces invalid characters also in the application name
  prefix, which might to slightly different results for application names that
  contained any characters outside the ranges [a-z], [A-Z] and [0-9].

* prevent XSS in AQL editor and logs view

* integrated tutorial into ArangoShell and web interface

* added option `--backslash-escape` for arangoimp when running CSV file imports

* front-end: added download feature for (filtered) documents

* front-end: added download feature for the results of a user query

* front-end: added function to move documents to another collection

* front-end: added sort-by attribute to the documents filter

* front-end: added sorting feature to database, graph management and user management view.

* issue #989: front-end: Databases view not refreshing after deleting a database

* issue #991: front-end: Database search broken

* front-end: added infobox which shows more information about a document (_id, _rev, _key) or
  an edge (_id, _rev, _key, _from, _to). The from and to attributes are clickable and redirect
  to their document location.

* front-end: added edit-mode for deleting multiple documents at the same time.

* front-end: added delete button to the detailed document/edge view.

* front-end: added visual feedback for saving documents/edges inside the editor (error/success).

* front-end: added auto-focusing for the first input field in a modal.

* front-end: added validation for user input in a modal.

* front-end: user defined queries are now stored inside the database and are bound to the current
  user, instead of using the local storage functionality of the browsers. The outcome of this is
  that user defined queries are now independently usable from any device. Also queries can now be
  edited through the standard document editor of the front-end through the _users collection.

* front-end: added import and export functionality for user defined queries.

* front-end: added new keywords and functions to the aql-editor theme

* front-end: applied tile-style to the graph view

* front-end: now using the new graph api including multi-collection support

* front-end: foxx apps are now deletable

* front-end: foxx apps are now installable and updateable through github, if github is their
  origin.

* front-end: added foxx app version control. Multiple versions of a single foxx app are now
  installable and easy to manage and are also arranged in groups.

* front-end: the user-set filter of a collection is now stored until the user navigates to
  another collection.

* front-end: fetching and filtering of documents, statistics, and query operations are now
  handled with asynchronous ajax calls.

* front-end: added progress indicator if the front-end is waiting for a server operation.

* front-end: fixed wrong count of documents in the documents view of a collection.

* front-end: fixed unexpected styling of the manage db view and navigation.

* front-end: fixed wrong handling of select fields in a modal view.

* front-end: fixed wrong positioning of some tooltips.

* automatically call `toJSON` function of JavaScript objects (if present)
  when serializing them into database documents. This change allows
  storing JavaScript date objects in the database in a sensible manner.


v2.2.7 (2014-11-19)
-------------------

* fixed issue #998: Incorrect application URL for non-system Foxx apps

* fixed issue #1079: AQL editor: keyword WITH in UPDATE query is not highlighted

* fix memory leak in cluster nodes

* fixed registration of AQL user-defined functions in Web UI (JS shell)

* fixed error display in Web UI for certain errors
  (now error message is printed instead of 'undefined')

* fixed issue #1059: bug in js module console

* fixed issue #1056: "fs": zip functions fail with passwords

* fixed issue #1063: Docs: measuring unit of --wal.logfile-size?

* fixed issue #1062: Docs: typo in 14.2 Example data


v2.2.6 (2014-10-20)
-------------------

* fixed issue #972: Compilation Issue

* fixed issue #743: temporary directories are now unique and one can read
  off the tool that created them, if empty, they are removed atexit

* Highly improved performance of all AQL GRAPH_* functions.

* Orphan collections in general graphs can now be found via GRAPH_VERTICES
  if either "any" or no direction is defined

* Fixed documentation for AQL function GRAPH_NEIGHBORS.
  The option "vertexCollectionRestriction" is meant to filter the target
  vertices only, and should not filter the path.

* Fixed a bug in GRAPH_NEIGHBORS which enforced only empty results
  under certain conditions


v2.2.5 (2014-10-09)
-------------------

* fixed issue #961: allow non-JSON values in undocument request bodies

* fixed issue 1028: libicu is now statically linked

* fixed cached lookups of collections on the server, which may have caused spurious
  problems after collection rename operations


v2.2.4 (2014-10-01)
-------------------

* fixed accessing `_from` and `_to` attributes in `collection.byExample` and
  `collection.firstExample`

  These internal attributes were not handled properly in the mentioned functions, so
  searching for them did not always produce documents

* fixed issue #1030: arangoimp 2.2.3 crashing, not logging on large Windows CSV file

* fixed issue #1025: Traversal not as expected in undirected graph

* fixed issue #1020

  This requires re-introducing the startup option `--database.force-sync-properties`.

  This option can again be used to force fsyncs of collection, index and database properties
  stored as JSON strings on disk in files named `parameter.json`. Syncing these files after
  a write may be necessary if the underlying storage does not sync file contents by itself
  in a "sensible" amount of time after a file has been written and closed.

  The default value is `true` so collection, index and database properties will always be
  synced to disk immediately. This affects creating, renaming and dropping collections as
  well as creating and dropping databases and indexes. Each of these operations will perform
  an additional fsync on the `parameter.json` file if the option is set to `true`.

  It might be sensible to set this option to `false` for workloads that create and drop a
  lot of collections (e.g. test runs).

  Document operations such as creating, updating and dropping documents are not affected
  by this option.

* fixed issue #1016: AQL editor bug

* fixed issue #1014: WITHIN function returns wrong distance

* fixed AQL shortest path calculation in function `GRAPH_SHORTEST_PATH` to return
  complete vertex objects instead of just vertex ids

* allow changing of attributes of documents stored in server-side JavaScript variables

  Previously, the following did not work:

      var doc = db.collection.document(key);
      doc._key = "abc"; // overwriting internal attributes not supported
      doc.value = 123;  // overwriting existing attributes not supported

  Now, modifying documents stored in server-side variables (e.g. `doc` in the above case)
  is supported. Modifying the variables will not update the documents in the database,
  but will modify the JavaScript object (which can be written back to the database using
  `db.collection.update` or `db.collection.replace`)

* fixed issue #997: arangoimp apparently doesn't support files >2gig on Windows

  large file support (requires using `_stat64` instead of `stat`) is now supported on
  Windows


v2.2.3 (2014-09-02)
-------------------

* added `around` for Foxx controller

* added `type` option for HTTP API `GET /_api/document?collection=...`

  This allows controlling the type of results to be returned. By default, paths to
  documents will be returned, e.g.

      [
        `/_api/document/test/mykey1`,
        `/_api/document/test/mykey2`,
        ...
      ]

  To return a list of document ids instead of paths, the `type` URL parameter can be
  set to `id`:

      [
        `test/mykey1`,
        `test/mykey2`,
        ...
      ]

  To return a list of document keys only, the `type` URL parameter can be set to `key`:

      [
        `mykey1`,
        `mykey2`,
        ...
      ]


* properly capitalize HTTP response header field names in case the `x-arango-async`
  HTTP header was used in a request.

* fixed several documentation issues

* speedup for several general-graph functions, AQL functions starting with `GRAPH_`
  and traversals


v2.2.2 (2014-08-08)
-------------------

* allow storing non-reserved attribute names starting with an underscore

  Previous versions of ArangoDB parsed away all attribute names that started with an
  underscore (e.g. `_test', '_foo', `_bar`) on all levels of a document (root level
  and sub-attribute levels). While this behavior was documented, it was unintuitive and
  prevented storing documents inside other documents, e.g.:

      {
        "_key" : "foo",
        "_type" : "mydoc",
        "references" : [
          {
            "_key" : "something",
            "_rev" : "...",
            "value" : 1
          },
          {
            "_key" : "something else",
            "_rev" : "...",
            "value" : 2
          }
        ]
      }

  In the above example, previous versions of ArangoDB removed all attributes and
  sub-attributes that started with underscores, meaning the embedded documents would lose
  some of their attributes. 2.2.2 should preserve such attributes, and will also allow
  storing user-defined attribute names on the top-level even if they start with underscores
  (such as `_type` in the above example).

* fix conversion of JavaScript String, Number and Boolean objects to JSON.

  Objects created in JavaScript using `new Number(...)`, `new String(...)`, or
  `new Boolean(...)` were not converted to JSON correctly.

* fixed a race condition on task registration (i.e. `require("org/arangodb/tasks").register()`)

  this race condition led to undefined behavior when a just-created task with no offset and
  no period was instantly executed and deleted by the task scheduler, before the `register`
  function returned to the caller.

* changed run-tests.sh to execute all suitable tests.

* switch to new version of gyp

* fixed upgrade button


v2.2.1 (2014-07-24)
-------------------

* fixed hanging write-ahead log recovery for certain cases that involved dropping
  databases

* fixed issue with --check-version: when creating a new database the check failed

* issue #947 Foxx applicationContext missing some properties

* fixed issue with --check-version: when creating a new database the check failed

* added startup option `--wal.suppress-shape-information`

  Setting this option to `true` will reduce memory and disk space usage and require
  less CPU time when modifying documents or edges. It should therefore be turned on
  for standalone ArangoDB servers. However, for servers that are used as replication
  masters, setting this option to `true` will effectively disable the usage of the
  write-ahead log for replication, so it should be set to `false` for any replication
  master servers.

  The default value for this option is `false`.

* added optional `ttl` attribute to specify result cursor expiration for HTTP API method
  `POST /_api/cursor`

  The `ttl` attribute can be used to prevent cursor results from timing out too early.

* issue #947: Foxx applicationContext missing some properties

* (reported by Christian Neubauer):

  The problem was that in Google's V8, signed and unsigned chars are not always declared cleanly.
  so we need to force v8 to compile with forced signed chars which is done by the Flag:
    -fsigned-char
  at least it is enough to follow the instructions of compiling arango on rasperry
  and add "CFLAGS='-fsigned-char'" to the make command of V8 and remove the armv7=0

* Fixed a bug with the replication client. In the case of single document
  transactions the collection was not write locked.


v2.2.0 (2014-07-10)
-------------------

* The replication methods `logger.start`, `logger.stop` and `logger.properties` are
  no-ops in ArangoDB 2.2 as there is no separate replication logger anymore. Data changes
  are logged into the write-ahead log in ArangoDB 2.2, and not separately by the
  replication logger. The replication logger object is still there in ArangoDB 2.2 to
  ensure backwards-compatibility, however, logging cannot be started, stopped or
  configured anymore. Using any of these methods will do nothing.

  This also affects the following HTTP API methods:
  - `PUT /_api/replication/logger-start`
  - `PUT /_api/replication/logger-stop`
  - `GET /_api/replication/logger-config`
  - `PUT /_api/replication/logger-config`

  Using any of these methods is discouraged from now on as they will be removed in
  future versions of ArangoDB.

* INCOMPATIBLE CHANGE: replication of transactions has changed. Previously, transactions
  were logged on a master in one big block and shipped to a slave in one block, too.
  Now transactions will be logged and replicated as separate entries, allowing transactions
  to be bigger and also ensure replication progress.

  This change also affects the behavior of the `stop` method of the replication applier.
  If the replication applier is now stopped manually using the `stop` method and later
  restarted using the `start` method, any transactions that were unfinished at the
  point of stopping will be aborted on a slave, even if they later commit on the master.

  In ArangoDB 2.2, stopping the replication applier manually should be avoided unless the
  goal is to stop replication permanently or to do a full resync with the master anyway.
  If the replication applier still must be stopped, it should be made sure that the
  slave has fetched and applied all pending operations from a master, and that no
  extra transactions are started on the master before the `stop` command on the slave
  is executed.

  Replication of transactions in ArangoDB 2.2 might also lock the involved collections on
  the slave while a transaction is either committed or aborted on the master and the
  change has been replicated to the slave. This change in behavior may be important for
  slave servers that are used for read-scaling. In order to avoid long lasting collection
  locks on the slave, transactions should be kept small.

  The `_replication` system collection is not used anymore in ArangoDB 2.2 and its usage is
  discouraged.

* INCOMPATIBLE CHANGE: the figures reported by the `collection.figures` method
  now only reflect documents and data contained in the journals and datafiles of
  collections. Documents or deletions contained only in the write-ahead log will
  not influence collection figures until the write-ahead log garbage collection
  kicks in. The figures for a collection might therefore underreport the total
  resource usage of a collection.

  Additionally, the attributes `lastTick` and `uncollectedLogfileEntries` have been
  added to the result of the `figures` operation and the HTTP API method
  `PUT /_api/collection/figures`

* added `insert` method as an alias for `save`. Documents can now be inserted into
  a collection using either method:

      db.test.save({ foo: "bar" });
      db.test.insert({ foo: "bar" });

* added support for data-modification AQL queries

* added AQL keywords `INSERT`, `UPDATE`, `REPLACE` and `REMOVE` (and `WITH`) to
  support data-modification AQL queries.

  Unquoted usage of these keywords for attribute names in AQL queries will likely
  fail in ArangoDB 2.2. If any such attribute name needs to be used in a query, it
  should be enclosed in backticks to indicate the usage of a literal attribute
  name.

  For example, the following query will fail in ArangoDB 2.2 with a parse error:

      FOR i IN foo RETURN i.remove

  and needs to be rewritten like this:

      FOR i IN foo RETURN i.`remove`

* disallow storing of JavaScript objects that contain JavaScript native objects
  of type `Date`, `Function`, `RegExp` or `External`, e.g.

      db.test.save({ foo: /bar/ });
      db.test.save({ foo: new Date() });

  will now print

      Error: <data> cannot be converted into JSON shape: could not shape document

  Previously, objects of these types were silently converted into an empty object
  (i.e. `{ }`).

  To store such objects in a collection, explicitly convert them into strings
  like this:

      db.test.save({ foo: String(/bar/) });
      db.test.save({ foo: String(new Date()) });

* The replication methods `logger.start`, `logger.stop` and `logger.properties` are
  no-ops in ArangoDB 2.2 as there is no separate replication logger anymore. Data changes
  are logged into the write-ahead log in ArangoDB 2.2, and not separately by the
  replication logger. The replication logger object is still there in ArangoDB 2.2 to
  ensure backwards-compatibility, however, logging cannot be started, stopped or
  configured anymore. Using any of these methods will do nothing.

  This also affects the following HTTP API methods:
  - `PUT /_api/replication/logger-start`
  - `PUT /_api/replication/logger-stop`
  - `GET /_api/replication/logger-config`
  - `PUT /_api/replication/logger-config`

  Using any of these methods is discouraged from now on as they will be removed in
  future versions of ArangoDB.

* INCOMPATIBLE CHANGE: replication of transactions has changed. Previously, transactions
  were logged on a master in one big block and shipped to a slave in one block, too.
  Now transactions will be logged and replicated as separate entries, allowing transactions
  to be bigger and also ensure replication progress.

  This change also affects the behavior of the `stop` method of the replication applier.
  If the replication applier is now stopped manually using the `stop` method and later
  restarted using the `start` method, any transactions that were unfinished at the
  point of stopping will be aborted on a slave, even if they later commit on the master.

  In ArangoDB 2.2, stopping the replication applier manually should be avoided unless the
  goal is to stop replication permanently or to do a full resync with the master anyway.
  If the replication applier still must be stopped, it should be made sure that the
  slave has fetched and applied all pending operations from a master, and that no
  extra transactions are started on the master before the `stop` command on the slave
  is executed.

  Replication of transactions in ArangoDB 2.2 might also lock the involved collections on
  the slave while a transaction is either committed or aborted on the master and the
  change has been replicated to the slave. This change in behavior may be important for
  slave servers that are used for read-scaling. In order to avoid long lasting collection
  locks on the slave, transactions should be kept small.

  The `_replication` system collection is not used anymore in ArangoDB 2.2 and its usage is
  discouraged.

* INCOMPATIBLE CHANGE: the figures reported by the `collection.figures` method
  now only reflect documents and data contained in the journals and datafiles of
  collections. Documents or deletions contained only in the write-ahead log will
  not influence collection figures until the write-ahead log garbage collection
  kicks in. The figures for a collection might therefore underreport the total
  resource usage of a collection.

  Additionally, the attributes `lastTick` and `uncollectedLogfileEntries` have been
  added to the result of the `figures` operation and the HTTP API method
  `PUT /_api/collection/figures`

* added `insert` method as an alias for `save`. Documents can now be inserted into
  a collection using either method:

      db.test.save({ foo: "bar" });
      db.test.insert({ foo: "bar" });

* added support for data-modification AQL queries

* added AQL keywords `INSERT`, `UPDATE`, `REPLACE` and `REMOVE` (and `WITH`) to
  support data-modification AQL queries.

  Unquoted usage of these keywords for attribute names in AQL queries will likely
  fail in ArangoDB 2.2. If any such attribute name needs to be used in a query, it
  should be enclosed in backticks to indicate the usage of a literal attribute
  name.

  For example, the following query will fail in ArangoDB 2.2 with a parse error:

      FOR i IN foo RETURN i.remove

  and needs to be rewritten like this:

      FOR i IN foo RETURN i.`remove`

* disallow storing of JavaScript objects that contain JavaScript native objects
  of type `Date`, `Function`, `RegExp` or `External`, e.g.

      db.test.save({ foo: /bar/ });
      db.test.save({ foo: new Date() });

  will now print

      Error: <data> cannot be converted into JSON shape: could not shape document

  Previously, objects of these types were silently converted into an empty object
  (i.e. `{ }`).

  To store such objects in a collection, explicitly convert them into strings
  like this:

      db.test.save({ foo: String(/bar/) });
      db.test.save({ foo: String(new Date()) });

* honor startup option `--server.disable-statistics` when deciding whether or not
  to start periodic statistics collection jobs

  Previously, the statistics collection jobs were started even if the server was
  started with the `--server.disable-statistics` flag being set to `true`

* removed startup option `--random.no-seed`

  This option had no effect in previous versions of ArangoDB and was thus removed.

* removed startup option `--database.remove-on-drop`

  This option was used for debugging only.

* removed startup option `--database.force-sync-properties`

  This option is now superfluous as collection properties are now stored in the
  write-ahead log.

* introduced write-ahead log

  All write operations in an ArangoDB server instance are automatically logged
  to the server's write-ahead log. The write-ahead log is a set of append-only
  logfiles, and it is used in case of a crash recovery and for replication.
  Data from the write-ahead log will eventually be moved into the journals or
  datafiles of collections, allowing the server to remove older write-ahead log
  logfiles. Figures of collections will be updated when data are moved from the
  write-ahead log into the journals or datafiles of collections.

  Cross-collection transactions in ArangoDB should benefit considerably by this
  change, as less writes than in previous versions are required to ensure the data
  of multiple collections are atomically and durably committed. All data-modifying
  operations inside transactions (insert, update, remove) will write their
  operations into the write-ahead log directly, making transactions with multiple
  operations also require less physical memory than in previous versions of ArangoDB,
  that required all transaction data to fit into RAM.

  The `_trx` system collection is not used anymore in ArangoDB 2.2 and its usage is
  discouraged.

  The data in the write-ahead log can also be used in the replication context.
  The `_replication` collection that was used in previous versions of ArangoDB to
  store all changes on the server is not used anymore in ArangoDB 2.2. Instead,
  slaves can read from a master's write-ahead log to get informed about most
  recent changes. This removes the need to store data-modifying operations in
  both the actual place and the `_replication` collection.

* removed startup option `--server.disable-replication-logger`

  This option is superfluous in ArangoDB 2.2. There is no dedicated replication
  logger in ArangoDB 2.2. There is now always the write-ahead log, and it is also
  used as the server's replication log. Specifying the startup option
  `--server.disable-replication-logger` will do nothing in ArangoDB 2.2, but the
  option should not be used anymore as it might be removed in a future version.

* changed behavior of replication logger

  There is no dedicated replication logger in ArangoDB 2.2 as there is the
  write-ahead log now. The existing APIs for starting and stopping the replication
  logger still exist in ArangoDB 2.2 for downwards-compatibility, but calling
  the start or stop operations are no-ops in ArangoDB 2.2. When querying the
  replication logger status via the API, the server will always report that the
  replication logger is running. Configuring the replication logger is a no-op
  in ArangoDB 2.2, too. Changing the replication logger configuration has no
  effect. Instead, the write-ahead log configuration can be changed.

* removed MRuby integration for arangod

  ArangoDB had an experimental MRuby integration in some of the publish builds.
  This wasn't continuously developed, and so it has been removed in ArangoDB 2.2.

  This change has led to the following startup options being superfluous:

  - `--ruby.gc-interval`
  - `--ruby.action-directory`
  - `--ruby.modules-path`
  - `--ruby.startup-directory`

  Specifying these startup options will do nothing in ArangoDB 2.2, but the
  options should be avoided from now on as they might be removed in future versions.

* reclaim index memory when last document in collection is deleted

  Previously, deleting documents from a collection did not lead to index sizes being
  reduced. Instead, the already allocated index memory was re-used when a collection
  was refilled.

  Now, index memory for primary indexes and hash indexes is reclaimed instantly when
  the last document from a collection is removed.

* inlined and optimized functions in hash indexes

* added AQL TRANSLATE function

  This function can be used to perform lookups from static lists, e.g.

      LET countryNames = { US: "United States", UK: "United Kingdom", FR: "France" }
      RETURN TRANSLATE("FR", countryNames)

* fixed datafile debugger

* fixed check-version for empty directory

* moved try/catch block to the top of routing chain

* added mountedApp function for foxx-manager

* fixed issue #883: arango 2.1 - when starting multi-machine cluster, UI web
  does not change to cluster overview

* fixed dfdb: should not start any other V8 threads

* cleanup of version-check, added module org/arangodb/database-version,
  added --check-version option

* fixed issue #881: [2.1.0] Bombarded (every 10 sec or so) with
  "WARNING format string is corrupt" when in non-system DB Dashboard

* specialized primary index implementation to allow faster hash table
  rebuilding and reduce lookups in datafiles for the actual value of `_key`.

* issue #862: added `--overwrite` option to arangoimp

* removed number of property lookups for documents during AQL queries that
  access documents

* prevent buffering of long print results in arangosh's and arangod's print
  command

  this change will emit buffered intermediate print results and discard the
  output buffer to quickly deliver print results to the user, and to prevent
  constructing very large buffers for large results

* removed sorting of attribute names for use in a collection's shaper

  sorting attribute names was done on document insert to keep attributes
  of a collection in sorted order for faster comparisons. The sort order
  of attributes was only used in one particular and unlikely case, so it
  was removed. Collections with many different attribute names should
  benefit from this change by faster inserts and slightly less memory usage.

* fixed a bug in arangodump which got the collection name in _from and _to
  attributes of edges wrong (all were "_unknown")

* fixed a bug in arangorestore which did not recognize wrong _from and _to
  attributes of edges

* improved error detection and reporting in arangorestore


v2.1.1 (2014-06-06)
-------------------

* fixed dfdb: should not start any other V8 threads

* signature for collection functions was modified

  The basic change was the substitution of the input parameter of the
  function by an generic options object which can contain multiple
  option parameter of the function.
  Following functions were modified
  remove
  removeBySample
  replace
  replaceBySample
  update
  updateBySample

  Old signature is yet supported but it will be removed in future versions

v2.1.0 (2014-05-29)
-------------------

* implemented upgrade procedure for clusters

* fixed communication issue with agency which prevented reconnect
  after an agent failure

* fixed cluster dashboard in the case that one but not all servers
  in the cluster are down

* fixed a bug with coordinators creating local database objects
  in the wrong order (_system needs to be done first)

* improved cluster dashboard


v2.1.0-rc2 (2014-05-25)
-----------------------

* fixed issue #864: Inconsistent behavior of AQL REVERSE(list) function


v2.1.0-rc1 (XXXX-XX-XX)
-----------------------

* added server-side periodic task management functions:

  - require("org/arangodb/tasks").register(): registers a periodic task
  - require("org/arangodb/tasks").unregister(): unregisters and removes a
    periodic task
  - require("org/arangodb/tasks").get(): retrieves a specific tasks or all
    existing tasks

  the previous undocumented function `internal.definePeriodic` is now
  deprecated and will be removed in a future release.

* decrease the size of some seldom used system collections on creation.

  This will make these collections use less disk space and mapped memory.

* added AQL date functions

* added AQL FLATTEN() list function

* added index memory statistics to `db.<collection>.figures()` function

  The `figures` function will now return a sub-document `indexes`, which lists
  the number of indexes in the `count` sub-attribute, and the total memory
  usage of the indexes in bytes in the `size` sub-attribute.

* added AQL CURRENT_DATABASE() function

  This function returns the current database's name.

* added AQL CURRENT_USER() function

  This function returns the current user from an AQL query. The current user is the
  username that was specified in the `Authorization` HTTP header of the request. If
  authentication is turned off or the query was executed outside a request context,
  the function will return `null`.

* fixed issue #796: Searching with newline chars broken?

  fixed slightly different handling of backslash escape characters in a few
  AQL functions. Now handling of escape sequences should be consistent, and
  searching for newline characters should work the same everywhere

* added OpenSSL version check for configure

  It will report all OpenSSL versions < 1.0.1g as being too old.
  `configure` will only complain about an outdated OpenSSL version but not stop.

* require C++ compiler support (requires g++ 4.8, clang++ 3.4 or Visual Studio 13)

* less string copying returning JSONified documents from ArangoDB, e.g. via
  HTTP GET `/_api/document/<collection>/<document>`

* issue #798: Lower case http headers from arango

  This change allows returning capitalized HTTP headers, e.g.
  `Content-Length` instead of `content-length`.
  The HTTP spec says that headers are case-insensitive, but
  in fact several clients rely on a specific case in response
  headers.
  This change will capitalize HTTP headers if the `X-Arango-Version`
  request header is sent by the client and contains a value of at
  least `20100` (for version 2.1). The default value for the
  compatibility can also be set at server start, using the
  `--server.default-api-compatibility` option.

* simplified usage of `db._createStatement()`

  Previously, the function could not be called with a query string parameter as
  follows:

      db._createStatement(queryString);

  Calling it as above resulted in an error because the function expected an
  object as its parameter. From now on, it's possible to call the function with
  just the query string.

* make ArangoDB not send back a `WWW-Authenticate` header to a client in case the
  client sends the `X-Omit-WWW-Authenticate` HTTP header.

  This is done to prevent browsers from showing their built-in HTTP authentication
  dialog for AJAX requests that require authentication.
  ArangoDB will still return an HTTP 401 (Unauthorized) if the request doesn't
  contain valid credentials, but it will omit the `WWW-Authenticate` header,
  allowing clients to bypass the browser's authentication dialog.

* added REST API method HTTP GET `/_api/job/job-id` to query the status of an
  async job without potentially fetching it from the list of done jobs

* fixed non-intuitive behavior in jobs API: previously, querying the status
  of an async job via the API HTTP PUT `/_api/job/job-id` removed a currently
  executing async job from the list of queryable jobs on the server.
  Now, when querying the result of an async job that is still executing,
  the job is kept in the list of queryable jobs so its result can be fetched
  by a subsequent request.

* use a new data structure for the edge index of an edge collection. This
  improves the performance for the creation of the edge index and in
  particular speeds up removal of edges in graphs. Note however that
  this change might change the order in which edges starting at
  or ending in a vertex are returned. However, this order was never
  guaranteed anyway and it is not sensible to guarantee any particular
  order.

* provide a size hint to edge and hash indexes when initially filling them
  this will lead to less re-allocations when populating these indexes

  this may speed up building indexes when opening an existing collection

* don't requeue identical context methods in V8 threads in case a method is
  already registered

* removed arangod command line option `--database.remove-on-compacted`

* export the sort attribute for graph traversals to the HTTP interface

* add support for arangodump/arangorestore for clusters


v2.0.8 (XXXX-XX-XX)
-------------------

* fixed too-busy iteration over skiplists

  Even when a skiplist query was restricted by a limit clause, the skiplist
  index was queried without the limit. this led to slower-than-necessary
  execution times.

* fixed timeout overflows on 32 bit systems

  this bug has led to problems when select was called with a high timeout
  value (2000+ seconds) on 32bit systems that don't have a forgiving select
  implementation. when the call was made on these systems, select failed
  so no data would be read or sent over the connection

  this might have affected some cluster-internal operations.

* fixed ETCD issues on 32 bit systems

  ETCD was non-functional on 32 bit systems at all. The first call to the
  watch API crashed it. This was because atomic operations worked on data
  structures that were not properly aligned on 32 bit systems.

* fixed issue #848: db.someEdgeCollection.inEdge does not return correct
  value when called the 2nd time after a .save to the edge collection


v2.0.7 (2014-05-05)
-------------------

* issue #839: Foxx Manager missing "unfetch"

* fixed a race condition at startup

  this fixes undefined behavior in case the logger was involved directly at
  startup, before the logger initialization code was called. This should have
  occurred only for code that was executed before the invocation of main(),
  e.g. during ctor calls of statically defined objects.


v2.0.6 (2014-04-22)
-------------------

* fixed issue #835: arangosh doesn't show correct database name



v2.0.5 (2014-04-21)
-------------------

* Fixed a caching problem in IE JS Shell

* added cancelation for async jobs

* upgraded to new gyp for V8

* new Windows installer


v2.0.4 (2014-04-14)
-------------------

* fixed cluster authentication front-end issues for Firefox and IE, there are
  still problems with Chrome


v2.0.3 (2014-04-14)
-------------------

* fixed AQL optimizer bug

* fixed front-end issues

* added password change dialog


v2.0.2 (2014-04-06)
-------------------

* during cluster startup, do not log (somewhat expected) connection errors with
  log level error, but with log level info

* fixed dashboard modals

* fixed connection check for cluster planning front end: firefox does
  not support async:false

* document how to persist a cluster plan in order to relaunch an existing
  cluster later


v2.0.1 (2014-03-31)
-------------------

* make ArangoDB not send back a `WWW-Authenticate` header to a client in case the
  client sends the `X-Omit-WWW-Authenticate` HTTP header.

  This is done to prevent browsers from showing their built-in HTTP authentication
  dialog for AJAX requests that require authentication.
  ArangoDB will still return an HTTP 401 (Unauthorized) if the request doesn't
  contain valid credentials, but it will omit the `WWW-Authenticate` header,
  allowing clients to bypass the browser's authentication dialog.

* fixed isses in arango-dfdb:

  the dfdb was not able to unload certain system collections, so these couldn't be
  inspected with the dfdb sometimes. Additionally, it did not truncate corrupt
  markers from datafiles under some circumstances

* added `changePassword` attribute for users

* fixed non-working "save" button in collection edit view of web interface
  clicking the save button did nothing. one had to press enter in one of the input
  fields to send modified form data

* fixed V8 compile error on MacOS X

* prevent `body length: -9223372036854775808` being logged in development mode for
  some Foxx HTTP responses

* fixed several bugs in web interface dashboard

* fixed issue #783: coffee script not working in manifest file

* fixed issue #783: coffee script not working in manifest file

* fixed issue #781: Cant save current query from AQL editor ui

* bumped version in `X-Arango-Version` compatibility header sent by arangosh and other
  client tools from `1.5` to `2.0`.

* fixed startup options for arango-dfdb, added details option for arango-dfdb

* fixed display of missing error messages and codes in arangosh

* when creating a collection via the web interface, the collection type was always
  "document", regardless of the user's choice


v2.0.0 (2014-03-10)
-------------------

* first 2.0 release


v2.0.0-rc2 (2014-03-07)
-----------------------

* fixed cluster authorization


v2.0.0-rc1 (2014-02-28)
-----------------------

* added sharding :-)

* added collection._dbName attribute to query the name of the database from a collection

  more detailed documentation on the sharding and cluster features can be found in the user
  manual, section **Sharding**

* INCOMPATIBLE CHANGE: using complex values in AQL filter conditions with operators other
  than equality (e.g. >=, >, <=, <) will disable usage of skiplist indexes for filter
  evaluation.

  For example, the following queries will be affected by change:

      FOR doc IN docs FILTER doc.value < { foo: "bar" } RETURN doc
      FOR doc IN docs FILTER doc.value >= [ 1, 2, 3 ] RETURN doc

  The following queries will not be affected by the change:

      FOR doc IN docs FILTER doc.value == 1 RETURN doc
      FOR doc IN docs FILTER doc.value == "foo" RETURN doc
      FOR doc IN docs FILTER doc.value == [ 1, 2, 3 ] RETURN doc
      FOR doc IN docs FILTER doc.value == { foo: "bar" } RETURN doc

* INCOMPATIBLE CHANGE: removed undocumented method `collection.saveOrReplace`

  this feature was never advertised nor documented nor tested.

* INCOMPATIBLE CHANGE: removed undocumented REST API method `/_api/simple/BY-EXAMPLE-HASH`

  this feature was never advertised nor documented nor tested.

* added explicit startup parameter `--server.reuse-address`

  This flag can be used to control whether sockets should be acquired with the SO_REUSEADDR
  flag.

  Regardless of this setting, sockets on Windows are always acquired using the
  SO_EXCLUSIVEADDRUSE flag.

* removed undocumented REST API method GET `/_admin/database-name`

* added user validation API at POST `/_api/user/<username>`

* slightly improved users management API in `/_api/user`:

  Previously, when creating a new user via HTTP POST, the username needed to be
  passed in an attribute `username`. When users were returned via this API,
  the usernames were returned in an attribute named `user`. This was slightly
  confusing and was changed in 2.0 as follows:

  - when adding a user via HTTP POST, the username can be specified in an attribute
  `user`. If this attribute is not used, the API will look into the attribute `username`
  as before and use that value.
  - when users are returned via HTTP GET, the usernames are still returned in an
    attribute `user`.

  This change should be fully downwards-compatible with the previous version of the API.

* added AQL SLICE function to extract slices from lists

* made module loader more node compatible

* the startup option `--javascript.package-path` for arangosh is now deprecated and does
  nothing. Using it will not cause an error, but the option is ignored.

* added coffee script support

* Several UI improvements.

* Exchanged icons in the graphviewer toolbar

* always start networking and HTTP listeners when starting the server (even in
  console mode)

* allow vertex and edge filtering with user-defined functions in TRAVERSAL,
  TRAVERSAL_TREE and SHORTEST_PATH AQL functions:

      // using user-defined AQL functions for edge and vertex filtering
      RETURN TRAVERSAL(friends, friendrelations, "friends/john", "outbound", {
        followEdges: "myfunctions::checkedge",
        filterVertices: "myfunctions::checkvertex"
      })

      // using the following custom filter functions
      var aqlfunctions = require("org/arangodb/aql/functions");
      aqlfunctions.register("myfunctions::checkedge", function (config, vertex, edge, path) {
        return (edge.type !== 'dislikes'); // don't follow these edges
      }, false);

      aqlfunctions.register("myfunctions::checkvertex", function (config, vertex, path) {
        if (vertex.isDeleted || ! vertex.isActive) {
          return [ "prune", "exclude" ]; // exclude these and don't follow them
        }
        return [ ]; // include everything else
      }, false);

* fail if invalid `strategy`, `order` or `itemOrder` attribute values
  are passed to the AQL TRAVERSAL function. Omitting these attributes
  is not considered an error, but specifying an invalid value for any
  of these attributes will make an AQL query fail.

* issue #751: Create database through API should return HTTP status code 201

  By default, the server now returns HTTP 201 (created) when creating a new
  database successfully. To keep compatibility with older ArangoDB versions, the
  startup parameter `--server.default-api-compatibility` can be set to a value
  of `10400` to indicate API compatibility with ArangoDB 1.4. The compatibility
  can also be enforced by setting the `X-Arango-Version` HTTP header in a
  client request to this API on a per-request basis.

* allow direct access from the `db` object to collections whose names start
  with an underscore (e.g. db._users).

  Previously, access to such collections via the `db` object was possible from
  arangosh, but not from arangod (and thus Foxx and actions). The only way
  to access such collections from these places was via the `db._collection(<name>)`
  workaround.

* allow `\n` (as well as `\r\n`) as line terminator in batch requests sent to
  `/_api/batch` HTTP API.

* use `--data-binary` instead of `--data` parameter in generated cURL examples

* issue #703: Also show path of logfile for fm.config()

* issue #675: Dropping a collection used in "graph" module breaks the graph

* added "static" Graph.drop() method for graphs API

* fixed issue #695: arangosh server.password error

* use pretty-printing in `--console` mode by default

* simplified ArangoDB startup options

  Some startup options are now superfluous or their usage is simplified. The
  following options have been changed:

  * `--javascript.modules-path`: this option has been removed. The modules paths
    are determined by arangod and arangosh automatically based on the value of
    `--javascript.startup-directory`.

    If the option is set on startup, it is ignored so startup will not abort with
    an error `unrecognized option`.

  * `--javascript.action-directory`: this option has been removed. The actions
    directory is determined by arangod automatically based on the value of
    `--javascript.startup-directory`.

    If the option is set on startup, it is ignored so startup will not abort with
    an error `unrecognized option`.

  * `--javascript.package-path`: this option is still available but it is not
    required anymore to set the standard package paths (e.g. `js/npm`). arangod
    will automatically use this standard package path regardless of whether it
    was specified via the options.

    It is possible to use this option to add additional package paths to the
    standard value.

  Configuration files included with arangod are adjusted accordingly.

* layout of the graphs tab adapted to better fit with the other tabs

* database selection is moved to the bottom right corner of the web interface

* removed priority queue index type

  this feature was never advertised nor documented nor tested.

* display internal attributes in document source view of web interface

* removed separate shape collections

  When upgrading to ArangoDB 2.0, existing collections will be converted to include
  shapes and attribute markers in the datafiles instead of using separate files for
  shapes.

  When a collection is converted, existing shapes from the SHAPES directory will
  be written to a new datafile in the collection directory, and the SHAPES directory
  will be removed afterwards.

  This saves up to 2 MB of memory and disk space for each collection
  (savings are higher, the less different shapes there are in a collection).
  Additionally, one less file descriptor per opened collection will be used.

  When creating a new collection, the amount of sync calls may be reduced. The same
  may be true for documents with yet-unknown shapes. This may help performance
  in these cases.

* added AQL functions `NTH` and `POSITION`

* added signal handler for arangosh to save last command in more cases

* added extra prompt placeholders for arangosh:
  - `%e`: current endpoint
  - `%u`: current user

* added arangosh option `--javascript.gc-interval` to control amount of
  garbage collection performed by arangosh

* fixed issue #651: Allow addEdge() to take vertex ids in the JS library

* removed command-line option `--log.format`

  In previous versions, this option did not have an effect for most log messages, so
  it got removed.

* removed C++ logger implementation

  Logging inside ArangoDB is now done using the LOG_XXX() macros. The LOGGER_XXX()
  macros are gone.

* added collection status "loading"


v1.4.16 (XXXX-XX-XX)
--------------------

* fixed too eager datafile deletion

  this issue could have caused a crash when the compaction had marked datafiles as obsolete
  and they were removed while "old" temporary query results still pointed to the old datafile
  positions

* fixed issue #826: Replication fails when a collection's configuration changes


v1.4.15 (2014-04-19)
--------------------

* bugfix for AQL query optimizer

  the following type of query was too eagerly optimized, leading to errors in code-generation:

      LET a = (FOR i IN [] RETURN i) LET b = (FOR i IN [] RETURN i) RETURN 1

  the problem occurred when both lists in the subqueries were empty. In this case invalid code
  was generated and the query couldn't be executed.


v1.4.14 (2014-04-05)
--------------------

* fixed race conditions during shape / attribute insertion

  A race condition could have led to spurious `cannot find attribute #xx` or
  `cannot find shape #xx` (where xx is a number) warning messages being logged
  by the server. This happened when a new attribute was inserted and at the same
  time was queried by another thread.

  Also fixed a race condition that may have occurred when a thread tried to
  access the shapes / attributes hash tables while they were resized. In this
  cases, the shape / attribute may have been hashed to a wrong slot.

* fixed a memory barrier / cpu synchronization problem with libev, affecting
  Windows with Visual Studio 2013 (probably earlier versions are affected, too)

  The issue is described in detail here:
  http://lists.schmorp.de/pipermail/libev/2014q1/002318.html


v1.4.13 (2014-03-14)
--------------------

* added diagnostic output for Foxx application upload

* allow dump & restore from ArangoDB 1.4 with an ArangoDB 2.0 server

* allow startup options `temp-path` and `default-language` to be specified from the arangod
  configuration file and not only from the command line

* fixed too eager compaction

  The compaction will now wait for several seconds before trying to re-compact the same
  collection. Additionally, some other limits have been introduced for the compaction.


v1.4.12 (2014-03-05)
--------------------

* fixed display bug in web interface which caused the following problems:
  - documents were displayed in web interface as being empty
  - document attributes view displayed many attributes with content "undefined"
  - document source view displayed many attributes with name "TYPEOF" and value "undefined"
  - an alert popping up in the browser with message "Datatables warning..."

* re-introduced old-style read-write locks to supports Windows versions older than
  Windows 2008R2 and Windows 7. This should re-enable support for Windows Vista and
  Windows 2008.


v1.4.11 (2014-02-27)
--------------------

* added SHORTEST_PATH AQL function

  this calculates the shortest paths between two vertices, using the Dijkstra
  algorithm, employing a min-heap

  By default, ArangoDB does not know the distance between any two vertices and
  will use a default distance of 1. A custom distance function can be registered
  as an AQL user function to make the distance calculation use any document
  attributes or custom logic:

      RETURN SHORTEST_PATH(cities, motorways, "cities/CGN", "cities/MUC", "outbound", {
        paths: true,
        distance: "myfunctions::citydistance"
      })

      // using the following custom distance function
      var aqlfunctions = require("org/arangodb/aql/functions");
      aqlfunctions.register("myfunctions::distance", function (config, vertex1, vertex2, edge) {
        return Math.sqrt(Math.pow(vertex1.x - vertex2.x) + Math.pow(vertex1.y - vertex2.y));
      }, false);

* fixed bug in Graph.pathTo function

* fixed small memleak in AQL optimizer

* fixed access to potentially uninitialized variable when collection had a cap constraint


v1.4.10 (2014-02-21)
--------------------

* fixed graph constructor to allow graph with some parameter to be used

* added node.js "events" and "stream"

* updated npm packages

* added loading of .json file

* Fixed http return code in graph api with waitForSync parameter.

* Fixed documentation in graph, simple and index api.

* removed 2 tests due to change in ruby library.

* issue #756: set access-control-expose-headers on CORS response

  the following headers are now whitelisted by ArangoDB in CORS responses:
  - etag
  - content-encoding
  - content-length
  - location
  - server
  - x-arango-errors
  - x-arango-async-id


v1.4.9 (2014-02-07)
-------------------

* return a document's current etag in response header for HTTP HEAD requests on
  documents that return an HTTP 412 (precondition failed) error. This allows
  retrieving the document's current revision easily.

* added AQL function `SKIPLIST` to directly access skiplist indexes from AQL

  This is a shortcut method to use a skiplist index for retrieving specific documents in
  indexed order. The function capability is rather limited, but it may be used
  for several cases to speed up queries. The documents are returned in index order if
  only one condition is used.

      /* return all documents with mycollection.created > 12345678 */
      FOR doc IN SKIPLIST(mycollection, { created: [[ '>', 12345678 ]] })
        RETURN doc

      /* return first document with mycollection.created > 12345678 */
      FOR doc IN SKIPLIST(mycollection, { created: [[ '>', 12345678 ]] }, 0, 1)
        RETURN doc

      /* return all documents with mycollection.created between 12345678 and 123456790 */
      FOR doc IN SKIPLIST(mycollection, { created: [[ '>', 12345678 ], [ '<=', 123456790 ]] })
        RETURN doc

      /* return all documents with mycollection.a equal 1 and .b equal 2 */
      FOR doc IN SKIPLIST(mycollection, { a: [[ '==', 1 ]], b: [[ '==', 2 ]] })
        RETURN doc

  The function requires a skiplist index with the exact same attributes to
  be present on the specified collection. All attributes present in the skiplist
  index must be specified in the conditions specified for the `SKIPLIST` function.
  Attribute declaration order is important, too: attributes must be specified in the
  same order in the condition as they have been declared in the skiplist index.

* added command-line option `--server.disable-authentication-unix-sockets`

  with this option, authentication can be disabled for all requests coming
  in via UNIX domain sockets, enabling clients located on the same host as
  the ArangoDB server to connect without authentication.
  Other connections (e.g. TCP/IP) are not affected by this option.

  The default value for this option is `false`.
  Note: this option is only supported on platforms that support Unix domain
  sockets.

* call global arangod instance destructor on shutdown

* issue #755: TRAVERSAL does not use strategy, order and itemOrder options

  these options were not honored when configuring a traversal via the AQL
  TRAVERSAL function. Now, these options are used if specified.

* allow vertex and edge filtering with user-defined functions in TRAVERSAL,
  TRAVERSAL_TREE and SHORTEST_PATH AQL functions:

      // using user-defined AQL functions for edge and vertex filtering
      RETURN TRAVERSAL(friends, friendrelations, "friends/john", "outbound", {
        followEdges: "myfunctions::checkedge",
        filterVertices: "myfunctions::checkvertex"
      })

      // using the following custom filter functions
      var aqlfunctions = require("org/arangodb/aql/functions");
      aqlfunctions.register("myfunctions::checkedge", function (config, vertex, edge, path) {
        return (edge.type !== 'dislikes'); // don't follow these edges
      }, false);

      aqlfunctions.register("myfunctions::checkvertex", function (config, vertex, path) {
        if (vertex.isDeleted || ! vertex.isActive) {
          return [ "prune", "exclude" ]; // exclude these and don't follow them
        }
        return [ ]; // include everything else
      }, false);

* issue #748: add vertex filtering to AQL's TRAVERSAL[_TREE]() function


v1.4.8 (2014-01-31)
-------------------

* install foxx apps in the web interface

* fixed a segfault in the import API


v1.4.7 (2014-01-23)
-------------------

* issue #744: Add usage example arangoimp from Command line

* issue #738: added __dirname, __filename pseudo-globals. Fixes #733. (@by pluma)

* mount all Foxx applications in system apps directory on startup


v1.4.6 (2014-01-20)
-------------------

* issue #736: AQL function to parse collection and key from document handle

* added fm.rescan() method for Foxx-Manager

* fixed issue #734: foxx cookie and route problem

* added method `fm.configJson` for arangosh

* include `startupPath` in result of API `/_api/foxx/config`


v1.4.5 (2014-01-15)
-------------------

* fixed issue #726: Alternate Windows Install Method

* fixed issue #716: dpkg -P doesn't remove everything

* fixed bugs in description of HTTP API `_api/index`

* fixed issue #732: Rest API GET revision number

* added missing documentation for several methods in HTTP API `/_api/edge/...`

* fixed typos in description of HTTP API `_api/document`

* defer evaluation of AQL subqueries and logical operators (lazy evaluation)

* Updated font in WebFrontend, it now contains a version that renders properly on Windows

* generally allow function return values as call parameters to AQL functions

* fixed potential deadlock in global context method execution

* added override file "arangod.conf.local" (and co)


v1.4.4 (2013-12-24)
-------------------

* uid and gid are now set in the scripts, there is no longer a separate config file for
  arangod when started from a script

* foxx-manager is now an alias for arangosh

* arango-dfdb is now an alias for arangod, moved from bin to sbin

* changed from readline to linenoise for Windows

* added --install-service and --uninstall-service for Windows

* removed --daemon and --supervisor for Windows

* arangosh and arangod now uses the config-file which maps the binary name, i. e. if you
  rename arangosh to foxx-manager it will use the config file foxx-manager.conf

* fixed lock file for Windows

* fixed issue #711, #687: foxx-manager throws internal errors

* added `--server.ssl-protocol` option for client tools
  this allows connecting from arangosh, arangoimp, arangoimp etc. to an ArangoDB
  server that uses a non-default value for `--server.ssl-protocol`. The default
  value for the SSL protocol is 4 (TLSv1). If the server is configured to use a
  different protocol, it was not possible to connect to it with the client tools.

* added more detailed request statistics

  This adds the number of async-executed HTTP requests plus the number of HTTP
  requests per individual HTTP method type.

* added `--force` option for arangorestore
  this option allows continuing a restore operation even if the server reports errors
  in the middle of the restore operation

* better error reporting for arangorestore
  in case the server returned an HTTP error, arangorestore previously reported this
  error as `internal error` without any details only. Now server-side errors are
  reported by arangorestore with the server's error message

* include more system collections in dumps produced by arangodump
  previously some system collections were intentionally excluded from dumps, even if the
  dump was run with `--include-system-collections`. for example, the collections `_aal`,
  `_modules`, `_routing`, and `_users` were excluded. This makes sense in a replication
  context but not always in a dump context.
  When specifying `--include-system-collections`, arangodump will now include the above-
  mentioned collections in the dump, too. Some other system collections are still excluded
  even when the dump is run with `--include-system-collections`, for example `_replication`
  and `_trx`.

* fixed issue #701: ArangoStatement undefined in arangosh

* fixed typos in configuration files


v1.4.3 (2013-11-25)
-------------------

* fixed a segfault in the AQL optimizer, occurring when a constant non-list value was
  used on the right-hand side of an IN operator that had a collection attribute on the
  left-hand side

* issue #662:

  Fixed access violation errors (crashes) in the Windows version, occurring under some
  circumstances when accessing databases with multiple clients in parallel

* fixed issue #681: Problem with ArchLinux PKGBUILD configuration


v1.4.2 (2013-11-20)
-------------------

* fixed issue #669: Tiny documentation update

* ported Windows version to use native Windows API SRWLocks (slim read-write locks)
  and condition variables instead of homemade versions

  MSDN states the following about the compatibility of SRWLocks and Condition Variables:

      Minimum supported client:
      Windows Server 2008 [desktop apps | Windows Store apps]

      Minimum supported server:
      Windows Vista [desktop apps | Windows Store apps]

* fixed issue #662: ArangoDB on Windows hanging

  This fixes a deadlock issue that occurred on Windows when documents were written to
  a collection at the same time when some other thread tried to drop the collection.

* fixed file-based logging in Windows

  the logger complained on startup if the specified log file already existed

* fixed startup of server in daemon mode (`--daemon` startup option)

* fixed a segfault in the AQL optimizer

* issue #671: Method graph.measurement does not exist

* changed Windows condition variable implementation to use Windows native
  condition variables

  This is an attempt to fix spurious Windows hangs as described in issue #662.

* added documentation for JavaScript traversals

* added --code-page command-line option for Windows version of arangosh

* fixed a problem when creating edges via the web interface.

  The problem only occurred if a collection was created with type "document
  collection" via the web interface, and afterwards was dropped and re-created
  with type "edge collection". If the web interface page was not reloaded,
  the old collection type (document) was cached, making the subsequent creation
  of edges into the (seeming-to-be-document) collection fail.

  The fix is to not cache the collection type in the web interface. Users of
  an older version of the web interface can reload the collections page if they
  are affected.

* fixed a caching problem in arangosh: if a collection was created using the web
  interface, and then removed via arangosh, arangosh did not actually drop the
  collection due to caching.

  Because the `drop` operation was not carried out, this caused misleading error
  messages when trying to re-create the collection (e.g. `cannot create collection:
  duplicate name`).

* fixed ALT-introduced characters for arangosh console input on Windows

  The Windows readline port was not able to handle characters that are built
  using CTRL or ALT keys. Regular characters entered using the CTRL or ALT keys
  were silently swallowed and not passed to the terminal input handler.

  This did not seem to cause problems for the US keyboard layout, but was a
  severe issue for keyboard layouts that require the ALT (or ALT-GR) key to
  construct characters. For example, entering the character `{` with a German
  keyboard layout requires pressing ALT-GR + 9.

* fixed issue #665: Hash/skiplist combo madness bit my ass

  this fixes a problem with missing/non-deterministic rollbacks of inserts in
  case of a unique constraint violation into a collection with multiple secondary
  indexes (with at least one of them unique)

* fixed issue #664: ArangoDB installer on Windows requires drive c:

* partly fixed issue #662: ArangoDB on Windows hanging

  This fixes dropping databases on Windows. In previous 1.4 versions on Windows,
  one shape collection file was not unloaded and removed when dropping a database,
  leaving one directory and one shape collection file in the otherwise-dropped
  database directory.

* fixed issue #660: updated documentation on indexes


v1.4.1 (2013-11-08)
-------------------

* performance improvements for skip-list deletes


v1.4.1-rc1 (2013-11-07)
-----------------------

* fixed issue #635: Web-Interface should have a "Databases" Menu for Management

* fixed issue #624: Web-Interface is missing a Database selector

* fixed segfault in bitarray query

* fixed issue #656: Cannot create unique index through web interface

* fixed issue #654: bitarray index makes server down

* fixed issue #653: Slow query

* fixed issue #650: Randomness of any() should be improved

* made AQL `DOCUMENT()` function polymorphic and work with just one parameter.

  This allows using the `DOCUMENT` function like this:

      DOCUMENT('users/john')
      DOCUMENT([ 'users/john', 'users/amy' ])

  in addition to the existing use cases:

      DOCUMENT(users, 'users/john')
      DOCUMENT(users, 'john')
      DOCUMENT(users, [ 'users/john' ])
      DOCUMENT(users, [ 'users/john', 'users/amy' ])
      DOCUMENT(users, [ 'john', 'amy' ])

* simplified usage of ArangoDB batch API

  It is not necessary anymore to send the batch boundary in the HTTP `Content-Type`
  header. Previously, the batch API expected the client to send a Content-Type header
  of`multipart/form-data; boundary=<some boundary value>`. This is still supported in
  ArangoDB 2.0, but clients can now also omit this header. If the header is not
  present in a client request, ArangoDB will ignore the request content type and
  read the MIME boundary from the beginning of the request body.

  This also allows using the batch API with the Swagger "Try it out" feature (which is
  not too good at sending a different or even dynamic content-type request header).

* added API method GET `/_api/database/user`

  This returns the list of databases a specific user can see without changing the
  username/passwd.

* issue #424: Documentation about IDs needs to be upgraded


v1.4.0 (2013-10-29)
-------------------

* fixed issue #648: /batch API is missing from Web Interface API Documentation (Swagger)

* fixed issue #647: Icon tooltips missing

* fixed issue #646: index creation in web interface

* fixed issue #645: Allow jumping from edge to linked vertices

* merged PR for issue #643: Some minor corrections and a link to "Downloads"

* fixed issue #642: Completion of error handling

* fixed issue #639: compiling v1.4 on maverick produces warnings on -Wstrict-null-sentinel

* fixed issue #634: Web interface bug: Escape does not always propagate

* fixed issue #620: added startup option `--server.default-api-compatibility`

  This adds the following changes to the ArangoDB server and clients:
  - the server provides a new startup option `--server.default-api-compatibility`.
    This option can be used to determine the compatibility of (some) server API
    return values. The value for this parameter is a server version number,
    calculated as follows: `10000 * major + 100 * minor` (e.g. `10400` for ArangoDB
    1.3). The default value is `10400` (1.4), the minimum allowed value is `10300`
    (1.3).

    When setting this option to a value lower than the current server version,
    the server might respond with old-style results to "old" clients, increasing
    compatibility with "old" (non-up-to-date) clients.

  - the server will on each incoming request check for an HTTP header
    `x-arango-version`. Clients can optionally set this header to the API
    version number they support. For example, if a client sends the HTTP header
    `x-arango-version: 10300`, the server will pick this up and might send ArangoDB
    1.3-style responses in some situations.

    Setting either the startup parameter or using the HTTP header (or both) allows
    running "old" clients with newer versions of ArangoDB, without having to adjust
    the clients too much.

  - the `location` headers returned by the server for the APIs `/_api/document/...`
    and `/_api/collection/...` will have different values depending on the used API
    version. If the API compatibility is `10300`, the `location` headers returned
    will look like this:

        location: /_api/document/....

    whereas when an API compatibility of `10400` or higher is used, the `location`
    headers will look like this:

        location: /_db/<database name>/_api/document/...

  Please note that even in the presence of this, old API versions still may not
  be supported forever by the server.

* fixed issue #643: Some minor corrections and a link to "Downloads" by @frankmayer

* started issue #642: Completion of error handling

* fixed issue #639: compiling v1.4 on maverick produces warnings on
  -Wstrict-null-sentinel

* fixed issue #621: Standard Config needs to be fixed

* added function to manage indexes (web interface)

* improved server shutdown time by signaling shutdown to applicationserver,
  logging, cleanup and compactor threads

* added foxx-manager `replace` command

* added foxx-manager `installed` command (a more intuitive alias for `list`)

* fixed issue #617: Swagger API is missing '/_api/version'

* fixed issue #615: Swagger API: Some commands have no parameter entry forms

* fixed issue #614: API : Typo in : Request URL /_api/database/current

* fixed issue #609: Graph viz tool - different background color

* fixed issue #608: arangosh config files - eventually missing in the manual

* fixed issue #607: Admin interface: no core documentation

* fixed issue #603: Aardvark Foxx App Manager

* fixed a bug in type-mapping between AQL user functions and the AQL layer

  The bug caused errors like the following when working with collection documents
  in an AQL user function:

      TypeError: Cannot assign to read only property '_id' of #<ShapedJson>

* create less system collections when creating a new database

  This is achieved by deferring collection creation until the collections are actually
  needed by ArangoDB. The following collections are affected by the change:
  - `_fishbowl`
  - `_structures`


v1.4.0-beta2 (2013-10-14)
-------------------------

* fixed compaction on Windows

  The compaction on Windows did not ftruncate the cleaned datafiles to a smaller size.
  This has been fixed so not only the content of the files is cleaned but also files
  are re-created with potentially smaller sizes.

* only the following system collections will be excluded from replication from now on:
  - `_replication`
  - `_trx`
  - `_users`
  - `_aal`
  - `_fishbowl`
  - `_modules`
  - `_routing`

  Especially the following system collections will now be included in replication:
  - `_aqlfunctions`
  - `_graphs`

  In previous versions of ArangoDB, all system collections were excluded from the
  replication.

  The change also caused a change in the replication logger and applier:
  in previous versions of ArangoDB, only a collection's id was logged for an operation.
  This has not caused problems for non-system collections but for system collections
  there ids might differ. In addition to a collection id ArangoDB will now also log the
  name of a collection for each replication event.

  The replication applier will now look for the collection name attribute in logged
  events preferably.

* added database selection to arango-dfdb

* provide foxx-manager, arangodump, and arangorestore in Windows build

* ArangoDB 1.4 will refuse to start if option `--javascript.app-path` is not set.

* added startup option `--server.allow-method-override`

  This option can be set to allow overriding the HTTP request method in a request using
  one of the following custom headers:

  - x-http-method-override
  - x-http-method
  - x-method-override

  This allows bypassing proxies and tools that would otherwise just let certain types of
  requests pass. Enabling this option may impose a security risk, so it should only be
  used in very controlled environments.

  The default value for this option is `false` (no method overriding allowed).

* added "details" URL parameter for bulk import API

  Setting the `details` URL parameter to `true` in a call to POST `/_api/import` will make
  the import return details about non-imported documents in the `details` attribute. If
  `details` is `false` or omitted, no `details` attribute will be present in the response.
  This is the same behavior that previous ArangoDB versions exposed.

* added "complete" option for bulk import API

  Setting the `complete` URL parameter to `true` in a call to POST `/_api/import` will make
  the import completely fail if at least one of documents cannot be imported successfully.

  It defaults to `false`, which will make ArangoDB continue importing the other documents
  from the import even if some documents cannot be imported. This is the same behavior that
  previous ArangoDB versions exposed.

* added missing swagger documentation for `/_api/log`

* calling `/_api/logs` (or `/_admin/logs`) is only permitted from the `_system` database now.

  Calling this API method for/from other database will result in an HTTP 400.

' ported fix from https://github.com/novus/nvd3/commit/0894152def263b8dee60192f75f66700cea532cc

  This prevents JavaScript errors from occurring in Chrome when in the admin interface,
  section "Dashboard".

* show current database name in web interface (bottom right corner)

* added missing documentation for /_api/import in swagger API docs

* allow specification of database name for replication sync command replication applier

  This allows syncing from a master database with a different name than the slave database.

* issue #601: Show DB in prompt

  arangosh now displays the database name as part of the prompt by default.

  Can change the prompt by using the `--prompt` option, e.g.

      > arangosh --prompt "my db is named \"%d\"> "


v1.4.0-beta1 (2013-10-01)
-------------------------

* make the Foxx manager use per-database app directories

  Each database now has its own subdirectory for Foxx applications. Each database
  can thus use different Foxx applications if required. A Foxx app for a specific
  database resides in `<app-path>/databases/<database-name>/<app-name>`.

  System apps are shared between all databases. They reside in `<app-path>/system/<app-name>`.

* only trigger an engine reset in development mode for URLs starting with `/dev/`

  This prevents ArangoDB from reloading all Foxx applications when it is not
  actually necessary.

* changed error code from 10 (bad parameter) to 1232 (invalid key generator) for
  errors that are due to an invalid key generator specification when creating a new
  collection

* automatic detection of content-type / mime-type for Foxx assets based on filenames,
  added possibility to override auto detection

* added endpoint management API at `/_api/endpoint`

* changed HTTP return code of PUT `/_api/cursor` from 400 to 404 in case a
  non-existing cursor is referred to

* issue #360: added support for asynchronous requests

  Incoming HTTP requests with the headers `x-arango-async: true` or
  `x-arango-async: store` will be answered by the server instantly with a generic
  HTTP 202 (Accepted) response.

  The actual requests will be queued and processed by the server asynchronously,
  allowing the client to continue sending other requests without waiting for the
  server to process the actually requested operation.

  The exact point in time when a queued request is executed is undefined. If an
  error occurs during execution of an asynchronous request, the client will not
  be notified by the server.

  The maximum size of the asynchronous task queue can be controlled using the new
  option `--scheduler.maximal-queue-size`. If the queue contains this many number of
  tasks and a new asynchronous request comes in, the server will reject it with an
  HTTP 500 (internal server error) response.

  Results of incoming requests marked with header `x-arango-async: true` will be
  discarded by the server immediately. Clients have no way of accessing the result
  of such asynchronously executed request. This is just _fire and forget_.

  To later retrieve the result of an asynchronously executed request, clients can
  mark a request with the header `x-arango-async: keep`. This makes the server
  store the result of the request in memory until explicitly fetched by a client
  via the `/_api/job` API. The `/_api/job` API also provides methods for basic
  inspection of which pending or already finished requests there are on the server,
  plus ways for garbage collecting unneeded results.

* Added new option `--scheduler.maximal-queue-size`.

* issue #590: Manifest Lint

* added data dump and restore tools, arangodump and arangorestore.

  arangodump can be used to create a logical dump of an ArangoDB database, or
  just dedicated collections. It can be used to dump both a collection's structure
  (properties and indexes) and data (documents).

  arangorestore can be used to restore data from a dump created with arangodump.
  arangorestore currently does not re-create any indexes, and doesn't yet handle
  referenced documents in edges properly when doing just partial restores.
  This will be fixed until 1.4 stable.

* introduced `--server.database` option for arangosh, arangoimp, and arangob.

  The option allows these client tools to use a certain database for their actions.
  In arangosh, the current database can be switched at any time using the command

      db._useDatabase(<name>);

  When no database is specified, all client tools will assume they should use the
  default database `_system`. This is done for downwards-compatibility reasons.

* added basic multi database support (alpha)

  New databases can be created using the REST API POST `/_api/database` and the
  shell command `db._createDatabase(<name>)`.

  The default database in ArangoDB is called `_system`. This database is always
  present and cannot be deleted by the user. When an older version of ArangoDB is
  upgraded to 1.4, the previously only database will automatically become the
  `_system` database.

  New databases can be created with the above commands, and can be deleted with the
  REST API DELETE `/_api/database/<name>` or the shell command `db._dropDatabase(<name>);`.

  Deleting databases is still unstable in ArangoDB 1.4 alpha and might crash the
  server. This will be fixed until 1.4 stable.

  To access a specific database via the HTTP REST API, the `/_db/<name>/` prefix
  can be used in all URLs. ArangoDB will check if an incoming request starts with
  this prefix, and will automatically pick the database name from it. If the prefix
  is not there, ArangoDB will assume the request is made for the default database
  (`_system`). This is done for downwards-compatibility reasons.

  That means, the following URL pathnames are logically identical:

      /_api/document/mycollection/1234
      /_db/_system/document/mycollection/1234

  To access a different database (e.g. `test`), the URL pathname would look like this:

      /_db/test/document/mycollection/1234

  New databases can also be created and existing databases can only be dropped from
  within the default database (`_system`). It is not possible to drop the `_system`
  database itself.

  Cross-database operations are unintended and unsupported. The intention of the
  multi-database feature is to have the possibility to have a few databases managed
  by ArangoDB in parallel, but to only access one database at a time from a connection
  or a request.

  When accessing the web interface via the URL pathname `/_admin/html/` or `/_admin/aardvark`,
  the web interface for the default database (`_system`) will be displayed.
  To access the web interface for a different database, the database name can be
  put into the URLs as a prefix, e.g. `/_db/test/_admin/html` or
  `/_db/test/_admin/aardvark`.

  All internal request handlers and also all user-defined request handlers and actions
  (including Foxx) will only get to see the unprefixed URL pathnames (i.e. excluding
  any database name prefix). This is to ensure downwards-compatibility.

  To access the name of the requested database from any action (including Foxx), use
  use `req.database`.

  For example, when calling the URL `/myapp/myaction`, the content of `req.database`
  will be `_system` (the default database because no database got specified) and the
  content of `req.url` will be `/myapp/myaction`.

  When calling the URL `/_db/test/myapp/myaction`, the content of `req.database` will be
  `test`, and the content of `req.url` will still be `/myapp/myaction`.

* Foxx now excludes files starting with . (dot) when bundling assets

  This mitigates problems with editor swap files etc.

* made the web interface a Foxx application

  This change caused the files for the web interface to be moved from `html/admin` to
  `js/apps/aardvark` in the file system.

  The base URL for the admin interface changed from `_admin/html/index.html` to
  `_admin/aardvark/index.html`.

  The "old" redirection to `_admin/html/index.html` will now produce a 404 error.

  When starting ArangoDB with the `--upgrade` option, this will automatically be remedied
  by putting in a redirection from `/` to `/_admin/aardvark/index.html`, and from
  `/_admin/html/index.html` to `/_admin/aardvark/index.html`.

  This also obsoletes the following configuration (command-line) options:
  - `--server.admin-directory`
  - `--server.disable-admin-interface`

  when using these now obsolete options when the server is started, no error is produced
  for downwards-compatibility.

* changed User-Agent value sent by arangoimp, arangosh, and arangod from "VOC-Agent" to
  "ArangoDB"

* changed journal file creation behavior as follows:

  Previously, a journal file for a collection was always created when a collection was
  created. When a journal filled up and became full, the current journal was made a
  datafile, and a new (empty) journal was created automatically. There weren't many
  intended situations when a collection did not have at least one journal.

  This is changed now as follows:
  - when a collection is created, no journal file will be created automatically
  - when there is a write into a collection without a journal, the journal will be
    created lazily
  - when there is a write into a collection with a full journal, a new journal will
    be created automatically

  From the end user perspective, nothing should have changed, except that there is now
  less disk usage for empty collections. Disk usage of infrequently updated collections
  might also be reduced significantly by running the `rotate()` method of a collection,
  and not writing into a collection subsequently.

* added method `collection.rotate()`

  This allows premature rotation of a collection's current journal file into a (read-only)
  datafile. The purpose of using `rotate()` is to prematurely allow compaction (which is
  performed on datafiles only) on data, even if the journal was not filled up completely.

  Using `rotate()` may make sense in the following scenario:

      c = db._create("test");
      for (i = 0; i < 1000; ++i) {
        c.save(...); // insert lots of data here
      }

      ...
      c.truncate(); // collection is now empty
      // only data in datafiles will be compacted by following compaction runs
      // all data in the current journal would not be compacted

      // calling rotate will make the current journal a datafile, and thus make it
      // eligible for compaction
      c.rotate();

  Using `rotate()` may also be useful when data in a collection is known to not change
  in the immediate future. After having completed all write operations on a collection,
  performing a `rotate()` will reduce the size of the current journal to the actually
  required size (remember that journals are pre-allocated with a specific size) before
  making the journal a datafile. Thus `rotate()` may cause disk space savings, even if
  the datafiles does not qualify for compaction after rotation.

  Note: rotating the journal is asynchronous, so that the actual rotation may be executed
  after `rotate()` returns to the caller.

* changed compaction to merge small datafiles together (up to 3 datafiles are merged in
  a compaction run)

  In the regular case, this should leave less small datafiles stay around on disk and allow
  using less file descriptors in total.

* added AQL MINUS function

* added AQL UNION_DISTINCT function (more efficient than combination of `UNIQUE(UNION())`)

* updated mruby to 2013-08-22

* issue #587: Add db._create() in help for startup arangosh

* issue #586: Share a link on installation instructions in the User Manual

* issue #585: Bison 2.4 missing on Mac for custom build

* issue #584: Web interface images broken in devel

* issue #583: Small documentation update

* issue #581: Parameter binding for attributes

* issue #580: Small improvements (by @guidoreina)

* issue #577: Missing documentation for collection figures in implementor manual

* issue #576: Get disk usage for collections and graphs

  This extends the result of the REST API for /_api/collection/figures with
  the attributes `compactors.count`, `compactors.fileSize`, `shapefiles.count`,
  and `shapefiles.fileSize`.

* issue #575: installing devel version on mac (low prio)

* issue #574: Documentation (POST /_admin/routing/reload)

* issue #558: HTTP cursors, allow count to ignore LIMIT


v1.4.0-alpha1 (2013-08-02)
--------------------------

* added replication. check online manual for details.

* added server startup options `--server.disable-replication-logger` and
  `--server.disable-replication-applier`

* removed action deployment tool, this now handled with Foxx and its manager or
  by kaerus node utility

* fixed a server crash when using byExample / firstExample inside a transaction
  and the collection contained a usable hash/skiplist index for the example

* defineHttp now only expects a single context

* added collection detail dialog (web interface)

  Shows collection properties, figures (datafiles, journals, attributes, etc.)
  and indexes.

* added documents filter (web interface)

  Allows searching for documents based on attribute values. One or many filter
  conditions can be defined, using comparison operators such as '==', '<=', etc.

* improved AQL editor (web interface)

  Editor supports keyboard shortcuts (Submit, Undo, Redo, Select).
  Editor allows saving and reusing of user-defined queries.
  Added example queries to AQL editor.
  Added comment button.

* added document import (web interface)

  Allows upload of JSON-data from files. Files must have an extension of .json.

* added dashboard (web interface)

  Shows the status of replication and multiple system charts, e.g.
  Virtual Memory Size, Request Time, HTTP Connections etc.

* added API method `/_api/graph` to query all graphs with all properties.

* added example queries in web interface AQL editor

* added arango.reconnect(<host>) method for arangosh to dynamically switch server or
  user name

* added AQL range operator `..`

  The `..` operator can be used to easily iterate over a sequence of numeric
  values. It will produce a list of values in the defined range, with both bounding
  values included.

  Example:

      2010..2013

  will produce the following result:

      [ 2010, 2011, 2012, 2013 ]

* added AQL RANGE function

* added collection.first(count) and collection.last(count) document access functions

  These functions allow accessing the first or last n documents in a collection. The order
  is determined by document insertion/update time.

* added AQL INTERSECTION function

* INCOMPATIBLE CHANGE: changed AQL user function namespace resolution operator from `:` to `::`

  AQL user-defined functions were introduced in ArangoDB 1.3, and the namespace resolution
  operator for them was the single colon (`:`). A function call looked like this:

      RETURN mygroup:myfunc()

  The single colon caused an ambiguity in the AQL grammar, making it indistinguishable from
  named attributes or the ternary operator in some cases, e.g.

      { mygroup:myfunc ? mygroup:myfunc }

  The change of the namespace resolution operator from `:` to `::` fixes this ambiguity.

  Existing user functions in the database will be automatically fixed when starting ArangoDB
  1.4 with the `--upgrade` option. However, queries using user-defined functions need to be
  adjusted on the client side to use the new operator.

* allow multiple AQL LET declarations separated by comma, e.g.
  LET a = 1, b = 2, c = 3

* more useful AQL error messages

  The error position (line/column) is more clearly indicated for parse errors.
  Additionally, if a query references a collection that cannot be found, the error
  message will give a hint on the collection name

* changed return value for AQL `DOCUMENT` function in case document is not found

  Previously, when the AQL `DOCUMENT` function was called with the id of a document and
  the document could not be found, it returned `undefined`. This value is not part of the
  JSON type system and this has caused some problems.
  Starting with ArangoDB 1.4, the `DOCUMENT` function will return `null` if the document
  looked for cannot be found.

  In case the function is called with a list of documents, it will continue to return all
  found documents, and will not return `null` for non-found documents. This has not changed.

* added single line comments for AQL

  Single line comments can be started with a double forward slash: `//`.
  They end at the end of the line, or the end of the query string, whichever is first.

* fixed documentation issues #567, #568, #571.

* added collection.checksum(<withData>) method to calculate CRC checksums for
  collections

  This can be used to
  - check if data in a collection has changed
  - compare the contents of two collections on different ArangoDB instances

* issue #565: add description line to aal.listAvailable()

* fixed several out-of-memory situations when double freeing or invalid memory
  accesses could happen

* less msyncing during the creation of collections

  This is achieved by not syncing the initial (standard) markers in shapes collections.
  After all standard markers are written, the shapes collection will get synced.

* renamed command-line option `--log.filter` to `--log.source-filter` to avoid
  misunderstandings

* introduced new command-line option `--log.content-filter` to optionally restrict
  logging to just specific log messages (containing the filter string, case-sensitive).

  For example, to filter on just log entries which contain `ArangoDB`, use:

      --log.content-filter "ArangoDB"

* added optional command-line option `--log.requests-file` to log incoming HTTP
  requests to a file.

  When used, all HTTP requests will be logged to the specified file, containing the
  client IP address, HTTP method, requests URL, HTTP response code, and size of the
  response body.

* added a signal handler for SIGUSR1 signal:

  when ArangoDB receives this signal, it will respond all further incoming requests
  with an HTTP 503 (Service Unavailable) error. This will be the case until another
  SIGUSR1 signal is caught. This will make ArangoDB start serving requests regularly
  again. Note: this is not implemented on Windows.

* limited maximum request URI length to 16384 bytes:

  Incoming requests with longer request URIs will be responded to with an HTTP
  414 (Request-URI Too Long) error.

* require version 1.0 or 1.1 in HTTP version signature of requests sent by clients:

  Clients sending requests with a non-HTTP 1.0 or non-HTTP 1.1 version number will
  be served with an HTTP 505 (HTTP Version Not Supported) error.

* updated manual on indexes:

  using system attributes such as `_id`, `_key`, `_from`, `_to`, `_rev` in indexes is
  disallowed and will be rejected by the server. This was the case since ArangoDB 1.3,
  but was not properly documented.

* issue #563: can aal become a default object?

  aal is now a prefab object in arangosh

* prevent certain system collections from being renamed, dropped, or even unloaded.

  Which restrictions there are for which system collections may vary from release to
  release, but users should in general not try to modify system collections directly
  anyway.

  Note: there are no such restrictions for user-created collections.

* issue #559: added Foxx documentation to user manual

* added server startup option `--server.authenticate-system-only`. This option can be
  used to restrict the need for HTTP authentication to internal functionality and APIs,
  such as `/_api/*` and `/_admin/*`.
  Setting this option to `true` will thus force authentication for the ArangoDB APIs
  and the web interface, but allow unauthenticated requests for other URLs (including
  user defined actions and Foxx applications).
  The default value of this option is `false`, meaning that if authentication is turned
  on, authentication is still required for *all* incoming requests. Only by setting the
  option to `true` this restriction is lifted and authentication becomes required for
  URLs starting with `/_` only.

  Please note that authentication still needs to be enabled regularly by setting the
  `--server.disable-authentication` parameter to `false`. Otherwise no authentication
  will be required for any URLs as before.

* protect collections against unloading when there are still document barriers around.

* extended cap constraints to optionally limit the active data size in a collection to
  a specific number of bytes.

  The arguments for creating a cap constraint are now:
  `collection.ensureCapConstraint(<count>, <byteSize>);`

  It is supported to specify just a count as in ArangoDB 1.3 and before, to specify
  just a fileSize, or both. The first met constraint will trigger the automated
  document removal.

* added `db._exists(doc)` and `collection.exists(doc)` for easy document existence checks

* added API `/_api/current-database` to retrieve information about the database the
  client is currently connected to (note: the API `/_api/current-database` has been
  removed in the meantime. The functionality is accessible via `/_api/database/current`
  now).

* ensure a proper order of tick values in datafiles/journals/compactors.
  any new files written will have the _tick values of their markers in order. for
  older files, there are edge cases at the beginning and end of the datafiles when
  _tick values are not properly in order.

* prevent caching of static pages in PathHandler.
  whenever a static page is requested that is served by the general PathHandler, the
  server will respond to HTTP GET requests with a "Cache-Control: max-age=86400" header.

* added "doCompact" attribute when creating collections and to collection.properties().
  The attribute controls whether collection datafiles are compacted.

* changed the HTTP return code from 400 to 404 for some cases when there is a referral
  to a non-existing collection or document.

* introduced error code 1909 `too many iterations` that is thrown when graph traversals
  hit the `maxIterations` threshold.

* optionally limit traversals to a certain number of iterations
  the limitation can be achieved via the traversal API by setting the `maxIterations`
  attribute, and also via the AQL `TRAVERSAL` and `TRAVERSAL_TREE` functions by setting
  the same attribute. If traversals are not limited by the end user, a server-defined
  limit for `maxIterations` may be used to prevent server-side traversals from running
  endlessly.

* added graph traversal API at `/_api/traversal`

* added "API" link in web interface, pointing to REST API generated with Swagger

* moved "About" link in web interface into "links" menu

* allow incremental access to the documents in a collection from out of AQL
  this allows reading documents from a collection chunks when a full collection scan
  is required. memory usage might be must lower in this case and queries might finish
  earlier if there is an additional LIMIT statement

* changed AQL COLLECT to use a stable sort, so any previous SORT order is preserved

* issue #547: Javascript error in the web interface

* issue #550: Make AQL graph functions support key in addition to id

* issue #526: Unable to escape when an errorneous command is entered into the js shell

* issue #523: Graph and vertex methods for the javascript api

* issue #517: Foxx: Route parameters with capital letters fail

* issue #512: Binded Parameters for LIMIT


v1.3.3 (2013-08-01)
-------------------

* issue #570: updateFishbowl() fails once

* updated and fixed generated examples

* issue #559: added Foxx documentation to user manual

* added missing error reporting for errors that happened during import of edges


v1.3.2 (2013-06-21)
-------------------

* fixed memleak in internal.download()

* made the shape-collection journal size adaptive:
  if too big shapes come in, a shape journal will be created with a big-enough size
  automatically. the maximum size of a shape journal is still restricted, but to a
  very big value that should never be reached in practice.

* fixed a segfault that occurred when inserting documents with a shape size bigger
  than the default shape journal size (2MB)

* fixed a locking issue in collection.truncate()

* fixed value overflow in accumulated filesizes reported by collection.figures()

* issue #545: AQL FILTER unnecessary (?) loop

* issue #549: wrong return code with --daemon


v1.3.1 (2013-05-24)
-------------------

* removed currently unused _ids collection

* fixed usage of --temp-path in aranogd and arangosh

* issue #540: suppress return of temporary internal variables in AQL

* issue #530: ReferenceError: ArangoError is not a constructor

* issue #535: Problem with AQL user functions javascript API

* set --javascript.app-path for test execution to prevent startup error

* issue #532: Graph _edgesCache returns invalid data?

* issue #531: Arangod errors

* issue #529: Really weird transaction issue

* fixed usage of --temp-path in aranogd and arangosh


v1.3.0 (2013-05-10)
-------------------

* fixed problem on restart ("datafile-xxx is not sealed") when server was killed
  during a compaction run

* fixed leak when using cursors with very small batchSize

* issue #508: `unregistergroup` function not mentioned in http interface docs

* issue #507: GET /_api/aqlfunction returns code inside parentheses

* fixed issue #489: Bug in aal.install

* fixed issue 505: statistics not populated on MacOS


v1.3.0-rc1 (2013-04-24)
-----------------------

* updated documentation for 1.3.0

* added node modules and npm packages

* changed compaction to only compact datafiles with more at least 10% of dead
  documents (byte size-wise)

* issue #498: fixed reload of authentication info when using
  `require("org/arangodb/users").reload()`

* issue #495: Passing an empty array to create a document results in a
  "phantom" document

* added more precision for requests statistics figures

* added "sum" attribute for individual statistics results in statistics API
  at /_admin/statistics

* made "limit" an optional parameter in AQL function NEAR().
  limit can now be either omitted completely, or set to 0. If so, an internal
  default value (currently 100) will be applied for the limit.

* issue #481

* added "attributes.count" to output of `collection.figures()`
  this also affects the REST API /_api/collection/<name>/figures

* added IndexedPropertyGetter for ShapedJson objects

* added API for user-defined AQL functions

* issue #475: A better error message for deleting a non-existent graph

* issue #474: Web interface problems with the JS Shell

* added missing documentation for AQL UNION function

* added transaction support.
  This provides ACID transactions for ArangoDB. Transactions can be invoked
  using the `db._executeTransaction()` function, or the `/_api/transaction`
  REST API.

* switched to semantic versioning (at least for alpha & alpha naming)

* added saveOrReplace() for server-side JS

v1.3.alpha1 (2013-04-05)
------------------------

* cleanup of Module, Package, ArangoApp and modules "internal", "fs", "console"

* use Error instead of string in throw to allow stack-trace

* issue #454: error while creation of Collection

* make `collection.count()` not recalculate the number of documents on the fly, but
  use some internal document counters.

* issue #457: invalid string value in web interface

* make datafile id (datafile->_fid) identical to the numeric part of the filename.
  E.g. the datafile `journal-123456.db` will now have a datafile marker with the same
  fid (i.e. `123456`) instead of a different value. This change will only affect
  datafiles that are created with 1.3 and not any older files.
  The intention behind this change is to make datafile debugging easier.

* consistently discard document attributes with reserved names (system attributes)
  but without any known meaning, for example `_test`, `_foo`, ...

  Previously, these attributes were saved with the document regularly in some cases,
  but were discarded in other cases.
  Now these attributes are discarded consistently. "Real" system attributes such as
  `_key`, `_from`, `_to` are not affected and will work as before.

  Additionally, attributes with an empty name (``) are discarded when documents are
  saved.

  Though using reserved or empty attribute names in documents was not really and
  consistently supported in previous versions of ArangoDB, this change might cause
  an incompatibility for clients that rely on this feature.

* added server startup flag `--database.force-sync-properties` to force syncing of
  collection properties on collection creation, deletion and on property update.
  The default value is true to mimic the behavior of previous versions of ArangoDB.
  If set to false, collection properties are written to disk but no call to sync()
  is made.

* added detailed output of server version and components for REST APIs
  `/_admin/version` and `/_api/version`. To retrieve this extended information,
  call the REST APIs with URL parameter `details=true`.

* issue #443: For git-based builds include commit hash in version

* adjust startup log output to be more compact, less verbose

* set the required minimum number of file descriptors to 256.
  On server start, this number is enforced on systems that have rlimit. If the limit
  cannot be enforced, starting the server will fail.
  Note: 256 is considered to be the absolute minimum value. Depending on the use case
  for ArangoDB, a much higher number of file descriptors should be used.

  To avoid checking & potentially changing the number of maximum open files, use the
  startup option `--server.descriptors-minimum 0`

* fixed shapedjson to json conversion for special numeric values (NaN, +inf, -inf).
  Before, "NaN", "inf", or "-inf" were written into the JSONified output, but these
  values are not allowed in JSON. Now, "null" is written to the JSONified output as
  required.

* added AQL functions VARIANCE_POPULATION(), VARIANCE_SAMPLE(), STDDEV_POPULATION(),
  STDDEV_SAMPLE(), AVERAGE(), MEDIAN() to calculate statistical values for lists

* added AQL SQRT() function

* added AQL TRIM(), LEFT() and RIGHT() string functions

* fixed issue #436: GET /_api/document on edge

* make AQL REVERSE() and LENGTH() functions work on strings, too

* disabled DOT generation in `make doxygen`. this speeds up docs generation

* renamed startup option `--dispatcher.report-intervall` to `--dispatcher.report-interval`

* renamed startup option `--scheduler.report-intervall` to `--scheduler.report-interval`

* slightly changed output of REST API method /_admin/log.
  Previously, the log messages returned also contained the date and log level, now
  they will only contain the log message, and no date and log level information.
  This information can be re-created by API users from the `timestamp` and `level`
  attributes of the result.

* removed configure option `--enable-zone-debug`
  memory zone debugging is now automatically turned on when compiling with ArangoDB
  `--enable-maintainer-mode`

* removed configure option `--enable-arangob`
  arangob is now always included in the build


v1.2.3 (XXXX-XX-XX)
-------------------

* added optional parameter `edgexamples` for AQL function EDGES() and NEIGHBORS()

* added AQL function NEIGHBORS()

* added freebsd support

* fixed firstExample() query with `_id` and `_key` attributes

* issue triAGENS/ArangoDB-PHP#55: AQL optimizer may have mis-optimized duplicate
  filter statements with limit


v1.2.2 (2013-03-26)
-------------------

* fixed save of objects with common sub-objects

* issue #459: fulltext internal memory allocation didn't scale well
  This fix improves loading times for collections with fulltext indexes that have
  lots of equal words indexed.

* issue #212: auto-increment support

  The feature can be used by creating a collection with the extra `keyOptions`
  attribute as follows:

      db._create("mycollection", { keyOptions: { type: "autoincrement", offset: 1, increment: 10, allowUserKeys: true } });

  The `type` attribute will make sure the keys will be auto-generated if no
  `_key` attribute is specified for a document.

  The `allowUserKeys` attribute determines whether users might still supply own
  `_key` values with documents or if this is considered an error.

  The `increment` value determines the actual increment value, whereas the `offset`
  value can be used to seed to value sequence with a specific starting value.
  This will be useful later in a multi-master setup, when multiple servers can use
  different auto-increment seed values and thus generate non-conflicting auto-increment values.

  The default values currently are:

  - `allowUserKeys`: `true`
  - `offset`: `0`
  - `increment`: `1`

  The only other available key generator type currently is `traditional`.
  The `traditional` key generator will auto-generate keys in a fashion as ArangoDB
  always did (some increasing integer value, with a more or less unpredictable
  increment value).

  Note that for the `traditional` key generator there is only the option to disallow
  user-supplied keys and give the server the sole responsibility for key generation.
  This can be achieved by setting the `allowUserKeys` property to `false`.

  This change also introduces the following errors that API implementors may want to check
  the return values for:

  - 1222: `document key unexpected`: will be raised when a document is created with
    a `_key` attribute, but the underlying collection was set up with the `keyOptions`
    attribute `allowUserKeys: false`.

  - 1225: `out of keys`: will be raised when the auto-increment key generator runs
    out of keys. This may happen when the next key to be generated is 2^64 or higher.
    In practice, this will only happen if the values for `increment` or `offset` are
    not set appropriately, or if users are allowed to supply own keys, those keys
    are near the 2^64 threshold, and later the auto-increment feature kicks in and
    generates keys that cross that threshold.

    In practice it should not occur with proper configuration and proper usage of the
    collections.

  This change may also affect the following REST APIs:
  - POST `/_api/collection`: the server does now accept the optional `keyOptions`
    attribute in the second parameter
  - GET `/_api/collection/properties`: will return the `keyOptions` attribute as part
    of the collection's properties. The previous optional attribute `createOptions`
    is now gone.

* fixed `ArangoStatement.explain()` method with bind variables

* fixed misleading "cursor not found" error message in arangosh that occurred when
  `count()` was called for client-side cursors

* fixed handling of empty attribute names, which may have crashed the server under
  certain circumstances before

* fixed usage of invalid pointer in error message output when index description could
  not be opened


v1.2.1 (2013-03-14)
-------------------

* issue #444: please darken light color in arangosh

* issue #442: pls update post install info on osx

* fixed conversion of special double values (NaN, -inf, +inf) when converting from
  shapedjson to JSON

* fixed compaction of markers (location of _key was not updated correctly in memory,
  leading to _keys pointing to undefined memory after datafile rotation)

* fixed edge index key pointers to use document master pointer plus offset instead
  of direct _key address

* fixed case when server could not create any more journal or compactor files.
  Previously a wrong status code may have been returned, and not being able to create
  a new compactor file may have led to an infinite loop with error message
  "could not create compactor".

* fixed value truncation for numeric filename parts when renaming datafiles/journals


v1.2.0 (2013-03-01)
-------------------

* by default statistics are now switch off; in order to enable comment out
  the "disable-statistics = yes" line in "arangod.conf"

* fixed issue #435: csv parser skips data at buffer border

* added server startup option `--server.disable-statistics` to turn off statistics
  gathering without recompilation of ArangoDB.
  This partly addresses issue #432.

* fixed dropping of indexes without collection name, e.g.
  `db.xxx.dropIndex("123456");`
  Dropping an index like this failed with an assertion error.

* fixed issue #426: arangoimp should be able to import edges into edge collections

* fixed issue #425: In case of conflict ArangoDB returns HTTP 400 Bad request
  (with 1207 Error) instead of HTTP 409 Conflict

* fixed too greedy token consumption in AQL for negative values:
  e.g. in the statement `RETURN { a: 1 -2 }` the minus token was consumed as part
  of the value `-2`, and not interpreted as the binary arithmetic operator


v1.2.beta3 (2013-02-22)
-----------------------

* issue #427: ArangoDB Importer Manual has no navigation links (previous|home|next)

* issue #319: Documentation missing for Emergency console and incomplete for datafile debugger.

* issue #370: add documentation for reloadRouting and flushServerModules

* issue #393: added REST API for user management at /_api/user

* issue #393, #128: added simple cryptographic functions for user actions in module "crypto":
  * require("org/arangodb/crypto").md5()
  * require("org/arangodb/crypto").sha256()
  * require("org/arangodb/crypto").rand()

* added replaceByExample() Javascript and REST API method

* added updateByExample() Javascript and REST API method

* added optional "limit" parameter for removeByExample() Javascript and REST API method

* fixed issue #413

* updated bundled V8 version from 3.9.4 to 3.16.14.1
  Note: the Windows version used a more recent version (3.14.0.1) and was not updated.

* fixed issue #404: keep original request url in request object


v1.2.beta2 (2013-02-15)
-----------------------

* fixed issue #405: 1.2 compile warnings

* fixed issue #333: [debian] Group "arangodb" is not used when starting vie init.d script

* added optional parameter 'excludeSystem' to GET /_api/collection
  This parameter can be used to disable returning system collections in the list
  of all collections.

* added AQL functions KEEP() and UNSET()

* fixed issue #348: "HTTP Interface for Administration and Monitoring"
  documentation errors.

* fix stringification of specific positive int64 values. Stringification of int64
  values with the upper 32 bits cleared and the 33rd bit set were broken.

* issue #395:  Collection properties() function should return 'isSystem' for
  Javascript and REST API

* make server stop after upgrade procedure when invoked with `--upgrade option`.
  When started with the `--upgrade` option, the server will perfom
  the upgrade, and then exit with a status code indicating the result of the
  upgrade (0 = success, 1 = failure). To start the server regularly in either
  daemon or console mode, the `--upgrade` option must not be specified.
  This change was introduced to allow init.d scripts check the result of
  the upgrade procedure, even in case an upgrade was successful.
  this was introduced as part of issue #391.

* added AQL function EDGES()

* added more crash-protection when reading corrupted collections at startup

* added documentation for AQL function CONTAINS()

* added AQL function LIKE()

* replaced redundant error return code 1520 (Unable to open collection) with error code
  1203 (Collection not found). These error codes have the same meanings, but one of
  them was returned from AQL queries only, the other got thrown by other parts of
  ArangoDB. Now, error 1203 (Collection not found) is used in AQL too in case a
  non-existing collection is used.

v1.2.beta1 (2013-02-01)
-----------------------

* fixed issue #382: [Documentation error] Maschine... should be Machine...

* unified history file locations for arangod, arangosh, and arangoirb.
  - The readline history for arangod (emergency console) is now stored in file
    $HOME/.arangod. It was stored in $HOME/.arango before.
  - The readline history for arangosh is still stored in $HOME/.arangosh.
  - The readline history for arangoirb is now stored in $HOME/.arangoirb. It was
    stored in $HOME/.arango-mrb before.

* fixed issue #381: _users user should have a unique constraint

* allow negative list indexes in AQL to access elements from the end of a list,
  e.g. ```RETURN values[-1]``` will return the last element of the `values` list.

* collection ids, index ids, cursor ids, and document revision ids created and
  returned by ArangoDB are now returned as strings with numeric content inside.
  This is done to prevent some value overrun/truncation in any part of the
  complete client/server workflow.
  In ArangoDB 1.1 and before, these values were previously returned as
  (potentially very big) integer values. This may cause problems (clipping, overrun,
  precision loss) for clients that do not support big integers natively and store
  such values in IEEE754 doubles internally. This type loses precision after about
  52 bits and is thus not safe to hold an id.
  Javascript and 32 bit-PHP are examples for clients that may cause such problems.
  Therefore, ids are now returned by ArangoDB as strings, with the string
  content being the integer value as before.

  Example for documents ("_rev" attribute):
  - Document returned by ArangoDB 1.1: { "_rev": 1234, ... }
  - Document returned by ArangoDB 1.2: { "_rev": "1234", ... }

  Example for collections ("id" attribute / "_id" property):
  - Collection returned by ArangoDB 1.1: { "id": 9327643, "name": "test", ... }
  - Collection returned by ArangoDB 1.2: { "id": "9327643", "name": "test", ... }

  Example for cursors ("id" attribute):
  - Collection returned by ArangoDB 1.1: { "id": 11734292, "hasMore": true, ... }
  - Collection returned by ArangoDB 1.2: { "id": "11734292", "hasMore": true, ... }

* global variables are not automatically available anymore when starting the
  arangod Javascript emergency console (i.e. ```arangod --console```).

  Especially, the variables `db`, `edges`, and `internal` are not available
  anymore. `db` and `internal` can be made available in 1.2 by
  ```var db = require("org/arangodb").db;``` and
  ```var internal = require("internal");```, respectively.
  The reason for this change is to get rid of global variables in the server
  because this will allow more specific inclusion of functionality.

  For convenience, the global variable `db` is still available by default in
  arangosh. The global variable `edges`, which since ArangoDB 1.1 was kind of
  a redundant wrapper of `db`, has been removed in 1.2 completely.
  Please use `db` instead, and if creating an edge collection, use the explicit
  ```db._createEdgeCollection()``` command.

* issue #374: prevent endless redirects when calling admin interface with
  unexpected URLs

* issue #373: TRAVERSAL() `trackPaths` option does not work. Instead `paths` does work

* issue #358: added support for CORS

* honor optional waitForSync property for document removal, replace, update, and
  save operations in arangosh. The waitForSync parameter for these operations
  was previously honored by the REST API and on the server-side, but not when
  the waitForSync parameter was specified for a document operation in arangosh.

* calls to db.collection.figures() and /_api/collection/<collection>/figures now
  additionally return the number of shapes used in the collection in the
  extra attribute "shapes.count"

* added AQL TRAVERSAL_TREE() function to return a hierarchical result from a traversal

* added AQL TRAVERSAL() function to return the results from a traversal

* added AQL function ATTRIBUTES() to return the attribute names of a document

* removed internal server-side AQL functions from global scope.

  Now the AQL internal functions can only be accessed via the exports of the
  ahuacatl module, which can be included via ```require("org/arangodb/ahuacatl")```.
  It shouldn't be necessary for clients to access this module at all, but
  internal code may use this module.

  The previously global AQL-related server-side functions were moved to the
  internal namespace. This produced the following function name changes on
  the server:

     old name              new name
     ------------------------------------------------------
     AHUACATL_RUN       => require("internal").AQL_QUERY
     AHUACATL_EXPLAIN   => require("internal").AQL_EXPLAIN
     AHUACATL_PARSE     => require("internal").AQL_PARSE

  Again, clients shouldn't have used these functions at all as there is the
  ArangoStatement object to execute AQL queries.

* fixed issue #366: Edges index returns strange description

* added AQL function MATCHES() to check a document against a list of examples

* added documentation and tests for db.collection.removeByExample

* added --progress option for arangoimp. This will show the percentage of the input
  file that has been processed by arangoimp while the import is still running. It can
  be used as a rough indicator of progress for the entire import.

* make the server log documents that cannot be imported via /_api/import into the
  logfile using the warning log level. This may help finding illegal documents in big
  import runs.

* check on server startup whether the database directory and all collection directories
  are writable. if not, the server startup will be aborted. this prevents serious
  problems with collections being non-writable and this being detected at some pointer
  after the server has been started

* allow the following AQL constructs: FUNC(...)[...], FUNC(...).attribute

* fixed issue #361: Bug in Admin Interface. Header disappears when clicking new collection

* Added in-memory only collections

  Added collection creation parameter "isVolatile":
  if set to true, the collection is created as an in-memory only collection,
  meaning that all document data of that collection will reside in memory only,
  and will not be stored permanently to disk.
  This means that all collection data will be lost when the collection is unloaded
  or the server is shut down.
  As this collection type does not have datafile disk overhead for the regular
  document operations, it may be faster than normal disk-backed collections. The
  actual performance gains strongly depend on the underlying OS, filesystem, and
  settings though.
  This collection type should be used for caches only and not for any sensible data
  that cannot be re-created otherwise.
  Some platforms, namely Windows, currently do not support this collection type.
  When creating an in-memory collection on such platform, an error message will be
  returned by ArangoDB telling the user the platform does not support it.

  Note: in-memory collections are an experimental feature. The feature might
  change drastically or even be removed altogether in a future version of ArangoDB.

* fixed issue #353: Please include "pretty print" in Emergency Console

* fixed issue #352: "pretty print" console.log
  This was achieved by adding the dump() function for the "internal" object

* reduced insertion time for edges index
  Inserting into the edges index now avoids costly comparisons in case of a hash
  collision, reducing the prefilling/loading timer for bigger edge collections

* added fulltext queries to AQL via FULLTEXT() function. This allows search
  fulltext indexes from an AQL query to find matching documents

* added fulltext index type. This index type allows indexing words and prefixes of
  words from a specific document attribute. The index can be queries using a
  SimpleQueryFull object, the HTTP REST API at /_api/simple/fulltext, or via AQL

* added collection.revision() method to determine whether a collection has changed.
  The revision method returns a revision string that can be used by client programs
  for equality/inequality comparisons. The value returned by the revision method
  should be treated by clients as an opaque string and clients should not try to
  figure out the sense of the revision id. This is still useful enough to check
  whether data in a collection has changed.

* issue #346: adaptively determine NUMBER_HEADERS_PER_BLOCK

* issue #338: arangosh cursor positioning problems

* issue #326: use limit optimization with filters

* issue #325: use index to avoid sorting

* issue #324: add limit optimization to AQL

* removed arango-password script and added Javascript functionality to add/delete
  users instead. The functionality is contained in module `users` and can be invoked
  as follows from arangosh and arangod:
  * require("users").save("name", "passwd");
  * require("users").replace("name", "newPasswd");
  * require("users").remove("name");
  * require("users").reload();
  These functions are intentionally not offered via the web interface.
  This also addresses issue #313

* changed print output in arangosh and the web interface for JSON objects.
  Previously, printing a JSON object in arangosh resulted in the attribute values
  being printed as proper JSON, but attribute names were printed unquoted and
  unescaped. This was fine for the purpose of arangosh, but lead to invalid
  JSON being produced. Now, arangosh will produce valid JSON that can be used
  to send it back to ArangoDB or use it with arangoimp etc.

* fixed issue #300: allow importing documents via the REST /_api/import API
  from a JSON list, too.
  So far, the API only supported importing from a format that had one JSON object
  on each line. This is sometimes inconvenient, e.g. when the result of an AQL
  query or any other list is to be imported. This list is a JSON list and does not
  necessary have a document per line if pretty-printed.
  arangoimp now supports the JSON list format, too. However, the format requires
  arangoimp and the server to read the entire dataset at once. If the dataset is
  too big (bigger than --max-upload-size) then the import will be rejected. Even if
  increased, the entire list must fit in memory on both the client and the server,
  and this may be more resource-intensive than importing individual lines in chunks.

* removed unused parameter --reuse-ids for arangoimp. This parameter did not have
  any effect in 1.2, was never publicly announced and did evil (TM) things.

* fixed issue #297 (partly): added whitespace between command line and
  command result in arangosh, added shell colors for better usability

* fixed issue #296: system collections not usable from AQL

* fixed issue #295: deadlock on shutdown

* fixed issue #293: AQL queries should exploit edges index

* fixed issue #292: use index when filtering on _key in AQL

* allow user-definable document keys
  users can now define their own document keys by using the _key attribute
  when creating new documents or edges. Once specified, the value of _key is
  immutable.
  The restrictions for user-defined key values are:
  * the key must be at most 254 bytes long
  * it must consist of the letters a-z (lower or upper case), the digits 0-9,
    the underscore (_) or dash (-) characters only
  * any other characters, especially multi-byte sequences, whitespace or
    punctuation characters cannot be used inside key values

  Specifying a document key is optional when creating new documents. If no
  document key is specified, ArangoDB will create a document key itself.
  There are no guarantees about the format and pattern of auto-generated document
  keys other than the above restrictions.
  Clients should therefore treat auto-generated document keys as opaque values.
  Keys can be used to look up and reference documents, e.g.:
  * saving a document: `db.users.save({ "_key": "fred", ... })`
  * looking up a document: `db.users.document("fred")`
  * referencing other documents: `edges.relations.save("users/fred", "users/john", ...)`

  This change is downwards-compatible to ArangoDB 1.1 because in ArangoDB 1.1
  users were not able to define their own keys. If the user does not supply a _key
  attribute when creating a document, ArangoDB 1.2 will still generate a key of
  its own as ArangoDB 1.1 did. However, all documents returned by ArangoDB 1.2 will
  include a _key attribute and clients should be able to handle that (e.g. by
  ignoring it if not needed). Documents returned will still include the _id attribute
  as in ArangoDB 1.1.

* require collection names everywhere where a collection id was allowed in
  ArangoDB 1.1 & 1.0
  This change requires clients to use a collection name in place of a collection id
  at all places the client deals with collections.
  Examples:
  * creating edges: the _from and _to attributes must now contain collection names instead
    of collection ids: `edges.relations.save("test/my-key1", "test/my-key2", ...)`
  * retrieving edges: the returned _from and _to attributes now will contain collection
    names instead of ids, too: _from: `test/fred` instead of `1234/3455`
  * looking up documents: db.users.document("fred") or db._document("users/fred")

  Collection names must be used in REST API calls instead of collection ids, too.
  This change is thus not completely downwards-compatible to ArangoDB 1.1. ArangoDB 1.1
  required users to use collection ids in many places instead of collection names.
  This was unintuitive and caused overhead in cases when just the collection name was
  known on client-side but not its id. This overhead can now be avoided so clients can
  work with the collection names directly. There is no need to work with collection ids
  on the client side anymore.
  This change will likely require adjustments to API calls issued by clients, and also
  requires a change in how clients handle the _id value of returned documents. Previously,
  the _id value of returned documents contained the collection id, a slash separator and
  the document number. Since 1.2, _id will contain the collection name, a slash separator
  and the document key. The same applies to the _from and _to attribute values of edges
  that are returned by ArangoDB.

  Also removed (now unnecessary) location header in responses of the collections REST API.
  The location header was previously returned because it was necessary for clients.
  When clients created a collection, they specified the collection name. The collection
  id was generated on the server, but the client needed to use the server-generated
  collection id for further API calls, e.g. when creating edges etc. Therefore, the
  full collection URL, also containing the collection id, was returned by the server in
  responses to the collection API, in the HTTP location header.
  Returning the location header has become unnecessary in ArangoDB 1.2 because users
  can access collections by name and do not need to care about collection ids.


v1.1.3 (2013-XX-XX)
-------------------

* fix case when an error message was looked up for an error code but no error
  message was found. In this case a NULL ptr was returned and not checked everywhere.
  The place this error popped up was when inserting into a non-unique hash index
  failed with a specific, invalid error code.

* fixed issue #381:  db._collection("_users").getIndexes();

* fixed issue #379: arango-password fatal issue javscript.startup-directory

* fixed issue #372: Command-Line Options for the Authentication and Authorization


v1.1.2 (2013-01-20)
-------------------

* upgraded to mruby 2013-01-20 583983385b81c21f82704b116eab52d606a609f4

* fixed issue #357: Some spelling and grammar errors

* fixed issue #355: fix quotes in pdf manual

* fixed issue #351: Strange arangosh error message for long running query

* fixed randomly hanging connections in arangosh on MacOS

* added "any" query method: this returns a random document from a collection. It
  is also available via REST HTTP at /_api/simple/any.

* added deployment tool

* added getPeerVertex

* small fix for logging of long messages: the last character of log messages longer
  than 256 bytes was not logged.

* fixed truncation of human-readable log messages for web interface: the trailing \0
  byte was not appended for messages longer than 256 bytes

* fixed issue #341: ArangoDB crashes when stressed with Batch jobs
  Contrary to the issue title, this did not have anything to do with batch jobs but
  with too high memory usage. The memory usage of ArangoDB is now reduced for cases
   when there are lots of small collections with few documents each

* started with issue #317: Feature Request (from Google Groups): DATE handling

* backported issue #300: Extend arangoImp to Allow importing result set-like
  (list of documents) formatted files

* fixed issue #337: "WaitForSync" on new collection does not work on Win/X64

* fixed issue #336: Collections REST API docs

* fixed issue #335: mmap errors due to wrong memory address calculation

* fixed issue #332: arangoimp --use-ids parameter seems to have no impact

* added option '--server.disable-authentication' for arangosh as well. No more passwd
  prompts if not needed

* fixed issue #330: session logging for arangosh

* fixed issue #329: Allow passing script file(s) as parameters for arangosh to run

* fixed issue #328: 1.1 compile warnings

* fixed issue #327: Javascript parse errors in front end


v1.1.1 (2012-12-18)
-------------------

* fixed issue #339: DELETE /_api/cursor/cursor-identifier return incollect errorNum

  The fix for this has led to a signature change of the function actions.resultNotFound().
  The meaning of parameter #3 for This function has changed from the error message string
  to the error code. The error message string is now parameter #4.
  Any client code that uses this function in custom actions must be adjusted.

* fixed issue #321: Problem upgrading arangodb 1.0.4 to 1.1.0 with Homebrew (OSX 10.8.2)

* fixed issue #230: add navigation and search for online documentation

* fixed issue #315: Strange result in PATH

* fixed issue #323: Wrong function returned in error message of AQL CHAR_LENGTH()

* fixed some log errors on startup / shutdown due to pid file handling and changing
  of directories


v1.1.0 (2012-12-05)
-------------------

* WARNING:
  arangod now performs a database version check at startup. It will look for a file
  named "VERSION" in its database directory. If the file is not present, arangod will
  perform an automatic upgrade of the database directory. This should be the normal
  case when upgrading from ArangoDB 1.0 to ArangoDB 1.1.

  If the VERSION file is present but is from an older version of ArangoDB, arangod
  will refuse to start and ask the user to run a manual upgrade first. A manual upgrade
  can be performed by starting arangod with the option `--upgrade`.

  This upgrade procedure shall ensure that users have full control over when they
  perform any updates/upgrades of their data, and can plan backups accordingly. The
  procedure also guarantees that the server is not run without any required system
  collections or with in incompatible data state.

* added AQL function DOCUMENT() to retrieve a document by its _id value

* fixed issue #311: fixed segfault on unload

* fixed issue #309: renamed stub "import" button from web interface

* fixed issue #307: added WaitForSync column in collections list in in web interface

* fixed issue #306: naming in web interface

* fixed issue #304: do not clear AQL query text input when switching tabs in
  web interface

* fixed issue #303: added documentation about usage of var keyword in web interface

* fixed issue #301: PATCH does not work in web interface

# fixed issue #269: fix make distclean & clean

* fixed issue #296: system collections not usable from AQL

* fixed issue #295: deadlock on shutdown

* added collection type label to web interface

* fixed issue #290: the web interface now disallows creating non-edges in edge collections
  when creating collections via the web interface, the collection type must also be
  specified (default is document collection)

* fixed issue #289: tab-completion does not insert any spaces

* fixed issue #282: fix escaping in web interface

* made AQL function NOT_NULL take any number of arguments. Will now return its
  first argument that is not null, or null if all arguments are null. This is downwards
  compatible.

* changed misleading AQL function name NOT_LIST() to FIRST_LIST() and slightly changed
  the behavior. The function will now return its first argument that is a list, or null
  if none of the arguments are lists.
  This is mostly downwards-compatible. The only change to the previous implementation in
  1.1-beta will happen if two arguments were passed and the 1st and 2nd arguments were
  both no lists. In previous 1.1, the 2nd argument was returned as is, but now null
  will be returned.

* add AQL function FIRST_DOCUMENT(), with same behavior as FIRST_LIST(), but working
  with documents instead of lists.

* added UPGRADING help text

* fixed issue #284: fixed Javascript errors when adding edges/vertices without own
  attributes

* fixed issue #283: AQL LENGTH() now works on documents, too

* fixed issue #281: documentation for skip lists shows wrong example

* fixed AQL optimizer bug, related to OR-combined conditions that filtered on the
  same attribute but with different conditions

* fixed issue #277: allow usage of collection names when creating edges
  the fix of this issue also implies validation of collection names / ids passed to
  the REST edge create method. edges with invalid collection ids or names in the
  "from" or "to" values will be rejected and not saved


v1.1.beta2 (2012-11-13)
-----------------------

* fixed arangoirb compilation

* fixed doxygen


v1.1.beta1 (2012-10-24)
-----------------------

* fixed AQL optimizer bug

* WARNING:
  - the user has changed from "arango" to "arangodb", the start script has changed from
    "arangod" to "arangodb", the database directory has changed from "/var/arangodb" to
    "/var/lib/arangodb" to be compliant with various Linux policies

  - In 1.1, we have introduced types for collections: regular documents go into document
    collections, and edges go into edge collections. The prefixing (db.xxx vs. edges.xxx)
    works slightly different in 1.1: edges.xxx can still be used to access collections,
    however, it will not determine the type of existing collections anymore. To create an
    edge collection 1.1, you can use db._createEdgeCollection() or edges._create().
    And there's of course also db._createDocumentCollection().
    db._create() is also still there and will create a document collection by default,
    whereas edges._create() will create an edge collection.

  - the admin web interface that was previously available via the simple URL suffix /
    is now available via a dedicated URL suffix only: /_admin/html
    The reason for this is that routing and URLs are now subject to changes by the end user,
    and only URLs parts prefixed with underscores (e.g. /_admin or /_api) are reserved
    for ArangoDB's internal usage.

* the server now handles requests with invalid Content-Length header values as follows:
  - if Content-Length is negative, the server will respond instantly with HTTP 411
    (length required)

  - if Content-Length is positive but shorter than the supplied body, the server will
    respond with HTTP 400 (bad request)

  - if Content-Length is positive but longer than the supplied body, the server will
    wait for the client to send the missing bytes. The server allows 90 seconds for this
    and will close the connection if the client does not send the remaining data

  - if Content-Length is bigger than the maximum allowed size (512 MB), the server will
    fail with HTTP 413 (request entity too large).

  - if the length of the HTTP headers is greater than the maximum allowed size (1 MB),
    the server will fail with HTTP 431 (request header fields too large)

* issue #265: allow optional base64 encoding/decoding of action response data

* issue #252: create _modules collection using arango-upgrade (note: arango-upgrade was
  finally replaced by the `--upgrade` option for arangod)

* issue #251: allow passing arbitrary options to V8 engine using new command line option:
  --javascript.v8-options. Using this option, the Harmony features or other settings in
  v8 can be enabled if the end user requires them

* issue #248: allow AQL optimizer to pull out completely uncorrelated subqueries to the
  top level, resulting in less repeated evaluation of the subquery

* upgraded to Doxygen 1.8.0

* issue #247: added AQL function MERGE_RECURSIVE

* issue #246: added clear() function in arangosh

* issue #245: Documentation: Central place for naming rules/limits inside ArangoDB

* reduced size of hash index elements by 50 %, allowing more index elements to fit in
  memory

* issue #235: GUI Shell throws Error:ReferenceError: db is not defined

* issue #229: methods marked as "under construction"

* issue #228: remove unfinished APIs (/_admin/config/*)

* having the OpenSSL library installed is now a prerequisite to compiling ArangoDB
  Also removed the --enable-ssl configure option because ssl is always required.

* added AQL functions TO_LIST, NOT_LIST

* issue #224: add optional Content-Id for batch requests

* issue #221: more documentation on AQL explain functionality. Also added
  ArangoStatement.explain() client method

* added db._createStatement() method on server as well (was previously available
  on the client only)

* issue #219: continue in case of "document not found" error in PATHS() function

* issue #213: make waitForSync overridable on specific actions

* changed AQL optimizer to use indexes in more cases. Previously, indexes might
  not have been used when in a reference expression the inner collection was
  specified last. Example: FOR u1 IN users FOR u2 IN users FILTER u1._id == u2._id
  Previously, this only checked whether an index could be used for u2._id (not
  possible). It was not checked whether an index on u1._id could be used (possible).
  Now, for expressions that have references/attribute names on both sides of the
  above as above, indexes are checked for both sides.

* issue #204: extend the CSV import by TSV and by user configurable
  separator character(s)

* issue #180: added support for batch operations

* added startup option --server.backlog-size
  this allows setting the value of the backlog for the listen() system call.
  the default value is 10, the maximum value is platform-dependent

* introduced new configure option "--enable-maintainer-mode" for
  ArangoDB maintainers. this option replaces the previous compile switches
  --with-boost-test, --enable-bison, --enable-flex and --enable-errors-dependency
  the individual configure options have been removed. --enable-maintainer-mode
  turns them all on.

* removed potentially unused configure option --enable-memfail

* fixed issue #197: HTML web interface calls /_admin/user-manager/session

* fixed issue #195: VERSION file in database directory

* fixed issue #193: REST API HEAD request returns a message body on 404

* fixed issue #188: intermittent issues with 1.0.0
  (server-side cursors not cleaned up in all cases, pthreads deadlock issue)

* issue #189: key store should use ISO datetime format bug

* issue #187: run arango-upgrade on server start (note: arango-upgrade was finally
  replaced by the `--upgrade` option for arangod)n

* fixed issue #183: strange unittest error

* fixed issue #182: manual pages

* fixed issue #181: use getaddrinfo

* moved default database directory to "/var/lib/arangodb" in accordance with
  http://www.pathname.com/fhs/pub/fhs-2.3.html

* fixed issue #179: strange text in import manual

* fixed issue #178: test for aragoimp is missing

* fixed issue #177: a misleading error message was returned if unknown variables
  were used in certain positions in an AQL query.

* fixed issue #176: explain how to use AQL from the arangosh

* issue #175: re-added hidden (and deprecated) option --server.http-port. This
  option is only there to be downwards-compatible to Arango 1.0.

* fixed issue #174: missing Documentation for `within`

* fixed issue #170: add db.<coll_name>.all().toArray() to arangosh help screen

* fixed issue #169: missing argument in Simple Queries

* added program arango-upgrade. This program must be run after installing ArangoDB
  and after upgrading from a previous version of ArangoDB. The arango-upgrade script
  will ensure all system collections are created and present in the correct state.
  It will also perform any necessary data updates.
  Note: arango-upgrade was finally replaced by the `--upgrade` option for arangod.

* issue #153: edge collection should be a flag for a collection
  collections now have a type so that the distinction between document and edge
  collections can now be done at runtime using a collection's type value.
  A collection's type can be queried in Javascript using the <collection>.type() method.

  When new collections are created using db._create(), they will be document
  collections by default. When edge._create() is called, an edge collection will be created.
  To explicitly create a collection of a specific/different type, use the methods
  _createDocumentCollection() or _createEdgeCollection(), which are available for
  both the db and the edges object.
  The Javascript objects ArangoEdges and ArangoEdgesCollection have been removed
  completely.
  All internal and test code has been adjusted for this, and client code
  that uses edges.* should also still work because edges is still there and creates
  edge collections when _create() is called.

  INCOMPATIBLE CHANGE: Client code might still need to be changed in the following aspect:
  Previously, collections did not have a type so documents and edges could be inserted
  in the same collection. This is now disallowed. Edges can only be inserted into
  edge collections now. As there were no collection types in 1.0, ArangoDB will perform
  an automatic upgrade when migrating from 1.0 to 1.1.
  The automatic upgrade will check every collection and determine its type as follows:
  - if among the first 50 documents in the collection there are documents with
    attributes "_from" and "_to", the collection is typed as an edge collection
  - if among the first 50 documents in the collection there are no documents with
    attributes "_from" and "_to", the collection is made as a document collection

* issue #150: call V8 garbage collection on server periodically

* issue #110: added support for partial updates

  The REST API for documents now offers an HTTP PATCH method to partially update
  documents. Overwriting/replacing documents is still available via the HTTP PUT method
  as before. The Javascript API in the shell also offers a new update() method in extension to
  the previously existing replace() method.


v1.0.4 (2012-11-12)
-------------------

* issue #275: strange error message in arangosh 1.0.3 at startup


v1.0.3 (2012-11-08)
-------------------

* fixed AQL optimizer bug

* issue #273: fixed segfault in arangosh on HTTP 40x

* issue #265: allow optional base64 encoding/decoding of action response data

* issue #252: _modules collection not created automatically


v1.0.2 (2012-10-22)
-------------------

* repository CentOS-X.Y moved to CentOS-X, same for Debian

* bugfix for rollback from edges

* bugfix for hash indexes

* bugfix for StringBuffer::erase_front

* added autoload for modules

* added AQL function TO_LIST


v1.0.1 (2012-09-30)
-------------------

* draft for issue #165: front-end application howto

* updated mruby to cf8fdea4a6598aa470e698e8cbc9b9b492319d

* fix for issue #190: install doesn't create log directory

* fix for issue #194: potential race condition between creating and dropping collections

* fix for issue #193: REST API HEAD request returns a message body on 404

* fix for issue #188: intermittent issues with 1.0.0

* fix for issue #163: server cannot create collection because of abandoned files

* fix for issue #150: call V8 garbage collection on server periodically


v1.0.0 (2012-08-17)
-------------------

* fix for issue #157: check for readline and ncurses headers, not only libraries


v1.0.beta4 (2012-08-15)
-----------------------

* fix for issue #152: fix memleak for barriers


v1.0.beta3 (2012-08-10)
-----------------------

* fix for issue #151: Memleak, collection data not removed

* fix for issue #149: Inconsistent port for admin interface

* fix for issue #163: server cannot create collection because of abandoned files

* fix for issue #157: check for readline and ncurses headers, not only libraries

* fix for issue #108: db.<collection>.truncate() inefficient

* fix for issue #109: added startup note about cached collection names and how to
  refresh them

* fix for issue #156: fixed memleaks in /_api/import

* fix for issue #59: added tests for /_api/import

* modified return value for calls to /_api/import: now, the attribute "empty" is
  returned as well, stating the number of empty lines in the input. Also changed the
  return value of the error code attribute ("errorNum") from 1100 ("corrupted datafile")
  to 400 ("bad request") in case invalid/unexpected JSON data was sent to the server.
  This error code is more appropriate as no datafile is broken but just input data is
  incorrect.

* fix for issue #152: Memleak for barriers

* fix for issue #151: Memleak, collection data not removed

* value of --database.maximal-journal-size parameter is now validated on startup. If
  value is smaller than the minimum value (currently 1048576), an error is thrown and
  the server will not start. Before this change, the global value of maximal journal
  size was not validated at server start, but only on collection level

* increased sleep value in statistics creation loop from 10 to 500 microseconds. This
  reduces accuracy of statistics values somewhere after the decimal points but saves
  CPU time.

* avoid additional sync() calls when writing partial shape data (attribute name data)
  to disk. sync() will still be called when the shape marker (will be written after
  the attributes) is written to disk

* issue #147: added flag --database.force-sync-shapes to force synching of shape data
  to disk. The default value is true so it is the same behavior as in version 1.0.
  if set to false, shape data is synched to disk if waitForSync for the collection is
  set to true, otherwise, shape data is not synched.

* fix for issue #145: strange issue on Travis: added epsilon for numeric comparison in
  geo index

* fix for issue #136: adjusted message during indexing

* issue #131: added timeout for HTTP keep-alive connections. The default value is 300
  seconds. There is a startup parameter server.keep-alive-timeout to configure the value.
  Setting it to 0 will disable keep-alive entirely on the server.

* fix for issue #137: AQL optimizer should use indexes for ref accesses with
  2 named attributes


v1.0.beta2 (2012-08-03)
-----------------------

* fix for issue #134: improvements for centos RPM

* fixed problem with disable-admin-interface in config file


v1.0.beta1 (2012-07-29)
-----------------------

* fixed issue #118: We need a collection "debugger"

* fixed issue #126: Access-Shaper must be cached

* INCOMPATIBLE CHANGE: renamed parameters "connect-timeout" and "request-timeout"
  for arangosh and arangoimp to "--server.connect-timeout" and "--server.request-timeout"

* INCOMPATIBLE CHANGE: authorization is now required on the server side
  Clients sending requests without HTTP authorization will be rejected with HTTP 401
  To allow backwards compatibility, the server can be started with the option
  "--server.disable-authentication"

* added options "--server.username" and "--server.password" for arangosh and arangoimp
  These parameters must be used to specify the user and password to be used when
  connecting to the server. If no password is given on the command line, arangosh/
  arangoimp will interactively prompt for a password.
  If no user name is specified on the command line, the default user "root" will be
  used.

* added startup option "--server.ssl-cipher-list" to determine which ciphers to
  use in SSL context. also added SSL_OP_CIPHER_SERVER_PREFERENCE to SSL default
  options so ciphers are tried in server and not in client order

* changed default SSL protocol to TLSv1 instead of SSLv2

* changed log-level of SSL-related messages

* added SSL connections if server is compiled with OpenSSL support. Use --help-ssl

* INCOMPATIBLE CHANGE: removed startup option "--server.admin-port".
  The new endpoints feature (see --server.endpoint) allows opening multiple endpoints
  anyway, and the distinction between admin and "other" endpoints can be emulated
  later using privileges.

* INCOMPATIBLE CHANGE: removed startup options "--port", "--server.port", and
  "--server.http-port" for arangod.
  These options have been replaced by the new "--server.endpoint" parameter

* INCOMPATIBLE CHANGE: removed startup option "--server" for arangosh and arangoimp.
  These options have been replaced by the new "--server.endpoint" parameter

* Added "--server.endpoint" option to arangod, arangosh, and arangoimp.
  For arangod, this option allows specifying the bind endpoints for the server
  The server can be bound to one or multiple endpoints at once. For arangosh
  and arangoimp, the option specifies the server endpoint to connect to.
  The following endpoint syntax is currently supported:
  - tcp://host:port or http@tcp://host:port (HTTP over IPv4)
  - tcp://[host]:port or http@tcp://[host]:port (HTTP over IPv6)
  - ssl://host:port or http@tcp://host:port (HTTP over SSL-encrypted IPv4)
  - ssl://[host]:port or http@tcp://[host]:port (HTTP over SSL-encrypted IPv6)
  - unix:///path/to/socket or http@unix:///path/to/socket (HTTP over UNIX socket)

  If no port is specified, the default port of 8529 will be used.

* INCOMPATIBLE CHANGE: removed startup options "--server.require-keep-alive" and
  "--server.secure-require-keep-alive".
  The server will now behave as follows which should be more conforming to the
  HTTP standard:
  * if a client sends a "Connection: close" header, the server will close the
    connection
  * if a client sends a "Connection: keep-alive" header, the server will not
    close the connection
  * if a client does not send any "Connection" header, the server will assume
    "keep-alive" if the request was an HTTP/1.1 request, and "close" if the
    request was an HTTP/1.0 request

* (minimal) internal optimizations for HTTP request parsing and response header
  handling

* fixed Unicode unescaping bugs for \f and surrogate pairs in BasicsC/strings.c

* changed implementation of TRI_BlockCrc32 algorithm to use 8 bytes at a time

* fixed issue #122: arangod doesn't start if <log.file> cannot be created

* fixed issue #121: wrong collection size reported

* fixed issue #98: Unable to change journalSize

* fixed issue #88: fds not closed

* fixed escaping of document data in HTML admin front end

* added HTTP basic authentication, this is always turned on

* added server startup option --server.disable-admin-interface to turn off the
  HTML admin interface

* honor server startup option --database.maximal-journal-size when creating new
  collections without specific journalsize setting. Previously, these
  collections were always created with journal file sizes of 32 MB and the
  --database.maximal-journal-size setting was ignored

* added server startup option --database.wait-for-sync to control the default
  behavior

* renamed "--unit-tests" to "--javascript.unit-tests"


v1.0.alpha3 (2012-06-30)
------------------------

* fixed issue #116: createCollection=create option doesn't work

* fixed issue #115: Compilation issue under OSX 10.7 Lion & 10.8 Mountain Lion
  (homebrew)

* fixed issue #114: image not found

* fixed issue #111: crash during "make unittests"

* fixed issue #104: client.js -> ARANGO_QUIET is not defined


v1.0.alpha2 (2012-06-24)
------------------------

* fixed issue #112: do not accept document with duplicate attribute names

* fixed issue #103: Should we cleanup the directory structure

* fixed issue #100: "count" attribute exists in cursor response with "count:
  false"

* fixed issue #84 explain command

* added new MRuby version (2012-06-02)

* added --log.filter

* cleanup of command line options:
** --startup.directory => --javascript.startup-directory
** --quite => --quiet
** --gc.interval => --javascript.gc-interval
** --startup.modules-path => --javascript.modules-path
** --action.system-directory => --javascript.action-directory
** --javascript.action-threads => removed (is now the same pool as --server.threads)

* various bug-fixes

* support for import

* added option SKIP_RANGES=1 for make unittests

* fixed several range-related assertion failures in the AQL query optimizer

* fixed AQL query optimizations for some edge cases (e.g. nested subqueries with
  invalid constant filter expressions)


v1.0.alpha1 (2012-05-28)
------------------------

Alpha Release of ArangoDB 1.0<|MERGE_RESOLUTION|>--- conflicted
+++ resolved
@@ -1,15 +1,11 @@
 devel
 -----
 
-<<<<<<< HEAD
 * upgraded bundled boost library to version 1.69.0
 
 * upgraded bundled curl library to version 7.63
-=======
+
 * Use base64url to encode and decode JWT parts.
-
-* updated bundled curl library to version 7.63
->>>>>>> dd040ac1
 
 * Added --server.jwt-secret-keyfile option.
 
