--- conflicted
+++ resolved
@@ -157,11 +157,10 @@
   `DATE_QUARTER()`, `DATE_DAYS_IN_MONTH()`, `DATE_ADD()`, `DATE_SUBTRACT()`,
   `DATE_DIFF()` and `DATE_COMPARE()`
 
-<<<<<<< HEAD
 * added AQL function `DATE_TRUNC()`
-=======
+
 * fixed a bug where supervision tried to deal with shards of virtual collections
->>>>>>> aae33ec6
+
 
 v3.3.4 (XXXX-XX-XX)
 -------------------
