devel
-----

<<<<<<< HEAD
=======
* fixed issue #4160: Run arangod with "--database.auto-upgrade" option always crash silently without error log

* fix issue #4457: create /var/tmp/arangod with correct user in supervisor mode

>>>>>>> a7ee38b5
* fix inconvenience: If we want to start server with a non-existing
  --javascript.app-path it will now be created (if possible)

* fix internal issue #478: remove unused and undocumented REST API endpoints
  _admin/statistics/short and _admin/statistics/long.
  These APIs were available in ArangoDB's REST API, but have not been called by
  ArangoDB itself nor have they been part of the documented API. They have been
  superseded by other REST APIs and were partially dysfunctional. Therefore
  these two endpoints have been removed entirely.

* fixed issue #1532: reload users on restore

* fixed internal issue #1475: when restoring a cluster dump to a single server
  ignore indexes of type primary and edge since we mustn't create them here.

* fix internal issue 1770: collection creation using distributeShardsLike yields
  errors and did not distribute shards correctly in the following cases:
  1. If numberOfShards * replicationFactor % nrDBServers != 0
     (shards * replication is not divisible by DBServers).
  2. If there was failover / move shard case on the leading collection
     and creating the follower collection afterwards.

* fixed: REST API `POST _api/foxx` now returns HTTP code 201 on success, as documented.
         returned 200 before.

* fixed: REST API `PATCH _api/foxx/dependencies` now updates the existing dependencies
         instead of replacing them.

* fixed: Foxx upload of single javascript file. You now can upload via http-url pointing
         to a JavaScript file.

* fixed issue #4395: If your foxx app includes an `APP` folder it got accidently removed by selfhealing
         this is not the case anymore.

* fix internal issue #1439: improve performance of any-iterator for RocksDB

* added option `--rocksdb.throttle` to control whether write-throttling is enabled
  Write-throttling is turned on by default, to reduce chances of compactions getting
  too far behind and blocking incoming writes.

* UI: fixed an issue where a collection name gets wrongly cached within the
  documents overview of a collection.

* issue #1190: added option `--create-database` for arangoimport

  with this option set to true, it is possible to make any arangorestore attempt
  fail if the specified target database does not match the database name
  specified in the source dump's "dump.json" file. it can thus be used to
  prevent restoring data into the "wrong" database

  The option is set to `false` by default to ensure backwards-compatibility

* UI: updated dygraph js library to version 2.1.0

* honor specified COLLECT method in AQL COLLECT options
  
  for example, when the user explicitly asks for the COLLECT method
  to be `sorted`, the optimizer will now not produce an alternative
  version of the plan using the hash method.
  
  additionally, if the user explcitly asks for the COLLECT method to
  be `hash`, the optimizer will now change the existing plan to use
  the hash method if possible instead of just creating an alternative
  plan.
  
  `COLLECT ... OPTIONS { method: 'sorted' }` => always use sorted method
  `COLLECT ... OPTIONS { method: 'hash' }`   => use hash if this is technically possible
  `COLLECT ...` (no options)                 => create a plan using sorted, and another plan using hash method

* added C++ implementation for AQL function `SHA512()`

* added AQL function `IS_KEY`
  this function checks if the value passed to it can be used as a document key,
  i.e. as the value of the `_key` attribute

* add AQL functions `SORTED` and `SORTED_UNIQUE`
  
  `SORTED` will return a sorted version of the input array using AQL's internal 
  comparison order
  `SORTED_UNIQUE` will do the same, but additionally removes duplicates.

* Added C++ implementation for the AQL TRANSLATE function

* renamed arangoimp to arangoimport for consistency
  Release packages will still install arangoimp as a symlink so user scripts 
  invoking arangoimp do not need to be changed

* UI: Shard distribution view now has an accordion view instead of displaying
  all shards of all collections at once.

* internal issue #1726: Supervision to remove deleted nodes from
  Health did not function for multiple servers at the same time, as
  agency transaction was malformed.

v3.3.3 (2018-01-16)
-------------------

* fix issue #4272: VERSION file keeps disappearing

* fix internal issue #81: quotation marks disappeared when switching table/json
  editor in the query editor ui

* added option `--rocksdb.throttle` to control whether write-throttling is enabled
  Write-throttling is turned on by default, to reduce chances of compactions getting
  too far behind and blocking incoming writes.

* fixed issue #4308: Crash when getter for error.name throws an error (on Windows)

* UI: fixed a query editor caching and parsing issue

* Fixed internal issue #1683: fixes an UI issue where a collection name gets wrongly cached
  within the documents overview of a collection.

* Fixed an issue with the index estimates in RocksDB in the case a transaction is aborted.
  Former the index estimates were modified if the transaction commited or not.
  Now they will only be modified if the transaction commited successfully.

* UI: optimized login view for very small screen sizes

* Truncate in RocksDB will now do intermediate commits every 10.000 documents
  if truncate fails or the server crashes during this operation all deletes
  that have been commited so far are persisted.

* make the default value of `--rocksdb.block-cache-shard-bits` use the RocksDB
  default value. This will mostly mean the default number block cache shard
  bits is lower than before, allowing each shard to store more data and cause
  less evictions from block cache

* issue #4222: Permission error preventing AQL query import / export on webui

* UI: optimized error messages for invalid query bind parameter

* UI: upgraded swagger ui to version 3.9.0

* issue #3504: added option `--force-same-database` for arangorestore

  with this option set to true, it is possible to make any arangorestore attempt
  fail if the specified target database does not match the database name
  specified in the source dump's "dump.json" file. it can thus be used to
  prevent restoring data into the "wrong" database

  The option is set to `false` by default to ensure backwards-compatibility

* make the default value of `--rocksdb.block-cache-shard-bits` use the RocksDB
  default value. This will mostly mean the default number block cache shard
  bits is lower than before, allowing each shard to store more data and cause
  less evictions from block cache

* fixed issue #4255: AQL SORT consuming too much memory

* fixed incorrect persistence of RAFT vote and term


v3.3.2 (2018-01-04)
-------------------

* fixed issue #4199: Internal failure: JavaScript exception in file 'arangosh.js' 
  at 98,7: ArangoError 4: Expecting type String 

* fixed issue in agency supervision with a good server being left in
  failedServers

* distinguish isReady and allInSync in clusterInventory

* fixed issue #4197: AQL statement not working in 3.3.1 when upgraded from 3.2.10

* do not reuse collection ids when restoring collections from a dump, but assign new collection ids, this should prevent collection id conflicts


v3.3.1 (2017-12-28)
-------------------

* UI: displayed wrong wfs property for a collection when using RocksDB as 
  storage engine

* added `--ignore-missing` option to arangoimp
  this option allows importing lines with less fields than specified in the CSV
  header line

* changed misleading error message from "no leader" to "not a leader"

* optimize usage of AQL FULLTEXT index function to a FOR loop with index
  usage in some cases
  When the optimization is applied, this especially speeds up fulltext index 
  queries in the cluster

* UI: improved the behavior during collection creation in a cluster environment 

* Agency lockup fixes for very small machines.

* Agency performance improvement by finer grained locking.

* Use steady_clock in agency whereever possible.

* Agency prevent Supervision thread crash.

* Fix agency integer overflow in timeout calculation.


v3.3.0 (2012-12-14)
-------------------

* release version

* added a missing try/catch block in the supervision thread


v3.3.rc8 (2017-12-12)
---------------------

* UI: fixed broken foxx configuration keys. Some valid configuration values
  could not be edited via the ui.

* UI: pressing the return key inside a select2 box no longer triggers the modal's
  success function

* UI: coordinators and db servers are now in sorted order (ascending)


v3.3.rc7 (2017-12-07)
---------------------

* fixed issue #3741: fix terminal color output in Windows 

* UI: fixed issue #3822: disabled name input field for system collections

* fixed issue #3640: limit in subquery

* fixed issue #3745: Invalid result when using OLD object with array attribute in UPSERT statement

* UI: edge collections were wrongly added to from and to vertices select box during graph creation

* UI: added not found views for documents and collections

* UI: using default user database api during database creation now

* UI: the graph viewer backend now picks one random start vertex of the
  first 1000 documents instead of calling any(). The implementation of
  "any" is known to scale bad on huge collections with RocksDB.

* UI: fixed disappearing of the navigation label in some case special case

* UI: the graph viewer now displays updated label values correctly.
  Additionally the included node/edge editor now closes automatically
  after a successful node/edge update.
  
* fixed issue #3917: traversals with high maximal depth take extremely long
  in planning phase.


v3.3.rc4 (2017-11-28)
---------------------

* minor bug-fixes


v3.3.rc3 (2017-11-24)
---------------------

* bug-fixes


v3.3.rc2 (2017-11-22)
---------------------

* UI: document/edge editor now remembering their modes (e.g. code or tree)

* UI: optimized error messages for invalid graph definitions. Also fixed a
  graph renderer cleanup error.

* UI: added a delay within the graph viewer while changing the colors of the
  graph. Necessary due different browser behaviour.

* added options `--encryption.keyfile` and `--encryption.key-generator` to arangodump
  and arangorestore

* UI: the graph viewer now displays updated label values correctly.
  Additionally the included node/edge editor now closes automatically
	after a successful node/edge update.

* removed `--recycle-ids` option for arangorestore

  using that option could have led to problems on the restore, with potential
  id conflicts between the originating server (the source dump server) and the
  target server (the restore server)


v3.3.rc1 (2017-11-17)
---------------------

* add readonly mode REST API

* allow compilation of ArangoDB source code with g++ 7

* upgrade minimum required g++ compiler version to g++ 5.4
  That means ArangoDB source code will not compile with g++ 4.x or g++ < 5.4 anymore.

* AQL: during a traversal if a vertex is not found. It will not print an ERROR to the log and continue
  with a NULL value, but will register a warning at the query and continue with a NULL value.
  The situation is not desired as an ERROR as ArangoDB can store edges pointing to non-existing
  vertex which is perfectly valid, but it may be a n issue on the data model, so users
  can directly see it on the query now and do not "by accident" have to check the LOG output.

* introduce `enforceReplicationFactor` attribute for creating collections:
  this optional parameter controls if the coordinator should bail out during collection
  creation if there are not enough DBServers available for the desired `replicationFactor`.

* fixed issue #3516: Show execution time in arangosh

  this change adds more dynamic prompt components for arangosh
  The following components are now available for dynamic prompts,
  settable via the `--console.prompt` option in arangosh:

  - '%t': current time as timestamp
  - '%a': elpased time since ArangoShell start in seconds
  - '%p': duration of last command in seconds
  - '%d': name of current database
  - '%e': current endpoint
  - '%E': current endpoint without protocol
  - '%u': current user

  The time a command takes can be displayed easily by starting arangosh with `--console.prompt "%p> "`.

* make the ArangoShell refill its collection cache when a yet-unknown collection
  is first accessed. This fixes the following problem:

      arangosh1> db._collections();  // shell1 lists all collections
      arangosh2> db._create("test"); // shell2 now creates a new collection 'test'
      arangosh1> db.test.insert({}); // shell1 is not aware of the collection created
                                     // in shell2, so the insert will fail

* make AQL `DISTINCT` not change the order of the results it is applied on

* incremental transfer of initial collection data now can handle partial
  responses for a chunk, allowing the leader/master to send smaller chunks
  (in terms of HTTP response size) and limit memory usage

  this optimization is only active if client applications send the "offset" parameter
  in their requests to PUT `/_api/replication/keys/<id>?type=docs`

* initial creation of shards for cluster collections is now faster with
  `replicationFactor` values bigger than 1. this is achieved by an optimization
  for the case when the collection on the leader is still empty

* potential fix for issue #3517: several "filesystem full" errors in logs
  while there's a lot of disk space

* added C++ implementations for AQL function `SUBSTRING()`, `LEFT()`, `RIGHT()` and `TRIM()`

* show C++ function name of call site in ArangoDB log output

  this requires option `--log.line-number` to be set to *true*

* UI: added word wrapping to query editor

* UI: fixed wrong user attribute name validation, issue #3228

* make AQL return a proper error message in case of a unique key constraint
  violation. previously it only returned the generic "unique constraint violated"
  error message but omitted the details about which index caused the problem.

  This addresses https://stackoverflow.com/questions/46427126/arangodb-3-2-unique-constraint-violation-id-or-key

* added option `--server.local-authentication`

* UI: added user roles

* added config option `--log.color` to toggle colorful logging to terminal

* added config option `--log.thread-name` to additionally log thread names

* usernames must not start with `:role:`, added new options:
    --server.authentication-timeout
    --ldap.roles-attribute-name
    --ldap.roles-transformation
    --ldap.roles-search
    --ldap.superuser-role
    --ldap.roles-include
    --ldap.roles-exclude

* performance improvements for full collection scans and a few other operations
  in MMFiles engine

* added `--rocksdb.encryption-key-generator` for enterprise

* removed `--compat28` parameter from arangodump and replication API

  older ArangoDB versions will no longer be supported by these tools.

* increase the recommended value for `/proc/sys/vm/max_map_count` to a value
  eight times as high as the previous recommended value. Increasing the
  values helps to prevent an ArangoDB server from running out of memory mappings.

  The raised minimum recommended value may lead to ArangoDB showing some startup
  warnings as follows:

      WARNING {memory} maximum number of memory mappings per process is 65530, which seems too low. it is recommended to set it to at least 512000
      WARNING {memory} execute 'sudo sysctl -w "vm.max_map_count=512000"'

* Foxx now warns about malformed configuration/dependency names and aliases in the manifest.

v3.2.7 (2017-11-13)
-------------------

* Cluster customers, which have upgraded from 3.1 to 3.2 need to upgrade
  to 3.2.7. The cluster supervision is otherwise not operational.

* Fixed issue #3597: AQL with path filters returns unexpected results
  In some cases breadth first search in combination with vertex filters
  yields wrong result, the filter was not applied correctly.

* fixed some undefined behavior in some internal value caches for AQL GatherNodes
  and SortNodes, which could have led to sorted results being effectively not
  correctly sorted.

* make the replication applier for the RocksDB engine start automatically after a
  restart of the server if the applier was configured with its `autoStart` property
  set to `true`. previously the replication appliers were only automatically restarted
  at server start for the MMFiles engine.

* fixed arangodump batch size adaptivity in cluster mode and upped default batch size
  for arangodump

  these changes speed up arangodump in cluster context

* smart graphs now return a proper inventory in response to replication inventory
  requests

* fixed issue #3618: Inconsistent behavior of OR statement with object bind parameters

* only users with read/write rights on the "_system" database can now execute
  "_admin/shutdown" as well as modify properties of the write-ahead log (WAL)

* increase default maximum number of V8 contexts to at least 16 if not explicitly
  configured otherwise.
  the procedure for determining the actual maximum value of V8 contexts is unchanged
  apart from the value `16` and works as follows:
  - if explicitly set, the value of the configuration option `--javascript.v8-contexts`
    is used as the maximum number of V8 contexts
  - when the option is not set, the maximum number of V8 contexts is determined
    by the configuration option `--server.threads` if that option is set. if
    `--server.threads` is not set, then the maximum number of V8 contexts is the
    server's reported hardware concurrency (number of processors visible
    to the arangod process). if that would result in a maximum value of less than 16
    in any of these two cases, then the maximum value will be increased to 16.

* fixed issue #3447: ArangoError 1202: AQL: NotFound: (while executing) when
  updating collection

* potential fix for issue #3581: Unexpected "rocksdb unique constraint
  violated" with unique hash index

* fixed geo index optimizer rule for geo indexes with a single (array of coordinates)
  attribute.

* improved the speed of the shards overview in cluster (API endpoint /_api/cluster/shardDistribution API)
  It is now guaranteed to return after ~2 seconds even if the entire cluster is unresponsive.

* fix agency precondition check for complex objects
  this fixes issues with several CAS operations in the agency

* several fixes for agency restart and shutdown

* the cluster-internal representation of planned collection objects is now more
  lightweight than before, using less memory and not allocating any cache for indexes
  etc.

* fixed issue #3403: How to kill long running AQL queries with the browser console's
  AQL (display issue)

* fixed issue #3549: server reading ENGINE config file fails on common standard
  newline character

* UI: fixed error notifications for collection modifications

* several improvements for the truncate operation on collections:

  * the timeout for the truncate operation was increased in cluster mode in
    order to prevent too frequent "could not truncate collection" errors

  * after a truncate operation, collections in MMFiles still used disk space.
    to reclaim disk space used by truncated collection, the truncate actions
    in the web interface and from the ArangoShell now issue an extra WAL flush
    command (in cluster mode, this command is also propagated to all servers).
    the WAL flush allows all servers to write out any pending operations into the
    datafiles of the truncated collection. afterwards, a final journal rotate
    command is sent, which enables the compaction to entirely remove all datafiles
    and journals for the truncated collection, so that all disk space can be
    reclaimed

  * for MMFiles a special method will be called after a truncate operation so that
    all indexes of the collection can free most of their memory. previously some
    indexes (hash and skiplist indexes) partially kept already allocated memory
    in order to avoid future memory allocations

  * after a truncate operation in the RocksDB engine, an additional compaction
    will be triggered for the truncated collection. this compaction removes all
    deletions from the key space so that follow-up scans over the collection's key
    range do not have to filter out lots of already-removed values

  These changes make truncate operations potentially more time-consuming than before,
  but allow for memory/disk space savings afterwards.

* enable JEMalloc background threads for purging and returning unused memory
  back to the operating system (Linux only)

  JEMalloc will create its background threads on demand. The number of background
  threads is capped by the number of CPUs or active arenas. The background threads run
  periodically and purge unused memory pages, allowing memory to be returned to the
  operating system.

  This change will make the arangod process create several additional threads.
  It is accompanied by an increased `TasksMax` value in the systemd service configuration
  file for the arangodb3 service.

* upgraded bundled V8 engine to bugfix version v5.7.492.77

  this upgrade fixes a memory leak in upstream V8 described in
  https://bugs.chromium.org/p/v8/issues/detail?id=5945 that will result in memory
  chunks only getting uncommitted but not unmapped


v3.2.6 (2017-10-26)
-------------------

* UI: fixed event cleanup in cluster shards view

* UI: reduced cluster dashboard api calls

* fixed a permission problem that prevented collection contents to be displayed
  in the web interface

* removed posix_fadvise call from RocksDB's PosixSequentialFile::Read(). This is
  consistent with Facebook PR 2573 (#3505)

  this fix should improve the performance of the replication with the RocksDB
  storage engine

* allow changing of collection replication factor for existing collections

* UI: replicationFactor of a collection is now changeable in a cluster
  environment

* several fixes for the cluster agency

* fixed undefined behavior in the RocksDB-based geo index

* fixed Foxxmaster failover

* purging or removing the Debian/Ubuntu arangodb3 packages now properly stops
  the arangod instance before actuallying purging or removing


v3.2.5 (2017-10-16)
-------------------

* general-graph module and _api/gharial now accept cluster options
  for collection creation. It is now possible to set replicationFactor and
  numberOfShards for all collections created via this graph object.
  So adding a new collection will not result in a singleShard and
  no replication anymore.

* fixed issue #3408: Hard crash in query for pagination

* minimum number of V8 contexts in console mode must be 2, not 1. this is
  required to ensure the console gets one dedicated V8 context and all other
  operations have at least one extra context. This requirement was not enforced
  anymore.

* fixed issue #3395: AQL: cannot instantiate CollectBlock with undetermined
  aggregation method

* UI: fixed wrong user attribute name validation, issue #3228

* fix potential overflow in CRC marker check when a corrupted CRC marker
  is found at the very beginning of an MMFiles datafile

* UI: fixed unresponsive events in cluster shards view

* Add statistics about the V8 context counts and number of available/active/busy
  threads we expose through the server statistics interface.


v3.2.4 (2017-09-26)
-------------------

* UI: no default index selected during index creation

* UI: added replicationFactor option during SmartGraph creation

* make the MMFiles compactor perform less writes during normal compaction
  operation

  This partially fixes issue #3144

* make the MMFiles compactor configurable

  The following options have been added:

* `--compaction.db-sleep-time`: sleep interval between two compaction runs
    (in s)
  * `--compaction.min-interval"`: minimum sleep time between two compaction
     runs (in s)
  * `--compaction.min-small-data-file-size`: minimal filesize threshold
    original datafiles have to be below for a compaction
  * `--compaction.dead-documents-threshold`: minimum unused count of documents
    in a datafile
  * `--compaction.dead-size-threshold`: how many bytes of the source data file
    are allowed to be unused at most
  * `--compaction.dead-size-percent-threshold`: how many percent of the source
    datafile should be unused at least
  * `--compaction.max-files`: Maximum number of files to merge to one file
  * `--compaction.max-result-file-size`: how large may the compaction result
    file become (in bytes)
  * `--compaction.max-file-size-factor`: how large the resulting file may
    be in comparison to the collection's `--database.maximal-journal-size' setting`

* fix downwards-incompatibility in /_api/explain REST handler

* fix Windows implementation for fs.getTempPath() to also create a
  sub-directory as we do on linux

* fixed a multi-threading issue in cluster-internal communication

* performance improvements for traversals and edge lookups

* removed internal memory zone handling code. the memory zones were a leftover
  from the early ArangoDB days and did not provide any value in the current
  implementation.

* (Enterprise only) added `skipInaccessibleCollections` option for AQL queries:
  if set, AQL queries (especially graph traversals) will treat collections to
  which a user has no access rights to as if these collections were empty.

* adjusted scheduler thread handling to start and stop less threads in
  normal operations

* leader-follower replication catchup code has been rewritten in C++

* early stage AQL optimization now also uses the C++ implementations of
  AQL functions if present. Previously it always referred to the JavaScript
  implementations and ignored the C++ implementations. This change gives
  more flexibility to the AQL optimizer.

* ArangoDB tty log output is now colored for log messages with levels
  FATAL, ERR and WARN.

* changed the return values of AQL functions `REGEX_TEST` and `REGEX_REPLACE`
  to `null` when the input regex is invalid. Previous versions of ArangoDB
  partly returned `false` for invalid regexes and partly `null`.

* added `--log.role` option for arangod

  When set to `true`, this option will make the ArangoDB logger print a single
  character with the server's role into each logged message. The roles are:

  - U: undefined/unclear (used at startup)
  - S: single server
  - C: coordinator
  - P: primary
  - A: agent

  The default value for this option is `false`, so no roles will be logged.


v3.2.3 (2017-09-07)
-------------------

* fixed issue #3106: orphan collections could not be registered in general-graph module

* fixed wrong selection of the database inside the internal cluster js api

* added startup option `--server.check-max-memory-mappings` to make arangod check
  the number of memory mappings currently used by the process and compare it with
  the maximum number of allowed mappings as determined by /proc/sys/vm/max_map_count

  The default value is `true`, so the checks will be performed. When the current
  number of mappings exceeds 90% of the maximum number of mappings, the creation
  of further V8 contexts will be deferred.

  Note that this option is effective on Linux systems only.

* arangoimp now has a `--remove-attribute` option

* added V8 context lifetime control options
  `--javascript.v8-contexts-max-invocations` and `--javascript.v8-contexts-max-age`

  These options allow specifying after how many invocations a used V8 context is
  disposed, or after what time a V8 context is disposed automatically after its
  creation. If either of the two thresholds is reached, an idl V8 context will be
  disposed.

  The default value of `--javascript.v8-contexts-max-invocations` is 0, meaning that
  the maximum number of invocations per context is unlimited. The default value
  for `--javascript.v8-contexts-max-age` is 60 seconds.

* fixed wrong UI cluster health information

* fixed issue #3070: Add index in _jobs collection

* fixed issue #3125: HTTP Foxx API JSON parsing

* fixed issue #3120: Foxx queue: job isn't running when server.authentication = true

* fixed supervision failure detection and handling, which happened with simultaneous
  agency leadership change


v3.2.2 (2017-08-23)
-------------------

* make "Rebalance shards" button work in selected database only, and not make
  it rebalance the shards of all databases

* fixed issue #2847: adjust the response of the DELETE `/_api/users/database/*` calls

* fixed issue #3075: Error when upgrading arangoDB on linux ubuntu 16.04

* fixed a buffer overrun in linenoise console input library for long input strings

* increase size of the linenoise input buffer to 8 KB

* abort compilation if the detected GCC or CLANG isn't in the range of compilers
  we support

* fixed spurious cluster hangups by always sending AQL-query related requests
  to the correct servers, even after failover or when a follower drops

  The problem with the previous shard-based approach was that responsibilities
  for shards may change from one server to another at runtime, after the query
  was already instanciated. The coordinator and other parts of the query then
  sent further requests for the query to the servers now responsible for the
  shards.
  However, an AQL query must send all further requests to the same servers on
  which the query was originally instanciated, even in case of failover.
  Otherwise this would potentially send requests to servers that do not know
  about the query, and would also send query shutdown requests to the wrong
  servers, leading to abandoned queries piling up and using resources until
  they automatically time out.

* fixed issue with RocksDB engine acquiring the collection count values too
  early, leading to the collection count values potentially being slightly off
  even in exclusive transactions (for which the exclusive access should provide
  an always-correct count value)

* fixed some issues in leader-follower catch-up code, specifically for the
  RocksDB engine

* make V8 log fatal errors to syslog before it terminates the process.
  This change is effective on Linux only.

* fixed issue with MMFiles engine creating superfluous collection journals
  on shutdown

* fixed issue #3067: Upgrade from 3.2 to 3.2.1 reset autoincrement keys

* fixed issue #3044: ArangoDB server shutdown unexpectedly

* fixed issue #3039: Incorrect filter interpretation

* fixed issue #3037: Foxx, internal server error when I try to add a new service

* improved MMFiles fulltext index document removal performance
  and fulltext index query performance for bigger result sets

* ui: fixed a display bug within the slow and running queries view

* ui: fixed a bug when success event triggers twice in a modal

* ui: fixed the appearance of the documents filter

* ui: graph vertex collections not restricted to 10 anymore

* fixed issue #2835: UI detection of JWT token in case of server restart or upgrade

* upgrade jemalloc version to 5.0.1

  This fixes problems with the memory allocator returing "out of memory" when
  calling munmap to free memory in order to return it to the OS.

  It seems that calling munmap on Linux can increase the number of mappings, at least
  when a region is partially unmapped. This can lead to the process exceeding its
  maximum number of mappings, and munmap and future calls to mmap returning errors.

  jemalloc version 5.0.1 does not have the `--enable-munmap` configure option anymore,
  so the problem is avoided. To return memory to the OS eventually, jemalloc 5's
  background purge threads are used on Linux.

* fixed issue #2978: log something more obvious when you log a Buffer

* fixed issue #2982: AQL parse error?

* fixed issue #3125: HTTP Foxx API Json parsing

v3.2.1 (2017-08-09)
-------------------

* added C++ implementations for AQL functions `LEFT()`, `RIGHT()` and `TRIM()`

* fixed docs for issue #2968: Collection _key autoincrement value increases on error

* fixed issue #3011: Optimizer rule reduce-extraction-to-projection breaks queries

* Now allowing to restore users in a sharded environment as well
  It is still not possible to restore collections that are sharded
  differently than by _key.

* fixed an issue with restoring of system collections and user rights.
  It was not possible to restore users into an authenticated server.

* fixed issue #2977: Documentation for db._createDatabase is wrong

* ui: added bind parameters to slow query history view

* fixed issue #1751: Slow Query API should provide bind parameters, webui should display them

* ui: fixed a bug when moving multiple documents was not possible

* fixed docs for issue #2968: Collection _key autoincrement value increases on error

* AQL CHAR_LENGTH(null) returns now 0. Since AQL TO_STRING(null) is '' (string of length 0)

* ui: now supports single js file upload for Foxx services in addition to zip files

* fixed a multi-threading issue in the agency when callElection was called
  while the Supervision was calling updateSnapshot

* added startup option `--query.tracking-with-bindvars`

  This option controls whether the list of currently running queries
  and the list of slow queries should contain the bind variables used
  in the queries or not.

  The option can be changed at runtime using the commands

      // enables tracking of bind variables
      // set to false to turn tracking of bind variables off
      var value = true;
      require("@arangodb/aql/queries").properties({
        trackBindVars: value
      });

* index selectivity estimates are now available in the cluster as well

* fixed issue #2943: loadIndexesIntoMemory not returning the same structure
  as the rest of the collection APIs

* fixed issue #2949: ArangoError 1208: illegal name

* fixed issue #2874: Collection properties do not return `isVolatile`
  attribute

* potential fix for issue #2939: Segmentation fault when starting
  coordinator node

* fixed issue #2810: out of memory error when running UPDATE/REPLACE
  on medium-size collection

* fix potential deadlock errors in collector thread

* disallow the usage of volatile collections in the RocksDB engine
  by throwing an error when a collection is created with attribute
  `isVolatile` set to `true`.
  Volatile collections are unsupported by the RocksDB engine, so
  creating them should not succeed and silently create a non-volatile
  collection

* prevent V8 from issuing SIGILL instructions when it runs out of memory

  Now arangod will attempt to log a FATAL error into its logfile in case V8
  runs out of memory. In case V8 runs out of memory, it will still terminate the
  entire process. But at least there should be something in the ArangoDB logs
  indicating what the problem was. Apart from that, the arangod process should
  now be exited with SIGABRT rather than SIGILL as it shouldn't return into the
  V8 code that aborted the process with `__builtin_trap`.

  this potentially fixes issue #2920: DBServer crashing automatically post upgrade to 3.2

* Foxx queues and tasks now ensure that the scripts in them run with the same
  permissions as the Foxx code who started the task / queue

* fixed issue #2928: Offset problems

* fixed issue #2876: wrong skiplist index usage in edge collection

* fixed issue #2868: cname missing from logger-follow results in rocksdb

* fixed issue #2889: Traversal query using incorrect collection id

* fixed issue #2884: AQL traversal uniqueness constraints "propagating" to other traversals? Weird results

* arangoexport: added `--query` option for passing an AQL query to export the result

* fixed issue #2879: No result when querying for the last record of a query

* ui: allows now to edit default access level for collections in database
  _system for all users except the root user.

* The _users collection is no longer accessible outside the arngod process, _queues is always read-only

* added new option "--rocksdb.max-background-jobs"

* removed options "--rocksdb.max-background-compactions", "--rocksdb.base-background-compactions" and "--rocksdb.max-background-flushes"

* option "--rocksdb.compaction-read-ahead-size" now defaults to 2MB

* change Windows build so that RocksDB doesn't enforce AVX optimizations by default
  This fixes startup crashes on servers that do not have AVX CPU extensions

* speed up RocksDB secondary index creation and dropping

* removed RocksDB note in Geo index docs


v3.2.0 (2017-07-20)
-------------------

* fixed UI issues

* fixed multi-threading issues in Pregel

* fixed Foxx resilience

* added command-line option `--javascript.allow-admin-execute`

  This option can be used to control whether user-defined JavaScript code
  is allowed to be executed on server by sending via HTTP to the API endpoint
  `/_admin/execute`  with an authenticated user account.
  The default value is `false`, which disables the execution of user-defined
  code. This is also the recommended setting for production. In test environments,
  it may be convenient to turn the option on in order to send arbitrary setup
  or teardown commands for execution on the server.


v3.2.beta6 (2017-07-18)
-----------------------

* various bugfixes


v3.2.beta5 (2017-07-16)
-----------------------

* numerous bugfixes


v3.2.beta4 (2017-07-04)
-----------------------

* ui: fixed document view _from and _to linking issue for special characters

* added function `db._parse(query)` for parsing an AQL query and returning information about it

* fixed one medium priority and two low priority security user interface
  issues found by owasp zap.

* ui: added index deduplicate options

* ui: fixed renaming of collections for the rocksdb storage engine

* documentation and js fixes for secondaries

* RocksDB storage format was changed, users of the previous beta/alpha versions
  must delete the database directory and re-import their data

* enabled permissions on database and collection level

* added and changed some user related REST APIs
    * added `PUT /_api/user/{user}/database/{database}/{collection}` to change collection permission
    * added `GET /_api/user/{user}/database/{database}/{collection}`
    * added optional `full` parameter to the `GET /_api/user/{user}/database/` REST call

* added user functions in the arangoshell `@arangodb/users` module
    * added `grantCollection` and `revokeCollection` functions
    * added `permission(user, database, collection)` to retrieve collection specific rights

* added "deduplicate" attribute for array indexes, which controls whether inserting
  duplicate index values from the same document into a unique array index will lead to
  an error or not:

      // with deduplicate = true, which is the default value:
      db._create("test");
      db.test.ensureIndex({ type: "hash", fields: ["tags[*]"], deduplicate: true });
      db.test.insert({ tags: ["a", "b"] });
      db.test.insert({ tags: ["c", "d", "c"] }); // will work, because deduplicate = true
      db.test.insert({ tags: ["a"] }); // will fail

      // with deduplicate = false
      db._create("test");
      db.test.ensureIndex({ type: "hash", fields: ["tags[*]"], deduplicate: false });
      db.test.insert({ tags: ["a", "b"] });
      db.test.insert({ tags: ["c", "d", "c"] }); // will not work, because deduplicate = false
      db.test.insert({ tags: ["a"] }); // will fail

  The "deduplicate" attribute is now also accepted by the index creation HTTP
  API endpoint POST /_api/index and is returned by GET /_api/index.

* added optimizer rule "remove-filters-covered-by-traversal"

* Debian/Ubuntu installer: make messages about future package upgrades more clear

* fix a hangup in VST

  The problem happened when the two first chunks of a VST message arrived
  together on a connection that was newly switched to VST.

* fix deletion of outdated WAL files in RocksDB engine

* make use of selectivity estimates in hash, skiplist and persistent indexes
  in RocksDB engine

* changed VM overcommit recommendation for user-friendliness

* fix a shutdown bug in the cluster: a destroyed query could still be active

* do not terminate the entire server process if a temp file cannot be created
  (Windows only)

* fix log output in the front-end, it stopped in case of too many messages


v3.2.beta3 (2017-06-27)
-----------------------

* numerous bugfixes


v3.2.beta2 (2017-06-20)
-----------------------

* potentially fixed issue #2559: Duplicate _key generated on insertion

* fix invalid results (too many) when a skipping LIMIT was used for a
  traversal. `LIMIT x` or `LIMIT 0, x` were not affected, but `LIMIT s, x`
  may have returned too many results

* fix races in SSL communication code

* fix invalid locking in JWT authentication cache, which could have
  crashed the server

* fix invalid first group results for sorted AQL COLLECT when LIMIT
  was used

* fix potential race, which could make arangod hang on startup

* removed `exception` field from transaction error result; users should throw
  explicit `Error` instances to return custom exceptions (addresses issue #2561)

* fixed issue #2613: Reduce log level when Foxx manager tries to self heal missing database

* add a read only mode for users and collection level authorization

* removed `exception` field from transaction error result; users should throw
  explicit `Error` instances to return custom exceptions (addresses issue #2561)

* fixed issue #2677: Foxx disabling development mode creates non-deterministic service bundle

* fixed issue #2684: Legacy service UI not working


v3.2.beta1 (2017-06-12)
-----------------------

* provide more context for index errors (addresses issue #342)

* arangod now validates several OS/environment settings on startup and warns if
  the settings are non-ideal. Most of the checks are executed on Linux systems only.

* fixed issue #2515: The replace-or-with-in optimization rule might prevent use of indexes

* added `REGEX_REPLACE` AQL function

* the RocksDB storage format was changed, users of the previous alpha versions
  must delete the database directory and re-import their data

* added server startup option `--query.fail-on-warning`

  setting this option to `true` will abort any AQL query with an exception if
  it causes a warning at runtime. The value can be overridden per query by
  setting the `failOnWarning` attribute in a query's options.

* added --rocksdb.num-uncompressed-levels to adjust number of non-compressed levels

* added checks for memory managment and warn (i. e. if hugepages are enabled)

* set default SSL cipher suite string to "HIGH:!EXPORT:!aNULL@STRENGTH"

* fixed issue #2469: Authentication = true does not protect foxx-routes

* fixed issue #2459: compile success but can not run with rocksdb

* `--server.maximal-queue-size` is now an absolute maximum. If the queue is
  full, then 503 is returned. Setting it to 0 means "no limit".

* (Enterprise only) added authentication against an LDAP server

* fixed issue #2083: Foxx services aren't distributed to all coordinators

* fixed issue #2384: new coordinators don't pick up existing Foxx services

* fixed issue #2408: Foxx service validation causes unintended side-effects

* extended HTTP API with routes for managing Foxx services

* added distinction between hasUser and authorized within Foxx
  (cluster internal requests are authorized requests but don't have a user)

* arangoimp now has a `--threads` option to enable parallel imports of data

* PR #2514: Foxx services that can't be fixed by self-healing now serve a 503 error

* added `time` function to `@arangodb` module


v3.2.alpha4 (2017-04-25)
------------------------

* fixed issue #2450: Bad optimization plan on simple query

* fixed issue #2448: ArangoDB Web UI takes no action when Delete button is clicked

* fixed issue #2442: Frontend shows already deleted databases during login

* added 'x-content-type-options: nosniff' to avoid MSIE bug

* set default value for `--ssl.protocol` from TLSv1 to TLSv1.2.

* AQL breaking change in cluster:
  The SHORTEST_PATH statement using edge-collection names instead
  of a graph name now requires to explicitly name the vertex-collection names
  within the AQL query in the cluster. It can be done by adding `WITH <name>`
  at the beginning of the query.

  Example:
  ```
  FOR v,e IN OUTBOUND SHORTEST_PATH @start TO @target edges [...]
  ```

  Now has to be:

  ```
  WITH vertices
  FOR v,e IN OUTBOUND SHORTEST_PATH @start TO @target edges [...]
  ```

  This change is due to avoid dead-lock sitations in clustered case.
  An error stating the above is included.

* add implicit use of geo indexes when using SORT/FILTER in AQL, without
  the need to use the special-purpose geo AQL functions `NEAR` or `WITHIN`.

  the special purpose `NEAR` AQL function can now be substituted with the
  following AQL (provided there is a geo index present on the `doc.latitude`
  and `doc.longitude` attributes):

      FOR doc in geoSort
        SORT DISTANCE(doc.latitude, doc.longitude, 0, 0)
        LIMIT 5
        RETURN doc

  `WITHIN` can be substituted with the following AQL:

      FOR doc in geoFilter
        FILTER DISTANCE(doc.latitude, doc.longitude, 0, 0) < 2000
        RETURN doc

  Compared to using the special purpose AQL functions this approach has the
  advantage that it is more composable, and will also honor any `LIMIT` values
  used in the AQL query.

* potential fix for shutdown hangs on OSX

* added KB, MB, GB prefix for integer parameters, % for integer parameters
  with a base value

* added JEMALLOC 4.5.0

* added `--vm.resident-limit` and `--vm.path` for file-backed memory mapping
  after reaching a configurable maximum RAM size

* try recommended limit for file descriptors in case of unlimited
  hard limit

* issue #2413: improve logging in case of lock timeout and deadlocks

* added log topic attribute to /_admin/log api

* removed internal build option `USE_DEV_TIMERS`

  Enabling this option activated some proprietary timers for only selected
  events in arangod. Instead better use `perf` to gather timings.


v3.2.alpha3 (2017-03-22)
------------------------

* increase default collection lock timeout from 30 to 900 seconds

* added function `db._engine()` for retrieval of storage engine information at
  server runtime

  There is also an HTTP REST handler at GET /_api/engine that returns engine
  information.

* require at least cmake 3.2 for building ArangoDB

* make arangod start with less V8 JavaScript contexts

  This speeds up the server start (a little bit) and makes it use less memory.
  Whenever a V8 context is needed by a Foxx action or some other operation and
  there is no usable V8 context, a new one will be created dynamically now.

  Up to `--javascript.v8-contexts` V8 contexts will be created, so this option
  will change its meaning. Previously as many V8 contexts as specified by this
  option were created at server start, and the number of V8 contexts did not
  change at runtime. Now up to this number of V8 contexts will be in use at the
  same time, but the actual number of V8 contexts is dynamic.

  The garbage collector thread will automatically delete unused V8 contexts after
  a while. The number of spare contexts will go down to as few as configured in
  the new option `--javascript.v8-contexts-minimum`. Actually that many V8 contexts
  are also created at server start.

  The first few requests in new V8 contexts will take longer than in contexts
  that have been there already. Performance may therefore suffer a bit for the
  initial requests sent to ArangoDB or when there are only few but performance-
  critical situations in which new V8 contexts will be created. If this is a
  concern, it can easily be fixed by setting `--javascipt.v8-contexts-minimum`
  and `--javascript.v8-contexts` to a relatively high value, which will guarantee
  that many number of V8 contexts to be created at startup and kept around even
  when unused.

  Waiting for an unused V8 context will now also abort if no V8 context can be
  acquired/created after 120 seconds.

* improved diagnostic messages written to logfiles by supervisor process

* fixed issue #2367

* added "bindVars" to attributes of currently running and slow queries

* added "jsonl" as input file type for arangoimp

* upgraded version of bundled zlib library from 1.2.8 to 1.2.11

* added input file type `auto` for arangoimp so it can automatically detect the
  type of the input file from the filename extension

* fixed variables parsing in GraphQL

* added `--translate` option for arangoimp to translate attribute names from
  the input files to attriubte names expected by ArangoDB

  The `--translate` option can be specified multiple times (once per translation
  to be executed). The following example renames the "id" column from the input
  file to "_key", and the "from" column to "_from", and the "to" column to "_to":

      arangoimp --type csv --file data.csv --translate "id=_key" --translate "from=_from" --translate "to=_to"

  `--translate` works for CSV and TSV inputs only.

* changed default value for `--server.max-packet-size` from 128 MB to 256 MB

* fixed issue #2350

* fixed issue #2349

* fixed issue #2346

* fixed issue #2342

* change default string truncation length from 80 characters to 256 characters for
  `print`/`printShell` functions in ArangoShell and arangod. This will emit longer
  prefixes of string values before truncating them with `...`, which is helpful
  for debugging.

* always validate incoming JSON HTTP requests for duplicate attribute names

  Incoming JSON data with duplicate attribute names will now be rejected as
  invalid. Previous versions of ArangoDB only validated the uniqueness of
  attribute names inside incoming JSON for some API endpoints, but not
  consistently for all APIs.

* don't let read-only transactions block the WAL collector

* allow passing own `graphql-sync` module instance to Foxx GraphQL router

* arangoexport can now export to csv format

* arangoimp: fixed issue #2214

* Foxx: automatically add CORS response headers

* added "OPTIONS" to CORS `access-control-allow-methods` header

* Foxx: Fix arangoUser sometimes not being set correctly

* fixed issue #1974


v3.2.alpha2 (2017-02-20)
------------------------

* ui: fixed issue #2065

* ui: fixed a dashboard related memory issue

* Internal javascript rest actions will now hide their stack traces to the client
  unless maintainer mode is activated. Instead they will always log to the logfile

* Removed undocumented internal HTTP API:
  * PUT _api/edges

  The documented GET _api/edges and the undocumented POST _api/edges remains unmodified.

* updated V8 version to 5.7.0.0

* change undocumented behaviour in case of invalid revision ids in
  If-Match and If-None-Match headers from 400 (BAD) to 412 (PRECONDITION
  FAILED).

* change undocumented behaviour in case of invalid revision ids in
  JavaScript document operations from 1239 ("illegal document revision")
  to 1200 ("conflict").

* added data export tool, arangoexport.

  arangoexport can be used to export collections to json, jsonl or xml
  and export a graph or collections to xgmml.

* fixed a race condition when closing a connection

* raised default hard limit on threads for very small to 64

* fixed negative counting of http connection in UI


v3.2.alpha1 (2017-02-05)
------------------------

* added figure `httpRequests` to AQL query statistics

* removed revisions cache intermediate layer implementation

* obsoleted startup options `--database.revision-cache-chunk-size` and
  `--database.revision-cache-target-size`

* fix potential port number over-/underruns

* added startup option `--log.shorten-filenames` for controlling whether filenames
  in log messages should be shortened to just the filename with the absolute path

* removed IndexThreadFeature, made `--database.index-threads` option obsolete

* changed index filling to make it more parallel, dispatch tasks to boost::asio

* more detailed stacktraces in Foxx apps

* generated Foxx services now use swagger tags


v3.1.24 (XXXX-XX-XX)
--------------------

* fixed one more LIMIT issue in traversals


v3.1.23 (2017-06-19)
--------------------

* potentially fixed issue #2559: Duplicate _key generated on insertion

* fix races in SSL communication code

* fix invalid results (too many) when a skipping LIMIT was used for a
  traversal. `LIMIT x` or `LIMIT 0, x` were not affected, but `LIMIT s, x`
  may have returned too many results

* fix invalid first group results for sorted AQL COLLECT when LIMIT
  was used

* fix invalid locking in JWT authentication cache, which could have
  crashed the server

* fix undefined behavior in traverser when traversals were used inside
  a FOR loop


v3.1.22 (2017-06-07)
--------------------

* fixed issue #2505: Problem with export + report of a bug

* documented changed behavior of WITH

* fixed ui glitch in aardvark

* avoid agency compaction bug

* fixed issue #2283: disabled proxy communication internally


v3.1.21 (2017-05-22)
--------------------

* fixed issue #2488:  AQL operator IN error when data use base64 chars

* more randomness in seeding RNG

v3.1.20 (2016-05-16)
--------------------

* fixed incorrect sorting for distributeShardsLike

* improve reliability of AgencyComm communication with Agency

* fixed shard numbering bug, where ids were erouneously incremented by 1

* remove an unnecessary precondition in createCollectionCoordinator

* funny fail rotation fix

* fix in SimpleHttpClient for correct advancement of readBufferOffset

* forward SIG_HUP in supervisor process to the server process to fix logrotaion
  You need to stop the remaining arangod server process manually for the upgrade to work.


v3.1.19 (2017-04-28)
--------------------

* Fixed a StackOverflow issue in Traversal and ShortestPath. Occured if many (>1000) input
  values in a row do not return any result. Fixes issue: #2445

* fixed issue #2448

* fixed issue #2442

* added 'x-content-type-options: nosniff' to avoid MSIE bug

* fixed issue #2441

* fixed issue #2440

* Fixed a StackOverflow issue in Traversal and ShortestPath. Occured if many (>1000) input
  values in a row do not return any result. Fixes issue: #2445

* fix occasional hanging shutdowns on OS X


v3.1.18 (2017-04-18)
--------------------

* fixed error in continuous synchronization of collections

* fixed spurious hangs on server shutdown

* better error messages during restore collection

* completely overhaul supervision. More detailed tests

* Fixed a dead-lock situation in cluster traversers, it could happen in
  rare cases if the computation on one DBServer could be completed much earlier
  than the other server. It could also be restricted to SmartGraphs only.

* (Enterprise only) Fixed a bug in SmartGraph DepthFirstSearch. In some
  more complicated queries, the maxDepth limit of 1 was not considered strictly
  enough, causing the traverser to do unlimited depth searches.

* fixed issue #2415

* fixed issue #2422

* fixed issue #1974


v3.1.17 (2017-04-04)
--------------------

* (Enterprise only) fixed a bug where replicationFactor was not correctly
  forwarded in SmartGraph creation.

* fixed issue #2404

* fixed issue #2397

* ui - fixed smart graph option not appearing

* fixed issue #2389

* fixed issue #2400


v3.1.16 (2017-03-27)
--------------------

* fixed issue #2392

* try to raise file descriptors to at least 8192, warn otherwise

* ui - aql editor improvements + updated ace editor version (memory leak)

* fixed lost HTTP requests

* ui - fixed some event issues

* avoid name resolution when given connection string is a valid ip address

* helps with issue #1842, bug in COLLECT statement in connection with LIMIT.

* fix locking bug in cluster traversals

* increase lock timeout defaults

* increase various cluster timeouts

* limit default target size for revision cache to 1GB, which is better for
  tight RAM situations (used to be 40% of (totalRAM - 1GB), use
  --database.revision-cache-target-size <VALUEINBYTES> to get back the
  old behaviour

* fixed a bug with restarted servers indicating status as "STARTUP"
  rather that "SERVING" in Nodes UI.


v3.1.15 (2017-03-20)
--------------------

* add logrotate configuration as requested in #2355

* fixed issue #2376

* ui - changed document api due a chrome bug

* ui - fixed a submenu bug

* added endpoint /_api/cluster/endpoints in cluster case to get all
  coordinator endpoints

* fix documentation of /_api/endpoint, declaring this API obsolete.

* Foxx response objects now have a `type` method for manipulating the content-type header

* Foxx tests now support `xunit` and `tap` reporters


v3.1.14 (2017-03-13)
--------------------

* ui - added feature request (multiple start nodes within graph viewer) #2317

* added missing locks to authentication cache methods

* ui - added feature request (multiple start nodes within graph viewer) #2317

* ui - fixed wrong merge of statistics information from different coordinators

* ui - fixed issue #2316

* ui - fixed wrong protocol usage within encrypted environment

* fixed compile error on Mac Yosemite

* minor UI fixes


v3.1.13 (2017-03-06)
--------------------

* fixed variables parsing in GraphQL

* fixed issue #2214

* fixed issue #2342

* changed thread handling to queue only user requests on coordinator

* use exponential backoff when waiting for collection locks

* repair short name server lookup in cluster in the case of a removed
  server


v3.1.12 (2017-02-28)
--------------------

* disable shell color escape sequences on Windows

* fixed issue #2326

* fixed issue #2320

* fixed issue #2315

* fixed a race condition when closing a connection

* raised default hard limit on threads for very small to 64

* fixed negative counting of http connection in UI

* fixed a race when renaming collections

* fixed a race when dropping databases


v3.1.11 (2017-02-17)
--------------------

* fixed a race between connection closing and sending out last chunks of data to clients
  when the "Connection: close" HTTP header was set in requests

* ui: optimized smart graph creation usability

* ui: fixed #2308

* fixed a race in async task cancellation via `require("@arangodb/tasks").unregisterTask()`

* fixed spuriously hanging threads in cluster AQL that could sit idle for a few minutes

* fixed potential numeric overflow for big index ids in index deletion API

* fixed sort issue in cluster, occurring when one of the local sort buffers of a
  GatherNode was empty

* reduce number of HTTP requests made for certain kinds of join queries in cluster,
  leading to speedup of some join queries

* supervision deals with demised coordinators correctly again

* implement a timeout in TraverserEngineRegistry

* agent communication reduced in large batches of append entries RPCs

* inception no longer estimates RAFT timings

* compaction in agents has been moved to a separate thread

* replicated logs hold local timestamps

* supervision jobs failed leader and failed follower revisited for
  function in precarious stability situations

* fixed bug in random number generator for 64bit int


v3.1.10 (2017-02-02)
--------------------

* updated versions of bundled node modules:
  - joi: from 8.4.2 to 9.2.0
  - joi-to-json-schema: from 2.2.0 to 2.3.0
  - sinon: from 1.17.4 to 1.17.6
  - lodash: from 4.13.1 to 4.16.6

* added shortcut for AQL ternary operator
  instead of `condition ? true-part : false-part` it is now possible to also use a
  shortcut variant `condition ? : false-part`, e.g.

      FOR doc IN docs RETURN doc.value ?: 'not present'

  instead of

      FOR doc IN docs RETURN doc.value ? doc.value : 'not present'

* fixed wrong sorting order in cluster, if an index was used to sort with many
  shards.

* added --replication-factor, --number-of-shards and --wait-for-sync to arangobench

* turn on UTF-8 string validation for VelocyPack values received via VST connections

* fixed issue #2257

* upgraded Boost version to 1.62.0

* added optional detail flag for db.<collection>.count()
  setting the flag to `true` will make the count operation returned the per-shard
  counts for the collection:

      db._create("test", { numberOfShards: 10 });
      for (i = 0; i < 1000; ++i) {
        db.test.insert({value: i});
      }
      db.test.count(true);

      {
        "s100058" : 99,
        "s100057" : 103,
        "s100056" : 100,
        "s100050" : 94,
        "s100055" : 90,
        "s100054" : 122,
        "s100051" : 109,
        "s100059" : 99,
        "s100053" : 95,
        "s100052" : 89
      }

* added optional memory limit for AQL queries:

      db._query("FOR i IN 1..100000 SORT i RETURN i", {}, { options: { memoryLimit: 100000 } });

  This option limits the default maximum amount of memory (in bytes) that a single
  AQL query can use.
  When a single AQL query reaches the specified limit value, the query will be
  aborted with a *resource limit exceeded* exception. In a cluster, the memory
  accounting is done per shard, so the limit value is effectively a memory limit per
  query per shard.

  The global limit value can be overriden per query by setting the *memoryLimit*
  option value for individual queries when running an AQL query.

* added server startup option `--query.memory-limit`

* added convenience function to create vertex-centric indexes.

  Usage: `db.collection.ensureVertexCentricIndex("label", {type: "hash", direction: "outbound"})`
  That will create an index that can be used on OUTBOUND with filtering on the
  edge attribute `label`.

* change default log output for tools to stdout (instead of stderr)

* added option -D to define a configuration file environment key=value

* changed encoding behavior for URLs encoded in the C++ code of ArangoDB:
  previously the special characters `-`, `_`, `~` and `.` were returned as-is
  after URL-encoding, now `.` will be encoded to be `%2e`.
  This also changes the behavior of how incoming URIs are processed: previously
  occurrences of `..` in incoming request URIs were collapsed (e.g. `a/../b/` was
  collapsed to a plain `b/`). Now `..` in incoming request URIs are not collapsed.

* Foxx request URL suffix is no longer unescaped

* @arangodb/request option json now defaults to `true` if the response body is not empty and encoding is not explicitly set to `null` (binary).
  The option can still be set to `false` to avoid unnecessary attempts at parsing the response as JSON.

* Foxx configuration values for unknown options will be discarded when saving the configuration in production mode using the web interface

* module.context.dependencies is now immutable

* process.stdout.isTTY now returns `true` in arangosh and when running arangod with the `--console` flag

* add support for Swagger tags in Foxx


v3.1.9 (XXXX-XX-XX)
-------------------

* macos CLI package: store databases and apps in the users home directory

* ui: fixed re-login issue within a non system db, when tab was closed

* fixed a race in the VelocyStream Commtask implementation

* fixed issue #2256


v3.1.8 (2017-01-09)
-------------------

* add Windows silent installer

* add handling of debug symbols during Linux & windows release builds.

* fixed issue #2181

* fixed issue #2248: reduce V8 max old space size from 3 GB to 1 GB on 32 bit systems

* upgraded Boost version to 1.62.0

* fixed issue #2238

* fixed issue #2234

* agents announce new endpoints in inception phase to leader

* agency leadership accepts updatet endpoints to given uuid

* unified endpoints replace localhost with 127.0.0.1

* fix several problems within an authenticated cluster


v3.1.7 (2016-12-29)
-------------------

* fixed one too many elections in RAFT

* new agency comm backported from devel


v3.1.6 (2016-12-20)
-------------------

* fixed issue #2227

* fixed issue #2220

* agency constituent/agent bug fixes in race conditions picking up
  leadership

* supervision does not need waking up anymore as it is running
  regardless

* agents challenge their leadership more rigorously


v3.1.5 (2016-12-16)
-------------------

* lowered default value of `--database.revision-cache-target-size` from 75% of
  RAM to less than 40% of RAM

* fixed issue #2218

* fixed issue #2217

* Foxx router.get/post/etc handler argument can no longer accidentally omitted

* fixed issue #2223


v3.1.4 (2016-12-08)
-------------------

* fixed issue #2211

* fixed issue #2204

* at cluster start, coordinators wait until at least one DBserver is there,
  and either at least two DBservers are there or 15s have passed, before they
  initiate the bootstrap of system collections.

* more robust agency startup from devel

* supervision's AddFollower adds many followers at once

* supervision has new FailedFollower job

* agency's Node has new method getArray

* agency RAFT timing estimates more conservative in waitForSync
  scenario

* agency RAFT timing estimates capped at maximum 2.0/10.0 for low/high


v3.1.3 (2016-12-02)
-------------------

* fix a traversal bug when using skiplist indexes:
  if we have a skiplist of ["a", "unused", "_from"] and a traversal like:
  FOR v,e,p IN OUTBOUND @start @@edges
    FILTER p.edges[0].a == 'foo'
    RETURN v
  And the above index applied on "a" is considered better than EdgeIndex, than
  the executor got into undefined behaviour.

* fix endless loop when trying to create a collection with replicationFactor: -1


v3.1.2 (2016-11-24)
-------------------

* added support for descriptions field in Foxx dependencies

* (Enterprise only) fixed a bug in the statistic report for SmartGraph traversals.
Now they state correctly how many documents were fetched from the index and how many
have been filtered.

* Prevent uniform shard distribution when replicationFactor == numServers

v3.1.1 (2016-11-15)
-------------------

* fixed issue #2176

* fixed issue #2168

* display index usage of traversals in AQL explainer output (previously missing)

* fixed issue #2163

* preserve last-used HLC value across server starts

* allow more control over handling of pre-3.1 _rev values

  this changes the server startup option `--database.check-30-revisions` from a boolean (true/false)
  parameter to a string parameter with the following possible values:

  - "fail":
    will validate _rev values of 3.0 collections on collection loading and throw an exception when invalid _rev values are found.
    in this case collections with invalid _rev values are marked as corrupted and cannot be used in the ArangoDB 3.1 instance.
    the fix procedure for such collections is to export the collections from 3.0 database with arangodump and restore them in 3.1 with arangorestore.
    collections that do not contain invalid _rev values are marked as ok and will not be re-checked on following loads.
    collections that contain invalid _rev values will be re-checked on following loads.

  - "true":
    will validate _rev values of 3.0 collections on collection loading and print a warning when invalid _rev values are found.
    in this case collections with invalid _rev values can be used in the ArangoDB 3.1 instance.
    however, subsequent operations on documents with invalid _rev values may silently fail or fail with explicit errors.
    the fix procedure for such collections is to export the collections from 3.0 database with arangodump and restore them in 3.1 with arangorestore.
    collections that do not contain invalid _rev values are marked as ok and will not be re-checked on following loads.
    collections that contain invalid _rev values will be re-checked on following loads.

  - "false":
    will not validate _rev values on collection loading and not print warnings.
    no hint is given when invalid _rev values are found.
    subsequent operations on documents with invalid _rev values may silently fail or fail with explicit errors.
    this setting does not affect whether collections are re-checked later.
    collections will be re-checked on following loads if `--database.check-30-revisions` is later set to either `true` or `fail`.

  The change also suppresses warnings that were printed when collections were restored using arangorestore, and the restore
  data contained invalid _rev values. Now these warnings are suppressed, and new HLC _rev values are generated for these documents
  as before.

* added missing functions to AQL syntax highlighter in web interface

* fixed display of `ANY` direction in traversal explainer output (direction `ANY` was shown as either
  `INBOUND` or `OUTBOUND`)

* changed behavior of toJSON() function when serializing an object before saving it in the database

  if an object provides a toJSON() function, this function is still called for serializing it.
  the change is that the result of toJSON() is not stringified anymore, but saved as is. previous
  versions of ArangoDB called toJSON() and after that additionally stringified its result.

  This change will affect the saving of JS Buffer objects, which will now be saved as arrays of
  bytes instead of a comma-separated string of the Buffer's byte contents.

* allow creating unique indexes on more attributes than present in shardKeys

  The following combinations of shardKeys and indexKeys are allowed/not allowed:

  shardKeys     indexKeys
      a             a        ok
      a             b    not ok
      a           a b        ok
    a b             a    not ok
    a b             b    not ok
    a b           a b        ok
    a b         a b c        ok
  a b c           a b    not ok
  a b c         a b c        ok

* fixed wrong version in web interface login screen (EE only)

* make web interface not display an exclamation mark next to ArangoDB version number 3.1

* fixed search for arbitrary document attributes in web interface in case multiple
  search values were used on different attribute names. in this case, the search always
  produced an empty result

* disallow updating `_from` and `_to` values of edges in Smart Graphs. Updating these
  attributes would lead to potential redistribution of edges to other shards, which must be
  avoided.

* fixed issue #2148

* updated graphql-sync dependency to 0.6.2

* fixed issue #2156

* fixed CRC4 assembly linkage


v3.1.0 (2016-10-29)
-------------------

* AQL breaking change in cluster:

  from ArangoDB 3.1 onwards `WITH` is required for traversals in a
  clustered environment in order to avoid deadlocks.

  Note that for queries that access only a single collection or that have all
  collection names specified somewhere else in the query string, there is no
  need to use *WITH*. *WITH* is only useful when the AQL query parser cannot
  automatically figure out which collections are going to be used by the query.
  *WITH* is only useful for queries that dynamically access collections, e.g.
  via traversals, shortest path operations or the *DOCUMENT()* function.

  more info can be found [here](https://github.com/arangodb/arangodb/blob/devel/Documentation/Books/AQL/Operations/With.md)

* added AQL function `DISTANCE` to calculate the distance between two arbitrary
  coordinates (haversine formula)

* fixed issue #2110

* added Auto-aptation of RAFT timings as calculations only


v3.1.rc2 (2016-10-10)
---------------------

* second release candidate


v3.1.rc1 (2016-09-30)
---------------------

* first release candidate


v3.1.alpha2 (2016-09-01)
------------------------

* added module.context.createDocumentationRouter to replace module.context.apiDocumentation

* bug in RAFT implementation of reads. dethroned leader still answered requests in isolation

* ui: added new graph viewer

* ui: aql-editor added tabular & graph display

* ui: aql-editor improved usability

* ui: aql-editor: query profiling support

* fixed issue #2109

* fixed issue #2111

* fixed issue #2075

* added AQL function `DISTANCE` to calculate the distance between two arbitrary
  coordinates (haversine formula)

* rewrote scheduler and dispatcher based on boost::asio

  parameters changed:
    `--scheduler.threads` and `--server.threads` are now merged into a single one: `--server.threads`

    hidden `--server.extra-threads` has been removed

    hidden `--server.aql-threads` has been removed

    hidden `--server.backend` has been removed

    hidden `--server.show-backends` has been removed

    hidden `--server.thread-affinity` has been removed

* fixed issue #2086

* fixed issue #2079

* fixed issue #2071

  make the AQL query optimizer inject filter condition expressions referred to
  by variables during filter condition aggregation.
  For example, in the following query

      FOR doc IN collection
        LET cond1 = (doc.value == 1)
        LET cond2 = (doc.value == 2)
        FILTER cond1 || cond2
        RETURN { doc, cond1, cond2 }

  the optimizer will now inject the conditions for `cond1` and `cond2` into the filter
  condition `cond1 || cond2`, expanding it to `(doc.value == 1) || (doc.value == 2)`
  and making these conditions available for index searching.

  Note that the optimizer previously already injected some conditions into other
  conditions, but only if the variable that defined the condition was not used
  elsewhere. For example, the filter condition in the query

      FOR doc IN collection
        LET cond = (doc.value == 1)
        FILTER cond
        RETURN { doc }

  already got optimized before because `cond` was only used once in the query and
  the optimizer decided to inject it into the place where it was used.

  This only worked for variables that were referred to once in the query.
  When a variable was used multiple times, the condition was not injected as
  in the following query:

      FOR doc IN collection
        LET cond = (doc.value == 1)
        FILTER cond
        RETURN { doc, cond }

  The fix for #2070 now will enable this optimization so that the query can
  use an index on `doc.value` if available.

* changed behavior of AQL array comparison operators for empty arrays:
  * `ALL` and `ANY` now always return `false` when the left-hand operand is an
    empty array. The behavior for non-empty arrays does not change:
    * `[] ALL == 1` will return `false`
    * `[1] ALL == 1` will return `true`
    * `[1, 2] ALL == 1` will return `false`
    * `[2, 2] ALL == 1` will return `false`
    * `[] ANY == 1` will return `false`
    * `[1] ANY == 1` will return `true`
    * `[1, 2] ANY == 1` will return `true`
    * `[2, 2] ANY == 1` will return `false`
  * `NONE` now always returns `true` when the left-hand operand is an empty array.
    The behavior for non-empty arrays does not change:
    * `[] NONE == 1` will return `true`
    * `[1] NONE == 1` will return `false`
    * `[1, 2] NONE == 1` will return `false`
    * `[2, 2] NONE == 1` will return `true`

* added experimental AQL functions `JSON_STRINGIFY` and `JSON_PARSE`

* added experimental support for incoming gzip-compressed requests

* added HTTP REST APIs for online loglevel adjustments:

  - GET `/_admin/log/level` returns the current loglevel settings
  - PUT `/_admin/log/level` modifies the current loglevel settings

* PATCH /_api/gharial/{graph-name}/vertex/{collection-name}/{vertex-key}
  - changed default value for keepNull to true

* PATCH /_api/gharial/{graph-name}/edge/{collection-name}/{edge-key}
  - changed default value for keepNull to true

* renamed `maximalSize` attribute in parameter.json files to `journalSize`

  The `maximalSize` attribute will still be picked up from collections that
  have not been adjusted. Responses from the replication API will now also use
  `journalSize` instead of `maximalSize`.

* added `--cluster.system-replication-factor` in order to adjust the
  replication factor for new system collections

* fixed issue #2012

* added a memory expection in case V8 memory gets too low

* added Optimizer Rule for other indexes in Traversals
  this allows AQL traversals to use other indexes than the edge index.
  So traversals with filters on edges can now make use of more specific
  indexes, e.g.

      FOR v, e, p IN 2 OUTBOUND @start @@edge FILTER p.edges[0].foo == "bar"

  will prefer a Hash Index on [_from, foo] above the EdgeIndex.

* fixed epoch computation in hybrid logical clock

* fixed thread affinity

* replaced require("internal").db by require("@arangodb").db

* added option `--skip-lines` for arangoimp
  this allows skipping the first few lines from the import file in case the
  CSV or TSV import are used

* fixed periodic jobs: there should be only one instance running - even if it
  runs longer than the period

* improved performance of primary index and edge index lookups

* optimizations for AQL `[*]` operator in case no filter, no projection and
  no offset/limit are used

* added AQL function `OUTERSECTION` to return the symmetric difference of its
  input arguments

* Foxx manifests of installed services are now saved to disk with indentation

* Foxx tests and scripts in development mode should now always respect updated
  files instead of loading stale modules

* When disabling Foxx development mode the setup script is now re-run

* Foxx now provides an easy way to directly serve GraphQL requests using the
  `@arangodb/foxx/graphql` module and the bundled `graphql-sync` dependency

* Foxx OAuth2 module now correctly passes the `access_token` to the OAuth2 server

* added iconv-lite and timezone modules

* web interface now allows installing GitHub and zip services in legacy mode

* added module.context.createDocumentationRouter to replace module.context.apiDocumentation

* bug in RAFT implementation of reads. dethroned leader still answered
  requests in isolation

* all lambdas in ClusterInfo might have been left with dangling references.

* Agency bug fix for handling of empty json objects as values.

* Foxx tests no longer support the Mocha QUnit interface as this resulted in weird
  inconsistencies in the BDD and TDD interfaces. This fixes the TDD interface
  as well as out-of-sequence problems when using the BDD before/after functions.

* updated bundled JavaScript modules to latest versions; joi has been updated from 8.4 to 9.2
  (see [joi 9.0.0 release notes](https://github.com/hapijs/joi/issues/920) for information on
  breaking changes and new features)

* fixed issue #2139

* updated graphql-sync dependency to 0.6.2

* fixed issue #2156


v3.0.13 (XXXX-XX-XX)
--------------------

* fixed issue #2315

* fixed issue #2210


v3.0.12 (2016-11-23)
--------------------

* fixed issue #2176

* fixed issue #2168

* fixed issues #2149, #2159

* fixed error reporting for issue #2158

* fixed assembly linkage bug in CRC4 module

* added support for descriptions field in Foxx dependencies


v3.0.11 (2016-11-08)
--------------------

* fixed issue #2140: supervisor dies instead of respawning child

* fixed issue #2131: use shard key value entered by user in web interface

* fixed issue #2129: cannot kill a long-run query

* fixed issue #2110

* fixed issue #2081

* fixed issue #2038

* changes to Foxx service configuration or dependencies should now be
  stored correctly when options are cleared or omitted

* Foxx tests no longer support the Mocha QUnit interface as this resulted in weird
  inconsistencies in the BDD and TDD interfaces. This fixes the TDD interface
  as well as out-of-sequence problems when using the BDD before/after functions.

* fixed issue #2148


v3.0.10 (2016-09-26)
--------------------

* fixed issue #2072

* fixed issue #2070

* fixed slow cluster starup issues. supervision will demonstrate more
  patience with db servers


v3.0.9 (2016-09-21)
-------------------

* fixed issue #2064

* fixed issue #2060

* speed up `collection.any()` and skiplist index creation

* fixed multiple issues where ClusterInfo bug hung agency in limbo
  timeouting on multiple collection and database callbacks


v3.0.8 (2016-09-14)
-------------------

* fixed issue #2052

* fixed issue #2005

* fixed issue #2039

* fixed multiple issues where ClusterInfo bug hung agency in limbo
  timeouting on multiple collection and database callbacks


v3.0.7 (2016-09-05)
-------------------

* new supervision job handles db server failure during collection creation.


v3.0.6 (2016-09-02)
-------------------

* fixed issue #2026

* slightly better error diagnostics for AQL query compilation and replication

* fixed issue #2018

* fixed issue #2015

* fixed issue #2012

* fixed wrong default value for arangoimp's `--on-duplicate` value

* fix execution of AQL traversal expressions when there are multiple
  conditions that refer to variables set outside the traversal

* properly return HTTP 503 in JS actions when backend is gone

* supervision creates new key in agency for failed servers

* new shards will not be allocated on failed or cleaned servers


v3.0.5 (2016-08-18)
-------------------

* execute AQL ternary operator via C++ if possible

* fixed issue #1977

* fixed extraction of _id attribute in AQL traversal conditions

* fix SSL agency endpoint

* Minimum RAFT timeout was one order of magnitude to short.

* Optimized RAFT RPCs from leader to followers for efficiency.

* Optimized RAFT RPC handling on followers with respect to compaction.

* Fixed bug in handling of duplicates and overlapping logs

* Fixed bug in supervision take over after leadership change.

v3.0.4 (2016-08-01)
-------------------

* added missing lock for periodic jobs access

* fix multiple foxx related cluster issues

* fix handling of empty AQL query strings

* fixed issue in `INTERSECTION` AQL function with duplicate elements
  in the source arrays

* fixed issue #1970

* fixed issue #1968

* fixed issue #1967

* fixed issue #1962

* fixed issue #1959

* replaced require("internal").db by require("@arangodb").db

* fixed issue #1954

* fixed issue #1953

* fixed issue #1950

* fixed issue #1949

* fixed issue #1943

* fixed segfault in V8, by backporting https://bugs.chromium.org/p/v8/issues/detail?id=5033

* Foxx OAuth2 module now correctly passes the `access_token` to the OAuth2 server

* fixed credentialed CORS requests properly respecting --http.trusted-origin

* fixed a crash in V8Periodic task (forgotten lock)

* fixed two bugs in synchronous replication (syncCollectionFinalize)


v3.0.3 (2016-07-17)
-------------------

* fixed issue #1942

* fixed issue #1941

* fixed array index batch insertion issues for hash indexes that caused problems when
  no elements remained for insertion

* fixed AQL MERGE() function with External objects originating from traversals

* fixed some logfile recovery errors with error message "document not found"

* fixed issue #1937

* fixed issue #1936

* improved performance of arangorestore in clusters with synchronous
  replication

* Foxx tests and scripts in development mode should now always respect updated
  files instead of loading stale modules

* When disabling Foxx development mode the setup script is now re-run

* Foxx manifests of installed services are now saved to disk with indentation


v3.0.2 (2016-07-09)
-------------------

* fixed assertion failure in case multiple remove operations were used in the same query

* fixed upsert behavior in case upsert was used in a loop with the same document example

* fixed issue #1930

* don't expose local file paths in Foxx error messages.

* fixed issue #1929

* make arangodump dump the attribute `isSystem` when dumping the structure
  of a collection, additionally make arangorestore not fail when the attribute
  is missing

* fixed "Could not extract custom attribute" issue when using COLLECT with
  MIN/MAX functions in some contexts

* honor presence of persistent index for sorting

* make AQL query optimizer not skip "use-indexes-rule", even if enough
  plans have been created already

* make AQL optimizer not skip "use-indexes-rule", even if enough execution plans
  have been created already

* fix double precision value loss in VelocyPack JSON parser

* added missing SSL support for arangorestore

* improved cluster import performance

* fix Foxx thumbnails on DC/OS

* fix Foxx configuration not being saved

* fix Foxx app access from within the frontend on DC/OS

* add option --default-replication-factor to arangorestore and simplify
  the control over the number of shards when restoring

* fix a bug in the VPack -> V8 conversion if special attributes _key,
  _id, _rev, _from and _to had non-string values, which is allowed
  below the top level

* fix malloc_usable_size for darwin


v3.0.1 (2016-06-30)
-------------------

* fixed periodic jobs: there should be only one instance running - even if it
  runs longer than the period

* increase max. number of collections in AQL queries from 32 to 256

* fixed issue #1916: header "authorization" is required" when opening
  services page

* fixed issue #1915: Explain: member out of range

* fixed issue #1914: fix unterminated buffer

* don't remove lockfile if we are the same (now stale) pid
  fixes docker setups (our pid will always be 1)

* do not use revision id comparisons in compaction for determining whether a
  revision is obsolete, but marker memory addresses
  this ensures revision ids don't matter when compacting documents

* escape Unicode characters in JSON HTTP responses
  this converts UTF-8 characters in HTTP responses of arangod into `\uXXXX`
  escape sequences. This makes the HTTP responses fit into the 7 bit ASCII
  character range, which speeds up HTTP response parsing for some clients,
  namely node.js/v8

* add write before read collections when starting a user transaction
  this allows specifying the same collection in both read and write mode without
  unintended side effects

* fixed buffer overrun that occurred when building very large result sets

* index lookup optimizations for primary index and edge index

* fixed "collection is a nullptr" issue when starting a traversal from a transaction

* enable /_api/import on coordinator servers


v3.0.0 (2016-06-22)
-------------------

* minor GUI fixxes

* fix for replication and nonces


v3.0.0-rc3 (2016-06-19)
-----------------------

* renamed various Foxx errors to no longer refer to Foxx services as apps

* adjusted various error messages in Foxx to be more informative

* specifying "files" in a Foxx manifest to be mounted at the service root
  no longer results in 404s when trying to access non-file routes

* undeclared path parameters in Foxx no longer break the service

* trusted reverse proxy support is now handled more consistently

* ArangoDB request compatibility and user are now exposed in Foxx

* all bundled NPM modules have been upgraded to their latest versions


v3.0.0-rc2 (2016-06-12)
-----------------------

* added option `--server.max-packet-size` for client tools

* renamed option `--server.ssl-protocol` to `--ssl.protocol` in client tools
  (was already done for arangod, but overlooked for client tools)

* fix handling of `--ssl.protocol` value 5 (TLS v1.2) in client tools, which
  claimed to support it but didn't

* config file can use '@include' to include a different config file as base


v3.0.0-rc1 (2016-06-10)
-----------------------

* the user management has changed: it now has users that are independent of
  databases. A user can have one or more database assigned to the user.

* forward ported V8 Comparator bugfix for inline heuristics from
  https://github.com/v8/v8/commit/5ff7901e24c2c6029114567de5a08ed0f1494c81

* changed to-string conversion for AQL objects and arrays, used by the AQL
  function `TO_STRING()` and implicit to-string casts in AQL

  - arrays are now converted into their JSON-stringify equivalents, e.g.

    - `[ ]` is now converted to `[]`
    - `[ 1, 2, 3 ]` is now converted to `[1,2,3]`
    - `[ "test", 1, 2 ] is now converted to `["test",1,2]`

    Previous versions of ArangoDB converted arrays with no members into the
    empty string, and non-empty arrays into a comma-separated list of member
    values, without the surrounding angular brackets. Additionally, string
    array members were not enclosed in quotes in the result string:

    - `[ ]` was converted to ``
    - `[ 1, 2, 3 ]` was converted to `1,2,3`
    - `[ "test", 1, 2 ] was converted to `test,1,2`

  - objects are now converted to their JSON-stringify equivalents, e.g.

    - `{ }` is converted to `{}`
    - `{ a: 1, b: 2 }` is converted to `{"a":1,"b":2}`
    - `{ "test" : "foobar" }` is converted to `{"test":"foobar"}`

    Previous versions of ArangoDB always converted objects into the string
    `[object Object]`

  This change affects also the AQL functions `CONCAT()` and `CONCAT_SEPARATOR()`
  which treated array values differently in previous versions. Previous versions
  of ArangoDB automatically flattened array values on the first level of the array,
  e.g. `CONCAT([1, 2, 3, [ 4, 5, 6 ]])` produced `1,2,3,4,5,6`. Now this will produce
  `[1,2,3,[4,5,6]]`. To flatten array members on the top level, you can now use
  the more explicit `CONCAT(FLATTEN([1, 2, 3, [4, 5, 6]], 1))`.

* added C++ implementations for AQL functions `SLICE()`, `CONTAINS()` and
  `RANDOM_TOKEN()`

* as a consequence of the upgrade to V8 version 5, the implementation of the
  JavaScript `Buffer` object had to be changed. JavaScript `Buffer` objects in
  ArangoDB now always store their data on the heap. There is no shared pool
  for small Buffer values, and no pointing into existing Buffer data when
  extracting slices. This change may increase the cost of creating Buffers with
  short contents or when peeking into existing Buffers, but was required for
  safer memory management and to prevent leaks.

* the `db` object's function `_listDatabases()` was renamed to just `_databases()`
  in order to make it more consistent with the existing `_collections()` function.
  Additionally the `db` object's `_listEndpoints()` function was renamed to just
  `_endpoints()`.

* changed default value of `--server.authentication` from `false` to `true` in
  configuration files etc/relative/arangod.conf and etc/arangodb/arangod.conf.in.
  This means the server will be started with authentication enabled by default,
  requiring all client connections to provide authentication data when connecting
  to ArangoDB. Authentication can still be turned off via setting the value of
  `--server.authentication` to `false` in ArangoDB's configuration files or by
  specifying the option on the command-line.

* Changed result format for querying all collections via the API GET `/_api/collection`.

  Previous versions of ArangoDB returned an object with an attribute named `collections`
  and an attribute named `names`. Both contained all available collections, but
  `collections` contained the collections as an array, and `names` contained the
  collections again, contained in an object in which the attribute names were the
  collection names, e.g.

  ```
  {
    "collections": [
      {"id":"5874437","name":"test","isSystem":false,"status":3,"type":2},
      {"id":"17343237","name":"something","isSystem":false,"status":3,"type":2},
      ...
    ],
    "names": {
      "test": {"id":"5874437","name":"test","isSystem":false,"status":3,"type":2},
      "something": {"id":"17343237","name":"something","isSystem":false,"status":3,"type":2},
      ...
    }
  }
  ```
  This result structure was redundant, and therefore has been simplified to just

  ```
  {
    "result": [
      {"id":"5874437","name":"test","isSystem":false,"status":3,"type":2},
      {"id":"17343237","name":"something","isSystem":false,"status":3,"type":2},
      ...
    ]
  }
  ```

  in ArangoDB 3.0.

* added AQL functions `TYPENAME()` and `HASH()`

* renamed arangob tool to arangobench

* added AQL string comparison operator `LIKE`

  The operator can be used to compare strings like this:

      value LIKE search

  The operator is currently implemented by calling the already existing AQL
  function `LIKE`.

  This change also makes `LIKE` an AQL keyword. Using `LIKE` in either case as
  an attribute or collection name in AQL thus requires quoting.

* make AQL optimizer rule "remove-unnecessary-calculations" fire in more cases

  The rule will now remove calculations that are used exactly once in other
  expressions (e.g. `LET a = doc RETURN a.value`) and calculations,
  or calculations that are just references (e.g. `LET a = b`).

* renamed AQL optimizer rule "merge-traversal-filter" to "optimize-traversals"
  Additionally, the optimizer rule will remove unused edge and path result variables
  from the traversal in case they are specified in the `FOR` section of the traversal,
  but not referenced later in the query. This saves constructing edges and paths
  results.

* added AQL optimizer rule "inline-subqueries"

  This rule can pull out certain subqueries that are used as an operand to a `FOR`
  loop one level higher, eliminating the subquery completely. For example, the query

      FOR i IN (FOR j IN [1,2,3] RETURN j) RETURN i

  will be transformed by the rule to:

      FOR i IN [1,2,3] RETURN i

  The query

      FOR name IN (FOR doc IN _users FILTER doc.status == 1 RETURN doc.name) LIMIT 2 RETURN name

  will be transformed into

      FOR tmp IN _users FILTER tmp.status == 1 LIMIT 2 RETURN tmp.name

  The rule will only fire when the subquery is used as an operand to a `FOR` loop, and
  if the subquery does not contain a `COLLECT` with an `INTO` variable.

* added new endpoint "srv://" for DNS service records

* The result order of the AQL functions VALUES and ATTRIBUTES has never been
  guaranteed and it only had the "correct" ordering by accident when iterating
  over objects that were not loaded from the database. This accidental behavior
  is now changed by introduction of VelocyPack. No ordering is guaranteed unless
  you specify the sort parameter.

* removed configure option `--enable-logger`

* added AQL array comparison operators

  All AQL comparison operators now also exist in an array variant. In the
  array variant, the operator is preceded with one of the keywords *ALL*, *ANY*
  or *NONE*. Using one of these keywords changes the operator behavior to
  execute the comparison operation for all, any, or none of its left hand
  argument values. It is therefore expected that the left hand argument
  of an array operator is an array.

  Examples:

      [ 1, 2, 3 ] ALL IN [ 2, 3, 4 ]   // false
      [ 1, 2, 3 ] ALL IN [ 1, 2, 3 ]   // true
      [ 1, 2, 3 ] NONE IN [ 3 ]        // false
      [ 1, 2, 3 ] NONE IN [ 23, 42 ]   // true
      [ 1, 2, 3 ] ANY IN [ 4, 5, 6 ]   // false
      [ 1, 2, 3 ] ANY IN [ 1, 42 ]     // true
      [ 1, 2, 3 ] ANY == 2             // true
      [ 1, 2, 3 ] ANY == 4             // false
      [ 1, 2, 3 ] ANY > 0              // true
      [ 1, 2, 3 ] ANY <= 1             // true
      [ 1, 2, 3 ] NONE < 99            // false
      [ 1, 2, 3 ] NONE > 10            // true
      [ 1, 2, 3 ] ALL > 2              // false
      [ 1, 2, 3 ] ALL > 0              // true
      [ 1, 2, 3 ] ALL >= 3             // false
      ["foo", "bar"] ALL != "moo"      // true
      ["foo", "bar"] NONE == "bar"     // false
      ["foo", "bar"] ANY == "foo"      // true

* improved AQL optimizer to remove unnecessary sort operations in more cases

* allow enclosing AQL identifiers in forward ticks in addition to using
  backward ticks

  This allows for convenient writing of AQL queries in JavaScript template strings
  (which are delimited with backticks themselves), e.g.

      var q = `FOR doc IN ´collection´ RETURN doc.´name´`;

* allow to set `print.limitString` to configure the number of characters
  to output before truncating

* make logging configurable per log "topic"

  `--log.level <level>` sets the global log level to <level>, e.g. `info`,
  `debug`, `trace`.

  `--log.level topic=<level>` sets the log level for a specific topic.
  Currently, the following topics exist: `collector`, `compactor`, `mmap`,
  `performance`, `queries`, and `requests`. `performance` and `requests` are
  set to FATAL by default. `queries` is set to info. All others are
  set to the global level by default.

  The new log option `--log.output <definition>` allows directing the global
  or per-topic log output to different outputs. The output definition
  "<definition>" can be one of

    "-" for stdin
    "+" for stderr
    "syslog://<syslog-facility>"
    "syslog://<syslog-facility>/<application-name>"
    "file://<relative-path>"

  The option can be specified multiple times in order to configure the output
  for different log topics. To set up a per-topic output configuration, use
  `--log.output <topic>=<definition>`, e.g.

    queries=file://queries.txt

  logs all queries to the file "queries.txt".

* the option `--log.requests-file` is now deprecated. Instead use

    `--log.level requests=info`
    `--log.output requests=file://requests.txt`

* the option `--log.facility` is now deprecated. Instead use

    `--log.output requests=syslog://facility`

* the option `--log.performance` is now deprecated. Instead use

    `--log.level performance=trace`

* removed option `--log.source-filter`

* removed configure option `--enable-logger`

* change collection directory names to include a random id component at the end

  The new pattern is `collection-<id>-<random>`, where `<id>` is the collection
  id and `<random>` is a random number. Previous versions of ArangoDB used a
  pattern `collection-<id>` without the random number.

  ArangoDB 3.0 understands both the old and name directory name patterns.

* removed mostly unused internal spin-lock implementation

* removed support for pre-Windows 7-style locks. This removes compatibility for
  Windows versions older than Windows 7 (e.g. Windows Vista, Windows XP) and
  Windows 2008R2 (e.g. Windows 2008).

* changed names of sub-threads started by arangod

* added option `--default-number-of-shards` to arangorestore, allowing creating
  collections with a specifiable number of shards from a non-cluster dump

* removed support for CoffeeScript source files

* removed undocumented SleepAndRequeue

* added WorkMonitor to inspect server threads

* when downloading a Foxx service from the web interface the suggested filename
  is now based on the service's mount path instead of simply "app.zip"

* the `@arangodb/request` response object now stores the parsed JSON response
  body in a property `json` instead of `body` when the request was made using the
  `json` option. The `body` instead contains the response body as a string.

* the Foxx API has changed significantly, 2.8 services are still supported
  using a backwards-compatible "legacy mode"


v2.8.12 (XXXX-XX-XX)
--------------------

* issue #2091: decrease connect timeout to 5 seconds on startup

* fixed issue #2072

* slightly better error diagnostics for some replication errors

* fixed issue #1977

* fixed issue in `INTERSECTION` AQL function with duplicate elements
  in the source arrays

* fixed issue #1962

* fixed issue #1959

* export aqlQuery template handler as require('org/arangodb').aql for forwards-compatibility


v2.8.11 (2016-07-13)
--------------------

* fixed array index batch insertion issues for hash indexes that caused problems when
  no elements remained for insertion

* fixed issue #1937


v2.8.10 (2016-07-01)
--------------------

* make sure next local _rev value used for a document is at least as high as the
  _rev value supplied by external sources such as replication

* make adding a collection in both read- and write-mode to a transaction behave as
  expected (write includes read). This prevents the `unregister collection used in
  transaction` error

* fixed sometimes invalid result for `byExample(...).count()` when an index plus
  post-filtering was used

* fixed "collection is a nullptr" issue when starting a traversal from a transaction

* honor the value of startup option `--database.wait-for-sync` (that is used to control
  whether new collections are created with `waitForSync` set to `true` by default) also
  when creating collections via the HTTP API (and thus the ArangoShell). When creating
  a collection via these mechanisms, the option was ignored so far, which was inconsistent.

* fixed issue #1826: arangosh --javascript.execute: internal error (geo index issue)

* fixed issue #1823: Arango crashed hard executing very simple query on windows


v2.8.9 (2016-05-13)
-------------------

* fixed escaping and quoting of extra parameters for executables in Mac OS X App

* added "waiting for" status variable to web interface collection figures view

* fixed undefined behavior in query cache invaldation

* fixed access to /_admin/statistics API in case statistics are disable via option
  `--server.disable-statistics`

* Foxx manager will no longer fail hard when Foxx store is unreachable unless installing
  a service from the Foxx store (e.g. when behind a firewall or GitHub is unreachable).


v2.8.8 (2016-04-19)
-------------------

* fixed issue #1805: Query: internal error (location: arangod/Aql/AqlValue.cpp:182).
  Please report this error to arangodb.com (while executing)

* allow specifying collection name prefixes for `_from` and `_to` in arangoimp:

  To avoid specifying complete document ids (consisting of collection names and document
  keys) for *_from* and *_to* values when importing edges with arangoimp, there are now
  the options *--from-collection-prefix* and *--to-collection-prefix*.

  If specified, these values will be automatically prepended to each value in *_from*
  (or *_to* resp.). This allows specifying only document keys inside *_from* and/or *_to*.

  *Example*

      > arangoimp --from-collection-prefix users --to-collection-prefix products ...

  Importing the following document will then create an edge between *users/1234* and
  *products/4321*:

  ```js
  { "_from" : "1234", "_to" : "4321", "desc" : "users/1234 is connected to products/4321" }
  ```

* requests made with the interactive system API documentation in the web interface
  (Swagger) will now respect the active database instead of always using `_system`


v2.8.7 (2016-04-07)
-------------------

* optimized primary=>secondary failover

* fix to-boolean conversion for documents in AQL

* expose the User-Agent HTTP header from the ArangoShell since Github seems to
  require it now, and we use the ArangoShell for fetching Foxx repositories from Github

* work with http servers that only send

* fixed potential race condition between compactor and collector threads

* fix removal of temporary directories on arangosh exit

* javadoc-style comments in Foxx services are no longer interpreted as
  Foxx comments outside of controller/script/exports files (#1748)

* removed remaining references to class syntax for Foxx Model and Repository
  from the documentation

* added a safe-guard for corrupted master-pointer


v2.8.6 (2016-03-23)
-------------------

* arangosh can now execute JavaScript script files that contain a shebang
  in the first line of the file. This allows executing script files directly.

  Provided there is a script file `/path/to/script.js` with the shebang
  `#!arangosh --javascript.execute`:

      > cat /path/to/script.js
      #!arangosh --javascript.execute
      print("hello from script.js");

  If the script file is made executable

      > chmod a+x /path/to/script.js

  it can be invoked on the shell directly and use arangosh for its execution:

      > /path/to/script.js
      hello from script.js

  This did not work in previous versions of ArangoDB, as the whole script contents
  (including the shebang) were treated as JavaScript code.
  Now shebangs in script files will now be ignored for all files passed to arangosh's
  `--javascript.execute` parameter.

  The alternative way of executing a JavaScript file with arangosh still works:

      > arangosh --javascript.execute /path/to/script.js
      hello from script.js

* added missing reset of traversal state for nested traversals.
  The state of nested traversals (a traversal in an AQL query that was
  located in a repeatedly executed subquery or inside another FOR loop)
  was not reset properly, so that multiple invocations of the same nested
  traversal with different start vertices led to the nested traversal
  always using the start vertex provided on the first invocation.

* fixed issue #1781: ArangoDB startup time increased tremendously

* fixed issue #1783: SIGHUP should rotate the log


v2.8.5 (2016-03-11)
-------------------

* Add OpenSSL handler for TLS V1.2 as sugested by kurtkincaid in #1771

* fixed issue #1765 (The webinterface should display the correct query time)
  and #1770 (Display ACTUAL query time in aardvark's AQL editor)

* Windows: the unhandled exception handler now calls the windows logging
  facilities directly without locks.
  This fixes lockups on crashes from the logging framework.

* improve nullptr handling in logger.

* added new endpoint "srv://" for DNS service records

* `org/arangodb/request` no longer sets the content-type header to the
  string "undefined" when no content-type header should be sent (issue #1776)


v2.8.4 (2016-03-01)
-------------------

* global modules are no longer incorrectly resolved outside the ArangoDB
  JavaScript directory or the Foxx service's root directory (issue #1577)

* improved error messages from Foxx and JavaScript (issues #1564, #1565, #1744)


v2.8.3 (2016-02-22)
-------------------

* fixed AQL filter condition collapsing for deeply-nested cases, potentially
  enabling usage of indexes in some dedicated cases

* added parentheses in AQL explain command output to correctly display precedence
  of logical and arithmetic operators

* Foxx Model event listeners defined on the model are now correctly invoked by
  the Repository methods (issue #1665)

* Deleting a Foxx service in the frontend should now always succeed even if the
  files no longer exist on the file system (issue #1358)

* Routing actions loaded from the database no longer throw exceptions when
  trying to load other modules using "require"

* The `org/arangodb/request` response object now sets a property `json` to the
  parsed JSON response body in addition to overwriting the `body` property when
  the request was made using the `json` option.

* Improved Windows stability

* Fixed a bug in the interactive API documentation that would escape slashes
  in document-handle fields. Document handles are now provided as separate
  fields for collection name and document key.


v2.8.2 (2016-02-09)
-------------------

* the continuous replication applier will now prevent the master's WAL logfiles
  from being removed if they are still needed by the applier on the slave. This
  should help slaves that suffered from masters garbage collection WAL logfiles
  which would have been needed by the slave later.

  The initial synchronization will block removal of still needed WAL logfiles
  on the master for 10 minutes initially, and will extend this period when further
  requests are made to the master. Initial synchronization hands over its handle
  for blocking logfile removal to the continuous replication when started via
  the *setupReplication* function. In this case, continuous replication will
  extend the logfile removal blocking period for the required WAL logfiles when
  the slave makes additional requests.

  All handles that block logfile removal will time out automatically after at
  most 5 minutes should a master not be contacted by the slave anymore (e.g. in
  case the slave's replication is turned off, the slaves loses the connection
  to the master or the slave goes down).

* added all-in-one function *setupReplication* to synchronize data from master
  to slave and start the continuous replication:

      require("@arangodb/replication").setupReplication(configuration);

  The command will return when the initial synchronization is finished and the
  continuous replication has been started, or in case the initial synchronization
  has failed.

  If the initial synchronization is successful, the command will store the given
  configuration on the slave. It also configures the continuous replication to start
  automatically if the slave is restarted, i.e. *autoStart* is set to *true*.

  If the command is run while the slave's replication applier is already running,
  it will first stop the running applier, drop its configuration and do a
  resynchronization of data with the master. It will then use the provided configration,
  overwriting any previously existing replication configuration on the slave.

  The following example demonstrates how to use the command for setting up replication
  for the *_system* database. Note that it should be run on the slave and not the
  master:

      db._useDatabase("_system");
      require("@arangodb/replication").setupReplication({
        endpoint: "tcp://master.domain.org:8529",
        username: "myuser",
        password: "mypasswd",
        verbose: false,
        includeSystem: false,
        incremental: true,
        autoResync: true
      });

* the *sync* and *syncCollection* functions now always start the data synchronization
  as an asynchronous server job. The call to *sync* or *syncCollection* will block
  until synchronization is either complete or has failed with an error. The functions
  will automatically poll the slave periodically for status updates.

  The main benefit is that the connection to the slave does not need to stay open
  permanently and is thus not affected by timeout issues. Additionally the caller does
  not need to query the synchronization status from the slave manually as this is
  now performed automatically by these functions.

* fixed undefined behavior when explaining some types of AQL traversals, fixed
  display of some types of traversals in AQL explain output


v2.8.1 (2016-01-29)
-------------------

* Improved AQL Pattern matching by allowing to specify a different traversal
  direction for one or many of the edge collections.

      FOR v, e, p IN OUTBOUND @start @@ec1, INBOUND @@ec2, @@ec3

  will traverse *ec1* and *ec3* in the OUTBOUND direction and for *ec2* it will use
  the INBOUND direction. These directions can be combined in arbitrary ways, the
  direction defined after *IN [steps]* will we used as default direction and can
  be overriden for specific collections.
  This feature is only available for collection lists, it is not possible to
  combine it with graph names.

* detect more types of transaction deadlocks early

* fixed display of relational operators in traversal explain output

* fixed undefined behavior in AQL function `PARSE_IDENTIFIER`

* added "engines" field to Foxx services generated in the admin interface

* added AQL function `IS_SAME_COLLECTION`:

  *IS_SAME_COLLECTION(collection, document)*: Return true if *document* has the same
  collection id as the collection specified in *collection*. *document* can either be
  a [document handle](../Glossary/README.md#document-handle) string, or a document with
  an *_id* attribute. The function does not validate whether the collection actually
  contains the specified document, but only compares the name of the specified collection
  with the collection name part of the specified document.
  If *document* is neither an object with an *id* attribute nor a *string* value,
  the function will return *null* and raise a warning.

      /* true */
      IS_SAME_COLLECTION('_users', '_users/my-user')
      IS_SAME_COLLECTION('_users', { _id: '_users/my-user' })

      /* false */
      IS_SAME_COLLECTION('_users', 'foobar/baz')
      IS_SAME_COLLECTION('_users', { _id: 'something/else' })


v2.8.0 (2016-01-25)
-------------------

* avoid recursive locking


v2.8.0-beta8 (2016-01-19)
-------------------------

* improved internal datafile statistics for compaction and compaction triggering
  conditions, preventing excessive growth of collection datafiles under some
  workloads. This should also fix issue #1596.

* renamed AQL optimizer rule `remove-collect-into` to `remove-collect-variables`

* fixed primary and edge index lookups prematurely aborting searches when the
  specified id search value contained a different collection than the collection
  the index was created for


v2.8.0-beta7 (2016-01-06)
-------------------------

* added vm.runInThisContext

* added AQL keyword `AGGREGATE` for use in AQL `COLLECT` statement

  Using `AGGREGATE` allows more efficient aggregation (incrementally while building
  the groups) than previous versions of AQL, which built group aggregates afterwards
  from the total of all group values.

  `AGGREGATE` can be used inside a `COLLECT` statement only. If used, it must follow
  the declaration of grouping keys:

      FOR doc IN collection
        COLLECT gender = doc.gender AGGREGATE minAge = MIN(doc.age), maxAge = MAX(doc.age)
        RETURN { gender, minAge, maxAge }

  or, if no grouping keys are used, it can follow the `COLLECT` keyword:

      FOR doc IN collection
        COLLECT AGGREGATE minAge = MIN(doc.age), maxAge = MAX(doc.age)
        RETURN {
  minAge, maxAge
}

  Only specific expressions are allowed on the right-hand side of each `AGGREGATE`
  assignment:

  - on the top level the expression must be a call to one of the supported aggregation
    functions `LENGTH`, `MIN`, `MAX`, `SUM`, `AVERAGE`, `STDDEV_POPULATION`, `STDDEV_SAMPLE`,
    `VARIANCE_POPULATION`, or `VARIANCE_SAMPLE`

  - the expression must not refer to variables introduced in the `COLLECT` itself

* Foxx: mocha test paths with wildcard characters (asterisks) now work on Windows

* reserved AQL keyword `NONE` for future use

* web interface: fixed a graph display bug concerning dashboard view

* web interface: fixed several bugs during the dashboard initialize process

* web interface: included several bugfixes: #1597, #1611, #1623

* AQL query optimizer now converts `LENGTH(collection-name)` to an optimized
  expression that returns the number of documents in a collection

* adjusted the behavior of the expansion (`[*]`) operator in AQL for non-array values

  In ArangoDB 2.8, calling the expansion operator on a non-array value will always
  return an empty array. Previous versions of ArangoDB expanded non-array values by
  calling the `TO_ARRAY()` function for the value, which for example returned an
  array with a single value for boolean, numeric and string input values, and an array
  with the object's values for an object input value. This behavior was inconsistent
  with how the expansion operator works for the array indexes in 2.8, so the behavior
  is now unified:

  - if the left-hand side operand of `[*]` is an array, the array will be returned as
    is when calling `[*]` on it
  - if the left-hand side operand of `[*]` is not an array, an empty array will be
    returned by `[*]`

  AQL queries that rely on the old behavior can be changed by either calling `TO_ARRAY`
  explicitly or by using the `[*]` at the correct position.

  The following example query will change its result in 2.8 compared to 2.7:

      LET values = "foo" RETURN values[*]

  In 2.7 the query has returned the array `[ "foo" ]`, but in 2.8 it will return an
  empty array `[ ]`. To make it return the array `[ "foo" ]` again, an explicit
  `TO_ARRAY` function call is needed in 2.8 (which in this case allows the removal
  of the `[*]` operator altogether). This also works in 2.7:

      LET values = "foo" RETURN TO_ARRAY(values)

  Another example:

      LET values = [ { name: "foo" }, { name: "bar" } ]
      RETURN values[*].name[*]

  The above returned `[ [ "foo" ], [ "bar" ] ] in 2.7. In 2.8 it will return
  `[ [ ], [ ] ]`, because the value of `name` is not an array. To change the results
  to the 2.7 style, the query can be changed to

      LET values = [ { name: "foo" }, { name: "bar" } ]
      RETURN values[* RETURN TO_ARRAY(CURRENT.name)]

  The above also works in 2.7.
  The following types of queries won't change:

      LET values = [ 1, 2, 3 ] RETURN values[*]
      LET values = [ { name: "foo" }, { name: "bar" } ] RETURN values[*].name
      LET values = [ { names: [ "foo", "bar" ] }, { names: [ "baz" ] } ] RETURN values[*].names[*]
      LET values = [ { names: [ "foo", "bar" ] }, { names: [ "baz" ] } ] RETURN values[*].names[**]

* slightly adjusted V8 garbage collection strategy so that collection eventually
  happens in all contexts that hold V8 external references to documents and
  collections.

  also adjusted default value of `--javascript.gc-frequency` from 10 seconds to
  15 seconds, as less internal operations are carried out in JavaScript.

* fixes for AQL optimizer and traversal

* added `--create-collection-type` option to arangoimp

  This allows specifying the type of the collection to be created when
  `--create-collection` is set to `true`.

* Foxx export cache should no longer break if a broken app is loaded in the
  web admin interface.


v2.8.0-beta2 (2015-12-16)
-------------------------

* added AQL query optimizer rule "sort-in-values"

  This rule pre-sorts the right-hand side operand of the `IN` and `NOT IN`
  operators so the operation can use a binary search with logarithmic complexity
  instead of a linear search. The rule is applied when the right-hand side
  operand of an `IN` or `NOT IN` operator in a filter condition is a variable that
  is defined in a different loop/scope than the operator itself. Additionally,
  the filter condition must consist of solely the `IN` or `NOT IN` operation
  in order to avoid any side-effects.

* changed collection status terminology in web interface for collections for
  which an unload request has been issued from `in the process of being unloaded`
  to `will be unloaded`.

* unloading a collection via the web interface will now trigger garbage collection
  in all v8 contexts and force a WAL flush. This increases the chances of perfoming
  the unload faster.

* added the following attributes to the result of `collection.figures()` and the
  corresponding HTTP API at `PUT /_api/collection/<name>/figures`:

  - `documentReferences`: The number of references to documents in datafiles
    that JavaScript code currently holds. This information can be used for
    debugging compaction and unload issues.
  - `waitingFor`: An optional string value that contains information about
    which object type is at the head of the collection's cleanup queue. This
    information can be used for debugging compaction and unload issues.
  - `compactionStatus.time`: The point in time the compaction for the collection
    was last executed. This information can be used for debugging compaction
    issues.
  - `compactionStatus.message`: The action that was performed when the compaction
    was last run for the collection. This information can be used for debugging
    compaction issues.

  Note: `waitingFor` and `compactionStatus` may be empty when called on a coordinator
  in a cluster.

* the compaction will now provide queryable status info that can be used to track
  its progress. The compaction status is displayed in the web interface, too.

* better error reporting for arangodump and arangorestore

* arangodump will now fail by default when trying to dump edges that
  refer to already dropped collections. This can be circumvented by
  specifying the option `--force true` when invoking arangodump

* fixed cluster upgrade procedure

* the AQL functions `NEAR` and `WITHIN` now have stricter validations
  for their input parameters `limit`, `radius` and `distance`. They may now throw
  exceptions when invalid parameters are passed that may have not led
  to exceptions in previous versions.

* deprecation warnings now log stack traces

* Foxx: improved backwards compatibility with 2.5 and 2.6

  - reverted Model and Repository back to non-ES6 "classes" because of
    compatibility issues when using the extend method with a constructor

  - removed deprecation warnings for extend and controller.del

  - restored deprecated method Model.toJSONSchema

  - restored deprecated `type`, `jwt` and `sessionStorageApp` options
    in Controller#activateSessions

* Fixed a deadlock problem in the cluster


v2.8.0-beta1 (2015-12-06)
-------------------------

* added AQL function `IS_DATESTRING(value)`

  Returns true if *value* is a string that can be used in a date function.
  This includes partial dates such as *2015* or *2015-10* and strings containing
  invalid dates such as *2015-02-31*. The function will return false for all
  non-string values, even if some of them may be usable in date functions.


v2.8.0-alpha1 (2015-12-03)
--------------------------

* added AQL keywords `GRAPH`, `OUTBOUND`, `INBOUND` and `ANY` for use in graph
  traversals, reserved AQL keyword `ALL` for future use

  Usage of these keywords as collection names, variable names or attribute names
  in AQL queries will not be possible without quoting. For example, the following
  AQL query will still work as it uses a quoted collection name and a quoted
  attribute name:

      FOR doc IN `OUTBOUND`
        RETURN doc.`any`

* issue #1593: added AQL `POW` function for exponentation

* added cluster execution site info in explain output for AQL queries

* replication improvements:

  - added `autoResync` configuration parameter for continuous replication.

    When set to `true`, a replication slave will automatically trigger a full data
    re-synchronization with the master when the master cannot provide the log data
    the slave had asked for. Note that `autoResync` will only work when the option
    `requireFromPresent` is also set to `true` for the continuous replication, or
    when the continuous syncer is started and detects that no start tick is present.

    Automatic re-synchronization may transfer a lot of data from the master to the
    slave and may be expensive. It is therefore turned off by default.
    When turned off, the slave will never perform an automatic re-synchronization
    with the master.

  - added `idleMinWaitTime` and `idleMaxWaitTime` configuration parameters for
    continuous replication.

    These parameters can be used to control the minimum and maximum wait time the
    slave will (intentionally) idle and not poll for master log changes in case the
    master had sent the full logs already.
    The `idleMaxWaitTime` value will only be used when `adapativePolling` is set
    to `true`. When `adaptivePolling` is disable, only `idleMinWaitTime` will be
    used as a constant time span in which the slave will not poll the master for
    further changes. The default values are 0.5 seconds for `idleMinWaitTime` and
    2.5 seconds for `idleMaxWaitTime`, which correspond to the hard-coded values
    used in previous versions of ArangoDB.

  - added `initialSyncMaxWaitTime` configuration parameter for initial and continuous
    replication

    This option controls the maximum wait time (in seconds) that the initial
    synchronization will wait for a response from the master when fetching initial
    collection data. If no response is received within this time period, the initial
    synchronization will give up and fail. This option is also relevant for
    continuous replication in case *autoResync* is set to *true*, as then the
    continuous replication may trigger a full data re-synchronization in case
    the master cannot the log data the slave had asked for.

  - HTTP requests sent from the slave to the master during initial synchronization
    will now be retried if they fail with connection problems.

  - the initial synchronization now logs its progress so it can be queried using
    the regular replication status check APIs.

  - added `async` attribute for `sync` and `syncCollection` operations called from
    the ArangoShell. Setthing this attribute to `true` will make the synchronization
    job on the server go into the background, so that the shell does not block. The
    status of the started asynchronous synchronization job can be queried from the
    ArangoShell like this:

        /* starts initial synchronization */
        var replication = require("@arangodb/replication");
        var id = replication.sync({
          endpoint: "tcp://master.domain.org:8529",
          username: "myuser",
          password: "mypasswd",
          async: true
       });

       /* now query the id of the returned async job and print the status */
       print(replication.getSyncResult(id));

    The result of `getSyncResult()` will be `false` while the server-side job
    has not completed, and different to `false` if it has completed. When it has
    completed, all job result details will be returned by the call to `getSyncResult()`.


* fixed non-deterministic query results in some cluster queries

* fixed issue #1589

* return HTTP status code 410 (gone) instead of HTTP 408 (request timeout) for
  server-side operations that are canceled / killed. Sending 410 instead of 408
  prevents clients from re-starting the same (canceled) operation. Google Chrome
  for example sends the HTTP request again in case it is responded with an HTTP
  408, and this is exactly the opposite of the desired behavior when an operation
  is canceled / killed by the user.

* web interface: queries in AQL editor now cancelable

* web interface: dashboard - added replication information

* web interface: AQL editor now supports bind parameters

* added startup option `--server.hide-product-header` to make the server not send
  the HTTP response header `"Server: ArangoDB"` in its HTTP responses. By default,
  the option is turned off so the header is still sent as usual.

* added new AQL function `UNSET_RECURSIVE` to recursively unset attritutes from
  objects/documents

* switched command-line editor in ArangoShell and arangod to linenoise-ng

* added automatic deadlock detection for transactions

  In case a deadlock is detected, a multi-collection operation may be rolled back
  automatically and fail with error 29 (`deadlock detected`). Client code for
  operations containing more than one collection should be aware of this potential
  error and handle it accordingly, either by giving up or retrying the transaction.

* Added C++ implementations for the AQL arithmetic operations and the following
  AQL functions:
  - ABS
  - APPEND
  - COLLECTIONS
  - CURRENT_DATABASE
  - DOCUMENT
  - EDGES
  - FIRST
  - FIRST_DOCUMENT
  - FIRST_LIST
  - FLATTEN
  - FLOOR
  - FULLTEXT
  - LAST
  - MEDIAN
  - MERGE_RECURSIVE
  - MINUS
  - NEAR
  - NOT_NULL
  - NTH
  - PARSE_IDENTIFIER
  - PERCENTILE
  - POP
  - POSITION
  - PUSH
  - RAND
  - RANGE
  - REMOVE_NTH
  - REMOVE_VALUE
  - REMOVE_VALUES
  - ROUND
  - SHIFT
  - SQRT
  - STDDEV_POPULATION
  - STDDEV_SAMPLE
  - UNSHIFT
  - VARIANCE_POPULATION
  - VARIANCE_SAMPLE
  - WITHIN
  - ZIP

* improved performance of skipping over many documents in an AQL query when no
  indexes and no filters are used, e.g.

      FOR doc IN collection
        LIMIT 1000000, 10
        RETURN doc

* Added array indexes

  Hash indexes and skiplist indexes can now optionally be defined for array values
  so they index individual array members.

  To define an index for array values, the attribute name is extended with the
  expansion operator `[*]` in the index definition:

      arangosh> db.colName.ensureHashIndex("tags[*]");

  When given the following document

      { tags: [ "AQL", "ArangoDB", "Index" ] }

  the index will now contain the individual values `"AQL"`, `"ArangoDB"` and `"Index"`.

  Now the index can be used for finding all documents having `"ArangoDB"` somewhere in their
  tags array using the following AQL query:

      FOR doc IN colName
        FILTER "ArangoDB" IN doc.tags[*]
        RETURN doc

* rewrote AQL query optimizer rule `use-index-range` and renamed it to `use-indexes`.
  The name change affects rule names in the optimizer's output.

* rewrote AQL execution node `IndexRangeNode` and renamed it to `IndexNode`. The name
  change affects node names in the optimizer's explain output.

* added convenience function `db._explain(query)` for human-readable explanation
  of AQL queries

* module resolution as used by `require` now behaves more like in node.js

* the `org/arangodb/request` module now returns response bodies for error responses
  by default. The old behavior of not returning bodies for error responses can be
  re-enabled by explicitly setting the option `returnBodyOnError` to `false` (#1437)


v2.7.6 (2016-01-30)
-------------------

* detect more types of transaction deadlocks early


v2.7.5 (2016-01-22)
-------------------

* backported added automatic deadlock detection for transactions

  In case a deadlock is detected, a multi-collection operation may be rolled back
  automatically and fail with error 29 (`deadlock detected`). Client code for
  operations containing more than one collection should be aware of this potential
  error and handle it accordingly, either by giving up or retrying the transaction.

* improved internal datafile statistics for compaction and compaction triggering
  conditions, preventing excessive growth of collection datafiles under some
  workloads. This should also fix issue #1596.

* Foxx export cache should no longer break if a broken app is loaded in the
  web admin interface.

* Foxx: removed some incorrect deprecation warnings.

* Foxx: mocha test paths with wildcard characters (asterisks) now work on Windows


v2.7.4 (2015-12-21)
-------------------

* slightly adjusted V8 garbage collection strategy so that collection eventually
  happens in all contexts that hold V8 external references to documents and
  collections.

* added the following attributes to the result of `collection.figures()` and the
  corresponding HTTP API at `PUT /_api/collection/<name>/figures`:

  - `documentReferences`: The number of references to documents in datafiles
    that JavaScript code currently holds. This information can be used for
    debugging compaction and unload issues.
  - `waitingFor`: An optional string value that contains information about
    which object type is at the head of the collection's cleanup queue. This
    information can be used for debugging compaction and unload issues.
  - `compactionStatus.time`: The point in time the compaction for the collection
    was last executed. This information can be used for debugging compaction
    issues.
  - `compactionStatus.message`: The action that was performed when the compaction
    was last run for the collection. This information can be used for debugging
    compaction issues.

  Note: `waitingFor` and `compactionStatus` may be empty when called on a coordinator
  in a cluster.

* the compaction will now provide queryable status info that can be used to track
  its progress. The compaction status is displayed in the web interface, too.


v2.7.3 (2015-12-17)
-------------------

* fixed some replication value conversion issues when replication applier properties
  were set via ArangoShell

* fixed disappearing of documents for collections transferred via `sync` or
  `syncCollection` if the collection was dropped right before synchronization
  and drop and (re-)create collection markers were located in the same WAL file

* fixed an issue where overwriting the system sessions collection would break
  the web interface when authentication is enabled


v2.7.2 (2015-12-01)
-------------------

* replication improvements:

  - added `autoResync` configuration parameter for continuous replication.

    When set to `true`, a replication slave will automatically trigger a full data
    re-synchronization with the master when the master cannot provide the log data
    the slave had asked for. Note that `autoResync` will only work when the option
    `requireFromPresent` is also set to `true` for the continuous replication, or
    when the continuous syncer is started and detects that no start tick is present.

    Automatic re-synchronization may transfer a lot of data from the master to the
    slave and may be expensive. It is therefore turned off by default.
    When turned off, the slave will never perform an automatic re-synchronization
    with the master.

  - added `idleMinWaitTime` and `idleMaxWaitTime` configuration parameters for
    continuous replication.

    These parameters can be used to control the minimum and maximum wait time the
    slave will (intentionally) idle and not poll for master log changes in case the
    master had sent the full logs already.
    The `idleMaxWaitTime` value will only be used when `adapativePolling` is set
    to `true`. When `adaptivePolling` is disable, only `idleMinWaitTime` will be
    used as a constant time span in which the slave will not poll the master for
    further changes. The default values are 0.5 seconds for `idleMinWaitTime` and
    2.5 seconds for `idleMaxWaitTime`, which correspond to the hard-coded values
    used in previous versions of ArangoDB.

  - added `initialSyncMaxWaitTime` configuration parameter for initial and continuous
    replication

    This option controls the maximum wait time (in seconds) that the initial
    synchronization will wait for a response from the master when fetching initial
    collection data. If no response is received within this time period, the initial
    synchronization will give up and fail. This option is also relevant for
    continuous replication in case *autoResync* is set to *true*, as then the
    continuous replication may trigger a full data re-synchronization in case
    the master cannot the log data the slave had asked for.

  - HTTP requests sent from the slave to the master during initial synchronization
    will now be retried if they fail with connection problems.

  - the initial synchronization now logs its progress so it can be queried using
    the regular replication status check APIs.

* fixed non-deterministic query results in some cluster queries

* added missing lock instruction for primary index in compactor size calculation

* fixed issue #1589

* fixed issue #1583

* fixed undefined behavior when accessing the top level of a document with the `[*]`
  operator

* fixed potentially invalid pointer access in shaper when the currently accessed
  document got re-located by the WAL collector at the very same time

* Foxx: optional configuration options no longer log validation errors when assigned
  empty values (#1495)

* Foxx: constructors provided to Repository and Model sub-classes via extend are
  now correctly called (#1592)


v2.7.1 (2015-11-07)
-------------------

* switch to linenoise next generation

* exclude `_apps` collection from replication

  The slave has its own `_apps` collection which it populates on server start.
  When replicating data from the master to the slave, the data from the master may
  clash with the slave's own data in the `_apps` collection. Excluding the `_apps`
  collection from replication avoids this.

* disable replication appliers when starting in modes `--upgrade`, `--no-server`
  and `--check-upgrade`

* more detailed output in arango-dfdb

* fixed "no start tick" issue in replication applier

  This error could occur after restarting a slave server after a shutdown
  when no data was ever transferred from the master to the slave via the
  continuous replication

* fixed problem during SSL client connection abort that led to scheduler thread
  staying at 100% CPU saturation

* fixed potential segfault in AQL `NEIGHBORS` function implementation when C++ function
  variant was used and collection names were passed as strings

* removed duplicate target for some frontend JavaScript files from the Makefile

* make AQL function `MERGE()` work on a single array parameter, too.
  This allows combining the attributes of multiple objects from an array into
  a single object, e.g.

      RETURN MERGE([
        { foo: 'bar' },
        { quux: 'quetzalcoatl', ruled: true },
        { bar: 'baz', foo: 'done' }
      ])

  will now return:

      {
        "foo": "done",
        "quux": "quetzalcoatl",
        "ruled": true,
        "bar": "baz"
      }

* fixed potential deadlock in collection status changing on Windows

* fixed hard-coded `incremental` parameter in shell implementation of
  `syncCollection` function in replication module

* fix for GCC5: added check for '-stdlib' option


v2.7.0 (2015-10-09)
-------------------

* fixed request statistics aggregation
  When arangod was started in supervisor mode, the request statistics always showed
  0 requests, as the statistics aggregation thread did not run then.

* read server configuration files before dropping privileges. this ensures that
  the SSL keyfile specified in the configuration can be read with the server's start
  privileges (i.e. root when using a standard ArangoDB package).

* fixed replication with a 2.6 replication configuration and issues with a 2.6 master

* raised default value of `--server.descriptors-minimum` to 1024

* allow Foxx apps to be installed underneath URL path `/_open/`, so they can be
  (intentionally) accessed without authentication.

* added *allowImplicit* sub-attribute in collections declaration of transactions.
  The *allowImplicit* attributes allows making transactions fail should they
  read-access a collection that was not explicitly declared in the *collections*
  array of the transaction.

* added "special" password ARANGODB_DEFAULT_ROOT_PASSWORD. If you pass
  ARANGODB_DEFAULT_ROOT_PASSWORD as password, it will read the password
  from the environment variable ARANGODB_DEFAULT_ROOT_PASSWORD


v2.7.0-rc2 (2015-09-22)
-----------------------

* fix over-eager datafile compaction

  This should reduce the need to compact directly after loading a collection when a
  collection datafile contained many insertions and updates for the same documents. It
  should also prevent from re-compacting already merged datafiles in case not many
  changes were made. Compaction will also make fewer index lookups than before.

* added `syncCollection()` function in module `org/arangodb/replication`

  This allows synchronizing the data of a single collection from a master to a slave
  server. Synchronization can either restore the whole collection by transferring all
  documents from the master to the slave, or incrementally by only transferring documents
  that differ. This is done by partitioning the collection's entire key space into smaller
  chunks and comparing the data chunk-wise between master and slave. Only chunks that are
  different will be re-transferred.

  The `syncCollection()` function can be used as follows:

      require("org/arangodb/replication").syncCollection(collectionName, options);

  e.g.

      require("org/arangodb/replication").syncCollection("myCollection", {
        endpoint: "tcp://127.0.0.1:8529",  /* master */
        username: "root",                  /* username for master */
        password: "secret",                /* password for master */
        incremental: true                  /* use incremental mode */
      });


* additionally allow the following characters in document keys:

  `(` `)` `+` `,` `=` `;` `$` `!` `*` `'` `%`


v2.7.0-rc1 (2015-09-17)
-----------------------

* removed undocumented server-side-only collection functions:
  * collection.OFFSET()
  * collection.NTH()
  * collection.NTH2()
  * collection.NTH3()

* upgraded Swagger to version 2.0 for the Documentation

  This gives the user better prepared test request structures.
  More conversions will follow so finally client libraries can be auto-generated.

* added extra AQL functions for date and time calculation and manipulation.
  These functions were contributed by GitHub users @CoDEmanX and @friday.
  A big thanks for their work!

  The following extra date functions are available from 2.7 on:

  * `DATE_DAYOFYEAR(date)`: Returns the day of year number of *date*.
    The return values range from 1 to 365, or 366 in a leap year respectively.

  * `DATE_ISOWEEK(date)`: Returns the ISO week date of *date*.
    The return values range from 1 to 53. Monday is considered the first day of the week.
    There are no fractional weeks, thus the last days in December may belong to the first
    week of the next year, and the first days in January may be part of the previous year's
    last week.

  * `DATE_LEAPYEAR(date)`: Returns whether the year of *date* is a leap year.

  * `DATE_QUARTER(date)`: Returns the quarter of the given date (1-based):
    * 1: January, February, March
    * 2: April, May, June
    * 3: July, August, September
    * 4: October, November, December

  - *DATE_DAYS_IN_MONTH(date)*: Returns the number of days in *date*'s month (28..31).

  * `DATE_ADD(date, amount, unit)`: Adds *amount* given in *unit* to *date* and
    returns the calculated date.

    *unit* can be either of the following to specify the time unit to add or
    subtract (case-insensitive):
    - y, year, years
    - m, month, months
    - w, week, weeks
    - d, day, days
    - h, hour, hours
    - i, minute, minutes
    - s, second, seconds
    - f, millisecond, milliseconds

    *amount* is the number of *unit*s to add (positive value) or subtract
    (negative value).

  * `DATE_SUBTRACT(date, amount, unit)`: Subtracts *amount* given in *unit* from
    *date* and returns the calculated date.

    It works the same as `DATE_ADD()`, except that it subtracts. It is equivalent
    to calling `DATE_ADD()` with a negative amount, except that `DATE_SUBTRACT()`
    can also subtract ISO durations. Note that negative ISO durations are not
    supported (i.e. starting with `-P`, like `-P1Y`).

  * `DATE_DIFF(date1, date2, unit, asFloat)`: Calculate the difference
    between two dates in given time *unit*, optionally with decimal places.
    Returns a negative value if *date1* is greater than *date2*.

  * `DATE_COMPARE(date1, date2, unitRangeStart, unitRangeEnd)`: Compare two
    partial dates and return true if they match, false otherwise. The parts to
    compare are defined by a range of time units.

    The full range is: years, months, days, hours, minutes, seconds, milliseconds.
    Pass the unit to start from as *unitRangeStart*, and the unit to end with as
    *unitRangeEnd*. All units in between will be compared. Leave out *unitRangeEnd*
    to only compare *unitRangeStart*.

  * `DATE_FORMAT(date, format)`: Format a date according to the given format string.
    It supports the following placeholders (case-insensitive):
    - %t: timestamp, in milliseconds since midnight 1970-01-01
    - %z: ISO date (0000-00-00T00:00:00.000Z)
    - %w: day of week (0..6)
    - %y: year (0..9999)
    - %yy: year (00..99), abbreviated (last two digits)
    - %yyyy: year (0000..9999), padded to length of 4
    - %yyyyyy: year (-009999 .. +009999), with sign prefix and padded to length of 6
    - %m: month (1..12)
    - %mm: month (01..12), padded to length of 2
    - %d: day (1..31)
    - %dd: day (01..31), padded to length of 2
    - %h: hour (0..23)
    - %hh: hour (00..23), padded to length of 2
    - %i: minute (0..59)
    - %ii: minute (00..59), padded to length of 2
    - %s: second (0..59)
    - %ss: second (00..59), padded to length of 2
    - %f: millisecond (0..999)
    - %fff: millisecond (000..999), padded to length of 3
    - %x: day of year (1..366)
    - %xxx: day of year (001..366), padded to length of 3
    - %k: ISO week date (1..53)
    - %kk: ISO week date (01..53), padded to length of 2
    - %l: leap year (0 or 1)
    - %q: quarter (1..4)
    - %a: days in month (28..31)
    - %mmm: abbreviated English name of month (Jan..Dec)
    - %mmmm: English name of month (January..December)
    - %www: abbreviated English name of weekday (Sun..Sat)
    - %wwww: English name of weekday (Sunday..Saturday)
    - %&: special escape sequence for rare occasions
    - %%: literal %
    - %: ignored

* new WAL logfiles and datafiles are now created non-sparse

  This prevents SIGBUS signals being raised when memory of a sparse datafile is accessed
  and the disk is full and the accessed file part is not actually disk-backed. In
  this case the mapped memory region is not necessarily backed by physical memory, and
  accessing the memory may raise SIGBUS and crash arangod.

* the `internal.download()` function and the module `org/arangodb/request` used some
  internal library function that handled the sending of HTTP requests from inside of
  ArangoDB. This library unconditionally set an HTTP header `Accept-Encoding: gzip`
  in all outgoing HTTP requests.

  This has been fixed in 2.7, so `Accept-Encoding: gzip` is not set automatically anymore.
  Additionally, the header `User-Agent: ArangoDB` is not set automatically either. If
  client applications desire to send these headers, they are free to add it when
  constructing the requests using the `download` function or the request module.

* fixed issue #1436: org/arangodb/request advertises deflate without supporting it

* added template string generator function `aqlQuery` for generating AQL queries

  This can be used to generate safe AQL queries with JavaScript parameter
  variables or expressions easily:

      var name = 'test';
      var attributeName = '_key';
      var query = aqlQuery`FOR u IN users FILTER u.name == ${name} RETURN u.${attributeName}`;
      db._query(query);

* report memory usage for document header data (revision id, pointer to data etc.)
  in `db.collection.figures()`. The memory used for document headers will now
  show up in the already existing attribute `indexes.size`. Due to that, the index
  sizes reported by `figures()` in 2.7 will be higher than those reported by 2.6,
  but the 2.7 values are more accurate.

* IMPORTANT CHANGE: the filenames in dumps created by arangodump now contain
  not only the name of the dumped collection, but also an additional 32-digit hash
  value. This is done to prevent overwriting dump files in case-insensitive file
  systems when there exist multiple collections with the same name (but with
  different cases).

  For example, if a database has two collections: `test` and `Test`, previous
  versions of ArangoDB created the files

  * `test.structure.json` and `test.data.json` for collection `test`
  * `Test.structure.json` and `Test.data.json` for collection `Test`

  This did not work for case-insensitive filesystems, because the files for the
  second collection would have overwritten the files of the first. arangodump in
  2.7 will create the following filenames instead:

  * `test_098f6bcd4621d373cade4e832627b4f6.structure.json` and `test_098f6bcd4621d373cade4e832627b4f6.data.json`
  * `Test_0cbc6611f5540bd0809a388dc95a615b.structure.json` and `Test_0cbc6611f5540bd0809a388dc95a615b.data.json`

  These filenames will be unambiguous even in case-insensitive filesystems.

* IMPORTANT CHANGE: make arangod actually close lingering client connections
  when idle for at least the duration specified via `--server.keep-alive-timeout`.
  In previous versions of ArangoDB, connections were not closed by the server
  when the timeout was reached and the client was still connected. Now the
  connection is properly closed by the server in case of timeout. Client
  applications relying on the old behavior may now need to reconnect to the
  server when their idle connections time out and get closed (note: connections
  being idle for a long time may be closed by the OS or firewalls anyway -
  client applications should be aware of that and try to reconnect).

* IMPORTANT CHANGE: when starting arangod, the server will drop the process
  privileges to the specified values in options `--server.uid` and `--server.gid`
  instantly after parsing the startup options.

  That means when either `--server.uid` or `--server.gid` are set, the privilege
  change will happen earlier. This may prevent binding the server to an endpoint
  with a port number lower than 1024 if the arangodb user has no privileges
  for that. Previous versions of ArangoDB changed the privileges later, so some
  startup actions were still carried out under the invoking user (i.e. likely
  *root* when started via init.d or system scripts) and especially binding to
  low port numbers was still possible there.

  The default privileges for user *arangodb* will not be sufficient for binding
  to port numbers lower than 1024. To have an ArangoDB 2.7 bind to a port number
  lower than 1024, it needs to be started with either a different privileged user,
  or the privileges of the *arangodb* user have to raised manually beforehand.

* added AQL optimizer rule `patch-update-statements`

* Linux startup scripts and systemd configuration for arangod now try to
  adjust the NOFILE (number of open files) limits for the process. The limit
  value is set to 131072 (128k) when ArangoDB is started via start/stop
  commands

* When ArangoDB is started/stopped manually via the start/stop commands, the
  main process will wait for up to 10 seconds after it forks the supervisor
  and arangod child processes. If the startup fails within that period, the
  start/stop script will fail with an exit code other than zero. If the
  startup of the supervisor or arangod is still ongoing after 10 seconds,
  the main program will still return with exit code 0. The limit of 10 seconds
  is arbitrary because the time required for a startup is not known in advance.

* added startup option `--database.throw-collection-not-loaded-error`

  Accessing a not-yet loaded collection will automatically load a collection
  on first access. This flag controls what happens in case an operation
  would need to wait for another thread to finalize loading a collection. If
  set to *true*, then the first operation that accesses an unloaded collection
  will load it. Further threads that try to access the same collection while
  it is still loading immediately fail with an error (1238, *collection not loaded*).
  This is to prevent all server threads from being blocked while waiting on the
  same collection to finish loading. When the first thread has completed loading
  the collection, the collection becomes regularly available, and all operations
  from that point on can be carried out normally, and error 1238 will not be
  thrown anymore for that collection.

  If set to *false*, the first thread that accesses a not-yet loaded collection
  will still load it. Other threads that try to access the collection while
  loading will not fail with error 1238 but instead block until the collection
  is fully loaded. This configuration might lead to all server threads being
  blocked because they are all waiting for the same collection to complete
  loading. Setting the option to *true* will prevent this from happening, but
  requires clients to catch error 1238 and react on it (maybe by scheduling
  a retry for later).

  The default value is *false*.

* added better control-C support in arangosh

  When CTRL-C is pressed in arangosh, it will now print a `^C` first. Pressing
  CTRL-C again will reset the prompt if something was entered before, or quit
  arangosh if no command was entered directly before.

  This affects the arangosh version build with Readline-support only (Linux
  and MacOS).

  The MacOS version of ArangoDB for Homebrew now depends on Readline, too. The
  Homebrew formula has been changed accordingly.
  When self-compiling ArangoDB on MacOS without Homebrew, Readline now is a
  prerequisite.

* increased default value for collection-specific `indexBuckets` value from 1 to 8

  Collections created from 2.7 on will use the new default value of `8` if not
  overridden on collection creation or later using
  `collection.properties({ indexBuckets: ... })`.

  The `indexBuckets` value determines the number of buckets to use for indexes of
  type `primary`, `hash` and `edge`. Having multiple index buckets allows splitting
  an index into smaller components, which can be filled in parallel when a collection
  is loading. Additionally, resizing and reallocation of indexes are faster and
  less intrusive if the index uses multiple buckets, because resize and reallocation
  will affect only data in a single bucket instead of all index values.

  The index buckets will be filled in parallel when loading a collection if the collection
  has an `indexBuckets` value greater than 1 and the collection contains a significant
  amount of documents/edges (the current threshold is 256K documents but this value
  may change in future versions of ArangoDB).

* changed HTTP client to use poll instead of select on Linux and MacOS

  This affects the ArangoShell and user-defined JavaScript code running inside
  arangod that initiates its own HTTP calls.

  Using poll instead of select allows using arbitrary high file descriptors
  (bigger than the compiled in FD_SETSIZE). Server connections are still handled using
  epoll, which has never been affected by FD_SETSIZE.

* implemented AQL `LIKE` function using ICU regexes

* added `RETURN DISTINCT` for AQL queries to return unique results:

      FOR doc IN collection
        RETURN DISTINCT doc.status

  This change also introduces `DISTINCT` as an AQL keyword.

* removed `createNamedQueue()` and `addJob()` functions from org/arangodb/tasks

* use less locks and more atomic variables in the internal dispatcher
  and V8 context handling implementations. This leads to improved throughput in
  some ArangoDB internals and allows for higher HTTP request throughput for
  many operations.

  A short overview of the improvements can be found here:

  https://www.arangodb.com/2015/08/throughput-enhancements/

* added shorthand notation for attribute names in AQL object literals:

      LET name = "Peter"
      LET age = 42
      RETURN { name, age }

  The above is the shorthand equivalent of the generic form

      LET name = "Peter"
      LET age = 42
      RETURN { name : name, age : age }

* removed configure option `--enable-timings`

  This option did not have any effect.

* removed configure option `--enable-figures`

  This option previously controlled whether HTTP request statistics code was
  compiled into ArangoDB or not. The previous default value was `true` so
  statistics code was available in official packages. Setting the option to
  `false` led to compile errors so it is doubtful the default value was
  ever changed. By removing the option some internal statistics code was also
  simplified.

* removed run-time manipulation methods for server endpoints:

  * `db._removeEndpoint()`
  * `db._configureEndpoint()`
  * HTTP POST `/_api/endpoint`
  * HTTP DELETE `/_api/endpoint`

* AQL query result cache

  The query result cache can optionally cache the complete results of all or selected AQL queries.
  It can be operated in the following modes:

  * `off`: the cache is disabled. No query results will be stored
  * `on`: the cache will store the results of all AQL queries unless their `cache`
    attribute flag is set to `false`
  * `demand`: the cache will store the results of AQL queries that have their
    `cache` attribute set to `true`, but will ignore all others

  The mode can be set at server startup using the `--database.query-cache-mode` configuration
  option and later changed at runtime.

  The following HTTP REST APIs have been added for controlling the query cache:

  * HTTP GET `/_api/query-cache/properties`: returns the global query cache configuration
  * HTTP PUT `/_api/query-cache/properties`: modifies the global query cache configuration
  * HTTP DELETE `/_api/query-cache`: invalidates all results in the query cache

  The following JavaScript functions have been added for controlling the query cache:

  * `require("org/arangodb/aql/cache").properties()`: returns the global query cache configuration
  * `require("org/arangodb/aql/cache").properties(properties)`: modifies the global query cache configuration
  * `require("org/arangodb/aql/cache").clear()`: invalidates all results in the query cache

* do not link arangoimp against V8

* AQL function call arguments optimization

  This will lead to arguments in function calls inside AQL queries not being copied but passed
  by reference. This may speed up calls to functions with bigger argument values or queries that
  call functions a lot of times.

* upgraded V8 version to 4.3.61

* removed deprecated AQL `SKIPLIST` function.

  This function was introduced in older versions of ArangoDB with a less powerful query optimizer to
  retrieve data from a skiplist index using a `LIMIT` clause. It was marked as deprecated in ArangoDB
  2.6.

  Since ArangoDB 2.3 the behavior of the `SKIPLIST` function can be emulated using regular AQL
  constructs, e.g.

      FOR doc IN @@collection
        FILTER doc.value >= @value
        SORT doc.value DESC
        LIMIT 1
        RETURN doc

* the `skip()` function for simple queries does not accept negative input any longer.
  This feature was deprecated in 2.6.0.

* fix exception handling

  In some cases JavaScript exceptions would re-throw without information of the original problem.
  Now the original exception is logged for failure analysis.

* based REST API method PUT `/_api/simple/all` on the cursor API and make it use AQL internally.

  The change speeds up this REST API method and will lead to additional query information being
  returned by the REST API. Clients can use this extra information or ignore it.

* Foxx Queue job success/failure handlers arguments have changed from `(jobId, jobData, result, jobFailures)` to `(result, jobData, job)`.

* added Foxx Queue job options `repeatTimes`, `repeatUntil` and `repeatDelay` to automatically re-schedule jobs when they are completed.

* added Foxx manifest configuration type `password` to mask values in the web interface.

* fixed default values in Foxx manifest configurations sometimes not being used as defaults.

* fixed optional parameters in Foxx manifest configurations sometimes not being cleared correctly.

* Foxx dependencies can now be marked as optional using a slightly more verbose syntax in your manifest file.

* converted Foxx constructors to ES6 classes so you can extend them using class syntax.

* updated aqb to 2.0.

* updated chai to 3.0.

* Use more madvise calls to speed up things when memory is tight, in particular
  at load time but also for random accesses later.

* Overhauled web interface

  The web interface now has a new design.

  The API documentation for ArangoDB has been moved from "Tools" to "Links" in the web interface.

  The "Applications" tab in the web interfaces has been renamed to "Services".


v2.6.12 (2015-12-02)
--------------------

* fixed disappearing of documents for collections transferred via `sync` if the
  the collection was dropped right before synchronization and drop and (re-)create
  collection markers were located in the same WAL file

* added missing lock instruction for primary index in compactor size calculation

* fixed issue #1589

* fixed issue #1583

* Foxx: optional configuration options no longer log validation errors when assigned
  empty values (#1495)


v2.6.11 (2015-11-18)
--------------------

* fixed potentially invalid pointer access in shaper when the currently accessed
  document got re-located by the WAL collector at the very same time


v2.6.10 (2015-11-10)
--------------------

* disable replication appliers when starting in modes `--upgrade`, `--no-server`
  and `--check-upgrade`

* more detailed output in arango-dfdb

* fixed potential deadlock in collection status changing on Windows

* issue #1521: Can't dump/restore with user and password


v2.6.9 (2015-09-29)
-------------------

* added "special" password ARANGODB_DEFAULT_ROOT_PASSWORD. If you pass
  ARANGODB_DEFAULT_ROOT_PASSWORD as password, it will read the password
  from the environment variable ARANGODB_DEFAULT_ROOT_PASSWORD

* fixed failing AQL skiplist, sort and limit combination

  When using a Skiplist index on an attribute (say "a") and then using sort
  and skip on this attribute caused the result to be empty e.g.:

    require("internal").db.test.ensureSkiplist("a");
    require("internal").db._query("FOR x IN test SORT x.a LIMIT 10, 10");

  Was always empty no matter how many documents are stored in test.
  This is now fixed.

v2.6.8 (2015-09-09)
-------------------

* ARM only:

  The ArangoDB packages for ARM require the kernel to allow unaligned memory access.
  How the kernel handles unaligned memory access is configurable at runtime by
  checking and adjusting the contents `/proc/cpu/alignment`.

  In order to operate on ARM, ArangoDB requires the bit 1 to be set. This will
  make the kernel trap and adjust unaligned memory accesses. If this bit is not
  set, the kernel may send a SIGBUS signal to ArangoDB and terminate it.

  To set bit 1 in `/proc/cpu/alignment` use the following command as a privileged
  user (e.g. root):

      echo "2" > /proc/cpu/alignment

  Note that this setting affects all user processes and not just ArangoDB. Setting
  the alignment with the above command will also not make the setting permanent,
  so it will be lost after a restart of the system. In order to make the setting
  permanent, it should be executed during system startup or before starting arangod.

  The ArangoDB start/stop scripts do not adjust the alignment setting, but rely on
  the environment to have the correct alignment setting already. The reason for this
  is that the alignment settings also affect all other user processes (which ArangoDB
  is not aware of) and thus may have side-effects outside of ArangoDB. It is therefore
  more reasonable to have the system administrator carry out the change.


v2.6.7 (2015-08-25)
-------------------

* improved AssocMulti index performance when resizing.

  This makes the edge index perform less I/O when under memory pressure.


v2.6.6 (2015-08-23)
-------------------

* added startup option `--server.additional-threads` to create separate queues
  for slow requests.


v2.6.5 (2015-08-17)
-------------------

* added startup option `--database.throw-collection-not-loaded-error`

  Accessing a not-yet loaded collection will automatically load a collection
  on first access. This flag controls what happens in case an operation
  would need to wait for another thread to finalize loading a collection. If
  set to *true*, then the first operation that accesses an unloaded collection
  will load it. Further threads that try to access the same collection while
  it is still loading immediately fail with an error (1238, *collection not loaded*).
  This is to prevent all server threads from being blocked while waiting on the
  same collection to finish loading. When the first thread has completed loading
  the collection, the collection becomes regularly available, and all operations
  from that point on can be carried out normally, and error 1238 will not be
  thrown anymore for that collection.

  If set to *false*, the first thread that accesses a not-yet loaded collection
  will still load it. Other threads that try to access the collection while
  loading will not fail with error 1238 but instead block until the collection
  is fully loaded. This configuration might lead to all server threads being
  blocked because they are all waiting for the same collection to complete
  loading. Setting the option to *true* will prevent this from happening, but
  requires clients to catch error 1238 and react on it (maybe by scheduling
  a retry for later).

  The default value is *false*.

* fixed busy wait loop in scheduler threads that sometimes consumed 100% CPU while
  waiting for events on connections closed unexpectedly by the client side

* handle attribute `indexBuckets` when restoring collections via arangorestore.
  Previously the `indexBuckets` attribute value from the dump was ignored, and the
   server default value for `indexBuckets` was used when restoring a collection.

* fixed "EscapeValue already set error" crash in V8 actions that might have occurred when
  canceling V8-based operations.


v2.6.4 (2015-08-01)
-------------------

* V8: Upgrade to version 4.1.0.27 - this is intended to be the stable V8 version.

* fixed issue #1424: Arango shell should not processing arrows pushing on keyboard


v2.6.3 (2015-07-21)
-------------------

* issue #1409: Document values with null character truncated


v2.6.2 (2015-07-04)
-------------------

* fixed issue #1383: bindVars for HTTP API doesn't work with empty string

* fixed handling of default values in Foxx manifest configurations

* fixed handling of optional parameters in Foxx manifest configurations

* fixed a reference error being thrown in Foxx queues when a function-based job type is used that is not available and no options object is passed to queue.push


v2.6.1 (2015-06-24)
-------------------

* Add missing swagger files to cmake build. fixes #1368

* fixed documentation errors


v2.6.0 (2015-06-20)
-------------------

* using negative values for `SimpleQuery.skip()` is deprecated.
  This functionality will be removed in future versions of ArangoDB.

* The following simple query functions are now deprecated:

  * collection.near
  * collection.within
  * collection.geo
  * collection.fulltext
  * collection.range
  * collection.closedRange

  This also lead to the following REST API methods being deprecated from now on:

  * PUT /_api/simple/near
  * PUT /_api/simple/within
  * PUT /_api/simple/fulltext
  * PUT /_api/simple/range

  It is recommended to replace calls to these functions or APIs with equivalent AQL queries,
  which are more flexible because they can be combined with other operations:

      FOR doc IN NEAR(@@collection, @latitude, @longitude, @limit)
        RETURN doc

      FOR doc IN WITHIN(@@collection, @latitude, @longitude, @radius, @distanceAttributeName)
        RETURN doc

      FOR doc IN FULLTEXT(@@collection, @attributeName, @queryString, @limit)
        RETURN doc

      FOR doc IN @@collection
        FILTER doc.value >= @left && doc.value < @right
        LIMIT @skip, @limit
        RETURN doc`

  The above simple query functions and REST API methods may be removed in future versions
  of ArangoDB.

* deprecated now-obsolete AQL `SKIPLIST` function

  The function was introduced in older versions of ArangoDB with a less powerful query optimizer to
  retrieve data from a skiplist index using a `LIMIT` clause.

  Since 2.3 the same goal can be achieved by using regular AQL constructs, e.g.

      FOR doc IN collection FILTER doc.value >= @value SORT doc.value DESC LIMIT 1 RETURN doc

* fixed issues when switching the database inside tasks and during shutdown of database cursors

  These features were added during 2.6 alpha stage so the fixes affect devel/2.6-alpha builds only

* issue #1360: improved foxx-manager help

* added `--enable-tcmalloc` configure option.

  When this option is set, arangod and the client tools will be linked against tcmalloc, which replaces
  the system allocator. When the option is set, a tcmalloc library must be present on the system under
  one of the names `libtcmalloc`, `libtcmalloc_minimal` or `libtcmalloc_debug`.

  As this is a configure option, it is supported for manual builds on Linux-like systems only. tcmalloc
  support is currently experimental.

* issue #1353: Windows: HTTP API - incorrect path in errorMessage

* issue #1347: added option `--create-database` for arangorestore.

  Setting this option to `true` will now create the target database if it does not exist. When creating
  the target database, the username and passwords passed to arangorestore will be used to create an
  initial user for the new database.

* issue #1345: advanced debug information for User Functions

* issue #1341: Can't use bindvars in UPSERT

* fixed vulnerability in JWT implementation.

* changed default value of option `--database.ignore-datafile-errors` from `true` to `false`

  If the new default value of `false` is used, then arangod will refuse loading collections that contain
  datafiles with CRC mismatches or other errors. A collection with datafile errors will then become
  unavailable. This prevents follow up errors from happening.

  The only way to access such collection is to use the datafile debugger (arango-dfdb) and try to repair
  or truncate the datafile with it.

  If `--database.ignore-datafile-errors` is set to `true`, then collections will become available
  even if parts of their data cannot be loaded. This helps availability, but may cause (partial) data
  loss and follow up errors.

* added server startup option `--server.session-timeout` for controlling the timeout of user sessions
  in the web interface

* add sessions and cookie authentication for ArangoDB's web interface

  ArangoDB's built-in web interface now uses sessions. Session information ids are stored in cookies,
  so clients using the web interface must accept cookies in order to use it

* web interface: display query execution time in AQL editor

* web interface: renamed AQL query *submit* button to *execute*

* web interface: added query explain feature in AQL editor

* web interface: demo page added. only working if demo data is available, hidden otherwise

* web interface: added support for custom app scripts with optional arguments and results

* web interface: mounted apps that need to be configured are now indicated in the app overview

* web interface: added button for running tests to app details

* web interface: added button for configuring app dependencies to app details

* web interface: upgraded API documentation to use Swagger 2

* INCOMPATIBLE CHANGE

  removed startup option `--log.severity`

  The docs for `--log.severity` mentioned lots of severities (e.g. `exception`, `technical`, `functional`, `development`)
  but only a few severities (e.g. `all`, `human`) were actually used, with `human` being the default and `all` enabling the
  additional logging of requests. So the option pretended to control a lot of things which it actually didn't. Additionally,
  the option `--log.requests-file` was around for a long time already, also controlling request logging.

  Because the `--log.severity` option effectively did not control that much, it was removed. A side effect of removing the
  option is that 2.5 installations which used `--log.severity all` will not log requests after the upgrade to 2.6. This can
  be adjusted by setting the `--log.requests-file` option.

* add backtrace to fatal log events

* added optional `limit` parameter for AQL function `FULLTEXT`

* make fulltext index also index text values contained in direct sub-objects of the indexed
  attribute.

  Previous versions of ArangoDB only indexed the attribute value if it was a string. Sub-attributes
  of the index attribute were ignored when fulltext indexing.

  Now, if the index attribute value is an object, the object's values will each be included in the
  fulltext index if they are strings. If the index attribute value is an array, the array's values
  will each be included in the fulltext index if they are strings.

  For example, with a fulltext index present on the `translations` attribute, the following text
  values will now be indexed:

      var c = db._create("example");
      c.ensureFulltextIndex("translations");
      c.insert({ translations: { en: "fox", de: "Fuchs", fr: "renard", ru: "лиса" } });
      c.insert({ translations: "Fox is the English translation of the German word Fuchs" });
      c.insert({ translations: [ "ArangoDB", "document", "database", "Foxx" ] });

      c.fulltext("translations", "лиса").toArray();       // returns only first document
      c.fulltext("translations", "Fox").toArray();        // returns first and second documents
      c.fulltext("translations", "prefix:Fox").toArray(); // returns all three documents

* added batch document removal and lookup commands:

      collection.lookupByKeys(keys)
      collection.removeByKeys(keys)

  These commands can be used to perform multi-document lookup and removal operations efficiently
  from the ArangoShell. The argument to these operations is an array of document keys.

  Also added HTTP APIs for batch document commands:

  * PUT /_api/simple/lookup-by-keys
  * PUT /_api/simple/remove-by-keys

* properly prefix document address URLs with the current database name for calls to the REST
  API method GET `/_api/document?collection=...` (that method will return partial URLs to all
  documents in the collection).

  Previous versions of ArangoDB returned the URLs starting with `/_api/` but without the current
  database name, e.g. `/_api/document/mycollection/mykey`. Starting with 2.6, the response URLs
  will include the database name as well, e.g. `/_db/_system/_api/document/mycollection/mykey`.

* added dedicated collection export HTTP REST API

  ArangoDB now provides a dedicated collection export API, which can take snapshots of entire
  collections more efficiently than the general-purpose cursor API. The export API is useful
  to transfer the contents of an entire collection to a client application. It provides optional
  filtering on specific attributes.

  The export API is available at endpoint `POST /_api/export?collection=...`. The API has the
  same return value structure as the already established cursor API (`POST /_api/cursor`).

  An introduction to the export API is given in this blog post:
  http://jsteemann.github.io/blog/2015/04/04/more-efficient-data-exports/

* subquery optimizations for AQL queries

  This optimization avoids copying intermediate results into subqueries that are not required
  by the subquery.

  A brief description can be found here:
  http://jsteemann.github.io/blog/2015/05/04/subquery-optimizations/

* return value optimization for AQL queries

  This optimization avoids copying the final query result inside the query's main `ReturnNode`.

  A brief description can be found here:
  http://jsteemann.github.io/blog/2015/05/04/return-value-optimization-for-aql/

* speed up AQL queries containing big `IN` lists for index lookups

  `IN` lists used for index lookups had performance issues in previous versions of ArangoDB.
  These issues have been addressed in 2.6 so using bigger `IN` lists for filtering is much
  faster.

  A brief description can be found here:
  http://jsteemann.github.io/blog/2015/05/07/in-list-improvements/

* allow `@` and `.` characters in document keys, too

  This change also leads to document keys being URL-encoded when returned in HTTP `location`
  response headers.

* added alternative implementation for AQL COLLECT

  The alternative method uses a hash table for grouping and does not require its input elements
  to be sorted. It will be taken into account by the optimizer for `COLLECT` statements that do
  not use an `INTO` clause.

  In case a `COLLECT` statement can use the hash table variant, the optimizer will create an extra
  plan for it at the beginning of the planning phase. In this plan, no extra `SORT` node will be
  added in front of the `COLLECT` because the hash table variant of `COLLECT` does not require
  sorted input. Instead, a `SORT` node will be added after it to sort its output. This `SORT` node
  may be optimized away again in later stages. If the sort order of the result is irrelevant to
  the user, adding an extra `SORT null` after a hash `COLLECT` operation will allow the optimizer to
  remove the sorts altogether.

  In addition to the hash table variant of `COLLECT`, the optimizer will modify the original plan
  to use the regular `COLLECT` implementation. As this implementation requires sorted input, the
  optimizer will insert a `SORT` node in front of the `COLLECT`. This `SORT` node may be optimized
  away in later stages.

  The created plans will then be shipped through the regular optimization pipeline. In the end,
  the optimizer will pick the plan with the lowest estimated total cost as usual. The hash table
  variant does not require an up-front sort of the input, and will thus be preferred over the
  regular `COLLECT` if the optimizer estimates many input elements for the `COLLECT` node and
  cannot use an index to sort them.

  The optimizer can be explicitly told to use the regular *sorted* variant of `COLLECT` by
  suffixing a `COLLECT` statement with `OPTIONS { "method" : "sorted" }`. This will override the
  optimizer guesswork and only produce the *sorted* variant of `COLLECT`.

  A blog post on the new `COLLECT` implementation can be found here:
  http://jsteemann.github.io/blog/2015/04/22/collecting-with-a-hash-table/

* refactored HTTP REST API for cursors

  The HTTP REST API for cursors (`/_api/cursor`) has been refactored to improve its performance
  and use less memory.

  A post showing some of the performance improvements can be found here:
  http://jsteemann.github.io/blog/2015/04/01/improvements-for-the-cursor-api/

* simplified return value syntax for data-modification AQL queries

  ArangoDB 2.4 since version allows to return results from data-modification AQL queries. The
  syntax for this was quite limited and verbose:

      FOR i IN 1..10
        INSERT { value: i } IN test
        LET inserted = NEW
        RETURN inserted

  The `LET inserted = NEW RETURN inserted` was required literally to return the inserted
  documents. No calculations could be made using the inserted documents.

  This is now more flexible. After a data-modification clause (e.g. `INSERT`, `UPDATE`, `REPLACE`,
  `REMOVE`, `UPSERT`) there can follow any number of `LET` calculations. These calculations can
  refer to the pseudo-values `OLD` and `NEW` that are created by the data-modification statements.

  This allows returning projections of inserted or updated documents, e.g.:

      FOR i IN 1..10
        INSERT { value: i } IN test
        RETURN { _key: NEW._key, value: i }

  Still not every construct is allowed after a data-modification clause. For example, no functions
  can be called that may access documents.

  More information can be found here:
  http://jsteemann.github.io/blog/2015/03/27/improvements-for-data-modification-queries/

* added AQL `UPSERT` statement

  This adds an `UPSERT` statement to AQL that is a combination of both `INSERT` and `UPDATE` /
  `REPLACE`. The `UPSERT` will search for a matching document using a user-provided example.
  If no document matches the example, the *insert* part of the `UPSERT` statement will be
  executed. If there is a match, the *update* / *replace* part will be carried out:

      UPSERT { page: 'index.html' }                 /* search example */
        INSERT { page: 'index.html', pageViews: 1 } /* insert part */
        UPDATE { pageViews: OLD.pageViews + 1 }     /* update part */
        IN pageViews

  `UPSERT` can be used with an `UPDATE` or `REPLACE` clause. The `UPDATE` clause will perform
  a partial update of the found document, whereas the `REPLACE` clause will replace the found
  document entirely. The `UPDATE` or `REPLACE` parts can refer to the pseudo-value `OLD`, which
  contains all attributes of the found document.

  `UPSERT` statements can optionally return values. In the following query, the return
  attribute `found` will return the found document before the `UPDATE` was applied. If no
  document was found, `found` will contain a value of `null`. The `updated` result attribute will
  contain the inserted / updated document:

      UPSERT { page: 'index.html' }                 /* search example */
        INSERT { page: 'index.html', pageViews: 1 } /* insert part */
        UPDATE { pageViews: OLD.pageViews + 1 }     /* update part */
        IN pageViews
        RETURN { found: OLD, updated: NEW }

  A more detailed description of `UPSERT` can be found here:
  http://jsteemann.github.io/blog/2015/03/27/preview-of-the-upsert-command/

* adjusted default configuration value for `--server.backlog-size` from 10 to 64.

* issue #1231: bug xor feature in AQL: LENGTH(null) == 4

  This changes the behavior of the AQL `LENGTH` function as follows:

  - if the single argument to `LENGTH()` is `null`, then the result will now be `0`. In previous
    versions of ArangoDB, the result of `LENGTH(null)` was `4`.

  - if the single argument to `LENGTH()` is `true`, then the result will now be `1`. In previous
    versions of ArangoDB, the result of `LENGTH(true)` was `4`.

  - if the single argument to `LENGTH()` is `false`, then the result will now be `0`. In previous
    versions of ArangoDB, the result of `LENGTH(false)` was `5`.

  The results of `LENGTH()` with string, numeric, array object argument values do not change.

* issue #1298: Bulk import if data already exists (#1298)

  This change extends the HTTP REST API for bulk imports as follows:

  When documents are imported and the `_key` attribute is specified for them, the import can be
  used for inserting and updating/replacing documents. Previously, the import could be used for
  inserting new documents only, and re-inserting a document with an existing key would have failed
  with a *unique key constraint violated* error.

  The above behavior is still the default. However, the API now allows controlling the behavior
  in case of a unique key constraint error via the optional URL parameter `onDuplicate`.

  This parameter can have one of the following values:

  - `error`: when a unique key constraint error occurs, do not import or update the document but
    report an error. This is the default.

  - `update`: when a unique key constraint error occurs, try to (partially) update the existing
    document with the data specified in the import. This may still fail if the document would
    violate secondary unique indexes. Only the attributes present in the import data will be
    updated and other attributes already present will be preserved. The number of updated documents
    will be reported in the `updated` attribute of the HTTP API result.

  - `replace`: when a unique key constraint error occurs, try to fully replace the existing
    document with the data specified in the import. This may still fail if the document would
    violate secondary unique indexes. The number of replaced documents will be reported in the
    `updated` attribute of the HTTP API result.

  - `ignore`: when a unique key constraint error occurs, ignore this error. There will be no
    insert, update or replace for the particular document. Ignored documents will be reported
    separately in the `ignored` attribute of the HTTP API result.

  The result of the HTTP import API will now contain the attributes `ignored` and `updated`, which
  contain the number of ignored and updated documents respectively. These attributes will contain a
  value of zero unless the `onDuplicate` URL parameter is set to either `update` or `replace`
  (in this case the `updated` attribute may contain non-zero values) or `ignore` (in this case the
  `ignored` attribute may contain a non-zero value).

  To support the feature, arangoimp also has a new command line option `--on-duplicate` which can
  have one of the values `error`, `update`, `replace`, `ignore`. The default value is `error`.

  A few examples for using arangoimp with the `--on-duplicate` option can be found here:
  http://jsteemann.github.io/blog/2015/04/14/updating-documents-with-arangoimp/

* changed behavior of `db._query()` in the ArangoShell:

  if the command's result is printed in the shell, the first 10 results will be printed. Previously
  only a basic description of the underlying query result cursor was printed. Additionally, if the
  cursor result contains more than 10 results, the cursor is assigned to a global variable `more`,
  which can be used to iterate over the cursor result.

  Example:

      arangosh [_system]> db._query("FOR i IN 1..15 RETURN i")
      [object ArangoQueryCursor, count: 15, hasMore: true]

      [
        1,
        2,
        3,
        4,
        5,
        6,
        7,
        8,
        9,
        10
      ]

      type 'more' to show more documents


      arangosh [_system]> more
      [object ArangoQueryCursor, count: 15, hasMore: false]

      [
        11,
        12,
        13,
        14,
        15
      ]

* Disallow batchSize value 0 in HTTP `POST /_api/cursor`:

  The HTTP REST API `POST /_api/cursor` does not accept a `batchSize` parameter value of
  `0` any longer. A batch size of 0 never made much sense, but previous versions of ArangoDB
  did not check for this value. Now creating a cursor using a `batchSize` value 0 will
  result in an HTTP 400 error response

* REST Server: fix memory leaks when failing to add jobs

* 'EDGES' AQL Function

  The AQL function `EDGES` got a new fifth option parameter.
  Right now only one option is available: 'includeVertices'. This is a boolean parameter
  that allows to modify the result of the `EDGES` function.
  Default is 'includeVertices: false' which does not have any effect.
  'includeVertices: true' modifies the result, such that
  {vertex: <vertexDocument>, edge: <edgeDocument>} is returned.

* INCOMPATIBLE CHANGE:

  The result format of the AQL function `NEIGHBORS` has been changed.
  Before it has returned an array of objects containing 'vertex' and 'edge'.
  Now it will only contain the vertex directly.
  Also an additional option 'includeData' has been added.
  This is used to define if only the 'vertex._id' value should be returned (false, default),
  or if the vertex should be looked up in the collection and the complete JSON should be returned
  (true).
  Using only the id values can lead to significantly improved performance if this is the only information
  required.

  In order to get the old result format prior to ArangoDB 2.6, please use the function EDGES instead.
  Edges allows for a new option 'includeVertices' which, set to true, returns exactly the format of NEIGHBORS.
  Example:

      NEIGHBORS(<vertexCollection>, <edgeCollection>, <vertex>, <direction>, <example>)

  This can now be achieved by:

      EDGES(<edgeCollection>, <vertex>, <direction>, <example>, {includeVertices: true})

  If you are nesting several NEIGHBORS steps you can speed up their performance in the following way:

  Old Example:

  FOR va IN NEIGHBORS(Users, relations, 'Users/123', 'outbound') FOR vc IN NEIGHBORS(Products, relations, va.vertex._id, 'outbound') RETURN vc

  This can now be achieved by:

  FOR va IN NEIGHBORS(Users, relations, 'Users/123', 'outbound') FOR vc IN NEIGHBORS(Products, relations, va, 'outbound', null, {includeData: true}) RETURN vc
                                                                                                          ^^^^                  ^^^^^^^^^^^^^^^^^^^
                                                                                                  Use intermediate directly     include Data for final

* INCOMPATIBLE CHANGE:

  The AQL function `GRAPH_NEIGHBORS` now provides an additional option `includeData`.
  This option allows controlling whether the function should return the complete vertices
  or just their IDs. Returning only the IDs instead of the full vertices can lead to
  improved performance .

  If provided, `includeData` is set to `true`, all vertices in the result will be returned
  with all their attributes. The default value of `includeData` is `false`.
  This makes the default function results incompatible with previous versions of ArangoDB.

  To get the old result style in ArangoDB 2.6, please set the options as follows in calls
  to `GRAPH_NEIGHBORS`:

      GRAPH_NEIGHBORS(<graph>, <vertex>, { includeData: true })

* INCOMPATIBLE CHANGE:

  The AQL function `GRAPH_COMMON_NEIGHBORS` now provides an additional option `includeData`.
  This option allows controlling whether the function should return the complete vertices
  or just their IDs. Returning only the IDs instead of the full vertices can lead to
  improved performance .

  If provided, `includeData` is set to `true`, all vertices in the result will be returned
  with all their attributes. The default value of `includeData` is `false`.
  This makes the default function results incompatible with previous versions of ArangoDB.

  To get the old result style in ArangoDB 2.6, please set the options as follows in calls
  to `GRAPH_COMMON_NEIGHBORS`:

      GRAPH_COMMON_NEIGHBORS(<graph>, <vertexExamples1>, <vertexExamples2>, { includeData: true }, { includeData: true })

* INCOMPATIBLE CHANGE:

  The AQL function `GRAPH_SHORTEST_PATH` now provides an additional option `includeData`.
  This option allows controlling whether the function should return the complete vertices
  and edges or just their IDs. Returning only the IDs instead of full vertices and edges
  can lead to improved performance .

  If provided, `includeData` is set to `true`, all vertices and edges in the result will
  be returned with all their attributes. There is also an optional parameter `includePath` of
  type object.
  It has two optional sub-attributes `vertices` and `edges`, both of type boolean.
  Both can be set individually and the result will include all vertices on the path if
  `includePath.vertices == true` and all edges if `includePath.edges == true` respectively.

  The default value of `includeData` is `false`, and paths are now excluded by default.
  This makes the default function results incompatible with previous versions of ArangoDB.

  To get the old result style in ArangoDB 2.6, please set the options as follows in calls
  to `GRAPH_SHORTEST_PATH`:

      GRAPH_SHORTEST_PATH(<graph>, <source>, <target>, { includeData: true, includePath: { edges: true, vertices: true } })

  The attributes `startVertex` and `vertex` that were present in the results of `GRAPH_SHORTEST_PATH`
  in previous versions of ArangoDB will not be produced in 2.6. To calculate these attributes in 2.6,
  please extract the first and last elements from the `vertices` result attribute.

* INCOMPATIBLE CHANGE:

  The AQL function `GRAPH_DISTANCE_TO` will now return only the id the destination vertex
  in the `vertex` attribute, and not the full vertex data with all vertex attributes.

* INCOMPATIBLE CHANGE:

  All graph measurements functions in JavaScript module `general-graph` that calculated a
  single figure previously returned an array containing just the figure. Now these functions
  will return the figure directly and not put it inside an array.

  The affected functions are:

  * `graph._absoluteEccentricity`
  * `graph._eccentricity`
  * `graph._absoluteCloseness`
  * `graph._closeness`
  * `graph._absoluteBetweenness`
  * `graph._betweenness`
  * `graph._radius`
  * `graph._diameter`

* Create the `_graphs` collection in new databases with `waitForSync` attribute set to `false`

  The previous `waitForSync` value was `true`, so default the behavior when creating and dropping
  graphs via the HTTP REST API changes as follows if the new settings are in effect:

  * `POST /_api/graph` by default returns `HTTP 202` instead of `HTTP 201`
  * `DELETE /_api/graph/graph-name` by default returns `HTTP 202` instead of `HTTP 201`

  If the `_graphs` collection still has its `waitForSync` value set to `true`, then the HTTP status
  code will not change.

* Upgraded ICU to version 54; this increases performance in many places.
  based on https://code.google.com/p/chromium/issues/detail?id=428145

* added support for HTTP push aka chunked encoding

* issue #1051: add info whether server is running in service or user mode?

  This will add a "mode" attribute to the result of the result of HTTP GET `/_api/version?details=true`

  "mode" can have the following values:

  - `standalone`: server was started manually (e.g. on command-line)
  - `service`: service is running as Windows service, in daemon mode or under the supervisor

* improve system error messages in Windows port

* increased default value of `--server.request-timeout` from 300 to 1200 seconds for client tools
  (arangosh, arangoimp, arangodump, arangorestore)

* increased default value of `--server.connect-timeout` from 3 to 5 seconds for client tools
  (arangosh, arangoimp, arangodump, arangorestore)

* added startup option `--server.foxx-queues-poll-interval`

  This startup option controls the frequency with which the Foxx queues manager is checking
  the queue (or queues) for jobs to be executed.

  The default value is `1` second. Lowering this value will result in the queue manager waking
  up and checking the queues more frequently, which may increase CPU usage of the server.
  When not using Foxx queues, this value can be raised to save some CPU time.

* added startup option `--server.foxx-queues`

  This startup option controls whether the Foxx queue manager will check queue and job entries.
  Disabling this option can reduce server load but will prevent jobs added to Foxx queues from
  being processed at all.

  The default value is `true`, enabling the Foxx queues feature.

* make Foxx queues really database-specific.

  Foxx queues were and are stored in a database-specific collection `_queues`. However, a global
  cache variable for the queues led to the queue names being treated database-independently, which
  was wrong.

  Since 2.6, Foxx queues names are truly database-specific, so the same queue name can be used in
  two different databases for two different queues. Until then, it is advisable to think of queues
  as already being database-specific, and using the database name as a queue name prefix to be
  avoid name conflicts, e.g.:

      var queueName = "myQueue";
      var Foxx = require("org/arangodb/foxx");
      Foxx.queues.create(db._name() + ":" + queueName);

* added support for Foxx queue job types defined as app scripts.

  The old job types introduced in 2.4 are still supported but are known to cause issues in 2.5
  and later when the server is restarted or the job types are not defined in every thread.

  The new job types avoid this issue by storing an explicit mount path and script name rather
  than an assuming the job type is defined globally. It is strongly recommended to convert your
  job types to the new script-based system.

* renamed Foxx sessions option "sessionStorageApp" to "sessionStorage". The option now also accepts session storages directly.

* Added the following JavaScript methods for file access:
  * fs.copyFile() to copy single files
  * fs.copyRecursive() to copy directory trees
  * fs.chmod() to set the file permissions (non-Windows only)

* Added process.env for accessing the process environment from JavaScript code

* Cluster: kickstarter shutdown routines will more precisely follow the shutdown of its nodes.

* Cluster: don't delete agency connection objects that are currently in use.

* Cluster: improve passing along of HTTP errors

* fixed issue #1247: debian init script problems

* multi-threaded index creation on collection load

  When a collection contains more than one secondary index, they can be built in memory in
  parallel when the collection is loaded. How many threads are used for parallel index creation
  is determined by the new configuration parameter `--database.index-threads`. If this is set
  to 0, indexes are built by the opening thread only and sequentially. This is equivalent to
  the behavior in 2.5 and before.

* speed up building up primary index when loading collections

* added `count` attribute to `parameters.json` files of collections. This attribute indicates
  the number of live documents in the collection on unload. It is read when the collection is
  (re)loaded to determine the initial size for the collection's primary index

* removed remainders of MRuby integration, removed arangoirb

* simplified `controllers` property in Foxx manifests. You can now specify a filename directly
  if you only want to use a single file mounted at the base URL of your Foxx app.

* simplified `exports` property in Foxx manifests. You can now specify a filename directly if
  you only want to export variables from a single file in your Foxx app.

* added support for node.js-style exports in Foxx exports. Your Foxx exports file can now export
  arbitrary values using the `module.exports` property instead of adding properties to the
  `exports` object.

* added `scripts` property to Foxx manifests. You should now specify the `setup` and `teardown`
  files as properties of the `scripts` object in your manifests and can define custom,
  app-specific scripts that can be executed from the web interface or the CLI.

* added `tests` property to Foxx manifests. You can now define test cases using the `mocha`
  framework which can then be executed inside ArangoDB.

* updated `joi` package to 6.0.8.

* added `extendible` package.

* added Foxx model lifecycle events to repositories. See #1257.

* speed up resizing of edge index.

* allow to split an edge index into buckets which are resized individually.
  This is controlled by the `indexBuckets` attribute in the `properties`
  of the collection.

* fix a cluster deadlock bug in larger clusters by marking a thread waiting
  for a lock on a DBserver as blocked


v2.5.7 (2015-08-02)
-------------------

* V8: Upgrade to version 4.1.0.27 - this is intended to be the stable V8 version.


v2.5.6 (2015-07-21)
-------------------

* alter Windows build infrastructure so we can properly store pdb files.

* potentially fixed issue #1313: Wrong metric calculation at dashboard

  Escape whitespace in process name when scanning /proc/pid/stats

  This fixes statistics values read from that file

* Fixed variable naming in AQL `COLLECT INTO` results in case the COLLECT is placed
  in a subquery which itself is followed by other constructs that require variables


v2.5.5 (2015-05-29)
-------------------

* fixed vulnerability in JWT implementation.

* fixed format string for reading /proc/pid/stat

* take into account barriers used in different V8 contexts


v2.5.4 (2015-05-14)
-------------------

* added startup option `--log.performance`: specifying this option at startup will log
  performance-related info messages, mainly timings via the regular logging mechanisms

* cluster fixes

* fix for recursive copy under Windows


v2.5.3 (2015-04-29)
-------------------

* Fix fs.move to work across filesystem borders; Fixes Foxx app installation problems;
  issue #1292.

* Fix Foxx app install when installed on a different drive on Windows

* issue #1322: strange AQL result

* issue #1318: Inconsistent db._create() syntax

* issue #1315: queries to a collection fail with an empty response if the
  collection contains specific JSON data

* issue #1300: Make arangodump not fail if target directory exists but is empty

* allow specifying higher values than SOMAXCONN for `--server.backlog-size`

  Previously, arangod would not start when a `--server.backlog-size` value was
  specified that was higher than the platform's SOMAXCONN header value.

  Now, arangod will use the user-provided value for `--server.backlog-size` and
  pass it to the listen system call even if the value is higher than SOMAXCONN.
  If the user-provided value is higher than SOMAXCONN, arangod will log a warning
  on startup.

* Fixed a cluster deadlock bug. Mark a thread that is in a RemoteBlock as
  blocked to allow for additional dispatcher threads to be started.

* Fix locking in cluster by using another ReadWriteLock class for collections.

* Add a second DispatcherQueue for AQL in the cluster. This fixes a
  cluster-AQL thread explosion bug.


v2.5.2 (2015-04-11)
-------------------

* modules stored in _modules are automatically flushed when changed

* added missing query-id parameter in documentation of HTTP DELETE `/_api/query` endpoint

* added iterator for edge index in AQL queries

  this change may lead to less edges being read when used together with a LIMIT clause

* make graph viewer in web interface issue less expensive queries for determining
  a random vertex from the graph, and for determining vertex attributes

* issue #1285: syntax error, unexpected $undefined near '@_to RETURN obj

  this allows AQL bind parameter names to also start with underscores

* moved /_api/query to C++

* issue #1289: Foxx models created from database documents expose an internal method

* added `Foxx.Repository#exists`

* parallelize initialization of V8 context in multiple threads

* fixed a possible crash when the debug-level was TRACE

* cluster: do not initialize statistics collection on each
  coordinator, this fixes a race condition at startup

* cluster: fix a startup race w.r.t. the _configuration collection

* search for db:// JavaScript modules only after all local files have been
  considered, this speeds up the require command in a cluster considerably

* general cluster speedup in certain areas


v2.5.1 (2015-03-19)
-------------------

* fixed bug that caused undefined behavior when an AQL query was killed inside
  a calculation block

* fixed memleaks in AQL query cleanup in case out-of-memory errors are thrown

* by default, Debian and RedHat packages are built with debug symbols

* added option `--database.ignore-logfile-errors`

  This option controls how collection datafiles with a CRC mismatch are treated.

  If set to `false`, CRC mismatch errors in collection datafiles will lead
  to a collection not being loaded at all. If a collection needs to be loaded
  during WAL recovery, the WAL recovery will also abort (if not forced with
  `--wal.ignore-recovery-errors true`). Setting this flag to `false` protects
  users from unintentionally using a collection with corrupted datafiles, from
  which only a subset of the original data can be recovered.

  If set to `true`, CRC mismatch errors in collection datafiles will lead to
  the datafile being partially loaded. All data up to until the mismatch will
  be loaded. This will enable users to continue with collection datafiles
  that are corrupted, but will result in only a partial load of the data.
  The WAL recovery will still abort when encountering a collection with a
  corrupted datafile, at least if `--wal.ignore-recovery-errors` is not set to
  `true`.

  The default value is *true*, so for collections with corrupted datafiles
  there might be partial data loads once the WAL recovery has finished. If
  the WAL recovery will need to load a collection with a corrupted datafile,
  it will still stop when using the default values.

* INCOMPATIBLE CHANGE:

  make the arangod server refuse to start if during startup it finds a non-readable
  `parameter.json` file for a database or a collection.

  Stopping the startup process in this case requires manual intervention (fixing
  the unreadable files), but prevents follow-up errors due to ignored databases or
  collections from happening.

* datafiles and `parameter.json` files written by arangod are now created with read and write
  privileges for the arangod process user, and with read and write privileges for the arangod
  process group.

  Previously, these files were created with user read and write permissions only.

* INCOMPATIBLE CHANGE:

  abort WAL recovery if one of the collection's datafiles cannot be opened

* INCOMPATIBLE CHANGE:

  never try to raise the privileges after dropping them, this can lead to a race condition while
  running the recovery

  If you require to run ArangoDB on a port lower than 1024, you must run ArangoDB as root.

* fixed inefficiencies in `remove` methods of general-graph module

* added option `--database.slow-query-threshold` for controlling the default AQL slow query
  threshold value on server start

* add system error strings for Windows on many places

* rework service startup so we announce 'RUNNING' only when we're finished starting.

* use the Windows eventlog for FATAL and ERROR - log messages

* fix service handling in NSIS Windows installer, specify human readable name

* add the ICU_DATA environment variable to the fatal error messages

* fixed issue #1265: arangod crashed with SIGSEGV

* fixed issue #1241: Wildcards in examples


v2.5.0 (2015-03-09)
-------------------

* installer fixes for Windows

* fix for downloading Foxx

* fixed issue #1258: http pipelining not working?


v2.5.0-beta4 (2015-03-05)
-------------------------

* fixed issue #1247: debian init script problems


v2.5.0-beta3 (2015-02-27)
-------------------------

* fix Windows install path calculation in arango

* fix Windows logging of long strings

* fix possible undefinedness of const strings in Windows


v2.5.0-beta2 (2015-02-23)
-------------------------

* fixed issue #1256: agency binary not found #1256

* fixed issue #1230: API: document/col-name/_key and cursor return different floats

* front-end: dashboard tries not to (re)load statistics if user has no access

* V8: Upgrade to version 3.31.74.1

* etcd: Upgrade to version 2.0 - This requires go 1.3 to compile at least.

* refuse to startup if ICU wasn't initialized, this will i.e. prevent errors from being printed,
  and libraries from being loaded.

* front-end: unwanted removal of index table header after creating new index

* fixed issue #1248: chrome: applications filtering not working

* fixed issue #1198: queries remain in aql editor (front-end) if you navigate through different tabs

* Simplify usage of Foxx

  Thanks to our user feedback we learned that Foxx is a powerful, yet rather complicated concept.
  With this release we tried to make it less complicated while keeping all its strength.
  That includes a rewrite of the documentation as well as some code changes as listed below:

  * Moved Foxx applications to a different folder.

    The naming convention now is: <app-path>/_db/<dbname>/<mountpoint>/APP
    Before it was: <app-path>/databases/<dbname>/<appname>:<appversion>
    This caused some trouble as apps where cached based on name and version and updates did not apply.
    Hence the path on filesystem and the app's access URL had no relation to one another.
    Now the path on filesystem is identical to the URL (except for slashes and the appended APP)

  * Rewrite of Foxx routing

    The routing of Foxx has been exposed to major internal changes we adjusted because of user feedback.
    This allows us to set the development mode per mountpoint without having to change paths and hold
    apps at separate locations.

  * Foxx Development mode

    The development mode used until 2.4 is gone. It has been replaced by a much more mature version.
    This includes the deprecation of the javascript.dev-app-path parameter, which is useless since 2.5.
    Instead of having two separate app directories for production and development, apps now reside in
    one place, which is used for production as well as for development.
    Apps can still be put into development mode, changing their behavior compared to production mode.
    Development mode apps are still reread from disk at every request, and still they ship more debug
    output.

    This change has also made the startup options `--javascript.frontend-development-mode` and
    `--javascript.dev-app-path` obsolete. The former option will not have any effect when set, and the
    latter option is only read and used during the upgrade to 2.5 and does not have any effects later.

  * Foxx install process

    Installing Foxx apps has been a two step process: import them into ArangoDB and mount them at a
    specific mountpoint. These operations have been joined together. You can install an app at one
    mountpoint, that's it. No fetch, mount, unmount, purge cycle anymore. The commands have been
    simplified to just:

    * install: get your Foxx app up and running
    * uninstall: shut it down and erase it from disk

  * Foxx error output

    Until 2.4 the errors produced by Foxx were not optimal. Often, the error message was just
    `unable to parse manifest` and contained only an internal stack trace.
    In 2.5 we made major improvements there, including a much more fine-grained error output that
    helps you debug your Foxx apps. The error message printed is now much closer to its source and
    should help you track it down.

    Also we added the default handlers for unhandled errors in Foxx apps:

    * You will get a nice internal error page whenever your Foxx app is called but was not installed
      due to any error
    * You will get a proper error message when having an uncaught error appears in any app route

    In production mode the messages above will NOT contain any information about your Foxx internals
    and are safe to be exposed to third party users.
    In development mode the messages above will contain the stacktrace (if available), making it easier for
    your in-house devs to track down errors in the application.

* added `console` object to Foxx apps. All Foxx apps now have a console object implementing
  the familiar Console API in their global scope, which can be used to log diagnostic
  messages to the database.

* added `org/arangodb/request` module, which provides a simple API for making HTTP requests
  to external services.

* added optimizer rule `propagate-constant-attributes`

  This rule will look inside `FILTER` conditions for constant value equality comparisons,
  and insert the constant values in other places in `FILTER`s. For example, the rule will
  insert `42` instead of `i.value` in the second `FILTER` of the following query:

      FOR i IN c1 FOR j IN c2 FILTER i.value == 42 FILTER j.value == i.value RETURN 1

* added `filtered` value to AQL query execution statistics

  This value indicates how many documents were filtered by `FilterNode`s in the AQL query.
  Note that `IndexRangeNode`s can also filter documents by selecting only the required ranges
  from the index. The `filtered` value will not include the work done by `IndexRangeNode`s,
  but only the work performed by `FilterNode`s.

* added support for sparse hash and skiplist indexes

  Hash and skiplist indexes can optionally be made sparse. Sparse indexes exclude documents
  in which at least one of the index attributes is either not set or has a value of `null`.

  As such documents are excluded from sparse indexes, they may contain fewer documents than
  their non-sparse counterparts. This enables faster indexing and can lead to reduced memory
  usage in case the indexed attribute does occur only in some, but not all documents of the
  collection. Sparse indexes will also reduce the number of collisions in non-unique hash
  indexes in case non-existing or optional attributes are indexed.

  In order to create a sparse index, an object with the attribute `sparse` can be added to
  the index creation commands:

      db.collection.ensureHashIndex(attributeName, { sparse: true });
      db.collection.ensureHashIndex(attributeName1, attributeName2, { sparse: true });
      db.collection.ensureUniqueConstraint(attributeName, { sparse: true });
      db.collection.ensureUniqueConstraint(attributeName1, attributeName2, { sparse: true });

      db.collection.ensureSkiplist(attributeName, { sparse: true });
      db.collection.ensureSkiplist(attributeName1, attributeName2, { sparse: true });
      db.collection.ensureUniqueSkiplist(attributeName, { sparse: true });
      db.collection.ensureUniqueSkiplist(attributeName1, attributeName2, { sparse: true });

  Note that in place of the above specialized index creation commands, it is recommended to use
  the more general index creation command `ensureIndex`:

  ```js
  db.collection.ensureIndex({ type: "hash", sparse: true, unique: true, fields: [ attributeName ] });
  db.collection.ensureIndex({ type: "skiplist", sparse: false, unique: false, fields: [ "a", "b" ] });
  ```

  When not explicitly set, the `sparse` attribute defaults to `false` for new indexes.

  This causes a change in behavior when creating a unique hash index without specifying the
  sparse flag: in 2.4, unique hash indexes were implicitly sparse, always excluding `null` values.
  There was no option to control this behavior, and sparsity was neither supported for non-unique
  hash indexes nor skiplists in 2.4. This implicit sparsity of unique hash indexes was considered
  an inconsistency, and therefore the behavior was cleaned up in 2.5. As of 2.5, indexes will
  only be created sparse if sparsity is explicitly requested. Existing unique hash indexes from 2.4
  or before will automatically be migrated so they are still sparse after the upgrade to 2.5.

  Geo indexes are implicitly sparse, meaning documents without the indexed location attribute or
  containing invalid location coordinate values will be excluded from the index automatically. This
  is also a change when compared to pre-2.5 behavior, when documents with missing or invalid
  coordinate values may have caused errors on insertion when the geo index' `unique` flag was set
  and its `ignoreNull` flag was not.

  This was confusing and has been rectified in 2.5. The method `ensureGeoConstaint()` now does the
  same as `ensureGeoIndex()`. Furthermore, the attributes `constraint`, `unique`, `ignoreNull` and
  `sparse` flags are now completely ignored when creating geo indexes.

  The same is true for fulltext indexes. There is no need to specify non-uniqueness or sparsity for
  geo or fulltext indexes. They will always be non-unique and sparse.

  As sparse indexes may exclude some documents, they cannot be used for every type of query.
  Sparse hash indexes cannot be used to find documents for which at least one of the indexed
  attributes has a value of `null`. For example, the following AQL query cannot use a sparse
  index, even if one was created on attribute `attr`:

      FOR doc In collection
        FILTER doc.attr == null
        RETURN doc

  If the lookup value is non-constant, a sparse index may or may not be used, depending on
  the other types of conditions in the query. If the optimizer can safely determine that
  the lookup value cannot be `null`, a sparse index may be used. When uncertain, the optimizer
  will not make use of a sparse index in a query in order to produce correct results.

  For example, the following queries cannot use a sparse index on `attr` because the optimizer
  will not know beforehand whether the comparison values for `doc.attr` will include `null`:

      FOR doc In collection
        FILTER doc.attr == SOME_FUNCTION(...)
        RETURN doc

      FOR other IN otherCollection
        FOR doc In collection
          FILTER doc.attr == other.attr
          RETURN doc

  Sparse skiplist indexes can be used for sorting if the optimizer can safely detect that the
  index range does not include `null` for any of the index attributes.

* inspection of AQL data-modification queries will now detect if the data-modification part
  of the query can run in lockstep with the data retrieval part of the query, or if the data
  retrieval part must be executed before the data modification can start.

  Executing the two in lockstep allows using much smaller buffers for intermediate results
  and starts the actual data-modification operations much earlier than if the two phases
  were executed separately.

* Allow dynamic attribute names in AQL object literals

  This allows using arbitrary expressions to construct attribute names in object
  literals specified in AQL queries. To disambiguate expressions and other unquoted
  attribute names, dynamic attribute names need to be enclosed in brackets (`[` and `]`).
  Example:

      FOR i IN 1..100
        RETURN { [ CONCAT('value-of-', i) ] : i }

* make AQL optimizer rule "use-index-for-sort" remove sort also in case a non-sorted
  index (e.g. a hash index) is used for only equality lookups and all sort attributes
  are covered by the index.

  Example that does not require an extra sort (needs hash index on `value`):

      FOR doc IN collection FILTER doc.value == 1 SORT doc.value RETURN doc

  Another example that does not require an extra sort (with hash index on `value1`, `value2`):

      FOR doc IN collection FILTER doc.value1 == 1 && doc.value2 == 2 SORT doc.value1, doc.value2 RETURN doc

* make AQL optimizer rule "use-index-for-sort" remove sort also in case the sort criteria
  excludes the left-most index attributes, but the left-most index attributes are used
  by the index for equality-only lookups.

  Example that can use the index for sorting (needs skiplist index on `value1`, `value2`):

      FOR doc IN collection FILTER doc.value1 == 1 SORT doc.value2 RETURN doc

* added selectivity estimates for primary index, edge index, and hash index

  The selectivity estimates are returned by the `GET /_api/index` REST API method
  in a sub-attribute `selectivityEstimate` for each index that supports it. This
  attribute will be omitted for indexes that do not provide selectivity estimates.
  If provided, the selectivity estimate will be a numeric value between 0 and 1.

  Selectivity estimates will also be reported in the result of `collection.getIndexes()`
  for all indexes that support this. If no selectivity estimate can be determined for
  an index, the attribute `selectivityEstimate` will be omitted here, too.

  The web interface also shows selectivity estimates for each index that supports this.

  Currently the following index types can provide selectivity estimates:
  - primary index
  - edge index
  - hash index (unique and non-unique)

  No selectivity estimates will be provided when running in cluster mode.

* fixed issue #1226: arangod log issues

* added additional logger if arangod is started in foreground mode on a tty

* added AQL optimizer rule "move-calculations-down"

* use exclusive native SRWLocks on Windows instead of native mutexes

* added AQL functions `MD5`, `SHA1`, and `RANDOM_TOKEN`.

* reduced number of string allocations when parsing certain AQL queries

  parsing numbers (integers or doubles) does not require a string allocation
  per number anymore

* RequestContext#bodyParam now accepts arbitrary joi schemas and rejects invalid (but well-formed) request bodies.

* enforce that AQL user functions are wrapped inside JavaScript function () declarations

  AQL user functions were always expected to be wrapped inside a JavaScript function, but previously
  this was not enforced when registering a user function. Enforcing the AQL user functions to be contained
  inside functions prevents functions from doing some unexpected things that may have led to undefined
  behavior.

* Windows service uninstalling: only remove service if it points to the currently running binary,
  or --force was specified.

* Windows (debug only): print stacktraces on crash and run minidump

* Windows (cygwin): if you run arangosh in a cygwin shell or via ssh we will detect this and use
  the appropriate output functions.

* Windows: improve process management

* fix IPv6 reverse ip lookups - so far we only did IPv4 addresses.

* improve join documentation, add outer join example

* run jslint for unit tests too, to prevent "memory leaks" by global js objects with native code.

* fix error logging for exceptions - we wouldn't log the exception message itself so far.

* improve error reporting in the http client (Windows & *nix)

* improve error reports in cluster

* Standard errors can now contain custom messages.


v2.4.7 (XXXX-XX-XX)
-------------------

* fixed issue #1282: Geo WITHIN_RECTANGLE for nested lat/lng


v2.4.6 (2015-03-18)
-------------------

* added option `--database.ignore-logfile-errors`

  This option controls how collection datafiles with a CRC mismatch are treated.

  If set to `false`, CRC mismatch errors in collection datafiles will lead
  to a collection not being loaded at all. If a collection needs to be loaded
  during WAL recovery, the WAL recovery will also abort (if not forced with
  `--wal.ignore-recovery-errors true`). Setting this flag to `false` protects
  users from unintentionally using a collection with corrupted datafiles, from
  which only a subset of the original data can be recovered.

  If set to `true`, CRC mismatch errors in collection datafiles will lead to
  the datafile being partially loaded. All data up to until the mismatch will
  be loaded. This will enable users to continue with a collection datafiles
  that are corrupted, but will result in only a partial load of the data.
  The WAL recovery will still abort when encountering a collection with a
  corrupted datafile, at least if `--wal.ignore-recovery-errors` is not set to
  `true`.

  The default value is *true*, so for collections with corrupted datafiles
  there might be partial data loads once the WAL recovery has finished. If
  the WAL recovery will need to load a collection with a corrupted datafile,
  it will still stop when using the default values.

* INCOMPATIBLE CHANGE:

  make the arangod server refuse to start if during startup it finds a non-readable
  `parameter.json` file for a database or a collection.

  Stopping the startup process in this case requires manual intervention (fixing
  the unreadable files), but prevents follow-up errors due to ignored databases or
  collections from happening.

* datafiles and `parameter.json` files written by arangod are now created with read and write
  privileges for the arangod process user, and with read and write privileges for the arangod
  process group.

  Previously, these files were created with user read and write permissions only.

* INCOMPATIBLE CHANGE:

  abort WAL recovery if one of the collection's datafiles cannot be opened

* INCOMPATIBLE CHANGE:

  never try to raise the privileges after dropping them, this can lead to a race condition while
  running the recovery

  If you require to run ArangoDB on a port lower than 1024, you must run ArangoDB as root.

* fixed inefficiencies in `remove` methods of general-graph module

* added option `--database.slow-query-threshold` for controlling the default AQL slow query
  threshold value on server start


v2.4.5 (2015-03-16)
-------------------

* added elapsed time to HTTP request logging output (`--log.requests-file`)

* added AQL current and slow query tracking, killing of AQL queries

  This change enables retrieving the list of currently running AQL queries inside the selected database.
  AQL queries with an execution time beyond a certain threshold can be moved to a "slow query" facility
  and retrieved from there. Queries can also be killed by specifying the query id.

  This change adds the following HTTP REST APIs:

  - `GET /_api/query/current`: for retrieving the list of currently running queries
  - `GET /_api/query/slow`: for retrieving the list of slow queries
  - `DELETE /_api/query/slow`: for clearing the list of slow queries
  - `GET /_api/query/properties`: for retrieving the properties for query tracking
  - `PUT /_api/query/properties`: for adjusting the properties for query tracking
  - `DELETE /_api/query/<id>`: for killing an AQL query

  The following JavaScript APIs have been added:

  - require("org/arangodb/aql/queries").current();
  - require("org/arangodb/aql/queries").slow();
  - require("org/arangodb/aql/queries").clearSlow();
  - require("org/arangodb/aql/queries").properties();
  - require("org/arangodb/aql/queries").kill();

* fixed issue #1265: arangod crashed with SIGSEGV

* fixed issue #1241: Wildcards in examples

* fixed comment parsing in Foxx controllers


v2.4.4 (2015-02-24)
-------------------

* fixed the generation template for foxx apps. It now does not create deprecated functions anymore

* add custom visitor functionality for `GRAPH_NEIGHBORS` function, too

* increased default value of traversal option *maxIterations* to 100 times of its previous
  default value


v2.4.3 (2015-02-06)
-------------------

* fix multi-threading with openssl when running under Windows

* fix timeout on socket operations when running under Windows

* Fixed an error in Foxx routing which caused some apps that worked in 2.4.1 to fail with status 500: `undefined is not a function` errors in 2.4.2
  This error was occurring due to seldom internal rerouting introduced by the malformed application handler.


v2.4.2 (2015-01-30)
-------------------

* added custom visitor functionality for AQL traversals

  This allows more complex result processing in traversals triggered by AQL. A few examples
  are shown in [this article](http://jsteemann.github.io/blog/2015/01/28/using-custom-visitors-in-aql-graph-traversals/).

* improved number of results estimated for nodes of type EnumerateListNode and SubqueryNode
  in AQL explain output

* added AQL explain helper to explain arbitrary AQL queries

  The helper function prints the query execution plan and the indexes to be used in the
  query. It can be invoked from the ArangoShell or the web interface as follows:

      require("org/arangodb/aql/explainer").explain(query);

* enable use of indexes for certain AQL conditions with non-equality predicates, in
  case the condition(s) also refer to indexed attributes

  The following queries will now be able to use indexes:

      FILTER a.indexed == ... && a.indexed != ...
      FILTER a.indexed == ... && a.nonIndexed != ...
      FILTER a.indexed == ... && ! (a.indexed == ...)
      FILTER a.indexed == ... && ! (a.nonIndexed == ...)
      FILTER a.indexed == ... && ! (a.indexed != ...)
      FILTER a.indexed == ... && ! (a.nonIndexed != ...)
      FILTER (a.indexed == ... && a.nonIndexed == ...) || (a.indexed == ... && a.nonIndexed == ...)
      FILTER (a.indexed == ... && a.nonIndexed != ...) || (a.indexed == ... && a.nonIndexed != ...)

* Fixed spuriously occurring "collection not found" errors when running queries on local
  collections on a cluster DB server

* Fixed upload of Foxx applications to the server for apps exceeding approx. 1 MB zipped.

* Malformed Foxx applications will now return a more useful error when any route is requested.

  In Production a Foxx app mounted on /app will display an html page on /app/* stating a 503 Service temporarily not available.
  It will not state any information about your Application.
  Before it was a 404 Not Found without any information and not distinguishable from a correct not found on your route.

  In Development Mode the html page also contains information about the error occurred.

* Unhandled errors thrown in Foxx routes are now handled by the Foxx framework itself.

  In Production the route will return a status 500 with a body {error: "Error statement"}.
  In Development the route will return a status 500 with a body {error: "Error statement", stack: "..."}

  Before, it was status 500 with a plain text stack including ArangoDB internal routing information.

* The Applications tab in web interface will now request development apps more often.
  So if you have a fixed a syntax error in your app it should always be visible after reload.


v2.4.1 (2015-01-19)
-------------------

* improved WAL recovery output

* fixed certain OR optimizations in AQL optimizer

* better diagnostics for arangoimp

* fixed invalid result of HTTP REST API method `/_admin/foxx/rescan`

* fixed possible segmentation fault when passing a Buffer object into a V8 function
  as a parameter

* updated AQB module to 1.8.0.


v2.4.0 (2015-01-13)
-------------------

* updated AQB module to 1.7.0.

* fixed V8 integration-related crashes

* make `fs.move(src, dest)` also fail when both `src` and `dest` are
  existing directories. This ensures the same behavior of the move operation
  on different platforms.

* fixed AQL insert operation for multi-shard collections in cluster

* added optional return value for AQL data-modification queries.
  This allows returning the documents inserted, removed or updated with the query, e.g.

      FOR doc IN docs REMOVE doc._key IN docs LET removed = OLD RETURN removed
      FOR doc IN docs INSERT { } IN docs LET inserted = NEW RETURN inserted
      FOR doc IN docs UPDATE doc._key WITH { } IN docs LET previous = OLD RETURN previous
      FOR doc IN docs UPDATE doc._key WITH { } IN docs LET updated = NEW RETURN updated

  The variables `OLD` and `NEW` are automatically available when a `REMOVE`, `INSERT`,
  `UPDATE` or `REPLACE` statement is immediately followed by a `LET` statement.
  Note that the `LET` and `RETURN` statements in data-modification queries are not as
  flexible as the general versions of `LET` and `RETURN`. When returning documents from
  data-modification operations, only a single variable can be assigned using `LET`, and
  the assignment can only be either `OLD` or `NEW`, but not an arbitrary expression. The
  `RETURN` statement also allows using the just-created variable only, and no arbitrary
  expressions.


v2.4.0-beta1 (2014-12-26)
--------------------------

* fixed superstates in FoxxGenerator

* fixed issue #1065: Aardvark: added creation of documents and edges with _key property

* fixed issue #1198: Aardvark: current AQL editor query is now cached

* Upgraded V8 version from 3.16.14 to 3.29.59

  The built-in version of V8 has been upgraded from 3.16.14 to 3.29.59.
  This activates several ES6 (also dubbed *Harmony* or *ES.next*) features in
  ArangoDB, both in the ArangoShell and the ArangoDB server. They can be
  used for scripting and in server-side actions such as Foxx routes, traversals
  etc.

  The following ES6 features are available in ArangoDB 2.4 by default:

  * iterators
  * the `of` operator
  * symbols
  * predefined collections types (Map, Set etc.)
  * typed arrays

  Many other ES6 features are disabled by default, but can be made available by
  starting arangod or arangosh with the appropriate options:

  * arrow functions
  * proxies
  * generators
  * String, Array, and Number enhancements
  * constants
  * enhanced object and numeric literals

  To activate all these ES6 features in arangod or arangosh, start it with
  the following options:

      arangosh --javascript.v8-options="--harmony --harmony_generators"

  More details on the available ES6 features can be found in
  [this blog](https://jsteemann.github.io/blog/2014/12/19/using-es6-features-in-arangodb/).

* Added Foxx generator for building Hypermedia APIs

  A more detailed description is [here](https://www.arangodb.com/2014/12/08/building-hypermedia-apis-foxxgenerator)

* New `Applications` tab in web interface:

  The `applications` tab got a complete redesign.
  It will now only show applications that are currently running on ArangoDB.
  For a selected application, a new detailed view has been created.
  This view provides a better overview of the app:
  * author
  * license
  * version
  * contributors
  * download links
  * API documentation

  To install a new application, a new dialog is now available.
  It provides the features already available in the console application `foxx-manager` plus some more:
  * install an application from Github
  * install an application from a zip file
  * install an application from ArangoDB's application store
  * create a new application from scratch: this feature uses a generator to
    create a Foxx application with pre-defined CRUD methods for a given list
    of collections. The generated Foxx app can either be downloaded as a zip file or
    be installed on the server. Starting with a new Foxx app has never been easier.

* fixed issue #1102: Aardvark: Layout bug in documents overview

  The documents overview was entirely destroyed in some situations on Firefox.
  We replaced the plugin we used there.

* fixed issue #1168: Aardvark: pagination buttons jumping

* fixed issue #1161: Aardvark: Click on Import JSON imports previously uploaded file

* removed configure options `--enable-all-in-one-v8`, `--enable-all-in-one-icu`,
  and `--enable-all-in-one-libev`.

* global internal rename to fix naming incompatibilities with JSON:

  Internal functions with names containing `array` have been renamed to `object`,
  internal functions with names containing `list` have been renamed to `array`.
  The renaming was mainly done in the C++ parts. The documentation has also been
  adjusted so that the correct JSON type names are used in most places.

  The change also led to the addition of a few function aliases in AQL:

  * `TO_LIST` now is an alias of the new `TO_ARRAY`
  * `IS_LIST` now is an alias of the new `IS_ARRAY`
  * `IS_DOCUMENT` now is an alias of the new `IS_OBJECT`

  The changed also renamed the option `mergeArrays` to `mergeObjects` for AQL
  data-modification query options and HTTP document modification API

* AQL: added optimizer rule "remove-filter-covered-by-index"

  This rule removes FilterNodes and CalculationNodes from an execution plan if the
  filter is already covered by a previous IndexRangeNode. Removing the CalculationNode
  and the FilterNode will speed up query execution because the query requires less
  computation.

* AQL: added optimizer rule "remove-sort-rand"

  This rule removes a `SORT RAND()` expression from a query and moves the random
  iteration into the appropriate `EnumerateCollectionNode`. This is more efficient
  than individually enumerating and then sorting randomly.

* AQL: range optimizations for IN and OR

  This change enables usage of indexes for several additional cases. Filters containing
  the `IN` operator can now make use of indexes, and multiple OR- or AND-combined filter
  conditions can now also use indexes if the filters are accessing the same indexed
  attribute.

  Here are a few examples of queries that can now use indexes but couldn't before:

    FOR doc IN collection
      FILTER doc.indexedAttribute == 1 || doc.indexedAttribute > 99
      RETURN doc

    FOR doc IN collection
      FILTER doc.indexedAttribute IN [ 3, 42 ] || doc.indexedAttribute > 99
      RETURN doc

    FOR doc IN collection
      FILTER (doc.indexedAttribute > 2 && doc.indexedAttribute < 10) ||
             (doc.indexedAttribute > 23 && doc.indexedAttribute < 42)
      RETURN doc

* fixed issue #500: AQL parentheses issue

  This change allows passing subqueries as AQL function parameters without using
  duplicate brackets (e.g. `FUNC(query)` instead of `FUNC((query))`

* added optional `COUNT` clause to AQL `COLLECT`

  This allows more efficient group count calculation queries, e.g.

      FOR doc IN collection
        COLLECT age = doc.age WITH COUNT INTO length
        RETURN { age: age, count: length }

  A count-only query is also possible:

      FOR doc IN collection
        COLLECT WITH COUNT INTO length
        RETURN length

* fixed missing makeDirectory when fetching a Foxx application from a zip file

* fixed issue #1134: Change the default endpoint to localhost

  This change will modify the IP address ArangoDB listens on to 127.0.0.1 by default.
  This will make new ArangoDB installations unaccessible from clients other than
  localhost unless changed. This is a security feature.

  To make ArangoDB accessible from any client, change the server's configuration
  (`--server.endpoint`) to either `tcp://0.0.0.0:8529` or the server's publicly
  visible IP address.

* deprecated `Repository#modelPrototype`. Use `Repository#model` instead.

* IMPORTANT CHANGE: by default, system collections are included in replication and all
  replication API return values. This will lead to user accounts and credentials
  data being replicated from master to slave servers. This may overwrite
  slave-specific database users.

  If this is undesired, the `_users` collection can be excluded from replication
  easily by setting the `includeSystem` attribute to `false` in the following commands:

  * replication.sync({ includeSystem: false });
  * replication.applier.properties({ includeSystem: false });

  This will exclude all system collections (including `_aqlfunctions`, `_graphs` etc.)
  from the initial synchronization and the continuous replication.

  If this is also undesired, it is also possible to specify a list of collections to
  exclude from the initial synchronization and the continuous replication using the
  `restrictCollections` attribute, e.g.:

      replication.applier.properties({
        includeSystem: true,
        restrictType: "exclude",
        restrictCollections: [ "_users", "_graphs", "foo" ]
      });

  The HTTP API methods for fetching the replication inventory and for dumping collections
  also support the `includeSystem` control flag via a URL parameter.

* removed DEPRECATED replication methods:
  * `replication.logger.start()`
  * `replication.logger.stop()`
  * `replication.logger.properties()`
  * HTTP PUT `/_api/replication/logger-start`
  * HTTP PUT `/_api/replication/logger-stop`
  * HTTP GET `/_api/replication/logger-config`
  * HTTP PUT `/_api/replication/logger-config`

* fixed issue #1174, which was due to locking problems in distributed
  AQL execution

* improved cluster locking for AQL avoiding deadlocks

* use DistributeNode for modifying queries with REPLACE and UPDATE, if
  possible


v2.3.6 (2015-XX-XX)
-------------------

* fixed AQL subquery optimization that produced wrong result when multiple subqueries
  directly followed each other and and a directly following `LET` statement did refer
  to any but the first subquery.


v2.3.5 (2015-01-16)
-------------------

* fixed intermittent 404 errors in Foxx apps after mounting or unmounting apps

* fixed issue #1200: Expansion operator results in "Cannot call method 'forEach' of null"

* fixed issue #1199: Cannot unlink root node of plan


v2.3.4 (2014-12-23)
-------------------

* fixed cerberus path for MyArangoDB


v2.3.3 (2014-12-17)
-------------------

* fixed error handling in instantiation of distributed AQL queries, this
  also fixes a bug in cluster startup with many servers

* issue #1185: parse non-fractional JSON numbers with exponent (e.g. `4e-261`)

* issue #1159: allow --server.request-timeout and --server.connect-timeout of 0


v2.3.2 (2014-12-09)
-------------------

* fixed issue #1177: Fix bug in the user app's storage

* fixed issue #1173: AQL Editor "Save current query" resets user password

* fixed missing makeDirectory when fetching a Foxx application from a zip file

* put in warning about default changed: fixed issue #1134: Change the default endpoint to localhost

* fixed issue #1163: invalid fullCount value returned from AQL

* fixed range operator precedence

* limit default maximum number of plans created by AQL optimizer to 256 (from 1024)

* make AQL optimizer not generate an extra plan if an index can be used, but modify
  existing plans in place

* fixed AQL cursor ttl (time-to-live) issue

  Any user-specified cursor ttl value was not honored since 2.3.0.

* fixed segfault in AQL query hash index setup with unknown shapes

* fixed memleaks

* added AQL optimizer rule for removing `INTO` from a `COLLECT` statement if not needed

* fixed issue #1131

  This change provides the `KEEP` clause for `COLLECT ... INTO`. The `KEEP` clause
  allows controlling which variables will be kept in the variable created by `INTO`.

* fixed issue #1147, must protect dispatcher ID for etcd

v2.3.1 (2014-11-28)
-------------------

* recreate password if missing during upgrade

* fixed issue #1126

* fixed non-working subquery index optimizations

* do not restrict summary of Foxx applications to 60 characters

* fixed display of "required" path parameters in Foxx application documentation

* added more optimizations of constants values in AQL FILTER conditions

* fixed invalid or-to-in optimization for FILTERs containing comparisons
  with boolean values

* fixed replication of `_graphs` collection

* added AQL list functions `PUSH`, `POP`, `UNSHIFT`, `SHIFT`, `REMOVE_VALUES`,
  `REMOVE_VALUE`, `REMOVE_NTH` and `APPEND`

* added AQL functions `CALL` and `APPLY` to dynamically call other functions

* fixed AQL optimizer cost estimation for LIMIT node

* prevent Foxx queues from permanently writing to the journal even when
  server is idle

* fixed AQL COLLECT statement with INTO clause, which copied more variables
  than v2.2 and thus lead to too much memory consumption.
  This deals with #1107.

* fixed AQL COLLECT statement, this concerned every COLLECT statement,
  only the first group had access to the values of the variables before
  the COLLECT statement. This deals with #1127.

* fixed some AQL internals, where sometimes too many items were
  fetched from upstream in the presence of a LIMIT clause. This should
  generally improve performance.


v2.3.0 (2014-11-18)
-------------------

* fixed syslog flags. `--log.syslog` is deprecated and setting it has no effect,
  `--log.facility` now works as described. Application name has been changed from
  `triagens` to `arangod`. It can be changed using `--log.application`. The syslog
  will only contain the actual log message. The datetime prefix is omitted.

* fixed deflate in SimpleHttpClient

* fixed issue #1104: edgeExamples broken or changed

* fixed issue #1103: Error while importing user queries

* fixed issue #1100: AQL: HAS() fails on doc[attribute_name]

* fixed issue #1098: runtime error when creating graph vertex

* hide system applications in **Applications** tab by default

  Display of system applications can be toggled by using the *system applications*
  toggle in the UI.

* added HTTP REST API for managing tasks (`/_api/tasks`)

* allow passing character lists as optional parameter to AQL functions `TRIM`,
  `LTRIM` and `RTRIM`

  These functions now support trimming using custom character lists. If no character
  lists are specified, all whitespace characters will be removed as previously:

      TRIM("  foobar\t \r\n ")         // "foobar"
      TRIM(";foo;bar;baz, ", "; ")     // "foo;bar;baz"

* added AQL string functions `LTRIM`, `RTRIM`, `FIND_FIRST`, `FIND_LAST`, `SPLIT`,
  `SUBSTITUTE`

* added AQL functions `ZIP`, `VALUES` and `PERCENTILE`

* made AQL functions `CONCAT` and `CONCAT_SEPARATOR` work with list arguments

* dynamically create extra dispatcher threads if required

* fixed issue #1097: schemas in the API docs no longer show required properties as optional


v2.3.0-beta2 (2014-11-08)
-------------------------

* front-end: new icons for uploading and downloading JSON documents into a collection

* front-end: fixed documents pagination css display error

* front-end: fixed flickering of the progress view

* front-end: fixed missing event for documents filter function

* front-end: jsoneditor: added CMD+Return (Mac) CTRL+Return (Linux/Win) shortkey for
  saving a document

* front-end: added information tooltip for uploading json documents.

* front-end: added database management view to the collapsed navigation menu

* front-end: added collection truncation feature

* fixed issue #1086: arangoimp: Odd errors if arguments are not given properly

* performance improvements for AQL queries that use JavaScript-based expressions
  internally

* added AQL geo functions `WITHIN_RECTANGLE` and `IS_IN_POLYGON`

* fixed non-working query results download in AQL editor of web interface

* removed debug print message in AQL editor query export routine

* fixed issue #1075: Aardvark: user name required even if auth is off #1075

  The fix for this prefills the username input field with the current user's
  account name if any and `root` (the default username) otherwise. Additionally,
  the tooltip text has been slightly adjusted.

* fixed issue #1069: Add 'raw' link to swagger ui so that the raw swagger
  json can easily be retrieved

  This adds a link to the Swagger API docs to an application's detail view in
  the **Applications** tab of the web interface. The link produces the Swagger
  JSON directly. If authentication is turned on, the link requires authentication,
  too.

* documentation updates


v2.3.0-beta1 (2014-11-01)
-------------------------

* added dedicated `NOT IN` operator for AQL

  Previously, a `NOT IN` was only achievable by writing a negated `IN` condition:

      FOR i IN ... FILTER ! (i IN [ 23, 42 ]) ...

  This can now alternatively be expressed more intuitively as follows:

      FOR i IN ... FILTER i NOT IN [ 23, 42 ] ...

* added alternative logical operator syntax for AQL

  Previously, the logical operators in AQL could only be written as:
  - `&&`: logical and
  - `||`: logical or
  - `!`: negation

  ArangoDB 2.3 introduces the alternative variants for these operators:
  - `AND`: logical and
  - `OR`: logical or
  - `NOT`: negation

  The new syntax is just an alternative to the old syntax, allowing easier
  migration from SQL. The old syntax is still fully supported and will be.

* improved output of `ArangoStatement.parse()` and POST `/_api/query`

  If an AQL query can be parsed without problems, The return value of
  `ArangoStatement.parse()` now contains an attribute `ast` with the abstract
  syntax tree of the query (before optimizations). Though this is an internal
  representation of the query and is subject to change, it can be used to inspect
  how ArangoDB interprets a given query.

* improved `ArangoStatement.explain()` and POST `/_api/explain`

  The commands for explaining AQL queries have been improved.

* added command-line option `--javascript.v8-contexts` to control the number of
  V8 contexts created in arangod.

  Previously, the number of V8 contexts was equal to the number of server threads
  (as specified by option `--server.threads`).

  However, it may be sensible to create different amounts of threads and V8
  contexts. If the option is not specified, the number of V8 contexts created
  will be equal to the number of server threads. Thus no change in configuration
  is required to keep the old behavior.

  If you are using the default config files or merge them with your local config
  files, please review if the default number of server threads is okay in your
  environment. Additionally you should verify that the number of V8 contexts
  created (as specified in option `--javascript.v8-contexts`) is okay.

* the number of server.threads specified is now the minimum of threads
  started. There are situation in which threads are waiting for results of
  distributed database servers. In this case the number of threads is
  dynamically increased.

* removed index type "bitarray"

  Bitarray indexes were only half-way documented and integrated in previous versions
  of ArangoDB so their benefit was limited. The support for bitarray indexes has
  thus been removed in ArangoDB 2.3. It is not possible to create indexes of type
  "bitarray" with ArangoDB 2.3.

  When a collection is opened that contains a bitarray index definition created
  with a previous version of ArangoDB, ArangoDB will ignore it and log the following
  warning:

      index type 'bitarray' is not supported in this version of ArangoDB and is ignored

  Future versions of ArangoDB may automatically remove such index definitions so the
  warnings will eventually disappear.

* removed internal "_admin/modules/flush" in order to fix requireApp

* added basic support for handling binary data in Foxx

  Requests with binary payload can be processed in Foxx applications by
  using the new method `res.rawBodyBuffer()`. This will return the unparsed request
  body as a Buffer object.

  There is now also the method `req.requestParts()` available in Foxx to retrieve
  the individual components of a multipart HTTP request.

  Buffer objects can now be used when setting the response body of any Foxx action.
  Additionally, `res.send()` has been added as a convenience method for returning
  strings, JSON objects or buffers from a Foxx action:

      res.send("<p>some HTML</p>");
      res.send({ success: true });
      res.send(new Buffer("some binary data"));

  The convenience method `res.sendFile()` can now be used to easily return the
  contents of a file from a Foxx action:

      res.sendFile(applicationContext.foxxFilename("image.png"));

  `fs.write` now accepts not only strings but also Buffer objects as second parameter:

      fs.write(filename, "some data");
      fs.write(filename, new Buffer("some binary data"));

  `fs.readBuffer` can be used to return the contents of a file in a Buffer object.

* improved performance of insertion into non-unique hash indexes significantly in case
  many duplicate keys are used in the index

* issue #1042: set time zone in log output

  the command-line option `--log.use-local-time` was added to print dates and times in
  the server-local timezone instead of UTC

* command-line options that require a boolean value now validate the
  value given on the command-line

  This prevents issues if no value is specified for an option that
  requires a boolean value. For example, the following command-line would
  have caused trouble in 2.2, because `--server.endpoint` would have been
  used as the value for the `--server.disable-authentication` options
  (which requires a boolean value):

      arangod --server.disable-authentication --server.endpoint tcp://127.0.0.1:8529 data

  In 2.3, running this command will fail with an error and requires to
  be modified to:

      arangod --server.disable-authentication true --server.endpoint tcp://127.0.0.1:8529 data

* improved performance of CSV import in arangoimp

* fixed issue #1027: Stack traces are off-by-one

* fixed issue #1026: Modules loaded in different files within the same app
  should refer to the same module

* fixed issue #1025: Traversal not as expected in undirected graph

* added a _relation function in the general-graph module.

  This deprecated _directedRelation and _undirectedRelation.
  ArangoDB does not offer any constraints for undirected edges
  which caused some confusion of users how undirected relations
  have to be handled. Relation now only supports directed relations
  and the user can actively simulate undirected relations.

* changed return value of Foxx.applicationContext#collectionName:

  Previously, the function could return invalid collection names because
  invalid characters were not replaced in the application name prefix, only
  in the collection name passed.

  Now, the function replaces invalid characters also in the application name
  prefix, which might to slightly different results for application names that
  contained any characters outside the ranges [a-z], [A-Z] and [0-9].

* prevent XSS in AQL editor and logs view

* integrated tutorial into ArangoShell and web interface

* added option `--backslash-escape` for arangoimp when running CSV file imports

* front-end: added download feature for (filtered) documents

* front-end: added download feature for the results of a user query

* front-end: added function to move documents to another collection

* front-end: added sort-by attribute to the documents filter

* front-end: added sorting feature to database, graph management and user management view.

* issue #989: front-end: Databases view not refreshing after deleting a database

* issue #991: front-end: Database search broken

* front-end: added infobox which shows more information about a document (_id, _rev, _key) or
  an edge (_id, _rev, _key, _from, _to). The from and to attributes are clickable and redirect
  to their document location.

* front-end: added edit-mode for deleting multiple documents at the same time.

* front-end: added delete button to the detailed document/edge view.

* front-end: added visual feedback for saving documents/edges inside the editor (error/success).

* front-end: added auto-focusing for the first input field in a modal.

* front-end: added validation for user input in a modal.

* front-end: user defined queries are now stored inside the database and are bound to the current
  user, instead of using the local storage functionality of the browsers. The outcome of this is
  that user defined queries are now independently usable from any device. Also queries can now be
  edited through the standard document editor of the front-end through the _users collection.

* front-end: added import and export functionality for user defined queries.

* front-end: added new keywords and functions to the aql-editor theme

* front-end: applied tile-style to the graph view

* front-end: now using the new graph api including multi-collection support

* front-end: foxx apps are now deletable

* front-end: foxx apps are now installable and updateable through github, if github is their
  origin.

* front-end: added foxx app version control. Multiple versions of a single foxx app are now
  installable and easy to manage and are also arranged in groups.

* front-end: the user-set filter of a collection is now stored until the user navigates to
  another collection.

* front-end: fetching and filtering of documents, statistics, and query operations are now
  handled with asynchronous ajax calls.

* front-end: added progress indicator if the front-end is waiting for a server operation.

* front-end: fixed wrong count of documents in the documents view of a collection.

* front-end: fixed unexpected styling of the manage db view and navigation.

* front-end: fixed wrong handling of select fields in a modal view.

* front-end: fixed wrong positioning of some tooltips.

* automatically call `toJSON` function of JavaScript objects (if present)
  when serializing them into database documents. This change allows
  storing JavaScript date objects in the database in a sensible manner.


v2.2.7 (2014-11-19)
-------------------

* fixed issue #998: Incorrect application URL for non-system Foxx apps

* fixed issue #1079: AQL editor: keyword WITH in UPDATE query is not highlighted

* fix memory leak in cluster nodes

* fixed registration of AQL user-defined functions in Web UI (JS shell)

* fixed error display in Web UI for certain errors
  (now error message is printed instead of 'undefined')

* fixed issue #1059: bug in js module console

* fixed issue #1056: "fs": zip functions fail with passwords

* fixed issue #1063: Docs: measuring unit of --wal.logfile-size?

* fixed issue #1062: Docs: typo in 14.2 Example data


v2.2.6 (2014-10-20)
-------------------

* fixed issue #972: Compilation Issue

* fixed issue #743: temporary directories are now unique and one can read
  off the tool that created them, if empty, they are removed atexit

* Highly improved performance of all AQL GRAPH_* functions.

* Orphan collections in general graphs can now be found via GRAPH_VERTICES
  if either "any" or no direction is defined

* Fixed documentation for AQL function GRAPH_NEIGHBORS.
  The option "vertexCollectionRestriction" is meant to filter the target
  vertices only, and should not filter the path.

* Fixed a bug in GRAPH_NEIGHBORS which enforced only empty results
  under certain conditions


v2.2.5 (2014-10-09)
-------------------

* fixed issue #961: allow non-JSON values in undocument request bodies

* fixed issue 1028: libicu is now statically linked

* fixed cached lookups of collections on the server, which may have caused spurious
  problems after collection rename operations


v2.2.4 (2014-10-01)
-------------------

* fixed accessing `_from` and `_to` attributes in `collection.byExample` and
  `collection.firstExample`

  These internal attributes were not handled properly in the mentioned functions, so
  searching for them did not always produce documents

* fixed issue #1030: arangoimp 2.2.3 crashing, not logging on large Windows CSV file

* fixed issue #1025: Traversal not as expected in undirected graph

* fixed issue #1020

  This requires re-introducing the startup option `--database.force-sync-properties`.

  This option can again be used to force fsyncs of collection, index and database properties
  stored as JSON strings on disk in files named `parameter.json`. Syncing these files after
  a write may be necessary if the underlying storage does not sync file contents by itself
  in a "sensible" amount of time after a file has been written and closed.

  The default value is `true` so collection, index and database properties will always be
  synced to disk immediately. This affects creating, renaming and dropping collections as
  well as creating and dropping databases and indexes. Each of these operations will perform
  an additional fsync on the `parameter.json` file if the option is set to `true`.

  It might be sensible to set this option to `false` for workloads that create and drop a
  lot of collections (e.g. test runs).

  Document operations such as creating, updating and dropping documents are not affected
  by this option.

* fixed issue #1016: AQL editor bug

* fixed issue #1014: WITHIN function returns wrong distance

* fixed AQL shortest path calculation in function `GRAPH_SHORTEST_PATH` to return
  complete vertex objects instead of just vertex ids

* allow changing of attributes of documents stored in server-side JavaScript variables

  Previously, the following did not work:

      var doc = db.collection.document(key);
      doc._key = "abc"; // overwriting internal attributes not supported
      doc.value = 123;  // overwriting existing attributes not supported

  Now, modifying documents stored in server-side variables (e.g. `doc` in the above case)
  is supported. Modifying the variables will not update the documents in the database,
  but will modify the JavaScript object (which can be written back to the database using
  `db.collection.update` or `db.collection.replace`)

* fixed issue #997: arangoimp apparently doesn't support files >2gig on Windows

  large file support (requires using `_stat64` instead of `stat`) is now supported on
  Windows


v2.2.3 (2014-09-02)
-------------------

* added `around` for Foxx controller

* added `type` option for HTTP API `GET /_api/document?collection=...`

  This allows controlling the type of results to be returned. By default, paths to
  documents will be returned, e.g.

      [
        `/_api/document/test/mykey1`,
        `/_api/document/test/mykey2`,
        ...
      ]

  To return a list of document ids instead of paths, the `type` URL parameter can be
  set to `id`:

      [
        `test/mykey1`,
        `test/mykey2`,
        ...
      ]

  To return a list of document keys only, the `type` URL parameter can be set to `key`:

      [
        `mykey1`,
        `mykey2`,
        ...
      ]


* properly capitalize HTTP response header field names in case the `x-arango-async`
  HTTP header was used in a request.

* fixed several documentation issues

* speedup for several general-graph functions, AQL functions starting with `GRAPH_`
  and traversals


v2.2.2 (2014-08-08)
-------------------

* allow storing non-reserved attribute names starting with an underscore

  Previous versions of ArangoDB parsed away all attribute names that started with an
  underscore (e.g. `_test', '_foo', `_bar`) on all levels of a document (root level
  and sub-attribute levels). While this behavior was documented, it was unintuitive and
  prevented storing documents inside other documents, e.g.:

      {
        "_key" : "foo",
        "_type" : "mydoc",
        "references" : [
          {
            "_key" : "something",
            "_rev" : "...",
            "value" : 1
          },
          {
            "_key" : "something else",
            "_rev" : "...",
            "value" : 2
          }
        ]
      }

  In the above example, previous versions of ArangoDB removed all attributes and
  sub-attributes that started with underscores, meaning the embedded documents would lose
  some of their attributes. 2.2.2 should preserve such attributes, and will also allow
  storing user-defined attribute names on the top-level even if they start with underscores
  (such as `_type` in the above example).

* fix conversion of JavaScript String, Number and Boolean objects to JSON.

  Objects created in JavaScript using `new Number(...)`, `new String(...)`, or
  `new Boolean(...)` were not converted to JSON correctly.

* fixed a race condition on task registration (i.e. `require("org/arangodb/tasks").register()`)

  this race condition led to undefined behavior when a just-created task with no offset and
  no period was instantly executed and deleted by the task scheduler, before the `register`
  function returned to the caller.

* changed run-tests.sh to execute all suitable tests.

* switch to new version of gyp

* fixed upgrade button


v2.2.1 (2014-07-24)
-------------------

* fixed hanging write-ahead log recovery for certain cases that involved dropping
  databases

* fixed issue with --check-version: when creating a new database the check failed

* issue #947 Foxx applicationContext missing some properties

* fixed issue with --check-version: when creating a new database the check failed

* added startup option `--wal.suppress-shape-information`

  Setting this option to `true` will reduce memory and disk space usage and require
  less CPU time when modifying documents or edges. It should therefore be turned on
  for standalone ArangoDB servers. However, for servers that are used as replication
  masters, setting this option to `true` will effectively disable the usage of the
  write-ahead log for replication, so it should be set to `false` for any replication
  master servers.

  The default value for this option is `false`.

* added optional `ttl` attribute to specify result cursor expiration for HTTP API method
  `POST /_api/cursor`

  The `ttl` attribute can be used to prevent cursor results from timing out too early.

* issue #947: Foxx applicationContext missing some properties

* (reported by Christian Neubauer):

  The problem was that in Google's V8, signed and unsigned chars are not always declared cleanly.
  so we need to force v8 to compile with forced signed chars which is done by the Flag:
    -fsigned-char
  at least it is enough to follow the instructions of compiling arango on rasperry
  and add "CFLAGS='-fsigned-char'" to the make command of V8 and remove the armv7=0

* Fixed a bug with the replication client. In the case of single document
  transactions the collection was not write locked.


v2.2.0 (2014-07-10)
-------------------

* The replication methods `logger.start`, `logger.stop` and `logger.properties` are
  no-ops in ArangoDB 2.2 as there is no separate replication logger anymore. Data changes
  are logged into the write-ahead log in ArangoDB 2.2, and not separately by the
  replication logger. The replication logger object is still there in ArangoDB 2.2 to
  ensure backwards-compatibility, however, logging cannot be started, stopped or
  configured anymore. Using any of these methods will do nothing.

  This also affects the following HTTP API methods:
  - `PUT /_api/replication/logger-start`
  - `PUT /_api/replication/logger-stop`
  - `GET /_api/replication/logger-config`
  - `PUT /_api/replication/logger-config`

  Using any of these methods is discouraged from now on as they will be removed in
  future versions of ArangoDB.

* INCOMPATIBLE CHANGE: replication of transactions has changed. Previously, transactions
  were logged on a master in one big block and shipped to a slave in one block, too.
  Now transactions will be logged and replicated as separate entries, allowing transactions
  to be bigger and also ensure replication progress.

  This change also affects the behavior of the `stop` method of the replication applier.
  If the replication applier is now stopped manually using the `stop` method and later
  restarted using the `start` method, any transactions that were unfinished at the
  point of stopping will be aborted on a slave, even if they later commit on the master.

  In ArangoDB 2.2, stopping the replication applier manually should be avoided unless the
  goal is to stop replication permanently or to do a full resync with the master anyway.
  If the replication applier still must be stopped, it should be made sure that the
  slave has fetched and applied all pending operations from a master, and that no
  extra transactions are started on the master before the `stop` command on the slave
  is executed.

  Replication of transactions in ArangoDB 2.2 might also lock the involved collections on
  the slave while a transaction is either committed or aborted on the master and the
  change has been replicated to the slave. This change in behavior may be important for
  slave servers that are used for read-scaling. In order to avoid long lasting collection
  locks on the slave, transactions should be kept small.

  The `_replication` system collection is not used anymore in ArangoDB 2.2 and its usage is
  discouraged.

* INCOMPATIBLE CHANGE: the figures reported by the `collection.figures` method
  now only reflect documents and data contained in the journals and datafiles of
  collections. Documents or deletions contained only in the write-ahead log will
  not influence collection figures until the write-ahead log garbage collection
  kicks in. The figures for a collection might therefore underreport the total
  resource usage of a collection.

  Additionally, the attributes `lastTick` and `uncollectedLogfileEntries` have been
  added to the result of the `figures` operation and the HTTP API method
  `PUT /_api/collection/figures`

* added `insert` method as an alias for `save`. Documents can now be inserted into
  a collection using either method:

      db.test.save({ foo: "bar" });
      db.test.insert({ foo: "bar" });

* added support for data-modification AQL queries

* added AQL keywords `INSERT`, `UPDATE`, `REPLACE` and `REMOVE` (and `WITH`) to
  support data-modification AQL queries.

  Unquoted usage of these keywords for attribute names in AQL queries will likely
  fail in ArangoDB 2.2. If any such attribute name needs to be used in a query, it
  should be enclosed in backticks to indicate the usage of a literal attribute
  name.

  For example, the following query will fail in ArangoDB 2.2 with a parse error:

      FOR i IN foo RETURN i.remove

  and needs to be rewritten like this:

      FOR i IN foo RETURN i.`remove`

* disallow storing of JavaScript objects that contain JavaScript native objects
  of type `Date`, `Function`, `RegExp` or `External`, e.g.

      db.test.save({ foo: /bar/ });
      db.test.save({ foo: new Date() });

  will now print

      Error: <data> cannot be converted into JSON shape: could not shape document

  Previously, objects of these types were silently converted into an empty object
  (i.e. `{ }`).

  To store such objects in a collection, explicitly convert them into strings
  like this:

      db.test.save({ foo: String(/bar/) });
      db.test.save({ foo: String(new Date()) });

* The replication methods `logger.start`, `logger.stop` and `logger.properties` are
  no-ops in ArangoDB 2.2 as there is no separate replication logger anymore. Data changes
  are logged into the write-ahead log in ArangoDB 2.2, and not separately by the
  replication logger. The replication logger object is still there in ArangoDB 2.2 to
  ensure backwards-compatibility, however, logging cannot be started, stopped or
  configured anymore. Using any of these methods will do nothing.

  This also affects the following HTTP API methods:
  - `PUT /_api/replication/logger-start`
  - `PUT /_api/replication/logger-stop`
  - `GET /_api/replication/logger-config`
  - `PUT /_api/replication/logger-config`

  Using any of these methods is discouraged from now on as they will be removed in
  future versions of ArangoDB.

* INCOMPATIBLE CHANGE: replication of transactions has changed. Previously, transactions
  were logged on a master in one big block and shipped to a slave in one block, too.
  Now transactions will be logged and replicated as separate entries, allowing transactions
  to be bigger and also ensure replication progress.

  This change also affects the behavior of the `stop` method of the replication applier.
  If the replication applier is now stopped manually using the `stop` method and later
  restarted using the `start` method, any transactions that were unfinished at the
  point of stopping will be aborted on a slave, even if they later commit on the master.

  In ArangoDB 2.2, stopping the replication applier manually should be avoided unless the
  goal is to stop replication permanently or to do a full resync with the master anyway.
  If the replication applier still must be stopped, it should be made sure that the
  slave has fetched and applied all pending operations from a master, and that no
  extra transactions are started on the master before the `stop` command on the slave
  is executed.

  Replication of transactions in ArangoDB 2.2 might also lock the involved collections on
  the slave while a transaction is either committed or aborted on the master and the
  change has been replicated to the slave. This change in behavior may be important for
  slave servers that are used for read-scaling. In order to avoid long lasting collection
  locks on the slave, transactions should be kept small.

  The `_replication` system collection is not used anymore in ArangoDB 2.2 and its usage is
  discouraged.

* INCOMPATIBLE CHANGE: the figures reported by the `collection.figures` method
  now only reflect documents and data contained in the journals and datafiles of
  collections. Documents or deletions contained only in the write-ahead log will
  not influence collection figures until the write-ahead log garbage collection
  kicks in. The figures for a collection might therefore underreport the total
  resource usage of a collection.

  Additionally, the attributes `lastTick` and `uncollectedLogfileEntries` have been
  added to the result of the `figures` operation and the HTTP API method
  `PUT /_api/collection/figures`

* added `insert` method as an alias for `save`. Documents can now be inserted into
  a collection using either method:

      db.test.save({ foo: "bar" });
      db.test.insert({ foo: "bar" });

* added support for data-modification AQL queries

* added AQL keywords `INSERT`, `UPDATE`, `REPLACE` and `REMOVE` (and `WITH`) to
  support data-modification AQL queries.

  Unquoted usage of these keywords for attribute names in AQL queries will likely
  fail in ArangoDB 2.2. If any such attribute name needs to be used in a query, it
  should be enclosed in backticks to indicate the usage of a literal attribute
  name.

  For example, the following query will fail in ArangoDB 2.2 with a parse error:

      FOR i IN foo RETURN i.remove

  and needs to be rewritten like this:

      FOR i IN foo RETURN i.`remove`

* disallow storing of JavaScript objects that contain JavaScript native objects
  of type `Date`, `Function`, `RegExp` or `External`, e.g.

      db.test.save({ foo: /bar/ });
      db.test.save({ foo: new Date() });

  will now print

      Error: <data> cannot be converted into JSON shape: could not shape document

  Previously, objects of these types were silently converted into an empty object
  (i.e. `{ }`).

  To store such objects in a collection, explicitly convert them into strings
  like this:

      db.test.save({ foo: String(/bar/) });
      db.test.save({ foo: String(new Date()) });

* honor startup option `--server.disable-statistics` when deciding whether or not
  to start periodic statistics collection jobs

  Previously, the statistics collection jobs were started even if the server was
  started with the `--server.disable-statistics` flag being set to `true`

* removed startup option `--random.no-seed`

  This option had no effect in previous versions of ArangoDB and was thus removed.

* removed startup option `--database.remove-on-drop`

  This option was used for debugging only.

* removed startup option `--database.force-sync-properties`

  This option is now superfluous as collection properties are now stored in the
  write-ahead log.

* introduced write-ahead log

  All write operations in an ArangoDB server instance are automatically logged
  to the server's write-ahead log. The write-ahead log is a set of append-only
  logfiles, and it is used in case of a crash recovery and for replication.
  Data from the write-ahead log will eventually be moved into the journals or
  datafiles of collections, allowing the server to remove older write-ahead log
  logfiles. Figures of collections will be updated when data are moved from the
  write-ahead log into the journals or datafiles of collections.

  Cross-collection transactions in ArangoDB should benefit considerably by this
  change, as less writes than in previous versions are required to ensure the data
  of multiple collections are atomically and durably committed. All data-modifying
  operations inside transactions (insert, update, remove) will write their
  operations into the write-ahead log directly, making transactions with multiple
  operations also require less physical memory than in previous versions of ArangoDB,
  that required all transaction data to fit into RAM.

  The `_trx` system collection is not used anymore in ArangoDB 2.2 and its usage is
  discouraged.

  The data in the write-ahead log can also be used in the replication context.
  The `_replication` collection that was used in previous versions of ArangoDB to
  store all changes on the server is not used anymore in ArangoDB 2.2. Instead,
  slaves can read from a master's write-ahead log to get informed about most
  recent changes. This removes the need to store data-modifying operations in
  both the actual place and the `_replication` collection.

* removed startup option `--server.disable-replication-logger`

  This option is superfluous in ArangoDB 2.2. There is no dedicated replication
  logger in ArangoDB 2.2. There is now always the write-ahead log, and it is also
  used as the server's replication log. Specifying the startup option
  `--server.disable-replication-logger` will do nothing in ArangoDB 2.2, but the
  option should not be used anymore as it might be removed in a future version.

* changed behavior of replication logger

  There is no dedicated replication logger in ArangoDB 2.2 as there is the
  write-ahead log now. The existing APIs for starting and stopping the replication
  logger still exist in ArangoDB 2.2 for downwards-compatibility, but calling
  the start or stop operations are no-ops in ArangoDB 2.2. When querying the
  replication logger status via the API, the server will always report that the
  replication logger is running. Configuring the replication logger is a no-op
  in ArangoDB 2.2, too. Changing the replication logger configuration has no
  effect. Instead, the write-ahead log configuration can be changed.

* removed MRuby integration for arangod

  ArangoDB had an experimental MRuby integration in some of the publish builds.
  This wasn't continuously developed, and so it has been removed in ArangoDB 2.2.

  This change has led to the following startup options being superfluous:

  - `--ruby.gc-interval`
  - `--ruby.action-directory`
  - `--ruby.modules-path`
  - `--ruby.startup-directory`

  Specifying these startup options will do nothing in ArangoDB 2.2, but the
  options should be avoided from now on as they might be removed in future versions.

* reclaim index memory when last document in collection is deleted

  Previously, deleting documents from a collection did not lead to index sizes being
  reduced. Instead, the already allocated index memory was re-used when a collection
  was refilled.

  Now, index memory for primary indexes and hash indexes is reclaimed instantly when
  the last document from a collection is removed.

* inlined and optimized functions in hash indexes

* added AQL TRANSLATE function

  This function can be used to perform lookups from static lists, e.g.

      LET countryNames = { US: "United States", UK: "United Kingdom", FR: "France" }
      RETURN TRANSLATE("FR", countryNames)

* fixed datafile debugger

* fixed check-version for empty directory

* moved try/catch block to the top of routing chain

* added mountedApp function for foxx-manager

* fixed issue #883: arango 2.1 - when starting multi-machine cluster, UI web
  does not change to cluster overview

* fixed dfdb: should not start any other V8 threads

* cleanup of version-check, added module org/arangodb/database-version,
  added --check-version option

* fixed issue #881: [2.1.0] Bombarded (every 10 sec or so) with
  "WARNING format string is corrupt" when in non-system DB Dashboard

* specialized primary index implementation to allow faster hash table
  rebuilding and reduce lookups in datafiles for the actual value of `_key`.

* issue #862: added `--overwrite` option to arangoimp

* removed number of property lookups for documents during AQL queries that
  access documents

* prevent buffering of long print results in arangosh's and arangod's print
  command

  this change will emit buffered intermediate print results and discard the
  output buffer to quickly deliver print results to the user, and to prevent
  constructing very large buffers for large results

* removed sorting of attribute names for use in a collection's shaper

  sorting attribute names was done on document insert to keep attributes
  of a collection in sorted order for faster comparisons. The sort order
  of attributes was only used in one particular and unlikely case, so it
  was removed. Collections with many different attribute names should
  benefit from this change by faster inserts and slightly less memory usage.

* fixed a bug in arangodump which got the collection name in _from and _to
  attributes of edges wrong (all were "_unknown")

* fixed a bug in arangorestore which did not recognize wrong _from and _to
  attributes of edges

* improved error detection and reporting in arangorestore


v2.1.1 (2014-06-06)
-------------------

* fixed dfdb: should not start any other V8 threads

* signature for collection functions was modified

  The basic change was the substitution of the input parameter of the
  function by an generic options object which can contain multiple
  option parameter of the function.
  Following functions were modified
  remove
  removeBySample
  replace
  replaceBySample
  update
  updateBySample

  Old signature is yet supported but it will be removed in future versions

v2.1.0 (2014-05-29)
-------------------

* implemented upgrade procedure for clusters

* fixed communication issue with agency which prevented reconnect
  after an agent failure

* fixed cluster dashboard in the case that one but not all servers
  in the cluster are down

* fixed a bug with coordinators creating local database objects
  in the wrong order (_system needs to be done first)

* improved cluster dashboard


v2.1.0-rc2 (2014-05-25)
-----------------------

* fixed issue #864: Inconsistent behavior of AQL REVERSE(list) function


v2.1.0-rc1 (XXXX-XX-XX)
-----------------------

* added server-side periodic task management functions:

  - require("org/arangodb/tasks").register(): registers a periodic task
  - require("org/arangodb/tasks").unregister(): unregisters and removes a
    periodic task
  - require("org/arangodb/tasks").get(): retrieves a specific tasks or all
    existing tasks

  the previous undocumented function `internal.definePeriodic` is now
  deprecated and will be removed in a future release.

* decrease the size of some seldom used system collections on creation.

  This will make these collections use less disk space and mapped memory.

* added AQL date functions

* added AQL FLATTEN() list function

* added index memory statistics to `db.<collection>.figures()` function

  The `figures` function will now return a sub-document `indexes`, which lists
  the number of indexes in the `count` sub-attribute, and the total memory
  usage of the indexes in bytes in the `size` sub-attribute.

* added AQL CURRENT_DATABASE() function

  This function returns the current database's name.

* added AQL CURRENT_USER() function

  This function returns the current user from an AQL query. The current user is the
  username that was specified in the `Authorization` HTTP header of the request. If
  authentication is turned off or the query was executed outside a request context,
  the function will return `null`.

* fixed issue #796: Searching with newline chars broken?

  fixed slightly different handling of backslash escape characters in a few
  AQL functions. Now handling of escape sequences should be consistent, and
  searching for newline characters should work the same everywhere

* added OpenSSL version check for configure

  It will report all OpenSSL versions < 1.0.1g as being too old.
  `configure` will only complain about an outdated OpenSSL version but not stop.

* require C++ compiler support (requires g++ 4.8, clang++ 3.4 or Visual Studio 13)

* less string copying returning JSONified documents from ArangoDB, e.g. via
  HTTP GET `/_api/document/<collection>/<document>`

* issue #798: Lower case http headers from arango

  This change allows returning capitalized HTTP headers, e.g.
  `Content-Length` instead of `content-length`.
  The HTTP spec says that headers are case-insensitive, but
  in fact several clients rely on a specific case in response
  headers.
  This change will capitalize HTTP headers if the `X-Arango-Version`
  request header is sent by the client and contains a value of at
  least `20100` (for version 2.1). The default value for the
  compatibility can also be set at server start, using the
  `--server.default-api-compatibility` option.

* simplified usage of `db._createStatement()`

  Previously, the function could not be called with a query string parameter as
  follows:

      db._createStatement(queryString);

  Calling it as above resulted in an error because the function expected an
  object as its parameter. From now on, it's possible to call the function with
  just the query string.

* make ArangoDB not send back a `WWW-Authenticate` header to a client in case the
  client sends the `X-Omit-WWW-Authenticate` HTTP header.

  This is done to prevent browsers from showing their built-in HTTP authentication
  dialog for AJAX requests that require authentication.
  ArangoDB will still return an HTTP 401 (Unauthorized) if the request doesn't
  contain valid credentials, but it will omit the `WWW-Authenticate` header,
  allowing clients to bypass the browser's authentication dialog.

* added REST API method HTTP GET `/_api/job/job-id` to query the status of an
  async job without potentially fetching it from the list of done jobs

* fixed non-intuitive behavior in jobs API: previously, querying the status
  of an async job via the API HTTP PUT `/_api/job/job-id` removed a currently
  executing async job from the list of queryable jobs on the server.
  Now, when querying the result of an async job that is still executing,
  the job is kept in the list of queryable jobs so its result can be fetched
  by a subsequent request.

* use a new data structure for the edge index of an edge collection. This
  improves the performance for the creation of the edge index and in
  particular speeds up removal of edges in graphs. Note however that
  this change might change the order in which edges starting at
  or ending in a vertex are returned. However, this order was never
  guaranteed anyway and it is not sensible to guarantee any particular
  order.

* provide a size hint to edge and hash indexes when initially filling them
  this will lead to less re-allocations when populating these indexes

  this may speed up building indexes when opening an existing collection

* don't requeue identical context methods in V8 threads in case a method is
  already registered

* removed arangod command line option `--database.remove-on-compacted`

* export the sort attribute for graph traversals to the HTTP interface

* add support for arangodump/arangorestore for clusters


v2.0.8 (XXXX-XX-XX)
-------------------

* fixed too-busy iteration over skiplists

  Even when a skiplist query was restricted by a limit clause, the skiplist
  index was queried without the limit. this led to slower-than-necessary
  execution times.

* fixed timeout overflows on 32 bit systems

  this bug has led to problems when select was called with a high timeout
  value (2000+ seconds) on 32bit systems that don't have a forgiving select
  implementation. when the call was made on these systems, select failed
  so no data would be read or sent over the connection

  this might have affected some cluster-internal operations.

* fixed ETCD issues on 32 bit systems

  ETCD was non-functional on 32 bit systems at all. The first call to the
  watch API crashed it. This was because atomic operations worked on data
  structures that were not properly aligned on 32 bit systems.

* fixed issue #848: db.someEdgeCollection.inEdge does not return correct
  value when called the 2nd time after a .save to the edge collection


v2.0.7 (2014-05-05)
-------------------

* issue #839: Foxx Manager missing "unfetch"

* fixed a race condition at startup

  this fixes undefined behavior in case the logger was involved directly at
  startup, before the logger initialization code was called. This should have
  occurred only for code that was executed before the invocation of main(),
  e.g. during ctor calls of statically defined objects.


v2.0.6 (2014-04-22)
-------------------

* fixed issue #835: arangosh doesn't show correct database name



v2.0.5 (2014-04-21)
-------------------

* Fixed a caching problem in IE JS Shell

* added cancelation for async jobs

* upgraded to new gyp for V8

* new Windows installer


v2.0.4 (2014-04-14)
-------------------

* fixed cluster authentication front-end issues for Firefox and IE, there are
  still problems with Chrome


v2.0.3 (2014-04-14)
-------------------

* fixed AQL optimizer bug

* fixed front-end issues

* added password change dialog


v2.0.2 (2014-04-06)
-------------------

* during cluster startup, do not log (somewhat expected) connection errors with
  log level error, but with log level info

* fixed dashboard modals

* fixed connection check for cluster planning front end: firefox does
  not support async:false

* document how to persist a cluster plan in order to relaunch an existing
  cluster later


v2.0.1 (2014-03-31)
-------------------

* make ArangoDB not send back a `WWW-Authenticate` header to a client in case the
  client sends the `X-Omit-WWW-Authenticate` HTTP header.

  This is done to prevent browsers from showing their built-in HTTP authentication
  dialog for AJAX requests that require authentication.
  ArangoDB will still return an HTTP 401 (Unauthorized) if the request doesn't
  contain valid credentials, but it will omit the `WWW-Authenticate` header,
  allowing clients to bypass the browser's authentication dialog.

* fixed isses in arango-dfdb:

  the dfdb was not able to unload certain system collections, so these couldn't be
  inspected with the dfdb sometimes. Additionally, it did not truncate corrupt
  markers from datafiles under some circumstances

* added `changePassword` attribute for users

* fixed non-working "save" button in collection edit view of web interface
  clicking the save button did nothing. one had to press enter in one of the input
  fields to send modified form data

* fixed V8 compile error on MacOS X

* prevent `body length: -9223372036854775808` being logged in development mode for
  some Foxx HTTP responses

* fixed several bugs in web interface dashboard

* fixed issue #783: coffee script not working in manifest file

* fixed issue #783: coffee script not working in manifest file

* fixed issue #781: Cant save current query from AQL editor ui

* bumped version in `X-Arango-Version` compatibility header sent by arangosh and other
  client tools from `1.5` to `2.0`.

* fixed startup options for arango-dfdb, added details option for arango-dfdb

* fixed display of missing error messages and codes in arangosh

* when creating a collection via the web interface, the collection type was always
  "document", regardless of the user's choice


v2.0.0 (2014-03-10)
-------------------

* first 2.0 release


v2.0.0-rc2 (2014-03-07)
-----------------------

* fixed cluster authorization


v2.0.0-rc1 (2014-02-28)
-----------------------

* added sharding :-)

* added collection._dbName attribute to query the name of the database from a collection

  more detailed documentation on the sharding and cluster features can be found in the user
  manual, section **Sharding**

* INCOMPATIBLE CHANGE: using complex values in AQL filter conditions with operators other
  than equality (e.g. >=, >, <=, <) will disable usage of skiplist indexes for filter
  evaluation.

  For example, the following queries will be affected by change:

      FOR doc IN docs FILTER doc.value < { foo: "bar" } RETURN doc
      FOR doc IN docs FILTER doc.value >= [ 1, 2, 3 ] RETURN doc

  The following queries will not be affected by the change:

      FOR doc IN docs FILTER doc.value == 1 RETURN doc
      FOR doc IN docs FILTER doc.value == "foo" RETURN doc
      FOR doc IN docs FILTER doc.value == [ 1, 2, 3 ] RETURN doc
      FOR doc IN docs FILTER doc.value == { foo: "bar" } RETURN doc

* INCOMPATIBLE CHANGE: removed undocumented method `collection.saveOrReplace`

  this feature was never advertised nor documented nor tested.

* INCOMPATIBLE CHANGE: removed undocumented REST API method `/_api/simple/BY-EXAMPLE-HASH`

  this feature was never advertised nor documented nor tested.

* added explicit startup parameter `--server.reuse-address`

  This flag can be used to control whether sockets should be acquired with the SO_REUSEADDR
  flag.

  Regardless of this setting, sockets on Windows are always acquired using the
  SO_EXCLUSIVEADDRUSE flag.

* removed undocumented REST API method GET `/_admin/database-name`

* added user validation API at POST `/_api/user/<username>`

* slightly improved users management API in `/_api/user`:

  Previously, when creating a new user via HTTP POST, the username needed to be
  passed in an attribute `username`. When users were returned via this API,
  the usernames were returned in an attribute named `user`. This was slightly
  confusing and was changed in 2.0 as follows:

  - when adding a user via HTTP POST, the username can be specified in an attribute
  `user`. If this attribute is not used, the API will look into the attribute `username`
  as before and use that value.
  - when users are returned via HTTP GET, the usernames are still returned in an
    attribute `user`.

  This change should be fully downwards-compatible with the previous version of the API.

* added AQL SLICE function to extract slices from lists

* made module loader more node compatible

* the startup option `--javascript.package-path` for arangosh is now deprecated and does
  nothing. Using it will not cause an error, but the option is ignored.

* added coffee script support

* Several UI improvements.

* Exchanged icons in the graphviewer toolbar

* always start networking and HTTP listeners when starting the server (even in
  console mode)

* allow vertex and edge filtering with user-defined functions in TRAVERSAL,
  TRAVERSAL_TREE and SHORTEST_PATH AQL functions:

      // using user-defined AQL functions for edge and vertex filtering
      RETURN TRAVERSAL(friends, friendrelations, "friends/john", "outbound", {
        followEdges: "myfunctions::checkedge",
        filterVertices: "myfunctions::checkvertex"
      })

      // using the following custom filter functions
      var aqlfunctions = require("org/arangodb/aql/functions");
      aqlfunctions.register("myfunctions::checkedge", function (config, vertex, edge, path) {
        return (edge.type !== 'dislikes'); // don't follow these edges
      }, false);

      aqlfunctions.register("myfunctions::checkvertex", function (config, vertex, path) {
        if (vertex.isDeleted || ! vertex.isActive) {
          return [ "prune", "exclude" ]; // exclude these and don't follow them
        }
        return [ ]; // include everything else
      }, false);

* fail if invalid `strategy`, `order` or `itemOrder` attribute values
  are passed to the AQL TRAVERSAL function. Omitting these attributes
  is not considered an error, but specifying an invalid value for any
  of these attributes will make an AQL query fail.

* issue #751: Create database through API should return HTTP status code 201

  By default, the server now returns HTTP 201 (created) when creating a new
  database successfully. To keep compatibility with older ArangoDB versions, the
  startup parameter `--server.default-api-compatibility` can be set to a value
  of `10400` to indicate API compatibility with ArangoDB 1.4. The compatibility
  can also be enforced by setting the `X-Arango-Version` HTTP header in a
  client request to this API on a per-request basis.

* allow direct access from the `db` object to collections whose names start
  with an underscore (e.g. db._users).

  Previously, access to such collections via the `db` object was possible from
  arangosh, but not from arangod (and thus Foxx and actions). The only way
  to access such collections from these places was via the `db._collection(<name>)`
  workaround.

* allow `\n` (as well as `\r\n`) as line terminator in batch requests sent to
  `/_api/batch` HTTP API.

* use `--data-binary` instead of `--data` parameter in generated cURL examples

* issue #703: Also show path of logfile for fm.config()

* issue #675: Dropping a collection used in "graph" module breaks the graph

* added "static" Graph.drop() method for graphs API

* fixed issue #695: arangosh server.password error

* use pretty-printing in `--console` mode by default

* simplified ArangoDB startup options

  Some startup options are now superfluous or their usage is simplified. The
  following options have been changed:

  * `--javascript.modules-path`: this option has been removed. The modules paths
    are determined by arangod and arangosh automatically based on the value of
    `--javascript.startup-directory`.

    If the option is set on startup, it is ignored so startup will not abort with
    an error `unrecognized option`.

  * `--javascript.action-directory`: this option has been removed. The actions
    directory is determined by arangod automatically based on the value of
    `--javascript.startup-directory`.

    If the option is set on startup, it is ignored so startup will not abort with
    an error `unrecognized option`.

  * `--javascript.package-path`: this option is still available but it is not
    required anymore to set the standard package paths (e.g. `js/npm`). arangod
    will automatically use this standard package path regardless of whether it
    was specified via the options.

    It is possible to use this option to add additional package paths to the
    standard value.

  Configuration files included with arangod are adjusted accordingly.

* layout of the graphs tab adapted to better fit with the other tabs

* database selection is moved to the bottom right corner of the web interface

* removed priority queue index type

  this feature was never advertised nor documented nor tested.

* display internal attributes in document source view of web interface

* removed separate shape collections

  When upgrading to ArangoDB 2.0, existing collections will be converted to include
  shapes and attribute markers in the datafiles instead of using separate files for
  shapes.

  When a collection is converted, existing shapes from the SHAPES directory will
  be written to a new datafile in the collection directory, and the SHAPES directory
  will be removed afterwards.

  This saves up to 2 MB of memory and disk space for each collection
  (savings are higher, the less different shapes there are in a collection).
  Additionally, one less file descriptor per opened collection will be used.

  When creating a new collection, the amount of sync calls may be reduced. The same
  may be true for documents with yet-unknown shapes. This may help performance
  in these cases.

* added AQL functions `NTH` and `POSITION`

* added signal handler for arangosh to save last command in more cases

* added extra prompt placeholders for arangosh:
  - `%e`: current endpoint
  - `%u`: current user

* added arangosh option `--javascript.gc-interval` to control amount of
  garbage collection performed by arangosh

* fixed issue #651: Allow addEdge() to take vertex ids in the JS library

* removed command-line option `--log.format`

  In previous versions, this option did not have an effect for most log messages, so
  it got removed.

* removed C++ logger implementation

  Logging inside ArangoDB is now done using the LOG_XXX() macros. The LOGGER_XXX()
  macros are gone.

* added collection status "loading"


v1.4.16 (XXXX-XX-XX)
--------------------

* fixed too eager datafile deletion

  this issue could have caused a crash when the compaction had marked datafiles as obsolete
  and they were removed while "old" temporary query results still pointed to the old datafile
  positions

* fixed issue #826: Replication fails when a collection's configuration changes


v1.4.15 (2014-04-19)
--------------------

* bugfix for AQL query optimizer

  the following type of query was too eagerly optimized, leading to errors in code-generation:

      LET a = (FOR i IN [] RETURN i) LET b = (FOR i IN [] RETURN i) RETURN 1

  the problem occurred when both lists in the subqueries were empty. In this case invalid code
  was generated and the query couldn't be executed.


v1.4.14 (2014-04-05)
--------------------

* fixed race conditions during shape / attribute insertion

  A race condition could have led to spurious `cannot find attribute #xx` or
  `cannot find shape #xx` (where xx is a number) warning messages being logged
  by the server. This happened when a new attribute was inserted and at the same
  time was queried by another thread.

  Also fixed a race condition that may have occurred when a thread tried to
  access the shapes / attributes hash tables while they were resized. In this
  cases, the shape / attribute may have been hashed to a wrong slot.

* fixed a memory barrier / cpu synchronization problem with libev, affecting
  Windows with Visual Studio 2013 (probably earlier versions are affected, too)

  The issue is described in detail here:
  http://lists.schmorp.de/pipermail/libev/2014q1/002318.html


v1.4.13 (2014-03-14)
--------------------

* added diagnostic output for Foxx application upload

* allow dump & restore from ArangoDB 1.4 with an ArangoDB 2.0 server

* allow startup options `temp-path` and `default-language` to be specified from the arangod
  configuration file and not only from the command line

* fixed too eager compaction

  The compaction will now wait for several seconds before trying to re-compact the same
  collection. Additionally, some other limits have been introduced for the compaction.


v1.4.12 (2014-03-05)
--------------------

* fixed display bug in web interface which caused the following problems:
  - documents were displayed in web interface as being empty
  - document attributes view displayed many attributes with content "undefined"
  - document source view displayed many attributes with name "TYPEOF" and value "undefined"
  - an alert popping up in the browser with message "Datatables warning..."

* re-introduced old-style read-write locks to supports Windows versions older than
  Windows 2008R2 and Windows 7. This should re-enable support for Windows Vista and
  Windows 2008.


v1.4.11 (2014-02-27)
--------------------

* added SHORTEST_PATH AQL function

  this calculates the shortest paths between two vertices, using the Dijkstra
  algorithm, employing a min-heap

  By default, ArangoDB does not know the distance between any two vertices and
  will use a default distance of 1. A custom distance function can be registered
  as an AQL user function to make the distance calculation use any document
  attributes or custom logic:

      RETURN SHORTEST_PATH(cities, motorways, "cities/CGN", "cities/MUC", "outbound", {
        paths: true,
        distance: "myfunctions::citydistance"
      })

      // using the following custom distance function
      var aqlfunctions = require("org/arangodb/aql/functions");
      aqlfunctions.register("myfunctions::distance", function (config, vertex1, vertex2, edge) {
        return Math.sqrt(Math.pow(vertex1.x - vertex2.x) + Math.pow(vertex1.y - vertex2.y));
      }, false);

* fixed bug in Graph.pathTo function

* fixed small memleak in AQL optimizer

* fixed access to potentially uninitialized variable when collection had a cap constraint


v1.4.10 (2014-02-21)
--------------------

* fixed graph constructor to allow graph with some parameter to be used

* added node.js "events" and "stream"

* updated npm packages

* added loading of .json file

* Fixed http return code in graph api with waitForSync parameter.

* Fixed documentation in graph, simple and index api.

* removed 2 tests due to change in ruby library.

* issue #756: set access-control-expose-headers on CORS response

  the following headers are now whitelisted by ArangoDB in CORS responses:
  - etag
  - content-encoding
  - content-length
  - location
  - server
  - x-arango-errors
  - x-arango-async-id


v1.4.9 (2014-02-07)
-------------------

* return a document's current etag in response header for HTTP HEAD requests on
  documents that return an HTTP 412 (precondition failed) error. This allows
  retrieving the document's current revision easily.

* added AQL function `SKIPLIST` to directly access skiplist indexes from AQL

  This is a shortcut method to use a skiplist index for retrieving specific documents in
  indexed order. The function capability is rather limited, but it may be used
  for several cases to speed up queries. The documents are returned in index order if
  only one condition is used.

      /* return all documents with mycollection.created > 12345678 */
      FOR doc IN SKIPLIST(mycollection, { created: [[ '>', 12345678 ]] })
        RETURN doc

      /* return first document with mycollection.created > 12345678 */
      FOR doc IN SKIPLIST(mycollection, { created: [[ '>', 12345678 ]] }, 0, 1)
        RETURN doc

      /* return all documents with mycollection.created between 12345678 and 123456790 */
      FOR doc IN SKIPLIST(mycollection, { created: [[ '>', 12345678 ], [ '<=', 123456790 ]] })
        RETURN doc

      /* return all documents with mycollection.a equal 1 and .b equal 2 */
      FOR doc IN SKIPLIST(mycollection, { a: [[ '==', 1 ]], b: [[ '==', 2 ]] })
        RETURN doc

  The function requires a skiplist index with the exact same attributes to
  be present on the specified collection. All attributes present in the skiplist
  index must be specified in the conditions specified for the `SKIPLIST` function.
  Attribute declaration order is important, too: attributes must be specified in the
  same order in the condition as they have been declared in the skiplist index.

* added command-line option `--server.disable-authentication-unix-sockets`

  with this option, authentication can be disabled for all requests coming
  in via UNIX domain sockets, enabling clients located on the same host as
  the ArangoDB server to connect without authentication.
  Other connections (e.g. TCP/IP) are not affected by this option.

  The default value for this option is `false`.
  Note: this option is only supported on platforms that support Unix domain
  sockets.

* call global arangod instance destructor on shutdown

* issue #755: TRAVERSAL does not use strategy, order and itemOrder options

  these options were not honored when configuring a traversal via the AQL
  TRAVERSAL function. Now, these options are used if specified.

* allow vertex and edge filtering with user-defined functions in TRAVERSAL,
  TRAVERSAL_TREE and SHORTEST_PATH AQL functions:

      // using user-defined AQL functions for edge and vertex filtering
      RETURN TRAVERSAL(friends, friendrelations, "friends/john", "outbound", {
        followEdges: "myfunctions::checkedge",
        filterVertices: "myfunctions::checkvertex"
      })

      // using the following custom filter functions
      var aqlfunctions = require("org/arangodb/aql/functions");
      aqlfunctions.register("myfunctions::checkedge", function (config, vertex, edge, path) {
        return (edge.type !== 'dislikes'); // don't follow these edges
      }, false);

      aqlfunctions.register("myfunctions::checkvertex", function (config, vertex, path) {
        if (vertex.isDeleted || ! vertex.isActive) {
          return [ "prune", "exclude" ]; // exclude these and don't follow them
        }
        return [ ]; // include everything else
      }, false);

* issue #748: add vertex filtering to AQL's TRAVERSAL[_TREE]() function


v1.4.8 (2014-01-31)
-------------------

* install foxx apps in the web interface

* fixed a segfault in the import API


v1.4.7 (2014-01-23)
-------------------

* issue #744: Add usage example arangoimp from Command line

* issue #738: added __dirname, __filename pseudo-globals. Fixes #733. (@by pluma)

* mount all Foxx applications in system apps directory on startup


v1.4.6 (2014-01-20)
-------------------

* issue #736: AQL function to parse collection and key from document handle

* added fm.rescan() method for Foxx-Manager

* fixed issue #734: foxx cookie and route problem

* added method `fm.configJson` for arangosh

* include `startupPath` in result of API `/_api/foxx/config`


v1.4.5 (2014-01-15)
-------------------

* fixed issue #726: Alternate Windows Install Method

* fixed issue #716: dpkg -P doesn't remove everything

* fixed bugs in description of HTTP API `_api/index`

* fixed issue #732: Rest API GET revision number

* added missing documentation for several methods in HTTP API `/_api/edge/...`

* fixed typos in description of HTTP API `_api/document`

* defer evaluation of AQL subqueries and logical operators (lazy evaluation)

* Updated font in WebFrontend, it now contains a version that renders properly on Windows

* generally allow function return values as call parameters to AQL functions

* fixed potential deadlock in global context method execution

* added override file "arangod.conf.local" (and co)


v1.4.4 (2013-12-24)
-------------------

* uid and gid are now set in the scripts, there is no longer a separate config file for
  arangod when started from a script

* foxx-manager is now an alias for arangosh

* arango-dfdb is now an alias for arangod, moved from bin to sbin

* changed from readline to linenoise for Windows

* added --install-service and --uninstall-service for Windows

* removed --daemon and --supervisor for Windows

* arangosh and arangod now uses the config-file which maps the binary name, i. e. if you
  rename arangosh to foxx-manager it will use the config file foxx-manager.conf

* fixed lock file for Windows

* fixed issue #711, #687: foxx-manager throws internal errors

* added `--server.ssl-protocol` option for client tools
  this allows connecting from arangosh, arangoimp, arangoimp etc. to an ArangoDB
  server that uses a non-default value for `--server.ssl-protocol`. The default
  value for the SSL protocol is 4 (TLSv1). If the server is configured to use a
  different protocol, it was not possible to connect to it with the client tools.

* added more detailed request statistics

  This adds the number of async-executed HTTP requests plus the number of HTTP
  requests per individual HTTP method type.

* added `--force` option for arangorestore
  this option allows continuing a restore operation even if the server reports errors
  in the middle of the restore operation

* better error reporting for arangorestore
  in case the server returned an HTTP error, arangorestore previously reported this
  error as `internal error` without any details only. Now server-side errors are
  reported by arangorestore with the server's error message

* include more system collections in dumps produced by arangodump
  previously some system collections were intentionally excluded from dumps, even if the
  dump was run with `--include-system-collections`. for example, the collections `_aal`,
  `_modules`, `_routing`, and `_users` were excluded. This makes sense in a replication
  context but not always in a dump context.
  When specifying `--include-system-collections`, arangodump will now include the above-
  mentioned collections in the dump, too. Some other system collections are still excluded
  even when the dump is run with `--include-system-collections`, for example `_replication`
  and `_trx`.

* fixed issue #701: ArangoStatement undefined in arangosh

* fixed typos in configuration files


v1.4.3 (2013-11-25)
-------------------

* fixed a segfault in the AQL optimizer, occurring when a constant non-list value was
  used on the right-hand side of an IN operator that had a collection attribute on the
  left-hand side

* issue #662:

  Fixed access violation errors (crashes) in the Windows version, occurring under some
  circumstances when accessing databases with multiple clients in parallel

* fixed issue #681: Problem with ArchLinux PKGBUILD configuration


v1.4.2 (2013-11-20)
-------------------

* fixed issue #669: Tiny documentation update

* ported Windows version to use native Windows API SRWLocks (slim read-write locks)
  and condition variables instead of homemade versions

  MSDN states the following about the compatibility of SRWLocks and Condition Variables:

      Minimum supported client:
      Windows Server 2008 [desktop apps | Windows Store apps]

      Minimum supported server:
      Windows Vista [desktop apps | Windows Store apps]

* fixed issue #662: ArangoDB on Windows hanging

  This fixes a deadlock issue that occurred on Windows when documents were written to
  a collection at the same time when some other thread tried to drop the collection.

* fixed file-based logging in Windows

  the logger complained on startup if the specified log file already existed

* fixed startup of server in daemon mode (`--daemon` startup option)

* fixed a segfault in the AQL optimizer

* issue #671: Method graph.measurement does not exist

* changed Windows condition variable implementation to use Windows native
  condition variables

  This is an attempt to fix spurious Windows hangs as described in issue #662.

* added documentation for JavaScript traversals

* added --code-page command-line option for Windows version of arangosh

* fixed a problem when creating edges via the web interface.

  The problem only occurred if a collection was created with type "document
  collection" via the web interface, and afterwards was dropped and re-created
  with type "edge collection". If the web interface page was not reloaded,
  the old collection type (document) was cached, making the subsequent creation
  of edges into the (seeming-to-be-document) collection fail.

  The fix is to not cache the collection type in the web interface. Users of
  an older version of the web interface can reload the collections page if they
  are affected.

* fixed a caching problem in arangosh: if a collection was created using the web
  interface, and then removed via arangosh, arangosh did not actually drop the
  collection due to caching.

  Because the `drop` operation was not carried out, this caused misleading error
  messages when trying to re-create the collection (e.g. `cannot create collection:
  duplicate name`).

* fixed ALT-introduced characters for arangosh console input on Windows

  The Windows readline port was not able to handle characters that are built
  using CTRL or ALT keys. Regular characters entered using the CTRL or ALT keys
  were silently swallowed and not passed to the terminal input handler.

  This did not seem to cause problems for the US keyboard layout, but was a
  severe issue for keyboard layouts that require the ALT (or ALT-GR) key to
  construct characters. For example, entering the character `{` with a German
  keyboard layout requires pressing ALT-GR + 9.

* fixed issue #665: Hash/skiplist combo madness bit my ass

  this fixes a problem with missing/non-deterministic rollbacks of inserts in
  case of a unique constraint violation into a collection with multiple secondary
  indexes (with at least one of them unique)

* fixed issue #664: ArangoDB installer on Windows requires drive c:

* partly fixed issue #662: ArangoDB on Windows hanging

  This fixes dropping databases on Windows. In previous 1.4 versions on Windows,
  one shape collection file was not unloaded and removed when dropping a database,
  leaving one directory and one shape collection file in the otherwise-dropped
  database directory.

* fixed issue #660: updated documentation on indexes


v1.4.1 (2013-11-08)
-------------------

* performance improvements for skip-list deletes


v1.4.1-rc1 (2013-11-07)
-----------------------

* fixed issue #635: Web-Interface should have a "Databases" Menu for Management

* fixed issue #624: Web-Interface is missing a Database selector

* fixed segfault in bitarray query

* fixed issue #656: Cannot create unique index through web interface

* fixed issue #654: bitarray index makes server down

* fixed issue #653: Slow query

* fixed issue #650: Randomness of any() should be improved

* made AQL `DOCUMENT()` function polymorphic and work with just one parameter.

  This allows using the `DOCUMENT` function like this:

      DOCUMENT('users/john')
      DOCUMENT([ 'users/john', 'users/amy' ])

  in addition to the existing use cases:

      DOCUMENT(users, 'users/john')
      DOCUMENT(users, 'john')
      DOCUMENT(users, [ 'users/john' ])
      DOCUMENT(users, [ 'users/john', 'users/amy' ])
      DOCUMENT(users, [ 'john', 'amy' ])

* simplified usage of ArangoDB batch API

  It is not necessary anymore to send the batch boundary in the HTTP `Content-Type`
  header. Previously, the batch API expected the client to send a Content-Type header
  of`multipart/form-data; boundary=<some boundary value>`. This is still supported in
  ArangoDB 2.0, but clients can now also omit this header. If the header is not
  present in a client request, ArangoDB will ignore the request content type and
  read the MIME boundary from the beginning of the request body.

  This also allows using the batch API with the Swagger "Try it out" feature (which is
  not too good at sending a different or even dynamic content-type request header).

* added API method GET `/_api/database/user`

  This returns the list of databases a specific user can see without changing the
  username/passwd.

* issue #424: Documentation about IDs needs to be upgraded


v1.4.0 (2013-10-29)
-------------------

* fixed issue #648: /batch API is missing from Web Interface API Documentation (Swagger)

* fixed issue #647: Icon tooltips missing

* fixed issue #646: index creation in web interface

* fixed issue #645: Allow jumping from edge to linked vertices

* merged PR for issue #643: Some minor corrections and a link to "Downloads"

* fixed issue #642: Completion of error handling

* fixed issue #639: compiling v1.4 on maverick produces warnings on -Wstrict-null-sentinel

* fixed issue #634: Web interface bug: Escape does not always propagate

* fixed issue #620: added startup option `--server.default-api-compatibility`

  This adds the following changes to the ArangoDB server and clients:
  - the server provides a new startup option `--server.default-api-compatibility`.
    This option can be used to determine the compatibility of (some) server API
    return values. The value for this parameter is a server version number,
    calculated as follows: `10000 * major + 100 * minor` (e.g. `10400` for ArangoDB
    1.3). The default value is `10400` (1.4), the minimum allowed value is `10300`
    (1.3).

    When setting this option to a value lower than the current server version,
    the server might respond with old-style results to "old" clients, increasing
    compatibility with "old" (non-up-to-date) clients.

  - the server will on each incoming request check for an HTTP header
    `x-arango-version`. Clients can optionally set this header to the API
    version number they support. For example, if a client sends the HTTP header
    `x-arango-version: 10300`, the server will pick this up and might send ArangoDB
    1.3-style responses in some situations.

    Setting either the startup parameter or using the HTTP header (or both) allows
    running "old" clients with newer versions of ArangoDB, without having to adjust
    the clients too much.

  - the `location` headers returned by the server for the APIs `/_api/document/...`
    and `/_api/collection/...` will have different values depending on the used API
    version. If the API compatibility is `10300`, the `location` headers returned
    will look like this:

        location: /_api/document/....

    whereas when an API compatibility of `10400` or higher is used, the `location`
    headers will look like this:

        location: /_db/<database name>/_api/document/...

  Please note that even in the presence of this, old API versions still may not
  be supported forever by the server.

* fixed issue #643: Some minor corrections and a link to "Downloads" by @frankmayer

* started issue #642: Completion of error handling

* fixed issue #639: compiling v1.4 on maverick produces warnings on
  -Wstrict-null-sentinel

* fixed issue #621: Standard Config needs to be fixed

* added function to manage indexes (web interface)

* improved server shutdown time by signaling shutdown to applicationserver,
  logging, cleanup and compactor threads

* added foxx-manager `replace` command

* added foxx-manager `installed` command (a more intuitive alias for `list`)

* fixed issue #617: Swagger API is missing '/_api/version'

* fixed issue #615: Swagger API: Some commands have no parameter entry forms

* fixed issue #614: API : Typo in : Request URL /_api/database/current

* fixed issue #609: Graph viz tool - different background color

* fixed issue #608: arangosh config files - eventually missing in the manual

* fixed issue #607: Admin interface: no core documentation

* fixed issue #603: Aardvark Foxx App Manager

* fixed a bug in type-mapping between AQL user functions and the AQL layer

  The bug caused errors like the following when working with collection documents
  in an AQL user function:

      TypeError: Cannot assign to read only property '_id' of #<ShapedJson>

* create less system collections when creating a new database

  This is achieved by deferring collection creation until the collections are actually
  needed by ArangoDB. The following collections are affected by the change:
  - `_fishbowl`
  - `_structures`


v1.4.0-beta2 (2013-10-14)
-------------------------

* fixed compaction on Windows

  The compaction on Windows did not ftruncate the cleaned datafiles to a smaller size.
  This has been fixed so not only the content of the files is cleaned but also files
  are re-created with potentially smaller sizes.

* only the following system collections will be excluded from replication from now on:
  - `_replication`
  - `_trx`
  - `_users`
  - `_aal`
  - `_fishbowl`
  - `_modules`
  - `_routing`

  Especially the following system collections will now be included in replication:
  - `_aqlfunctions`
  - `_graphs`

  In previous versions of ArangoDB, all system collections were excluded from the
  replication.

  The change also caused a change in the replication logger and applier:
  in previous versions of ArangoDB, only a collection's id was logged for an operation.
  This has not caused problems for non-system collections but for system collections
  there ids might differ. In addition to a collection id ArangoDB will now also log the
  name of a collection for each replication event.

  The replication applier will now look for the collection name attribute in logged
  events preferably.

* added database selection to arango-dfdb

* provide foxx-manager, arangodump, and arangorestore in Windows build

* ArangoDB 1.4 will refuse to start if option `--javascript.app-path` is not set.

* added startup option `--server.allow-method-override`

  This option can be set to allow overriding the HTTP request method in a request using
  one of the following custom headers:

  - x-http-method-override
  - x-http-method
  - x-method-override

  This allows bypassing proxies and tools that would otherwise just let certain types of
  requests pass. Enabling this option may impose a security risk, so it should only be
  used in very controlled environments.

  The default value for this option is `false` (no method overriding allowed).

* added "details" URL parameter for bulk import API

  Setting the `details` URL parameter to `true` in a call to POST `/_api/import` will make
  the import return details about non-imported documents in the `details` attribute. If
  `details` is `false` or omitted, no `details` attribute will be present in the response.
  This is the same behavior that previous ArangoDB versions exposed.

* added "complete" option for bulk import API

  Setting the `complete` URL parameter to `true` in a call to POST `/_api/import` will make
  the import completely fail if at least one of documents cannot be imported successfully.

  It defaults to `false`, which will make ArangoDB continue importing the other documents
  from the import even if some documents cannot be imported. This is the same behavior that
  previous ArangoDB versions exposed.

* added missing swagger documentation for `/_api/log`

* calling `/_api/logs` (or `/_admin/logs`) is only permitted from the `_system` database now.

  Calling this API method for/from other database will result in an HTTP 400.

' ported fix from https://github.com/novus/nvd3/commit/0894152def263b8dee60192f75f66700cea532cc

  This prevents JavaScript errors from occurring in Chrome when in the admin interface,
  section "Dashboard".

* show current database name in web interface (bottom right corner)

* added missing documentation for /_api/import in swagger API docs

* allow specification of database name for replication sync command replication applier

  This allows syncing from a master database with a different name than the slave database.

* issue #601: Show DB in prompt

  arangosh now displays the database name as part of the prompt by default.

  Can change the prompt by using the `--prompt` option, e.g.

      > arangosh --prompt "my db is named \"%d\"> "


v1.4.0-beta1 (2013-10-01)
-------------------------

* make the Foxx manager use per-database app directories

  Each database now has its own subdirectory for Foxx applications. Each database
  can thus use different Foxx applications if required. A Foxx app for a specific
  database resides in `<app-path>/databases/<database-name>/<app-name>`.

  System apps are shared between all databases. They reside in `<app-path>/system/<app-name>`.

* only trigger an engine reset in development mode for URLs starting with `/dev/`

  This prevents ArangoDB from reloading all Foxx applications when it is not
  actually necessary.

* changed error code from 10 (bad parameter) to 1232 (invalid key generator) for
  errors that are due to an invalid key generator specification when creating a new
  collection

* automatic detection of content-type / mime-type for Foxx assets based on filenames,
  added possibility to override auto detection

* added endpoint management API at `/_api/endpoint`

* changed HTTP return code of PUT `/_api/cursor` from 400 to 404 in case a
  non-existing cursor is referred to

* issue #360: added support for asynchronous requests

  Incoming HTTP requests with the headers `x-arango-async: true` or
  `x-arango-async: store` will be answered by the server instantly with a generic
  HTTP 202 (Accepted) response.

  The actual requests will be queued and processed by the server asynchronously,
  allowing the client to continue sending other requests without waiting for the
  server to process the actually requested operation.

  The exact point in time when a queued request is executed is undefined. If an
  error occurs during execution of an asynchronous request, the client will not
  be notified by the server.

  The maximum size of the asynchronous task queue can be controlled using the new
  option `--scheduler.maximal-queue-size`. If the queue contains this many number of
  tasks and a new asynchronous request comes in, the server will reject it with an
  HTTP 500 (internal server error) response.

  Results of incoming requests marked with header `x-arango-async: true` will be
  discarded by the server immediately. Clients have no way of accessing the result
  of such asynchronously executed request. This is just _fire and forget_.

  To later retrieve the result of an asynchronously executed request, clients can
  mark a request with the header `x-arango-async: keep`. This makes the server
  store the result of the request in memory until explicitly fetched by a client
  via the `/_api/job` API. The `/_api/job` API also provides methods for basic
  inspection of which pending or already finished requests there are on the server,
  plus ways for garbage collecting unneeded results.

* Added new option `--scheduler.maximal-queue-size`.

* issue #590: Manifest Lint

* added data dump and restore tools, arangodump and arangorestore.

  arangodump can be used to create a logical dump of an ArangoDB database, or
  just dedicated collections. It can be used to dump both a collection's structure
  (properties and indexes) and data (documents).

  arangorestore can be used to restore data from a dump created with arangodump.
  arangorestore currently does not re-create any indexes, and doesn't yet handle
  referenced documents in edges properly when doing just partial restores.
  This will be fixed until 1.4 stable.

* introduced `--server.database` option for arangosh, arangoimp, and arangob.

  The option allows these client tools to use a certain database for their actions.
  In arangosh, the current database can be switched at any time using the command

      db._useDatabase(<name>);

  When no database is specified, all client tools will assume they should use the
  default database `_system`. This is done for downwards-compatibility reasons.

* added basic multi database support (alpha)

  New databases can be created using the REST API POST `/_api/database` and the
  shell command `db._createDatabase(<name>)`.

  The default database in ArangoDB is called `_system`. This database is always
  present and cannot be deleted by the user. When an older version of ArangoDB is
  upgraded to 1.4, the previously only database will automatically become the
  `_system` database.

  New databases can be created with the above commands, and can be deleted with the
  REST API DELETE `/_api/database/<name>` or the shell command `db._dropDatabase(<name>);`.

  Deleting databases is still unstable in ArangoDB 1.4 alpha and might crash the
  server. This will be fixed until 1.4 stable.

  To access a specific database via the HTTP REST API, the `/_db/<name>/` prefix
  can be used in all URLs. ArangoDB will check if an incoming request starts with
  this prefix, and will automatically pick the database name from it. If the prefix
  is not there, ArangoDB will assume the request is made for the default database
  (`_system`). This is done for downwards-compatibility reasons.

  That means, the following URL pathnames are logically identical:

      /_api/document/mycollection/1234
      /_db/_system/document/mycollection/1234

  To access a different database (e.g. `test`), the URL pathname would look like this:

      /_db/test/document/mycollection/1234

  New databases can also be created and existing databases can only be dropped from
  within the default database (`_system`). It is not possible to drop the `_system`
  database itself.

  Cross-database operations are unintended and unsupported. The intention of the
  multi-database feature is to have the possibility to have a few databases managed
  by ArangoDB in parallel, but to only access one database at a time from a connection
  or a request.

  When accessing the web interface via the URL pathname `/_admin/html/` or `/_admin/aardvark`,
  the web interface for the default database (`_system`) will be displayed.
  To access the web interface for a different database, the database name can be
  put into the URLs as a prefix, e.g. `/_db/test/_admin/html` or
  `/_db/test/_admin/aardvark`.

  All internal request handlers and also all user-defined request handlers and actions
  (including Foxx) will only get to see the unprefixed URL pathnames (i.e. excluding
  any database name prefix). This is to ensure downwards-compatibility.

  To access the name of the requested database from any action (including Foxx), use
  use `req.database`.

  For example, when calling the URL `/myapp/myaction`, the content of `req.database`
  will be `_system` (the default database because no database got specified) and the
  content of `req.url` will be `/myapp/myaction`.

  When calling the URL `/_db/test/myapp/myaction`, the content of `req.database` will be
  `test`, and the content of `req.url` will still be `/myapp/myaction`.

* Foxx now excludes files starting with . (dot) when bundling assets

  This mitigates problems with editor swap files etc.

* made the web interface a Foxx application

  This change caused the files for the web interface to be moved from `html/admin` to
  `js/apps/aardvark` in the file system.

  The base URL for the admin interface changed from `_admin/html/index.html` to
  `_admin/aardvark/index.html`.

  The "old" redirection to `_admin/html/index.html` will now produce a 404 error.

  When starting ArangoDB with the `--upgrade` option, this will automatically be remedied
  by putting in a redirection from `/` to `/_admin/aardvark/index.html`, and from
  `/_admin/html/index.html` to `/_admin/aardvark/index.html`.

  This also obsoletes the following configuration (command-line) options:
  - `--server.admin-directory`
  - `--server.disable-admin-interface`

  when using these now obsolete options when the server is started, no error is produced
  for downwards-compatibility.

* changed User-Agent value sent by arangoimp, arangosh, and arangod from "VOC-Agent" to
  "ArangoDB"

* changed journal file creation behavior as follows:

  Previously, a journal file for a collection was always created when a collection was
  created. When a journal filled up and became full, the current journal was made a
  datafile, and a new (empty) journal was created automatically. There weren't many
  intended situations when a collection did not have at least one journal.

  This is changed now as follows:
  - when a collection is created, no journal file will be created automatically
  - when there is a write into a collection without a journal, the journal will be
    created lazily
  - when there is a write into a collection with a full journal, a new journal will
    be created automatically

  From the end user perspective, nothing should have changed, except that there is now
  less disk usage for empty collections. Disk usage of infrequently updated collections
  might also be reduced significantly by running the `rotate()` method of a collection,
  and not writing into a collection subsequently.

* added method `collection.rotate()`

  This allows premature rotation of a collection's current journal file into a (read-only)
  datafile. The purpose of using `rotate()` is to prematurely allow compaction (which is
  performed on datafiles only) on data, even if the journal was not filled up completely.

  Using `rotate()` may make sense in the following scenario:

      c = db._create("test");
      for (i = 0; i < 1000; ++i) {
        c.save(...); // insert lots of data here
      }

      ...
      c.truncate(); // collection is now empty
      // only data in datafiles will be compacted by following compaction runs
      // all data in the current journal would not be compacted

      // calling rotate will make the current journal a datafile, and thus make it
      // eligible for compaction
      c.rotate();

  Using `rotate()` may also be useful when data in a collection is known to not change
  in the immediate future. After having completed all write operations on a collection,
  performing a `rotate()` will reduce the size of the current journal to the actually
  required size (remember that journals are pre-allocated with a specific size) before
  making the journal a datafile. Thus `rotate()` may cause disk space savings, even if
  the datafiles does not qualify for compaction after rotation.

  Note: rotating the journal is asynchronous, so that the actual rotation may be executed
  after `rotate()` returns to the caller.

* changed compaction to merge small datafiles together (up to 3 datafiles are merged in
  a compaction run)

  In the regular case, this should leave less small datafiles stay around on disk and allow
  using less file descriptors in total.

* added AQL MINUS function

* added AQL UNION_DISTINCT function (more efficient than combination of `UNIQUE(UNION())`)

* updated mruby to 2013-08-22

* issue #587: Add db._create() in help for startup arangosh

* issue #586: Share a link on installation instructions in the User Manual

* issue #585: Bison 2.4 missing on Mac for custom build

* issue #584: Web interface images broken in devel

* issue #583: Small documentation update

* issue #581: Parameter binding for attributes

* issue #580: Small improvements (by @guidoreina)

* issue #577: Missing documentation for collection figures in implementor manual

* issue #576: Get disk usage for collections and graphs

  This extends the result of the REST API for /_api/collection/figures with
  the attributes `compactors.count`, `compactors.fileSize`, `shapefiles.count`,
  and `shapefiles.fileSize`.

* issue #575: installing devel version on mac (low prio)

* issue #574: Documentation (POST /_admin/routing/reload)

* issue #558: HTTP cursors, allow count to ignore LIMIT


v1.4.0-alpha1 (2013-08-02)
--------------------------

* added replication. check online manual for details.

* added server startup options `--server.disable-replication-logger` and
  `--server.disable-replication-applier`

* removed action deployment tool, this now handled with Foxx and its manager or
  by kaerus node utility

* fixed a server crash when using byExample / firstExample inside a transaction
  and the collection contained a usable hash/skiplist index for the example

* defineHttp now only expects a single context

* added collection detail dialog (web interface)

  Shows collection properties, figures (datafiles, journals, attributes, etc.)
  and indexes.

* added documents filter (web interface)

  Allows searching for documents based on attribute values. One or many filter
  conditions can be defined, using comparison operators such as '==', '<=', etc.

* improved AQL editor (web interface)

  Editor supports keyboard shortcuts (Submit, Undo, Redo, Select).
  Editor allows saving and reusing of user-defined queries.
  Added example queries to AQL editor.
  Added comment button.

* added document import (web interface)

  Allows upload of JSON-data from files. Files must have an extension of .json.

* added dashboard (web interface)

  Shows the status of replication and multiple system charts, e.g.
  Virtual Memory Size, Request Time, HTTP Connections etc.

* added API method `/_api/graph` to query all graphs with all properties.

* added example queries in web interface AQL editor

* added arango.reconnect(<host>) method for arangosh to dynamically switch server or
  user name

* added AQL range operator `..`

  The `..` operator can be used to easily iterate over a sequence of numeric
  values. It will produce a list of values in the defined range, with both bounding
  values included.

  Example:

      2010..2013

  will produce the following result:

      [ 2010, 2011, 2012, 2013 ]

* added AQL RANGE function

* added collection.first(count) and collection.last(count) document access functions

  These functions allow accessing the first or last n documents in a collection. The order
  is determined by document insertion/update time.

* added AQL INTERSECTION function

* INCOMPATIBLE CHANGE: changed AQL user function namespace resolution operator from `:` to `::`

  AQL user-defined functions were introduced in ArangoDB 1.3, and the namespace resolution
  operator for them was the single colon (`:`). A function call looked like this:

      RETURN mygroup:myfunc()

  The single colon caused an ambiguity in the AQL grammar, making it indistinguishable from
  named attributes or the ternary operator in some cases, e.g.

      { mygroup:myfunc ? mygroup:myfunc }

  The change of the namespace resolution operator from `:` to `::` fixes this ambiguity.

  Existing user functions in the database will be automatically fixed when starting ArangoDB
  1.4 with the `--upgrade` option. However, queries using user-defined functions need to be
  adjusted on the client side to use the new operator.

* allow multiple AQL LET declarations separated by comma, e.g.
  LET a = 1, b = 2, c = 3

* more useful AQL error messages

  The error position (line/column) is more clearly indicated for parse errors.
  Additionally, if a query references a collection that cannot be found, the error
  message will give a hint on the collection name

* changed return value for AQL `DOCUMENT` function in case document is not found

  Previously, when the AQL `DOCUMENT` function was called with the id of a document and
  the document could not be found, it returned `undefined`. This value is not part of the
  JSON type system and this has caused some problems.
  Starting with ArangoDB 1.4, the `DOCUMENT` function will return `null` if the document
  looked for cannot be found.

  In case the function is called with a list of documents, it will continue to return all
  found documents, and will not return `null` for non-found documents. This has not changed.

* added single line comments for AQL

  Single line comments can be started with a double forward slash: `//`.
  They end at the end of the line, or the end of the query string, whichever is first.

* fixed documentation issues #567, #568, #571.

* added collection.checksum(<withData>) method to calculate CRC checksums for
  collections

  This can be used to
  - check if data in a collection has changed
  - compare the contents of two collections on different ArangoDB instances

* issue #565: add description line to aal.listAvailable()

* fixed several out-of-memory situations when double freeing or invalid memory
  accesses could happen

* less msyncing during the creation of collections

  This is achieved by not syncing the initial (standard) markers in shapes collections.
  After all standard markers are written, the shapes collection will get synced.

* renamed command-line option `--log.filter` to `--log.source-filter` to avoid
  misunderstandings

* introduced new command-line option `--log.content-filter` to optionally restrict
  logging to just specific log messages (containing the filter string, case-sensitive).

  For example, to filter on just log entries which contain `ArangoDB`, use:

      --log.content-filter "ArangoDB"

* added optional command-line option `--log.requests-file` to log incoming HTTP
  requests to a file.

  When used, all HTTP requests will be logged to the specified file, containing the
  client IP address, HTTP method, requests URL, HTTP response code, and size of the
  response body.

* added a signal handler for SIGUSR1 signal:

  when ArangoDB receives this signal, it will respond all further incoming requests
  with an HTTP 503 (Service Unavailable) error. This will be the case until another
  SIGUSR1 signal is caught. This will make ArangoDB start serving requests regularly
  again. Note: this is not implemented on Windows.

* limited maximum request URI length to 16384 bytes:

  Incoming requests with longer request URIs will be responded to with an HTTP
  414 (Request-URI Too Long) error.

* require version 1.0 or 1.1 in HTTP version signature of requests sent by clients:

  Clients sending requests with a non-HTTP 1.0 or non-HTTP 1.1 version number will
  be served with an HTTP 505 (HTTP Version Not Supported) error.

* updated manual on indexes:

  using system attributes such as `_id`, `_key`, `_from`, `_to`, `_rev` in indexes is
  disallowed and will be rejected by the server. This was the case since ArangoDB 1.3,
  but was not properly documented.

* issue #563: can aal become a default object?

  aal is now a prefab object in arangosh

* prevent certain system collections from being renamed, dropped, or even unloaded.

  Which restrictions there are for which system collections may vary from release to
  release, but users should in general not try to modify system collections directly
  anyway.

  Note: there are no such restrictions for user-created collections.

* issue #559: added Foxx documentation to user manual

* added server startup option `--server.authenticate-system-only`. This option can be
  used to restrict the need for HTTP authentication to internal functionality and APIs,
  such as `/_api/*` and `/_admin/*`.
  Setting this option to `true` will thus force authentication for the ArangoDB APIs
  and the web interface, but allow unauthenticated requests for other URLs (including
  user defined actions and Foxx applications).
  The default value of this option is `false`, meaning that if authentication is turned
  on, authentication is still required for *all* incoming requests. Only by setting the
  option to `true` this restriction is lifted and authentication becomes required for
  URLs starting with `/_` only.

  Please note that authentication still needs to be enabled regularly by setting the
  `--server.disable-authentication` parameter to `false`. Otherwise no authentication
  will be required for any URLs as before.

* protect collections against unloading when there are still document barriers around.

* extended cap constraints to optionally limit the active data size in a collection to
  a specific number of bytes.

  The arguments for creating a cap constraint are now:
  `collection.ensureCapConstraint(<count>, <byteSize>);`

  It is supported to specify just a count as in ArangoDB 1.3 and before, to specify
  just a fileSize, or both. The first met constraint will trigger the automated
  document removal.

* added `db._exists(doc)` and `collection.exists(doc)` for easy document existence checks

* added API `/_api/current-database` to retrieve information about the database the
  client is currently connected to (note: the API `/_api/current-database` has been
  removed in the meantime. The functionality is accessible via `/_api/database/current`
  now).

* ensure a proper order of tick values in datafiles/journals/compactors.
  any new files written will have the _tick values of their markers in order. for
  older files, there are edge cases at the beginning and end of the datafiles when
  _tick values are not properly in order.

* prevent caching of static pages in PathHandler.
  whenever a static page is requested that is served by the general PathHandler, the
  server will respond to HTTP GET requests with a "Cache-Control: max-age=86400" header.

* added "doCompact" attribute when creating collections and to collection.properties().
  The attribute controls whether collection datafiles are compacted.

* changed the HTTP return code from 400 to 404 for some cases when there is a referral
  to a non-existing collection or document.

* introduced error code 1909 `too many iterations` that is thrown when graph traversals
  hit the `maxIterations` threshold.

* optionally limit traversals to a certain number of iterations
  the limitation can be achieved via the traversal API by setting the `maxIterations`
  attribute, and also via the AQL `TRAVERSAL` and `TRAVERSAL_TREE` functions by setting
  the same attribute. If traversals are not limited by the end user, a server-defined
  limit for `maxIterations` may be used to prevent server-side traversals from running
  endlessly.

* added graph traversal API at `/_api/traversal`

* added "API" link in web interface, pointing to REST API generated with Swagger

* moved "About" link in web interface into "links" menu

* allow incremental access to the documents in a collection from out of AQL
  this allows reading documents from a collection chunks when a full collection scan
  is required. memory usage might be must lower in this case and queries might finish
  earlier if there is an additional LIMIT statement

* changed AQL COLLECT to use a stable sort, so any previous SORT order is preserved

* issue #547: Javascript error in the web interface

* issue #550: Make AQL graph functions support key in addition to id

* issue #526: Unable to escape when an errorneous command is entered into the js shell

* issue #523: Graph and vertex methods for the javascript api

* issue #517: Foxx: Route parameters with capital letters fail

* issue #512: Binded Parameters for LIMIT


v1.3.3 (2013-08-01)
-------------------

* issue #570: updateFishbowl() fails once

* updated and fixed generated examples

* issue #559: added Foxx documentation to user manual

* added missing error reporting for errors that happened during import of edges


v1.3.2 (2013-06-21)
-------------------

* fixed memleak in internal.download()

* made the shape-collection journal size adaptive:
  if too big shapes come in, a shape journal will be created with a big-enough size
  automatically. the maximum size of a shape journal is still restricted, but to a
  very big value that should never be reached in practice.

* fixed a segfault that occurred when inserting documents with a shape size bigger
  than the default shape journal size (2MB)

* fixed a locking issue in collection.truncate()

* fixed value overflow in accumulated filesizes reported by collection.figures()

* issue #545: AQL FILTER unnecessary (?) loop

* issue #549: wrong return code with --daemon


v1.3.1 (2013-05-24)
-------------------

* removed currently unused _ids collection

* fixed usage of --temp-path in aranogd and arangosh

* issue #540: suppress return of temporary internal variables in AQL

* issue #530: ReferenceError: ArangoError is not a constructor

* issue #535: Problem with AQL user functions javascript API

* set --javascript.app-path for test execution to prevent startup error

* issue #532: Graph _edgesCache returns invalid data?

* issue #531: Arangod errors

* issue #529: Really weird transaction issue

* fixed usage of --temp-path in aranogd and arangosh


v1.3.0 (2013-05-10)
-------------------

* fixed problem on restart ("datafile-xxx is not sealed") when server was killed
  during a compaction run

* fixed leak when using cursors with very small batchSize

* issue #508: `unregistergroup` function not mentioned in http interface docs

* issue #507: GET /_api/aqlfunction returns code inside parentheses

* fixed issue #489: Bug in aal.install

* fixed issue 505: statistics not populated on MacOS


v1.3.0-rc1 (2013-04-24)
-----------------------

* updated documentation for 1.3.0

* added node modules and npm packages

* changed compaction to only compact datafiles with more at least 10% of dead
  documents (byte size-wise)

* issue #498: fixed reload of authentication info when using
  `require("org/arangodb/users").reload()`

* issue #495: Passing an empty array to create a document results in a
  "phantom" document

* added more precision for requests statistics figures

* added "sum" attribute for individual statistics results in statistics API
  at /_admin/statistics

* made "limit" an optional parameter in AQL function NEAR().
  limit can now be either omitted completely, or set to 0. If so, an internal
  default value (currently 100) will be applied for the limit.

* issue #481

* added "attributes.count" to output of `collection.figures()`
  this also affects the REST API /_api/collection/<name>/figures

* added IndexedPropertyGetter for ShapedJson objects

* added API for user-defined AQL functions

* issue #475: A better error message for deleting a non-existent graph

* issue #474: Web interface problems with the JS Shell

* added missing documentation for AQL UNION function

* added transaction support.
  This provides ACID transactions for ArangoDB. Transactions can be invoked
  using the `db._executeTransaction()` function, or the `/_api/transaction`
  REST API.

* switched to semantic versioning (at least for alpha & alpha naming)

* added saveOrReplace() for server-side JS

v1.3.alpha1 (2013-04-05)
------------------------

* cleanup of Module, Package, ArangoApp and modules "internal", "fs", "console"

* use Error instead of string in throw to allow stack-trace

* issue #454: error while creation of Collection

* make `collection.count()` not recalculate the number of documents on the fly, but
  use some internal document counters.

* issue #457: invalid string value in web interface

* make datafile id (datafile->_fid) identical to the numeric part of the filename.
  E.g. the datafile `journal-123456.db` will now have a datafile marker with the same
  fid (i.e. `123456`) instead of a different value. This change will only affect
  datafiles that are created with 1.3 and not any older files.
  The intention behind this change is to make datafile debugging easier.

* consistently discard document attributes with reserved names (system attributes)
  but without any known meaning, for example `_test`, `_foo`, ...

  Previously, these attributes were saved with the document regularly in some cases,
  but were discarded in other cases.
  Now these attributes are discarded consistently. "Real" system attributes such as
  `_key`, `_from`, `_to` are not affected and will work as before.

  Additionally, attributes with an empty name (``) are discarded when documents are
  saved.

  Though using reserved or empty attribute names in documents was not really and
  consistently supported in previous versions of ArangoDB, this change might cause
  an incompatibility for clients that rely on this feature.

* added server startup flag `--database.force-sync-properties` to force syncing of
  collection properties on collection creation, deletion and on property update.
  The default value is true to mimic the behavior of previous versions of ArangoDB.
  If set to false, collection properties are written to disk but no call to sync()
  is made.

* added detailed output of server version and components for REST APIs
  `/_admin/version` and `/_api/version`. To retrieve this extended information,
  call the REST APIs with URL parameter `details=true`.

* issue #443: For git-based builds include commit hash in version

* adjust startup log output to be more compact, less verbose

* set the required minimum number of file descriptors to 256.
  On server start, this number is enforced on systems that have rlimit. If the limit
  cannot be enforced, starting the server will fail.
  Note: 256 is considered to be the absolute minimum value. Depending on the use case
  for ArangoDB, a much higher number of file descriptors should be used.

  To avoid checking & potentially changing the number of maximum open files, use the
  startup option `--server.descriptors-minimum 0`

* fixed shapedjson to json conversion for special numeric values (NaN, +inf, -inf).
  Before, "NaN", "inf", or "-inf" were written into the JSONified output, but these
  values are not allowed in JSON. Now, "null" is written to the JSONified output as
  required.

* added AQL functions VARIANCE_POPULATION(), VARIANCE_SAMPLE(), STDDEV_POPULATION(),
  STDDEV_SAMPLE(), AVERAGE(), MEDIAN() to calculate statistical values for lists

* added AQL SQRT() function

* added AQL TRIM(), LEFT() and RIGHT() string functions

* fixed issue #436: GET /_api/document on edge

* make AQL REVERSE() and LENGTH() functions work on strings, too

* disabled DOT generation in `make doxygen`. this speeds up docs generation

* renamed startup option `--dispatcher.report-intervall` to `--dispatcher.report-interval`

* renamed startup option `--scheduler.report-intervall` to `--scheduler.report-interval`

* slightly changed output of REST API method /_admin/log.
  Previously, the log messages returned also contained the date and log level, now
  they will only contain the log message, and no date and log level information.
  This information can be re-created by API users from the `timestamp` and `level`
  attributes of the result.

* removed configure option `--enable-zone-debug`
  memory zone debugging is now automatically turned on when compiling with ArangoDB
  `--enable-maintainer-mode`

* removed configure option `--enable-arangob`
  arangob is now always included in the build


v1.2.3 (XXXX-XX-XX)
-------------------

* added optional parameter `edgexamples` for AQL function EDGES() and NEIGHBORS()

* added AQL function NEIGHBORS()

* added freebsd support

* fixed firstExample() query with `_id` and `_key` attributes

* issue triAGENS/ArangoDB-PHP#55: AQL optimizer may have mis-optimized duplicate
  filter statements with limit


v1.2.2 (2013-03-26)
-------------------

* fixed save of objects with common sub-objects

* issue #459: fulltext internal memory allocation didn't scale well
  This fix improves loading times for collections with fulltext indexes that have
  lots of equal words indexed.

* issue #212: auto-increment support

  The feature can be used by creating a collection with the extra `keyOptions`
  attribute as follows:

      db._create("mycollection", { keyOptions: { type: "autoincrement", offset: 1, increment: 10, allowUserKeys: true } });

  The `type` attribute will make sure the keys will be auto-generated if no
  `_key` attribute is specified for a document.

  The `allowUserKeys` attribute determines whether users might still supply own
  `_key` values with documents or if this is considered an error.

  The `increment` value determines the actual increment value, whereas the `offset`
  value can be used to seed to value sequence with a specific starting value.
  This will be useful later in a multi-master setup, when multiple servers can use
  different auto-increment seed values and thus generate non-conflicting auto-increment values.

  The default values currently are:

  - `allowUserKeys`: `true`
  - `offset`: `0`
  - `increment`: `1`

  The only other available key generator type currently is `traditional`.
  The `traditional` key generator will auto-generate keys in a fashion as ArangoDB
  always did (some increasing integer value, with a more or less unpredictable
  increment value).

  Note that for the `traditional` key generator there is only the option to disallow
  user-supplied keys and give the server the sole responsibility for key generation.
  This can be achieved by setting the `allowUserKeys` property to `false`.

  This change also introduces the following errors that API implementors may want to check
  the return values for:

  - 1222: `document key unexpected`: will be raised when a document is created with
    a `_key` attribute, but the underlying collection was set up with the `keyOptions`
    attribute `allowUserKeys: false`.

  - 1225: `out of keys`: will be raised when the auto-increment key generator runs
    out of keys. This may happen when the next key to be generated is 2^64 or higher.
    In practice, this will only happen if the values for `increment` or `offset` are
    not set appropriately, or if users are allowed to supply own keys, those keys
    are near the 2^64 threshold, and later the auto-increment feature kicks in and
    generates keys that cross that threshold.

    In practice it should not occur with proper configuration and proper usage of the
    collections.

  This change may also affect the following REST APIs:
  - POST `/_api/collection`: the server does now accept the optional `keyOptions`
    attribute in the second parameter
  - GET `/_api/collection/properties`: will return the `keyOptions` attribute as part
    of the collection's properties. The previous optional attribute `createOptions`
    is now gone.

* fixed `ArangoStatement.explain()` method with bind variables

* fixed misleading "cursor not found" error message in arangosh that occurred when
  `count()` was called for client-side cursors

* fixed handling of empty attribute names, which may have crashed the server under
  certain circumstances before

* fixed usage of invalid pointer in error message output when index description could
  not be opened


v1.2.1 (2013-03-14)
-------------------

* issue #444: please darken light color in arangosh

* issue #442: pls update post install info on osx

* fixed conversion of special double values (NaN, -inf, +inf) when converting from
  shapedjson to JSON

* fixed compaction of markers (location of _key was not updated correctly in memory,
  leading to _keys pointing to undefined memory after datafile rotation)

* fixed edge index key pointers to use document master pointer plus offset instead
  of direct _key address

* fixed case when server could not create any more journal or compactor files.
  Previously a wrong status code may have been returned, and not being able to create
  a new compactor file may have led to an infinite loop with error message
  "could not create compactor".

* fixed value truncation for numeric filename parts when renaming datafiles/journals


v1.2.0 (2013-03-01)
-------------------

* by default statistics are now switch off; in order to enable comment out
  the "disable-statistics = yes" line in "arangod.conf"

* fixed issue #435: csv parser skips data at buffer border

* added server startup option `--server.disable-statistics` to turn off statistics
  gathering without recompilation of ArangoDB.
  This partly addresses issue #432.

* fixed dropping of indexes without collection name, e.g.
  `db.xxx.dropIndex("123456");`
  Dropping an index like this failed with an assertion error.

* fixed issue #426: arangoimp should be able to import edges into edge collections

* fixed issue #425: In case of conflict ArangoDB returns HTTP 400 Bad request
  (with 1207 Error) instead of HTTP 409 Conflict

* fixed too greedy token consumption in AQL for negative values:
  e.g. in the statement `RETURN { a: 1 -2 }` the minus token was consumed as part
  of the value `-2`, and not interpreted as the binary arithmetic operator


v1.2.beta3 (2013-02-22)
-----------------------

* issue #427: ArangoDB Importer Manual has no navigation links (previous|home|next)

* issue #319: Documentation missing for Emergency console and incomplete for datafile debugger.

* issue #370: add documentation for reloadRouting and flushServerModules

* issue #393: added REST API for user management at /_api/user

* issue #393, #128: added simple cryptographic functions for user actions in module "crypto":
  * require("org/arangodb/crypto").md5()
  * require("org/arangodb/crypto").sha256()
  * require("org/arangodb/crypto").rand()

* added replaceByExample() Javascript and REST API method

* added updateByExample() Javascript and REST API method

* added optional "limit" parameter for removeByExample() Javascript and REST API method

* fixed issue #413

* updated bundled V8 version from 3.9.4 to 3.16.14.1
  Note: the Windows version used a more recent version (3.14.0.1) and was not updated.

* fixed issue #404: keep original request url in request object


v1.2.beta2 (2013-02-15)
-----------------------

* fixed issue #405: 1.2 compile warnings

* fixed issue #333: [debian] Group "arangodb" is not used when starting vie init.d script

* added optional parameter 'excludeSystem' to GET /_api/collection
  This parameter can be used to disable returning system collections in the list
  of all collections.

* added AQL functions KEEP() and UNSET()

* fixed issue #348: "HTTP Interface for Administration and Monitoring"
  documentation errors.

* fix stringification of specific positive int64 values. Stringification of int64
  values with the upper 32 bits cleared and the 33rd bit set were broken.

* issue #395:  Collection properties() function should return 'isSystem' for
  Javascript and REST API

* make server stop after upgrade procedure when invoked with `--upgrade option`.
  When started with the `--upgrade` option, the server will perfom
  the upgrade, and then exit with a status code indicating the result of the
  upgrade (0 = success, 1 = failure). To start the server regularly in either
  daemon or console mode, the `--upgrade` option must not be specified.
  This change was introduced to allow init.d scripts check the result of
  the upgrade procedure, even in case an upgrade was successful.
  this was introduced as part of issue #391.

* added AQL function EDGES()

* added more crash-protection when reading corrupted collections at startup

* added documentation for AQL function CONTAINS()

* added AQL function LIKE()

* replaced redundant error return code 1520 (Unable to open collection) with error code
  1203 (Collection not found). These error codes have the same meanings, but one of
  them was returned from AQL queries only, the other got thrown by other parts of
  ArangoDB. Now, error 1203 (Collection not found) is used in AQL too in case a
  non-existing collection is used.

v1.2.beta1 (2013-02-01)
-----------------------

* fixed issue #382: [Documentation error] Maschine... should be Machine...

* unified history file locations for arangod, arangosh, and arangoirb.
  - The readline history for arangod (emergency console) is now stored in file
    $HOME/.arangod. It was stored in $HOME/.arango before.
  - The readline history for arangosh is still stored in $HOME/.arangosh.
  - The readline history for arangoirb is now stored in $HOME/.arangoirb. It was
    stored in $HOME/.arango-mrb before.

* fixed issue #381: _users user should have a unique constraint

* allow negative list indexes in AQL to access elements from the end of a list,
  e.g. ```RETURN values[-1]``` will return the last element of the `values` list.

* collection ids, index ids, cursor ids, and document revision ids created and
  returned by ArangoDB are now returned as strings with numeric content inside.
  This is done to prevent some value overrun/truncation in any part of the
  complete client/server workflow.
  In ArangoDB 1.1 and before, these values were previously returned as
  (potentially very big) integer values. This may cause problems (clipping, overrun,
  precision loss) for clients that do not support big integers natively and store
  such values in IEEE754 doubles internally. This type loses precision after about
  52 bits and is thus not safe to hold an id.
  Javascript and 32 bit-PHP are examples for clients that may cause such problems.
  Therefore, ids are now returned by ArangoDB as strings, with the string
  content being the integer value as before.

  Example for documents ("_rev" attribute):
  - Document returned by ArangoDB 1.1: { "_rev": 1234, ... }
  - Document returned by ArangoDB 1.2: { "_rev": "1234", ... }

  Example for collections ("id" attribute / "_id" property):
  - Collection returned by ArangoDB 1.1: { "id": 9327643, "name": "test", ... }
  - Collection returned by ArangoDB 1.2: { "id": "9327643", "name": "test", ... }

  Example for cursors ("id" attribute):
  - Collection returned by ArangoDB 1.1: { "id": 11734292, "hasMore": true, ... }
  - Collection returned by ArangoDB 1.2: { "id": "11734292", "hasMore": true, ... }

* global variables are not automatically available anymore when starting the
  arangod Javascript emergency console (i.e. ```arangod --console```).

  Especially, the variables `db`, `edges`, and `internal` are not available
  anymore. `db` and `internal` can be made available in 1.2 by
  ```var db = require("org/arangodb").db;``` and
  ```var internal = require("internal");```, respectively.
  The reason for this change is to get rid of global variables in the server
  because this will allow more specific inclusion of functionality.

  For convenience, the global variable `db` is still available by default in
  arangosh. The global variable `edges`, which since ArangoDB 1.1 was kind of
  a redundant wrapper of `db`, has been removed in 1.2 completely.
  Please use `db` instead, and if creating an edge collection, use the explicit
  ```db._createEdgeCollection()``` command.

* issue #374: prevent endless redirects when calling admin interface with
  unexpected URLs

* issue #373: TRAVERSAL() `trackPaths` option does not work. Instead `paths` does work

* issue #358: added support for CORS

* honor optional waitForSync property for document removal, replace, update, and
  save operations in arangosh. The waitForSync parameter for these operations
  was previously honored by the REST API and on the server-side, but not when
  the waitForSync parameter was specified for a document operation in arangosh.

* calls to db.collection.figures() and /_api/collection/<collection>/figures now
  additionally return the number of shapes used in the collection in the
  extra attribute "shapes.count"

* added AQL TRAVERSAL_TREE() function to return a hierarchical result from a traversal

* added AQL TRAVERSAL() function to return the results from a traversal

* added AQL function ATTRIBUTES() to return the attribute names of a document

* removed internal server-side AQL functions from global scope.

  Now the AQL internal functions can only be accessed via the exports of the
  ahuacatl module, which can be included via ```require("org/arangodb/ahuacatl")```.
  It shouldn't be necessary for clients to access this module at all, but
  internal code may use this module.

  The previously global AQL-related server-side functions were moved to the
  internal namespace. This produced the following function name changes on
  the server:

     old name              new name
     ------------------------------------------------------
     AHUACATL_RUN       => require("internal").AQL_QUERY
     AHUACATL_EXPLAIN   => require("internal").AQL_EXPLAIN
     AHUACATL_PARSE     => require("internal").AQL_PARSE

  Again, clients shouldn't have used these functions at all as there is the
  ArangoStatement object to execute AQL queries.

* fixed issue #366: Edges index returns strange description

* added AQL function MATCHES() to check a document against a list of examples

* added documentation and tests for db.collection.removeByExample

* added --progress option for arangoimp. This will show the percentage of the input
  file that has been processed by arangoimp while the import is still running. It can
  be used as a rough indicator of progress for the entire import.

* make the server log documents that cannot be imported via /_api/import into the
  logfile using the warning log level. This may help finding illegal documents in big
  import runs.

* check on server startup whether the database directory and all collection directories
  are writable. if not, the server startup will be aborted. this prevents serious
  problems with collections being non-writable and this being detected at some pointer
  after the server has been started

* allow the following AQL constructs: FUNC(...)[...], FUNC(...).attribute

* fixed issue #361: Bug in Admin Interface. Header disappears when clicking new collection

* Added in-memory only collections

  Added collection creation parameter "isVolatile":
  if set to true, the collection is created as an in-memory only collection,
  meaning that all document data of that collection will reside in memory only,
  and will not be stored permanently to disk.
  This means that all collection data will be lost when the collection is unloaded
  or the server is shut down.
  As this collection type does not have datafile disk overhead for the regular
  document operations, it may be faster than normal disk-backed collections. The
  actual performance gains strongly depend on the underlying OS, filesystem, and
  settings though.
  This collection type should be used for caches only and not for any sensible data
  that cannot be re-created otherwise.
  Some platforms, namely Windows, currently do not support this collection type.
  When creating an in-memory collection on such platform, an error message will be
  returned by ArangoDB telling the user the platform does not support it.

  Note: in-memory collections are an experimental feature. The feature might
  change drastically or even be removed altogether in a future version of ArangoDB.

* fixed issue #353: Please include "pretty print" in Emergency Console

* fixed issue #352: "pretty print" console.log
  This was achieved by adding the dump() function for the "internal" object

* reduced insertion time for edges index
  Inserting into the edges index now avoids costly comparisons in case of a hash
  collision, reducing the prefilling/loading timer for bigger edge collections

* added fulltext queries to AQL via FULLTEXT() function. This allows search
  fulltext indexes from an AQL query to find matching documents

* added fulltext index type. This index type allows indexing words and prefixes of
  words from a specific document attribute. The index can be queries using a
  SimpleQueryFull object, the HTTP REST API at /_api/simple/fulltext, or via AQL

* added collection.revision() method to determine whether a collection has changed.
  The revision method returns a revision string that can be used by client programs
  for equality/inequality comparisons. The value returned by the revision method
  should be treated by clients as an opaque string and clients should not try to
  figure out the sense of the revision id. This is still useful enough to check
  whether data in a collection has changed.

* issue #346: adaptively determine NUMBER_HEADERS_PER_BLOCK

* issue #338: arangosh cursor positioning problems

* issue #326: use limit optimization with filters

* issue #325: use index to avoid sorting

* issue #324: add limit optimization to AQL

* removed arango-password script and added Javascript functionality to add/delete
  users instead. The functionality is contained in module `users` and can be invoked
  as follows from arangosh and arangod:
  * require("users").save("name", "passwd");
  * require("users").replace("name", "newPasswd");
  * require("users").remove("name");
  * require("users").reload();
  These functions are intentionally not offered via the web interface.
  This also addresses issue #313

* changed print output in arangosh and the web interface for JSON objects.
  Previously, printing a JSON object in arangosh resulted in the attribute values
  being printed as proper JSON, but attribute names were printed unquoted and
  unescaped. This was fine for the purpose of arangosh, but lead to invalid
  JSON being produced. Now, arangosh will produce valid JSON that can be used
  to send it back to ArangoDB or use it with arangoimp etc.

* fixed issue #300: allow importing documents via the REST /_api/import API
  from a JSON list, too.
  So far, the API only supported importing from a format that had one JSON object
  on each line. This is sometimes inconvenient, e.g. when the result of an AQL
  query or any other list is to be imported. This list is a JSON list and does not
  necessary have a document per line if pretty-printed.
  arangoimp now supports the JSON list format, too. However, the format requires
  arangoimp and the server to read the entire dataset at once. If the dataset is
  too big (bigger than --max-upload-size) then the import will be rejected. Even if
  increased, the entire list must fit in memory on both the client and the server,
  and this may be more resource-intensive than importing individual lines in chunks.

* removed unused parameter --reuse-ids for arangoimp. This parameter did not have
  any effect in 1.2, was never publicly announced and did evil (TM) things.

* fixed issue #297 (partly): added whitespace between command line and
  command result in arangosh, added shell colors for better usability

* fixed issue #296: system collections not usable from AQL

* fixed issue #295: deadlock on shutdown

* fixed issue #293: AQL queries should exploit edges index

* fixed issue #292: use index when filtering on _key in AQL

* allow user-definable document keys
  users can now define their own document keys by using the _key attribute
  when creating new documents or edges. Once specified, the value of _key is
  immutable.
  The restrictions for user-defined key values are:
  * the key must be at most 254 bytes long
  * it must consist of the letters a-z (lower or upper case), the digits 0-9,
    the underscore (_) or dash (-) characters only
  * any other characters, especially multi-byte sequences, whitespace or
    punctuation characters cannot be used inside key values

  Specifying a document key is optional when creating new documents. If no
  document key is specified, ArangoDB will create a document key itself.
  There are no guarantees about the format and pattern of auto-generated document
  keys other than the above restrictions.
  Clients should therefore treat auto-generated document keys as opaque values.
  Keys can be used to look up and reference documents, e.g.:
  * saving a document: `db.users.save({ "_key": "fred", ... })`
  * looking up a document: `db.users.document("fred")`
  * referencing other documents: `edges.relations.save("users/fred", "users/john", ...)`

  This change is downwards-compatible to ArangoDB 1.1 because in ArangoDB 1.1
  users were not able to define their own keys. If the user does not supply a _key
  attribute when creating a document, ArangoDB 1.2 will still generate a key of
  its own as ArangoDB 1.1 did. However, all documents returned by ArangoDB 1.2 will
  include a _key attribute and clients should be able to handle that (e.g. by
  ignoring it if not needed). Documents returned will still include the _id attribute
  as in ArangoDB 1.1.

* require collection names everywhere where a collection id was allowed in
  ArangoDB 1.1 & 1.0
  This change requires clients to use a collection name in place of a collection id
  at all places the client deals with collections.
  Examples:
  * creating edges: the _from and _to attributes must now contain collection names instead
    of collection ids: `edges.relations.save("test/my-key1", "test/my-key2", ...)`
  * retrieving edges: the returned _from and _to attributes now will contain collection
    names instead of ids, too: _from: `test/fred` instead of `1234/3455`
  * looking up documents: db.users.document("fred") or db._document("users/fred")

  Collection names must be used in REST API calls instead of collection ids, too.
  This change is thus not completely downwards-compatible to ArangoDB 1.1. ArangoDB 1.1
  required users to use collection ids in many places instead of collection names.
  This was unintuitive and caused overhead in cases when just the collection name was
  known on client-side but not its id. This overhead can now be avoided so clients can
  work with the collection names directly. There is no need to work with collection ids
  on the client side anymore.
  This change will likely require adjustments to API calls issued by clients, and also
  requires a change in how clients handle the _id value of returned documents. Previously,
  the _id value of returned documents contained the collection id, a slash separator and
  the document number. Since 1.2, _id will contain the collection name, a slash separator
  and the document key. The same applies to the _from and _to attribute values of edges
  that are returned by ArangoDB.

  Also removed (now unnecessary) location header in responses of the collections REST API.
  The location header was previously returned because it was necessary for clients.
  When clients created a collection, they specified the collection name. The collection
  id was generated on the server, but the client needed to use the server-generated
  collection id for further API calls, e.g. when creating edges etc. Therefore, the
  full collection URL, also containing the collection id, was returned by the server in
  responses to the collection API, in the HTTP location header.
  Returning the location header has become unnecessary in ArangoDB 1.2 because users
  can access collections by name and do not need to care about collection ids.


v1.1.3 (2013-XX-XX)
-------------------

* fix case when an error message was looked up for an error code but no error
  message was found. In this case a NULL ptr was returned and not checked everywhere.
  The place this error popped up was when inserting into a non-unique hash index
  failed with a specific, invalid error code.

* fixed issue #381:  db._collection("_users").getIndexes();

* fixed issue #379: arango-password fatal issue javscript.startup-directory

* fixed issue #372: Command-Line Options for the Authentication and Authorization


v1.1.2 (2013-01-20)
-------------------

* upgraded to mruby 2013-01-20 583983385b81c21f82704b116eab52d606a609f4

* fixed issue #357: Some spelling and grammar errors

* fixed issue #355: fix quotes in pdf manual

* fixed issue #351: Strange arangosh error message for long running query

* fixed randomly hanging connections in arangosh on MacOS

* added "any" query method: this returns a random document from a collection. It
  is also available via REST HTTP at /_api/simple/any.

* added deployment tool

* added getPeerVertex

* small fix for logging of long messages: the last character of log messages longer
  than 256 bytes was not logged.

* fixed truncation of human-readable log messages for web interface: the trailing \0
  byte was not appended for messages longer than 256 bytes

* fixed issue #341: ArangoDB crashes when stressed with Batch jobs
  Contrary to the issue title, this did not have anything to do with batch jobs but
  with too high memory usage. The memory usage of ArangoDB is now reduced for cases
   when there are lots of small collections with few documents each

* started with issue #317: Feature Request (from Google Groups): DATE handling

* backported issue #300: Extend arangoImp to Allow importing resultset-like
  (list of documents) formatted files

* fixed issue #337: "WaitForSync" on new collection does not work on Win/X64

* fixed issue #336: Collections REST API docs

* fixed issue #335: mmap errors due to wrong memory address calculation

* fixed issue #332: arangoimp --use-ids parameter seems to have no impact

* added option '--server.disable-authentication' for arangosh as well. No more passwd
  prompts if not needed

* fixed issue #330: session logging for arangosh

* fixed issue #329: Allow passing script file(s) as parameters for arangosh to run

* fixed issue #328: 1.1 compile warnings

* fixed issue #327: Javascript parse errors in front end


v1.1.1 (2012-12-18)
-------------------

* fixed issue #339: DELETE /_api/cursor/cursor-identifier return incollect errorNum

  The fix for this has led to a signature change of the function actions.resultNotFound().
  The meaning of parameter #3 for This function has changed from the error message string
  to the error code. The error message string is now parameter #4.
  Any client code that uses this function in custom actions must be adjusted.

* fixed issue #321: Problem upgrading arangodb 1.0.4 to 1.1.0 with Homebrew (OSX 10.8.2)

* fixed issue #230: add navigation and search for online documentation

* fixed issue #315: Strange result in PATH

* fixed issue #323: Wrong function returned in error message of AQL CHAR_LENGTH()

* fixed some log errors on startup / shutdown due to pid file handling and changing
  of directories


v1.1.0 (2012-12-05)
-------------------

* WARNING:
  arangod now performs a database version check at startup. It will look for a file
  named "VERSION" in its database directory. If the file is not present, arangod will
  perform an automatic upgrade of the database directory. This should be the normal
  case when upgrading from ArangoDB 1.0 to ArangoDB 1.1.

  If the VERSION file is present but is from an older version of ArangoDB, arangod
  will refuse to start and ask the user to run a manual upgrade first. A manual upgrade
  can be performed by starting arangod with the option `--upgrade`.

  This upgrade procedure shall ensure that users have full control over when they
  perform any updates/upgrades of their data, and can plan backups accordingly. The
  procedure also guarantees that the server is not run without any required system
  collections or with in incompatible data state.

* added AQL function DOCUMENT() to retrieve a document by its _id value

* fixed issue #311: fixed segfault on unload

* fixed issue #309: renamed stub "import" button from web interface

* fixed issue #307: added WaitForSync column in collections list in in web interface

* fixed issue #306: naming in web interface

* fixed issue #304: do not clear AQL query text input when switching tabs in
  web interface

* fixed issue #303: added documentation about usage of var keyword in web interface

* fixed issue #301: PATCH does not work in web interface

# fixed issue #269: fix make distclean & clean

* fixed issue #296: system collections not usable from AQL

* fixed issue #295: deadlock on shutdown

* added collection type label to web interface

* fixed issue #290: the web interface now disallows creating non-edges in edge collections
  when creating collections via the web interface, the collection type must also be
  specified (default is document collection)

* fixed issue #289: tab-completion does not insert any spaces

* fixed issue #282: fix escaping in web interface

* made AQL function NOT_NULL take any number of arguments. Will now return its
  first argument that is not null, or null if all arguments are null. This is downwards
  compatible.

* changed misleading AQL function name NOT_LIST() to FIRST_LIST() and slightly changed
  the behavior. The function will now return its first argument that is a list, or null
  if none of the arguments are lists.
  This is mostly downwards-compatible. The only change to the previous implementation in
  1.1-beta will happen if two arguments were passed and the 1st and 2nd arguments were
  both no lists. In previous 1.1, the 2nd argument was returned as is, but now null
  will be returned.

* add AQL function FIRST_DOCUMENT(), with same behavior as FIRST_LIST(), but working
  with documents instead of lists.

* added UPGRADING help text

* fixed issue #284: fixed Javascript errors when adding edges/vertices without own
  attributes

* fixed issue #283: AQL LENGTH() now works on documents, too

* fixed issue #281: documentation for skip lists shows wrong example

* fixed AQL optimizer bug, related to OR-combined conditions that filtered on the
  same attribute but with different conditions

* fixed issue #277: allow usage of collection names when creating edges
  the fix of this issue also implies validation of collection names / ids passed to
  the REST edge create method. edges with invalid collection ids or names in the
  "from" or "to" values will be rejected and not saved


v1.1.beta2 (2012-11-13)
-----------------------

* fixed arangoirb compilation

* fixed doxygen


v1.1.beta1 (2012-10-24)
-----------------------

* fixed AQL optimizer bug

* WARNING:
  - the user has changed from "arango" to "arangodb", the start script has changed from
    "arangod" to "arangodb", the database directory has changed from "/var/arangodb" to
    "/var/lib/arangodb" to be compliant with various Linux policies

  - In 1.1, we have introduced types for collections: regular documents go into document
    collections, and edges go into edge collections. The prefixing (db.xxx vs. edges.xxx)
    works slightly different in 1.1: edges.xxx can still be used to access collections,
    however, it will not determine the type of existing collections anymore. To create an
    edge collection 1.1, you can use db._createEdgeCollection() or edges._create().
    And there's of course also db._createDocumentCollection().
    db._create() is also still there and will create a document collection by default,
    whereas edges._create() will create an edge collection.

  - the admin web interface that was previously available via the simple URL suffix /
    is now available via a dedicated URL suffix only: /_admin/html
    The reason for this is that routing and URLs are now subject to changes by the end user,
    and only URLs parts prefixed with underscores (e.g. /_admin or /_api) are reserved
    for ArangoDB's internal usage.

* the server now handles requests with invalid Content-Length header values as follows:
  - if Content-Length is negative, the server will respond instantly with HTTP 411
    (length required)

  - if Content-Length is positive but shorter than the supplied body, the server will
    respond with HTTP 400 (bad request)

  - if Content-Length is positive but longer than the supplied body, the server will
    wait for the client to send the missing bytes. The server allows 90 seconds for this
    and will close the connection if the client does not send the remaining data

  - if Content-Length is bigger than the maximum allowed size (512 MB), the server will
    fail with HTTP 413 (request entity too large).

  - if the length of the HTTP headers is greater than the maximum allowed size (1 MB),
    the server will fail with HTTP 431 (request header fields too large)

* issue #265: allow optional base64 encoding/decoding of action response data

* issue #252: create _modules collection using arango-upgrade (note: arango-upgrade was
  finally replaced by the `--upgrade` option for arangod)

* issue #251: allow passing arbitrary options to V8 engine using new command line option:
  --javascript.v8-options. Using this option, the Harmony features or other settings in
  v8 can be enabled if the end user requires them

* issue #248: allow AQL optimizer to pull out completely uncorrelated subqueries to the
  top level, resulting in less repeated evaluation of the subquery

* upgraded to Doxygen 1.8.0

* issue #247: added AQL function MERGE_RECURSIVE

* issue #246: added clear() function in arangosh

* issue #245: Documentation: Central place for naming rules/limits inside ArangoDB

* reduced size of hash index elements by 50 %, allowing more index elements to fit in
  memory

* issue #235: GUI Shell throws Error:ReferenceError: db is not defined

* issue #229: methods marked as "under construction"

* issue #228: remove unfinished APIs (/_admin/config/*)

* having the OpenSSL library installed is now a prerequisite to compiling ArangoDB
  Also removed the --enable-ssl configure option because ssl is always required.

* added AQL functions TO_LIST, NOT_LIST

* issue #224: add optional Content-Id for batch requests

* issue #221: more documentation on AQL explain functionality. Also added
  ArangoStatement.explain() client method

* added db._createStatement() method on server as well (was previously available
  on the client only)

* issue #219: continue in case of "document not found" error in PATHS() function

* issue #213: make waitForSync overridable on specific actions

* changed AQL optimizer to use indexes in more cases. Previously, indexes might
  not have been used when in a reference expression the inner collection was
  specified last. Example: FOR u1 IN users FOR u2 IN users FILTER u1._id == u2._id
  Previously, this only checked whether an index could be used for u2._id (not
  possible). It was not checked whether an index on u1._id could be used (possible).
  Now, for expressions that have references/attribute names on both sides of the
  above as above, indexes are checked for both sides.

* issue #204: extend the CSV import by TSV and by user configurable
  separator character(s)

* issue #180: added support for batch operations

* added startup option --server.backlog-size
  this allows setting the value of the backlog for the listen() system call.
  the default value is 10, the maximum value is platform-dependent

* introduced new configure option "--enable-maintainer-mode" for
  ArangoDB maintainers. this option replaces the previous compile switches
  --with-boost-test, --enable-bison, --enable-flex and --enable-errors-dependency
  the individual configure options have been removed. --enable-maintainer-mode
  turns them all on.

* removed potentially unused configure option --enable-memfail

* fixed issue #197: HTML web interface calls /_admin/user-manager/session

* fixed issue #195: VERSION file in database directory

* fixed issue #193: REST API HEAD request returns a message body on 404

* fixed issue #188: intermittent issues with 1.0.0
  (server-side cursors not cleaned up in all cases, pthreads deadlock issue)

* issue #189: key store should use ISO datetime format bug

* issue #187: run arango-upgrade on server start (note: arango-upgrade was finally
  replaced by the `--upgrade` option for arangod)n

* fixed issue #183: strange unittest error

* fixed issue #182: manual pages

* fixed issue #181: use getaddrinfo

* moved default database directory to "/var/lib/arangodb" in accordance with
  http://www.pathname.com/fhs/pub/fhs-2.3.html

* fixed issue #179: strange text in import manual

* fixed issue #178: test for aragoimp is missing

* fixed issue #177: a misleading error message was returned if unknown variables
  were used in certain positions in an AQL query.

* fixed issue #176: explain how to use AQL from the arangosh

* issue #175: re-added hidden (and deprecated) option --server.http-port. This
  option is only there to be downwards-compatible to Arango 1.0.

* fixed issue #174: missing Documentation for `within`

* fixed issue #170: add db.<coll_name>.all().toArray() to arangosh help screen

* fixed issue #169: missing argument in Simple Queries

* added program arango-upgrade. This program must be run after installing ArangoDB
  and after upgrading from a previous version of ArangoDB. The arango-upgrade script
  will ensure all system collections are created and present in the correct state.
  It will also perform any necessary data updates.
  Note: arango-upgrade was finally replaced by the `--upgrade` option for arangod.

* issue #153: edge collection should be a flag for a collection
  collections now have a type so that the distinction between document and edge
  collections can now be done at runtime using a collection's type value.
  A collection's type can be queried in Javascript using the <collection>.type() method.

  When new collections are created using db._create(), they will be document
  collections by default. When edge._create() is called, an edge collection will be created.
  To explicitly create a collection of a specific/different type, use the methods
  _createDocumentCollection() or _createEdgeCollection(), which are available for
  both the db and the edges object.
  The Javascript objects ArangoEdges and ArangoEdgesCollection have been removed
  completely.
  All internal and test code has been adjusted for this, and client code
  that uses edges.* should also still work because edges is still there and creates
  edge collections when _create() is called.

  INCOMPATIBLE CHANGE: Client code might still need to be changed in the following aspect:
  Previously, collections did not have a type so documents and edges could be inserted
  in the same collection. This is now disallowed. Edges can only be inserted into
  edge collections now. As there were no collection types in 1.0, ArangoDB will perform
  an automatic upgrade when migrating from 1.0 to 1.1.
  The automatic upgrade will check every collection and determine its type as follows:
  - if among the first 50 documents in the collection there are documents with
    attributes "_from" and "_to", the collection is typed as an edge collection
  - if among the first 50 documents in the collection there are no documents with
    attributes "_from" and "_to", the collection is made as a document collection

* issue #150: call V8 garbage collection on server periodically

* issue #110: added support for partial updates

  The REST API for documents now offers an HTTP PATCH method to partially update
  documents. Overwriting/replacing documents is still available via the HTTP PUT method
  as before. The Javascript API in the shell also offers a new update() method in extension to
  the previously existing replace() method.


v1.0.4 (2012-11-12)
-------------------

* issue #275: strange error message in arangosh 1.0.3 at startup


v1.0.3 (2012-11-08)
-------------------

* fixed AQL optimizer bug

* issue #273: fixed segfault in arangosh on HTTP 40x

* issue #265: allow optional base64 encoding/decoding of action response data

* issue #252: _modules collection not created automatically


v1.0.2 (2012-10-22)
-------------------

* repository CentOS-X.Y moved to CentOS-X, same for Debian

* bugfix for rollback from edges

* bugfix for hash indexes

* bugfix for StringBuffer::erase_front

* added autoload for modules

* added AQL function TO_LIST


v1.0.1 (2012-09-30)
-------------------

* draft for issue #165: front-end application howto

* updated mruby to cf8fdea4a6598aa470e698e8cbc9b9b492319d

* fix for issue #190: install doesn't create log directory

* fix for issue #194: potential race condition between creating and dropping collections

* fix for issue #193: REST API HEAD request returns a message body on 404

* fix for issue #188: intermittent issues with 1.0.0

* fix for issue #163: server cannot create collection because of abandoned files

* fix for issue #150: call V8 garbage collection on server periodically


v1.0.0 (2012-08-17)
-------------------

* fix for issue #157: check for readline and ncurses headers, not only libraries


v1.0.beta4 (2012-08-15)
-----------------------

* fix for issue #152: fix memleak for barriers


v1.0.beta3 (2012-08-10)
-----------------------

* fix for issue #151: Memleak, collection data not removed

* fix for issue #149: Inconsistent port for admin interface

* fix for issue #163: server cannot create collection because of abandoned files

* fix for issue #157: check for readline and ncurses headers, not only libraries

* fix for issue #108: db.<collection>.truncate() inefficient

* fix for issue #109: added startup note about cached collection names and how to
  refresh them

* fix for issue #156: fixed memleaks in /_api/import

* fix for issue #59: added tests for /_api/import

* modified return value for calls to /_api/import: now, the attribute "empty" is
  returned as well, stating the number of empty lines in the input. Also changed the
  return value of the error code attribute ("errorNum") from 1100 ("corrupted datafile")
  to 400 ("bad request") in case invalid/unexpected JSON data was sent to the server.
  This error code is more appropriate as no datafile is broken but just input data is
  incorrect.

* fix for issue #152: Memleak for barriers

* fix for issue #151: Memleak, collection data not removed

* value of --database.maximal-journal-size parameter is now validated on startup. If
  value is smaller than the minimum value (currently 1048576), an error is thrown and
  the server will not start. Before this change, the global value of maximal journal
  size was not validated at server start, but only on collection level

* increased sleep value in statistics creation loop from 10 to 500 microseconds. This
  reduces accuracy of statistics values somewhere after the decimal points but saves
  CPU time.

* avoid additional sync() calls when writing partial shape data (attribute name data)
  to disk. sync() will still be called when the shape marker (will be written after
  the attributes) is written to disk

* issue #147: added flag --database.force-sync-shapes to force synching of shape data
  to disk. The default value is true so it is the same behavior as in version 1.0.
  if set to false, shape data is synched to disk if waitForSync for the collection is
  set to true, otherwise, shape data is not synched.

* fix for issue #145: strange issue on Travis: added epsilon for numeric comparison in
  geo index

* fix for issue #136: adjusted message during indexing

* issue #131: added timeout for HTTP keep-alive connections. The default value is 300
  seconds. There is a startup parameter server.keep-alive-timeout to configure the value.
  Setting it to 0 will disable keep-alive entirely on the server.

* fix for issue #137: AQL optimizer should use indexes for ref accesses with
  2 named attributes


v1.0.beta2 (2012-08-03)
-----------------------

* fix for issue #134: improvements for centos RPM

* fixed problem with disable-admin-interface in config file


v1.0.beta1 (2012-07-29)
-----------------------

* fixed issue #118: We need a collection "debugger"

* fixed issue #126: Access-Shaper must be cached

* INCOMPATIBLE CHANGE: renamed parameters "connect-timeout" and "request-timeout"
  for arangosh and arangoimp to "--server.connect-timeout" and "--server.request-timeout"

* INCOMPATIBLE CHANGE: authorization is now required on the server side
  Clients sending requests without HTTP authorization will be rejected with HTTP 401
  To allow backwards compatibility, the server can be started with the option
  "--server.disable-authentication"

* added options "--server.username" and "--server.password" for arangosh and arangoimp
  These parameters must be used to specify the user and password to be used when
  connecting to the server. If no password is given on the command line, arangosh/
  arangoimp will interactively prompt for a password.
  If no user name is specified on the command line, the default user "root" will be
  used.

* added startup option "--server.ssl-cipher-list" to determine which ciphers to
  use in SSL context. also added SSL_OP_CIPHER_SERVER_PREFERENCE to SSL default
  options so ciphers are tried in server and not in client order

* changed default SSL protocol to TLSv1 instead of SSLv2

* changed log-level of SSL-related messages

* added SSL connections if server is compiled with OpenSSL support. Use --help-ssl

* INCOMPATIBLE CHANGE: removed startup option "--server.admin-port".
  The new endpoints feature (see --server.endpoint) allows opening multiple endpoints
  anyway, and the distinction between admin and "other" endpoints can be emulated
  later using privileges.

* INCOMPATIBLE CHANGE: removed startup options "--port", "--server.port", and
  "--server.http-port" for arangod.
  These options have been replaced by the new "--server.endpoint" parameter

* INCOMPATIBLE CHANGE: removed startup option "--server" for arangosh and arangoimp.
  These options have been replaced by the new "--server.endpoint" parameter

* Added "--server.endpoint" option to arangod, arangosh, and arangoimp.
  For arangod, this option allows specifying the bind endpoints for the server
  The server can be bound to one or multiple endpoints at once. For arangosh
  and arangoimp, the option specifies the server endpoint to connect to.
  The following endpoint syntax is currently supported:
  - tcp://host:port or http@tcp://host:port (HTTP over IPv4)
  - tcp://[host]:port or http@tcp://[host]:port (HTTP over IPv6)
  - ssl://host:port or http@tcp://host:port (HTTP over SSL-encrypted IPv4)
  - ssl://[host]:port or http@tcp://[host]:port (HTTP over SSL-encrypted IPv6)
  - unix:///path/to/socket or http@unix:///path/to/socket (HTTP over UNIX socket)

  If no port is specified, the default port of 8529 will be used.

* INCOMPATIBLE CHANGE: removed startup options "--server.require-keep-alive" and
  "--server.secure-require-keep-alive".
  The server will now behave as follows which should be more conforming to the
  HTTP standard:
  * if a client sends a "Connection: close" header, the server will close the
    connection
  * if a client sends a "Connection: keep-alive" header, the server will not
    close the connection
  * if a client does not send any "Connection" header, the server will assume
    "keep-alive" if the request was an HTTP/1.1 request, and "close" if the
    request was an HTTP/1.0 request

* (minimal) internal optimizations for HTTP request parsing and response header
  handling

* fixed Unicode unescaping bugs for \f and surrogate pairs in BasicsC/strings.c

* changed implementation of TRI_BlockCrc32 algorithm to use 8 bytes at a time

* fixed issue #122: arangod doesn't start if <log.file> cannot be created

* fixed issue #121: wrong collection size reported

* fixed issue #98: Unable to change journalSize

* fixed issue #88: fds not closed

* fixed escaping of document data in HTML admin front end

* added HTTP basic authentication, this is always turned on

* added server startup option --server.disable-admin-interface to turn off the
  HTML admin interface

* honor server startup option --database.maximal-journal-size when creating new
  collections without specific journalsize setting. Previously, these
  collections were always created with journal file sizes of 32 MB and the
  --database.maximal-journal-size setting was ignored

* added server startup option --database.wait-for-sync to control the default
  behavior

* renamed "--unit-tests" to "--javascript.unit-tests"


v1.0.alpha3 (2012-06-30)
------------------------

* fixed issue #116: createCollection=create option doesn't work

* fixed issue #115: Compilation issue under OSX 10.7 Lion & 10.8 Mountain Lion
  (homebrew)

* fixed issue #114: image not found

* fixed issue #111: crash during "make unittests"

* fixed issue #104: client.js -> ARANGO_QUIET is not defined


v1.0.alpha2 (2012-06-24)
------------------------

* fixed issue #112: do not accept document with duplicate attribute names

* fixed issue #103: Should we cleanup the directory structure

* fixed issue #100: "count" attribute exists in cursor response with "count:
  false"

* fixed issue #84 explain command

* added new MRuby version (2012-06-02)

* added --log.filter

* cleanup of command line options:
** --startup.directory => --javascript.startup-directory
** --quite => --quiet
** --gc.interval => --javascript.gc-interval
** --startup.modules-path => --javascript.modules-path
** --action.system-directory => --javascript.action-directory
** --javascript.action-threads => removed (is now the same pool as --server.threads)

* various bug-fixes

* support for import

* added option SKIP_RANGES=1 for make unittests

* fixed several range-related assertion failures in the AQL query optimizer

* fixed AQL query optimizations for some edge cases (e.g. nested subqueries with
  invalid constant filter expressions)


v1.0.alpha1 (2012-05-28)
------------------------

Alpha Release of ArangoDB 1.0<|MERGE_RESOLUTION|>--- conflicted
+++ resolved
@@ -1,13 +1,10 @@
 devel
 -----
 
-<<<<<<< HEAD
-=======
 * fixed issue #4160: Run arangod with "--database.auto-upgrade" option always crash silently without error log
 
 * fix issue #4457: create /var/tmp/arangod with correct user in supervisor mode
 
->>>>>>> a7ee38b5
 * fix inconvenience: If we want to start server with a non-existing
   --javascript.app-path it will now be created (if possible)
 
