devel
-----

<<<<<<< HEAD
* Foxx `req.makeAbsolute` now will return meaningful values when ArangoDB is using
  a unix socket endpoint. URLs generated when using a unix socket follow the format
  http://unix:<socket-path>:<url-path> used by other JS tooling.
=======
* Updated joi library (Web UI), improved foxx mount path validation
>>>>>>> cd33cfdf

* fix for supervision, which started failing servers using old transient store

* do not create `_routing` collection for new installations/new databases, 
  as it is not needed anymore. Redirects to the web interface's login screen, which 
  were previously handled by entries in the `_routing` collection are now handled
  from the responsible REST action handler directly

  Existing `_routing` collections will not be touched as they may contain other
  entries as well, and will continue to work.

* do not create `_modules` collection for new databases/installations

  `_modules` is only needed for custom modules, and in case a custom
  module is defined via `defineModule`, the _modules collection will
  be created lazily automatically.

  Existing modules in existing `_modules` collections will remain
  functional even after this change

* fixed Foxx queues not retrying jobs with infinite `maxFailures`

* force connection timeout to be 7 seconds to allow libcurl time to retry lost DNS
  queries.

* fixes a routing issue within the web ui after the use of views

* fixes some graph data parsing issues in the ui, e.g. cleaning up duplicate
  edges inside the graph viewer.

* in a cluster environment, the arangod process now exits if wrong credentials
  are used during the startup process

* fixes validation of allowed or not allowed foxx service mount paths within
  the Web UI

* fixed handling of broken Foxx services

  Installation now also fails when the service encounters an error when
  executed. Upgrading or replacing with a broken service will still result
  in the broken services being installed.

* restored error pages for broken Foxx services

  Services that could not be executed will now show an error page (with helpful
  information if development mode is enabled) instead of a generic 404 response.
  Requests to the service that do not prefer HTML (i.e. not a browser window)
  will receive a JSON formatted 503 error response instead.

* added support for `force` flag when upgrading Foxx services

  Using the `force` flag when upgrading or replacing a service falls back to
  installing the service if it does not already exist.

* the query editor within the web ui is now catching HTTP 501 responses
  properly.

* Fixed an AQL bug where the optimize-traversals rule was falsely applied to
  extensions with inline expressions and thereby ignoring them

* disallow empty LDAP password

* The single database or single coordinator statistics in a cluster
  environment within the Web UI sometimes got called way too often.
  This caused artifacts in the graphs, which is now fixed.

* An aardvark statistics route could not collect and sum up the statistics of
  all coordinators if one of them was ahead and had more results than the others

* Web UI now checks if server statistics are enabled before it sends its first
  request to the statistics API

* disable in-memory cache for edge and traversal data on agency nodes, as it
  is not needed there

* removed bundled Valgrind headers, removed JavaScript variable `valgrind`
  from the `internal` module

* upgraded JEMalloc version to 5.1.0

* use `-std=c++14` for ArangoDB compilation


v3.4.0-rc.4 (XXXX-XX-XX)
------------------------

* do not rely on `_modules` collection being present at arangod startup

* fixes a routing issue within the web ui after the use of views

* fixes some graph data parsing issues in the ui, e.g. cleaning up duplicate
  edges inside the graph viewer.

* in a cluster environment, the arangod process now exits if wrong credentials
  are used during the startup process.

* added option `--rocksdb.total-write-buffer-size` to limit total memory usage
  across all RocksDB in-memory write buffers

* suppress warnings from statistics background threads such as 
  `WARNING caught exception during statistics processing: Expecting Object`
  during version upgrade


v3.4.0-rc.3 (2018-10-23)
------------------------

* fixed handling of broken Foxx services

  Installation now also fails when the service encounters an error when
  executed. Upgrading or replacing with a broken service will still result
  in the broken services being installed.

* restored error pages for broken Foxx services

  Services that could not be executed will now show an error page (with helpful
  information if development mode is enabled) instead of a generic 404 response.
  Requests to the service that do not prefer HTML (i.e. not a browser window)
  will receive a JSON formatted 503 error response instead.

* added support for `force` flag when upgrading Foxx services

  Using the `force` flag when upgrading or replacing a service falls back to
  installing the service if it does not already exist.

* The order of JSON object attribute keys in JSON return values will now be 
  "random" in more cases. In JSON, there is no defined order for object attribute
  keys anyway, so ArangoDB is taking the freedom to return the attribute keys in
  a non-deterministic, seemingly unordered way.

* Fixed an AQL bug where the `optimize-traversals` rule was falsely applied to
  extensions with inline expressions and thereby ignoring them
  
* fix side-effects of sorting larger arrays (>= 16 members) of constant literal
  values in AQL, when the array was not used only for IN-value filtering but also
  later in the query.
  The array values were sorted so the IN-value lookup could use a binary search
  instead of a linear search, but this did not take into account that the array
  could have been used elsewhere in the query, e.g. as a return value. The fix
  will create a copy of the array and sort the copy, leaving the original array
  untouched.

* fix internal issue #486: immediate deletion (right after creation) of
  a view with a link to one collection and indexed data reports failure
  but removes the link

* fix internal issue #480: link to a collection is not added to a view
  if it was already added to other view

* fix internal issues #407, #445: limit ArangoSearch memory consumption
  so that it won't cause OOM while indexing large collections

* upgraded arangodb starter version to 0.13.5

* removed undocumented `db.<view>.toArray()` function from ArangoShell

* prevent creation of collections and views with the same in cluster setups

* fixed issue #6770: document update: ignoreRevs parameter ignored

* added AQL query optimizer rules `simplify-conditions` and `fuse-filters`

* improve inter-server communication performance:
  - move all response processing off Communicator's socket management thread
  - create multiple Communicator objects with ClusterComm, route via round robin
  - adjust Scheduler threads to always be active, and have designated priorities.

* fix internal issue #2770: the Query Profiling modal dialog in the Web UI
  was slightly malformed.

* fix internal issue #2035: the Web UI now updates its indices view to check
  whether new indices exist or not.

* fix internal issue #6808: newly created databases within the Web UI did not
  appear when used Internet Explorer 11 as a browser.

* fix internal issue #2957: the Web UI was not able to display more than 1000
  documents, even when it was set to a higher amount.

* fix internal issue #2688: the Web UI's graph viewer created malformed node
  labels if a node was expanded multiple times.

* fix internal issue #2785: web ui's sort dialog sometimes got rendered, even
  if it should not.

* fix internal issue #2764: the waitForSync property of a satellite collection
  could not be changed via the Web UI

* dynamically manage libcurl's number of open connections to increase performance
  by reducing the number of socket close and then reopen cycles

* recover short server id from agency after a restart of a cluster node

  this fixes problems with short server ids being set to 0 after a node restart,
  which then prevented cursor result load-forwarding between multiple coordinators
  to work properly

  this should fix arangojs#573

* increased default timeouts in replication

  this decreases the chances of followers not getting in sync with leaders because
  of replication operations timing out

* include forward-ported diagnostic options for debugging LDAP connections

* fixed internal issue #3065: fix variable replacements by the AQL query
  optimizer in arangosearch view search conditions

  The consequence of the missing replacements was that some queries using view
  search conditions could have failed with error messages such as

  "missing variable #3 (a) for node #7 (EnumerateViewNode) while planning registers"

* fixed internal issue #1983: the Web UI was showing a deletion confirmation
  multiple times.

* Restricted usage of views in AQL, they will throw an error now
  (e.g. "FOR v, e, p IN 1 OUTBOUND @start edgeCollection, view")
  instead of failing the server.

* Allow VIEWs within the AQL "WITH" statement in cluster environment.
  This will now prepare the query for all collections linked within a view.
  (e.g. "WITH view FOR v, e, p IN OUTBOUND 'collectionInView/123' edgeCollection"
  will now be executed properly and not fail with unregistered collection any more)

* Properly check permissions for all collections linked to a view when
  instantiating an AQL query in cluster environment

* support installation of ArangoDB on Windows into directories with multibyte
  character filenames on Windows platforms that used a non-UTF8-codepage

  This was supported on other platforms before, but never worked for ArangoDB's
  Windows version

* display shard synchronization progress for collections outside of the
  `_system` database

* change memory protection settings for memory given back to by the bundled
  JEMalloc memory allocator. This avoids splitting of existing memory mappings
  due to changes of the protection settings

* added missing implementation for `DeleteRangeCF` in RocksDB WAL tailing handler

* fixed agents busy looping gossip

* handle missing `_frontend` collections gracefully

  the `_frontend` system collection is not required for normal ArangoDB operations,
  so if it is missing for whatever reason, ensure that normal operations can go
  on.


v3.4.0-rc.2 (2018-09-30)
------------------------

* upgraded arangosync version to 0.6.0

* upgraded arangodb starter version to 0.13.3

* fixed issue #6611: Properly display JSON properties of user defined foxx services
  configuration within the web UI

* improved shards display in web UI: included arrows to better visualize that
  collection name sections can be expanded and collapsed

* added nesting support for `aql` template strings

* added support for `undefined` and AQL literals to `aql.literal`

* added `aql.join` function

* fixed issue #6583: Agency node segfaults if sent an authenticated HTTP
  request is sent to its port

* fixed issue #6601: Context cancelled (never ending query)

* added more AQL query results cache inspection and control functionality

* fixed undefined behavior in AQL query result cache

* the query editor within the web UI is now catching HTTP 501 responses
  properly

* added AQL VERSION function to return the server version as a string

* added startup parameter `--cluster.advertised-endpoints`

* AQL query optimizer now makes better choices regarding indexes to use in a
  query when there are multiple competing indexes and some of them are prefixes
  of others

  In this case, the optimizer could have preferred indexes that covered less
  attributes, but it should rather pick the indexes that covered more attributes.

  For example, if there was an index on ["a"] and another index on ["a", "b"], then
  previously the optimizer may have picked the index on just ["a"] instead the
  index on ["a", "b"] for queries that used all index attributes but did range
  queries on them (e.g. `FILTER doc.a == @val1 && doc.b >= @val2`).

* Added compression for the AQL intermediate results transfer in the cluster,
  leading to less data being transferred between coordinator and database servers
  in many cases

* forward-ported a bugfix from RocksDB (https://github.com/facebook/rocksdb/pull/4386)
  that fixes range deletions (used internally in ArangoDB when dropping or truncating
  collections)

  The non-working range deletes could have triggered errors such as
  `deletion check in index drop failed - not all documents in the index have been deleted.`
  when dropping or truncating collections

* improve error messages in Windows installer

* allow retrying installation in Windows installer in case an existing database is still
  running and needs to be manually shut down before continuing with the installation

* fix database backup functionality in Windows installer

* fixed memory leak in `/_api/batch` REST handler

* `db._profileQuery()` now also tracks operations triggered when using `LIMIT`
  clauses in a query

* added proper error messages when using views as an argument to AQL functions
  (doing so triggered an `internal error` before)

* fixed return value encoding for collection ids ("cid" attribute") in REST API
  `/_api/replication/logger-follow`

* fixed dumping and restoring of views with arangodump and arangorestore

* fix replication from 3.3 to 3.4

* fixed some TLS errors that occurred when combining HTTPS/TLS transport with the
  VelocyStream protocol (VST)

  That combination could have led to spurious errors such as "TLS padding error"
  or "Tag mismatch" and connections being closed

* make synchronous replication detect more error cases when followers cannot
  apply the changes from the leader

* fixed issue #6379: RocksDB arangorestore time degeneration on dead documents

* fixed issue #6495: Document not found when removing records

* fixed undefined behavior in cluster plan-loading procedure that may have
  unintentionally modified a shared structure

* reduce overhead of function initialization in AQL COLLECT aggregate functions,
  for functions COUNT/LENGTH, SUM and AVG

  this optimization will only be noticable when the COLLECT produces many groups
  and the "hash" COLLECT variant is used

* fixed potential out-of-bounds access in admin log REST handler `/_admin/log`,
  which could have led to the server returning an HTTP 500 error

* catch more exceptions in replication and handle them appropriately

* agency endpoint updates now go through RAFT

* fixed a cleanup issue in Current when a follower was removed from Plan

* catch exceptions in MaintenanceWorker thread

* fixed a bug in cleanOutServer which could lead to a cleaned out server
  still being a follower for some shard


v3.4.0-rc.1 (2018-09-06)
------------------------

* Release Candidate for 3.4.0, please check the `ReleaseNotes/KnownIssues34.md`
  file for a list of known issues

* upgraded bundled RocksDB version to 5.16.0

* upgraded bundled Snappy compression library to 1.1.7

* fixed issue #5941 if using breadth first search in traversals uniqueness checks
  on path (vertices and edges) have not been applied. In SmartGraphs the checks
  have been executed properly.

* added more detailed progress output to arangorestore, showing the percentage of
  how much data is restored for bigger collections plus a set of overview statistics
  after each processed collection

* added option `--rocksdb.use-file-logging` to enable writing of RocksDB's own
  informational LOG files into RocksDB's database directory.

  This option is turned off by default, but can be enabled for debugging RocksDB
  internals and performance.

* improved error messages when managing Foxx services

  Install/replace/upgrade will now provide additional information when an error
  is encountered during setup. Errors encountered during a `require` call will
  also include information about the underlying cause in the error message.

* fixed some Foxx script names being displayed incorrectly in web UI and Foxx CLI

* major revision of the maintenance feature

* added `uuidv4` and `genRandomBytes` methods to crypto module

* added `hexSlice` methods `hexWrite` to JS Buffer type

* added `Buffer.from`, `Buffer.of`, `Buffer.alloc` and `Buffer.allocUnsafe`
  for improved compatibility with Node.js

* Foxx HTTP API errors now log stacktraces

* fixed issue #5831: custom queries in the ui could not be loaded if the user
  only has read access to the _system database.

* fixed issue #6128: ArangoDb Cluster: Task moved from DBS to Coordinator

* fixed some web ui action events related to Running Queries view and Slow
  Queries History view

* fixed internal issue #2566: corrected web UI alignment of the nodes table

* fixed issue #5736: Foxx HTTP API responds with 500 error when request body
  is too short

* fixed issue #6106: Arithmetic operator type casting documentation incorrect

* The arangosh now supports the velocystream transport protocol via the schemas
  "vst+tcp://", "vst+ssl://", "vst+unix://" schemes.

* The server will no longer lowercase the input in --server.endpoint. This means
  Unix domain socket paths will now  be treated as specified, previously they were lowercased

* fixed logging of requests. A wrong log level was used

* fixed issue #5943: misplaced database ui icon and wrong cursor type were used

* fixed issue #5354: updated the web UI JSON editor, improved usability

* fixed issue #5648: fixed error message when saving unsupported document types

* fixed internal issue #2812: Cluster fails to create many indexes in parallel

* Added C++ implementation, load balancer support, and user restriction to Pregel API.

  If an execution is accessed on a different coordinator than where it was
  created, the request(s) will be forwarded to the correct coordinator. If an
  execution is accessed by a different user than the one who created it, the
  request will be denied.

* the AQL editor in the web UI now supports detailed AQL query profiling

* fixed issue #5884: Subquery nodes are no longer created on DBServers

* intermediate commits in the RocksDB engine are now only enabled in standalone AQL queries

  (not within a JS transaction), standalone truncate as well as for the "import" API

* the AQL editor in the web UI now supports GeoJSON types and is able to render them.

* fixed issue #5035: fixed a vulnerability issue within the web ui's index view

* PR #5552: add "--latency true" option to arangoimport.  Lists microsecond latency

* added `"pbkdf2"` method to `@arangodb/foxx/auth` module

* the `@arangodb/foxx/auth` module now uses a different method to generate salts,
  so salts are no longer guaranteed to be alphanumeric

* fixed internal issue #2567: the Web UI was showing the possibility to move a shard
  from a follower to the current leader

* Renamed RocksDB engine-specific statistics figure `rocksdb.block-cache-used`
  to `rocksdb.block-cache-usage` in output of `db._engineStats()`

  The new figure name is in line with the statistics that the RocksDB library
  provides in its new versions.

* Added RocksDB engine-specific statistics figures `rocksdb.block-cache-capacity`,
  `rocksdb.block-cache-pinned-usage` as well as level-specific figures
  `rocksdb.num-files-at-level` and `rocksdb.compression-ratio-at-level` in
  output of `db._engineStats()`

* Added RocksDB-engine configuration option `--rocksdb.block-align-data-blocks`

  If set to true, data blocks are aligned on lesser of page size and block size,
  which may waste some memory but may reduce the number of cross-page I/Os operations.

* Usage RocksDB format version 3 for new block-based tables

* Bugfix: The AQL syntax variants `UPDATE/REPLACE k WITH d` now correctly take
  _rev from k instead of d (when ignoreRevs is false) and ignore d._rev.

* Added C++ implementation, load balancer support, and user restriction to tasks API

  If a task is accessed on a different coordinator than where it was created,
  the request(s) will be forwarded to the correct coordinator. If a
  task is accessed by a different user than the one who created it, the request
  will be denied.

* Added load balancer support and user-restriction to async jobs API.

  If an async job is accessed on a different coordinator than where it was
  created, the request(s) will be forwarded to the correct coordinator. If a
  job is accessed by a different user than the one who created it, the request
  will be denied.

* switch default storage engine from MMFiles to RocksDB

  In ArangoDB 3.4, the default storage engine for new installations is the RocksDB
  engine. This differs to previous versions (3.2 and 3.3), in which the default
  storage engine was the MMFiles engine.

  The MMFiles engine can still be explicitly selected as the storage engine for
  all new installations. It's only that the "auto" setting for selecting the storage
  engine will now use the RocksDB engine instead of MMFiles engine.

  In the following scenarios, the effectively selected storage engine for new
  installations will be RocksDB:

  * `--server.storage-engine rocksdb`
  * `--server.storage-engine auto`
  * `--server.storage-engine` option not specified

  The MMFiles storage engine will be selected for new installations only when
  explicitly selected:

  * `--server.storage-engine mmfiles`

  On upgrade, any existing ArangoDB installation will keep its previously selected
  storage engine. The change of the default storage engine is thus only relevant
  for new ArangoDB installations and/or existing cluster setups for which new server
  nodes get added later. All server nodes in a cluster setup should use the same
  storage engine to work reliably. Using different storage engines in a cluster is
  unsupported.

* added collection.indexes() as an alias for collection.getIndexes()

* disable V8 engine and JavaScript APIs for agency nodes

* renamed MMFiles engine compactor thread from "Compactor" to "MMFilesCompactor".

  This change will be visible only on systems which allow assigning names to
  threads.

* added configuration option `--rocksdb.sync-interval`

  This option specifies interval (in milliseconds) that ArangoDB will use to
  automatically synchronize data in RocksDB's write-ahead log (WAL) files to
  disk. Automatic syncs will only be performed for not-yet synchronized data,
  and only for operations that have been executed without the *waitForSync*
  attribute.

  Automatic synchronization is performed by a background thread. The default
  sync interval is 100 milliseconds.

  Note: this option is not supported on Windows platforms. Setting the sync
  interval to a value greater 0 will produce a startup warning.

* added AQL functions `TO_BASE64`, `TO_HEX`, `ENCODE_URI_COMPONENT` and `SOUNDEX`

* PR #5857: RocksDB engine would frequently request a new DelayToken.  This caused
  excessive write delay on the next Put() call.  Alternate approach taken.

* changed the thread handling in the scheduler. `--server.maximal-threads` will be
  the maximum number of threads for the scheduler.

* The option `--server.threads` is now obsolete.

* use sparse indexes in more cases now, when it is clear that the index attribute
  value cannot be null

* introduce SingleRemoteOperationNode via "optimize-cluster-single-document-operations"
  optimizer rule, which triggers single document operations directly from the coordinator
  instead of using a full-featured AQL setup. This saves cluster roundtrips.

  Queries directly referencing the document key benefit from this:

      UPDATE {_key: '1'} WITH {foo: 'bar'} IN collection RETURN OLD

* Added load balancer support and user-restriction to cursor API.

  If a cursor is accessed on a different coordinator than where it was created,
  the requests will be forwarded to the correct coordinator. If a cursor is
  accessed by a different user than the one who created it, the request will
  be denied.

* if authentication is turned on requests to databases by users with insufficient rights
 will be answered with the HTTP forbidden (401) response.

* upgraded bundled RocksDB library version to 5.15

* added key generators `uuid` and `padded`

  The `uuid` key generator generates universally unique 128 bit keys, which are
  stored in hexadecimal human-readable format.
  The `padded` key generator generates keys of a fixed length (16 bytes) in
  ascending lexicographical sort order.

* The REST API of `/_admin/status` added: "operationMode" filed with same meaning as
  the "mode" field and field "readOnly" that has the inverted meaning of the field
  "writeOpsEnabled". The old field names will be deprecated in upcoming versions.

* added `COUNT_DISTINCT` AQL function

* make AQL optimizer rule `collect-in-cluster` optimize aggregation functions
  `AVERAGE`, `VARIANCE`, `STDDEV`, `UNIQUE`, `SORTED_UNIQUE` and `COUNT_DISTINCT`
  in a cluster by pushing parts of the aggregation onto the DB servers and only
  doing the total aggregation on the coordinator

* replace JavaScript functions FULLTEXT, NEAR, WITHIN and WITHIN_RECTANGLE with
  regular AQL subqueries via a new optimizer rule "replace-function-with-index".

* the existing "fulltext-index-optimizer" optimizer rule has been removed because its
  duty is now handled by the "replace-function-with-index" rule.

* added option "--latency true" option to arangoimport. Lists microsecond latency
  statistics on 10 second intervals.

* fixed internal issue #2256: ui, document id not showing up when deleting a document

* fixed internal issue #2163: wrong labels within foxx validation of service
  input parameters

* fixed internal issue #2160: fixed misplaced tooltips in indices view

* Added exclusive option for rocksdb collections. Modifying AQL queries can
  now set the exclusive option as well as it can be set on JavaScript transactions.

* added optimizer rule "optimize-subqueries", which makes qualifying subqueries
  return less data

  The rule fires in the following situations:
  * in case only a few results are used from a non-modifying subquery, the rule
    will add a LIMIT statement into the subquery. For example

        LET docs = (
          FOR doc IN collection
            FILTER ...
            RETURN doc
        )
        RETURN docs[0]

    will be turned into

        LET docs = (
          FOR doc IN collection
            FILTER ...
            LIMIT 1
            RETURN doc
        )
        RETURN docs[0]

    Another optimization performed by this rule is to modify the result value
    of subqueries in case only the number of results is checked later. For example

        RETURN LENGTH(
          FOR doc IN collection
            FILTER ...
            RETURN doc
        )

    will be turned into

        RETURN LENGTH(
          FOR doc IN collection
            FILTER ...
            RETURN true
        )

  This saves copying the document data from the subquery to the outer scope and may
  enable follow-up optimizations.

* fixed Foxx queues bug when queues are created in a request handler with an
  ArangoDB authentication header

* abort startup when using SSLv2 for a server endpoint, or when connecting with
  a client tool via an SSLv2 connection.

  SSLv2 has been disabled in the OpenSSL library by default in recent versions
  because of security vulnerabilities inherent in this protocol.

  As it is not safe at all to use this protocol, the support for it has also
  been stopped in ArangoDB. End users that use SSLv2 for connecting to ArangoDB
  should change the protocol from SSLv2 to TLSv12 if possible, by adjusting
  the value of the `--ssl.protocol` startup option.

* added `overwrite` option to document insert operations to allow for easier syncing.

  This implements almost the much inquired UPSERT. In reality it is a REPSERT
  (replace/insert) because only replacement and not modification of documents
  is possible. The option does not work in cluster collections with custom
  sharding.

* added startup option `--log.escape`

  This option toggles the escaping of log output.

  If set to `true` (which is the default value), then the logging will work
  as before, and the following characters in the log output are escaped:

  * the carriage return character (hex 0d)
  * the newline character (hex 0a)
  * the tabstop character (hex 09)
  * any other characters with an ordinal value less than hex 20

  If the option is set to `false`, no characters are escaped. Characters with
  an ordinal value less than hex 20 will not be printed in this mode but will
  be replaced with a space character (hex 20).

  A side effect of turning off the escaping is that it will reduce the CPU
  overhead for the logging. However, this will only be noticable when logging
  is set to a very verbose level (e.g. debug or trace).

* increased the default values for the startup options `--javascript.gc-interval`
  from every 1000 to every 2000 requests, and for `--javascript.gc-frequency` from
  30 to 60 seconds

  This will make the V8 garbage collection run less often by default than in previous
  versions, reducing CPU load a bit and leaving more contexts available on average.

* added `/_admin/repair/distributeShardsLike` that repairs collections with
  distributeShardsLike where the shards aren't actually distributed like in the
  prototype collection, as could happen due to internal issue #1770

* Fixed issue #4271: Change the behavior of the `fullCount` option for AQL query
  cursors so that it will only take into account `LIMIT` statements on the top level
  of the query.

  `LIMIT` statements in subqueries will not have any effect on the `fullCount` results
  any more.

* We added a new geo-spatial index implementation. On the RocksDB storage engine all
  installations will need to be upgraded with `--database.auto-upgrade true`. New geo
  indexes will now only report with the type `geo` instead of `geo1` or `geo2`.
  The index types `geo1` and `geo2` are now deprecated.
  Additionally we removed the deprecated flags `constraint` and `ignoreNull` from geo
  index definitions, these fields were initially deprecated in ArangoDB 2.5

* Add revision id to RocksDB values in primary indexes to speed up replication (~10x).

* PR #5238: Create a default pacing algorithm for arangoimport to avoid TimeoutErrors
  on VMs with limited disk throughput

* Starting a cluster with coordinators and DB servers using different storage engines
  is unsupported. Doing it anyway will now produce a warning on startup

* fixed issue #4919: C++ implementation of LIKE function now matches the old and correct
  behaviour of the javascript implementation.

* added `--json` option to arangovpack, allowing to treat its input as plain JSON data
  make arangovpack work without any configuration file

* added experimental arangodb startup option `--javascript.enabled` to enable/disable the
  initialization of the V8 JavaScript engine. Only expected to work on single-servers and
  agency deployments

* pull request #5201: eliminate race scenario where handlePlanChange could run infinite times
  after an execution exceeded 7.4 second time span

* UI: fixed an unreasonable event bug within the modal view engine

* pull request #5114: detect shutdown more quickly on heartbeat thread of coordinator and
  DB servers

* fixed issue #3811: gharial api is now checking existence of `_from` and `_to` vertices
  during edge creation

* There is a new method `_profileQuery` on the database object to execute a query and
  print an explain with annotated runtime information.

* Query cursors can now be created with option `profile`, with a value of 0, 1 or 2.
  This will cause queries to include more statistics in their results and will allow tracing
  of queries.

* fixed internal issue #2147: fixed database filter in UI

* fixed internal issue #2149: number of documents in the UI is not adjusted after moving them

* fixed internal issue #2150: UI - loading a saved query does not update the list of bind
  parameters

* removed option `--cluster.my-local-info` in favor of persisted server UUIDs

  The option `--cluster.my-local-info` was deprecated since ArangoDB 3.3.

* added new collection property `cacheEnabled` which enables in-memory caching for
  documents and primary index entries. Available only when using RocksDB

* arangodump now supports `--threads` option to dump collections in parallel

* arangorestore now supports `--threads` option to restore collections in parallel

* Improvement: The AQL query planner in cluster is now a bit more clever and
  can prepare AQL queries with less network overhead.

  This should speed up simple queries in cluster mode, on complex queries it
  will most likely not show any performance effect.
  It will especially show effects on collections with a very high amount of Shards.

* removed remainders of dysfunctional `/_admin/cluster-test` and `/_admin/clusterCheckPort`
  API endpoints and removed them from documentation

* added new query option `stream` to enable streaming query execution via the
  `POST /_api/cursor` rest interface.

* fixed issue #4698: databases within the UI are now displayed in a sorted order.

* Behavior of permissions for databases and collections changed:
  The new fallback rule for databases for which an access level is not explicitly specified:
  Choose the higher access level of:
    * A wildcard database grant
    * A database grant on the `_system` database
  The new fallback rule for collections for which an access level is not explicitly specified:
  Choose the higher access level of:
    * Any wildcard access grant in the same database, or on "*/*"
    * The access level for the current database
    * The access level for the `_system` database

* fixed issue #4583: add AQL ASSERT and AQL WARN

* renamed startup option `--replication.automatic-failover` to
  `--replication.active-failover`
  using the old option name will still work in ArangoDB 3.4, but the old option
  will be removed afterwards

* index selectivity estimates for RocksDB engine are now eventually consistent

  This change addresses a previous issue where some index updates could be
  "lost" from the view of the internal selectivity estimate, leading to
  inaccurate estimates. The issue is solved now, but there can be up to a second
  or so delay before updates are reflected in the estimates.

* support `returnOld` and `returnNew` attributes for in the following HTTP REST
  APIs:

  * /_api/gharial/<graph>/vertex/<collection>
  * /_api/gharial/<graph>/edge/<collection>

  The exception from this is that the HTTP DELETE verb for these APIs does not
  support `returnOld` because that would make the existing API incompatible

* fixed internal issue #478: remove unused and undocumented REST API endpoints
  _admin/statistics/short and _admin/statistics/long

  These APIs were available in ArangoDB's REST API, but have not been called by
  ArangoDB itself nor have they been part of the documented API. They have been
  superseded by other REST APIs and were partially dysfunctional. Therefore
  these two endpoints have been removed entirely.

* fixed issue #1532: reload users on restore

* fixed internal issue #1475: when restoring a cluster dump to a single server
  ignore indexes of type primary and edge since we mustn't create them here.

* fixed internal issue #1439: improve performance of any-iterator for RocksDB

* issue #1190: added option `--create-database` for arangoimport

* UI: updated dygraph js library to version 2.1.0

* renamed arangoimp to arangoimport for consistency
  Release packages will still install arangoimp as a symlink so user scripts
  invoking arangoimp do not need to be changed

* UI: Shard distribution view now has an accordion view instead of displaying
  all shards of all collections at once.

* fixed issue #4393: broken handling of unix domain sockets in JS_Download

* added AQL function `IS_KEY`
  this function checks if the value passed to it can be used as a document key,
  i.e. as the value of the `_key` attribute

* added AQL functions `SORTED` and `SORTED_UNIQUE`

  `SORTED` will return a sorted version of the input array using AQL's internal
  comparison order
  `SORTED_UNIQUE` will do the same, but additionally removes duplicates.

* added C++ implementation for AQL functions `DATE_NOW`, `DATE_ISO8601`,
  `DATE_TIMESTAMP`, `IS_DATESTRING`, `DATE_DAYOFWEEK`, `DATE_YEAR`,
  `DATE_MONTH`, `DATE_DAY`, `DATE_HOUR`, `DATE_MINUTE`, `DATE_SECOND`,
  `DATE_MILLISECOND`, `DATE_DAYOFYEAR`, `DATE_ISOWEEK`, `DATE_LEAPYEAR`,
  `DATE_QUARTER`, `DATE_DAYS_IN_MONTH`, `DATE_ADD`, `DATE_SUBTRACT`,
  `DATE_DIFF`, `DATE_COMPARE`, `TRANSLATE` and `SHA512`

* fixed a bug where clusterinfo missed changes to plan after agency
  callback is registred for create collection

* Foxx manifest.json files can now contain a $schema key with the value
  of "http://json.schemastore.org/foxx-manifest" to improve tooling support.

* fixed agency restart from compaction without data

* fixed agency's log compaction for internal issue #2249

* only load Plan and Current from agency when actually needed


v3.3.18 (XXXX-XX-XX)
--------------------

* improved logging in case of replication errors

* recover short server id from agency after a restart of a cluster node

  this fixes problems with short server ids being set to 0 after a node restart,
  which then prevented cursor result load-forwarding between multiple coordinators
  to work properly

  this should fix arangojs#573

* increased default timeouts in replication

  this decreases the chances of followers not getting in sync with leaders because
  of replication operations timing out

* fixed internal issue #1983: the Web UI was showing a deletion confirmation
  multiple times.

* handle missing `_frontend` collections gracefully

  the `_frontend` system collection is not required for normal ArangoDB operations,
  so if it is missing for whatever reason, ensure that normal operations can go
  on.


v3.3.17 (2018-10-04)
--------------------

* upgraded arangosync version to 0.6.0

* added several advanced options for configuring and debugging LDAP connections.
  Please note that some of the following options are platform-specific and may not
  work on all platforms or with all LDAP servers reliably:

  - `--ldap.serialized`: whether or not calls into the underlying LDAP library
    should be serialized.
    This option can be used to work around thread-unsafe LDAP library functionality.
  - `--ldap.serialize-timeout`: sets the timeout value that is used when waiting to
    enter the LDAP library call serialization lock. This is only meaningful when
    `--ldap.serialized` has been set to `true`.
  - `--ldap.retries`: number of tries to attempt a connection. Setting this to values
    greater than one will make ArangoDB retry to contact the LDAP server in case no
    connection can be made initially.
  - `--ldap.restart`: whether or not the LDAP library should implicitly restart
    connections
  - `--ldap.referrals`: whether or not the LDAP library should implicitly chase
    referrals
  - `--ldap.debug`: turn on internal OpenLDAP library output (warning: will print
    to stdout).
  - `--ldap.timeout`: timeout value (in seconds) for synchronous LDAP API calls
    (a value of 0 means default timeout).
  - `--ldap.network-timeout`: timeout value (in seconds) after which network operations
    following the initial connection return in case of no activity (a value of 0 means
    default timeout).
  - `--ldap.async-connect`: whether or not the connection to the LDAP library will
    be done asynchronously.

* fixed a shutdown race in ArangoDB's logger, which could have led to some buffered
  log messages being discarded on shutdown

* display shard synchronization progress for collections outside of the
  `_system` database

* fixed issue #6611: Properly display JSON properties of user defined foxx services
  configuration within the web UI

* fixed issue #6583: Agency node segfaults if sent an authenticated HTTP request is sent to its port

* when cleaning out a leader it could happen that it became follower instead of
  being removed completely

* make synchronous replication detect more error cases when followers cannot
  apply the changes from the leader

* fix some TLS errors that occurred when combining HTTPS/TLS transport with the
  VelocyStream protocol (VST)

  That combination could have led to spurious errors such as "TLS padding error"
  or "Tag mismatch" and connections being closed

* agency endpoint updates now go through RAFT


v3.3.16 (2018-09-19)
--------------------

* fix undefined behavior in AQL query result cache

* the query editor within the web ui is now catching http 501 responses
  properly

* fixed issue #6495 (Document not found when removing records)

* fixed undefined behavior in cluster plan-loading procedure that may have
  unintentionally modified a shared structure

* reduce overhead of function initialization in AQL COLLECT aggregate functions,
  for functions COUNT/LENGTH, SUM and AVG

  this optimization will only be noticable when the COLLECT produces many groups
  and the "hash" COLLECT variant is used

* fixed potential out-of-bounds access in admin log REST handler /_admin/log,
  which could have led to the server returning an HTTP 500 error

* catch more exceptions in replication and handle them appropriately


v3.3.15 (2018-09-10)
--------------------

* fixed an issue in the "sorted" AQL COLLECT variant, that may have led to producing
  an incorrect number of results

* upgraded arangodb starter version to 0.13.3

* fixed issue #5941 if using breadth-first search in traversals uniqueness checks
  on path (vertices and edges) have not been applied. In SmartGraphs the checks
  have been executed properly.

* added more detailed progress output to arangorestore, showing the percentage of
  how much data is restored for bigger collections plus a set of overview statistics
  after each processed collection

* added option `--rocksdb.use-file-logging` to enable writing of RocksDB's own
  informational LOG files into RocksDB's database directory.

  This option is turned off by default, but can be enabled for debugging RocksDB
  internals and performance.

* improved error messages when managing Foxx services

  Install/replace/upgrade will now provide additional information when an error
  is encountered during setup. Errors encountered during a `require` call will
  also include information about the underlying cause in the error message.

* fixed some Foxx script names being displayed incorrectly in web UI and Foxx CLI

* added startup option `--query.optimizer-max-plans value`

  This option allows limiting the number of query execution plans created by the
  AQL optimizer for any incoming queries. The default value is `128`.

  By adjusting this value it can be controlled how many different query execution
  plans the AQL query optimizer will generate at most for any given AQL query.
  Normally the AQL query optimizer will generate a single execution plan per AQL query,
  but there are some cases in which it creates multiple competing plans. More plans
  can lead to better optimized queries, however, plan creation has its costs. The
  more plans are created and shipped through the optimization pipeline, the more time
  will be spent in the optimizer.

  Lowering this option's value will make the optimizer stop creating additional plans
  when it has already created enough plans.

  Note that this setting controls the default maximum number of plans to create. The
  value can still be adjusted on a per-query basis by setting the *maxNumberOfPlans*
  attribute when running a query.

  This change also lowers the default maximum number of query plans from 192 to 128.

* bug fix: facilitate faster shutdown of coordinators and db servers

* cluster nodes should retry registering in agency until successful

* fixed some web ui action events related to Running Queries view and Slow
  Queries History view

* Create a default pacing algorithm for arangoimport to avoid TimeoutErrors
  on VMs with limited disk throughput

* backport PR 6150: establish unique function to indicate when
  application is terminating and therefore network retries should not occur

* backport PR #5201: eliminate race scenario where handlePlanChange
  could run infinite times after an execution exceeded 7.4 second time span


v3.3.14 (2018-08-15)
--------------------

* upgraded arangodb starter version to 0.13.1

* Foxx HTTP API errors now log stacktraces

* fixed issue #5736: Foxx HTTP API responds with 500 error when request body
  is too short

* fixed issue #5831: custom queries in the ui could not be loaded if the user
  only has read access to the _system database.

* fixed internal issue #2566: corrected web UI alignment of the nodes table

* fixed internal issue #2869: when attaching a follower with global applier to an
  authenticated leader already existing users have not been replicated, all users
  created/modified later are replicated.

* fixed internal issue #2865: dumping from an authenticated arangodb the users have
  not been included

* fixed issue #5943: misplaced database ui icon and wrong cursor type were used

* fixed issue #5354: updated the web UI JSON editor, improved usability

* fixed issue #5648: fixed error message when saving unsupported document types

* fixed issue #6076: Segmentation fault after AQL query

  This also fixes issues #6131 and #6174

* fixed issue #5884: Subquery nodes are no longer created on DBServers

* fixed issue #6031: Broken LIMIT in nested list iterations

* fixed internal issue #2812: Cluster fails to create many indexes in parallel

* intermediate commits in the RocksDB engine are now only enabled in standalone AQL
  queries (not within a JS transaction), standalone truncate as well as for the
  "import" API

* Bug fix: race condition could request data from Agency registry that did not
  exist yet.  This caused a throw that would end the Supervision thread.
  All registry query APIs no longer throw exceptions.


v3.3.13 (2018-07-26)
--------------------

* fixed internal issue #2567: the Web UI was showing the possibility to move a
  shard from a follower to the current leader

* fixed issue #5977: Unexpected execution plan when subquery contains COLLECT

* Bugfix: The AQL syntax variants `UPDATE/REPLACE k WITH d` now correctly take
  _rev from k instead of d (when ignoreRevs is false) and ignore d._rev.

* put an upper bound on the number of documents to be scanned when using
  `db.<collection>.any()` in the RocksDB storage engine

  previous versions of ArangoDB did a scan of a random amount of documents in
  the collection, up to the total number of documents available. this produced
  a random selection with a good quality, but needed to scan half the number
  of documents in the collection on average.

  The new version will only scan up to 500 documents, so it produces a less
  random result, but will be a lot faster especially for large collections.

  The implementation of `any()` for the MMFiles engine remains unchanged. The
  MMFiles engine will pick a random document from the entire range of the
  in-memory primary index without performing scans.

* return an empty result set instead of an "out of memory" exception when
  querying the geo index with invalid (out of range) coordinates

* added load balancer support and user-restriction to cursor API.

  If a cursor is accessed on a different coordinator than where it was created,
  the requests will be forwarded to the correct coordinator. If a cursor is
  accessed by a different user than the one who created it, the request will
  be denied.

* keep failed follower in followers list in Plan.

  This increases the changes of a failed follower getting back into sync if the
  follower comes back after a short time. In this case the follower can try to
  get in sync again, which normally takes less time than seeding a completely
  new follower.

* fix assertion failure and undefined behavior in Unix domain socket connections,
  introduced by 3.3.12

* added configuration option `--rocksdb.sync-interval`

  This option specifies interval (in milliseconds) that ArangoDB will use to
  automatically synchronize data in RocksDB's write-ahead log (WAL) files to
  disk. Automatic syncs will only be performed for not-yet synchronized data,
  and only for operations that have been executed without the *waitForSync*
  attribute.

  Automatic synchronization is performed by a background thread. The default
  sync interval is 0, meaning the automatic background syncing is turned off.
  Background syncing in 3.3 is opt-in, whereas in ArangoDB 3.4 the default sync
  interval will be 100 milliseconds.

  Note: this option is not supported on Windows platforms. Setting the sync
  interval to a value greater 0 will produce a startup warning.

* fixed graph creation sometimes failing with 'edge collection
  already used in edge def' when the edge definition contained multiple vertex
  collections, despite the edge definitions being identical

* inception could get caught in a trap, where agent configuration
  version and timeout multiplier lead to incapacitated agency

* fixed issue #5827: Batch request handling incompatible with .NET's default
  ContentType format

* fixed agency's log compaction for internal issue #2249

* inspector collects additionally disk data size and storage engine statistics


v3.3.12 (2018-07-12)
--------------------

* issue #5854: RocksDB engine would frequently request a new DelayToken.  This caused
  excessive write delay on the next Put() call.  Alternate approach taken.

* fixed graph creation under some circumstances failing with 'edge collection
  already used in edge def' despite the edge definitions being identical

* fixed issue #5727: Edge document with user provided key is inserted as many
  times as the number of shards, violating the primary index

* fixed internal issue #2658: AQL modification queries did not allow `_rev`
  checking. There is now a new option `ignoreRevs` which can be set to `false`
  in order to force AQL modification queries to match revision ids before
  doing any modifications

* fixed issue #5679: Replication applier restrictions will crash synchronisation
  after initial sync

* fixed potential issue in RETURN DISTINCT CollectBlock implementation
  that led to the block producing an empty result

* changed communication tasks to use boost strands instead of locks,
  this fixes a race condition with parallel VST communication over
  SSL

* fixed agency restart from compaction without data

* fixed for agent coming back to agency with changed endpoint and
  total data loss

* more patient agency tests to allow for ASAN tests to successfully finish


v3.3.11 (2018-06-26)
--------------------

* upgraded arangosync version to 0.5.3

* upgraded arangodb starter version to 0.12.0

* fixed internal issue #2559: "unexpected document key" error when custom
  shard keys are used and the "allowUserKeys" key generator option is set
  to false

* fixed AQL DOCUMENT lookup function for documents for sharded collections with
  more than a single shard and using a custom shard key (i.e. some shard
  key attribute other than `_key`).
  The previous implementation of DOCUMENT restricted to lookup to a single
  shard in all cases, though this restriction was invalid. That lead to
  `DOCUMENT` not finding documents in cases the wrong shard was contacted. The
  fixed implementation in 3.3.11 will reach out to all shards to find the
  document, meaning it will produce the correct result, but will cause more
  cluster-internal traffic. This increase in traffic may be high if the number
  of shards is also high, because each invocation of `DOCUMENT` will have to
  contact all shards.
  There will be no performance difference for non-sharded collections or
  collections that are sharded by `_key` or that only have a single shard.

* reimplemented replication view in web UI

* fixed internal issue #2256: ui, document id not showing up when deleting a document

* fixed internal issue #2163: wrong labels within foxx validation of service
  input parameters

* fixed internal issue #2160: fixed misplaced tooltips in indices view

* added new arangoinspect client tool, to help users and customers easily collect
  information of any ArangoDB server setup, and facilitate troubleshooting for the
  ArangoDB Support Team


v3.3.10 (2018-06-04)
--------------------

* make optimizer rule "remove-filter-covered-by-index" not stop after removing
  a sub-condition from a FILTER statement, but pass the optimized FILTER
  statement again into the optimizer rule for further optimizations.
  This allows optimizing away some more FILTER conditions than before.

* allow accessing /_admin/status URL on followers too in active failover setup

* fix cluster COLLECT optimization for attributes that were in "sorted" variant of
  COLLECT and that were provided by a sorted index on the collected attribute

* apply fulltext index optimization rule for multiple fulltext searches in
  the same query

  this fixes https://stackoverflow.com/questions/50496274/two-fulltext-searches-on-arangodb-cluster-v8-is-involved

* validate `_from` and `_to` values of edges on updates consistently

* fixed issue #5400: Unexpected AQL Result

* fixed issue #5429: Frequent 'updated local foxx repository' messages

* fixed issue #5252: Empty result if FULLTEXT() is used together with LIMIT offset

* fixed issue #5035: fixed a vulnerability issue within the web ui's index view

* inception was ignoring leader's configuration


v3.3.9 (2018-05-17)
-------------------

* added `/_admin/repair/distributeShardsLike` that repairs collections with
  distributeShardsLike where the shards aren't actually distributed like in the
  prototype collection, as could happen due to internal issue #1770

* fixed Foxx queues bug when queues are created in a request handler with an
  ArangoDB authentication header

* upgraded arangosync version to 0.5.1

* upgraded arangodb starter version to 0.11.3

* fix cluster upgrading issue introduced in 3.3.8

  the issue made arangod crash when starting a DB server with option
  `--database.auto-upgrade true`

* fix C++ implementation of AQL ZIP function to return each distinct attribute
  name only once. The previous implementation added non-unique attribute names
  multiple times, which led to follow-up issues.
  Now if an attribute name occurs multiple times in the input list of attribute
  names, it will only be incorporated once into the result object, with the
  value that corresponds to the first occurrence.
  This fix also changes the V8 implementation of the ZIP function, which now
  will always return the first value for non-unique attribute names and not the
  last occurring value.

* self heal during a Foxx service install, upgrade or replace no longer breaks
  the respective operation

* make /_api/index, /_api/database and /_api/user REST handlers use the scheduler's
  internal queue, so they do not run in an I/O handling thread

* fixed issue #4919: C++ implementation of LIKE function now matches the old and
  correct behavior of the JavaScript implementation.

* added REST API endpoint /_admin/server/availability for monitoring purposes

* UI: fixed an unreasonable event bug within the modal view engine

* fixed issue #3811: gharial api is now checking existence of _from and _to vertices
  during edge creation

* fixed internal issue #2149: number of documents in the UI is not adjusted after
  moving them

* fixed internal issue #2150: UI - loading a saved query does not update the list
  of bind parameters

* fixed internal issue #2147 - fixed database filter in UI

* fixed issue #4934: Wrong used GeoIndex depending on FILTER order

* added `query` and `aql.literal` helpers to `@arangodb` module.

* remove post-sort from GatherNode in cluster AQL queries that do use indexes
  for filtering but that do not require a sorted result

  This optimization can speed up gathering data from multiple shards, because
  it allows to remove a merge sort of the individual shards' results.

* extend the already existing "reduce-extraction-to-projection" AQL optimizer
  rule for RocksDB to provide projections of up to 5 document attributes. The
  previous implementation only supported a projection for a single document
  attribute. The new implementation will extract up to 5 document attributes from
  a document while scanning a collection via an EnumerateCollectionNode.
  Additionally the new version of the optimizer rule can also produce projections
  when scanning an index via an IndexNode.
  The optimization is benefial especially for huge documents because it will copy
  out only the projected attributes from the document instead of copying the entire
  document data from the storage engine.

  When applied, the explainer will show the projected attributes in a `projections`
  remark for an EnumerateCollectionNode or IndexNode. The optimization is limited
  to the RocksDB storage engine.

* added index-only optimization for AQL queries that can satisfy the retrieval of
  all required document attributes directly from an index.

  This optimization will be triggered for the RocksDB engine if an index is used
  that covers all required attributes of the document used later on in the query.
  If applied, it will save retrieving the actual document data (which would require
  an extra lookup in RocksDB), but will instead build the document data solely
  from the index values found. It will only be applied when using up to 5 attributes
  from the document, and only if the rest of the document data is not used later
  on in the query.

  The optimization is currently available for the RocksDB engine for the index types
  primary, edge, hash, skiplist and persistent.

  If the optimization is applied, it will show up as "index only" in an AQL
  query's execution plan for an IndexNode.

* added scan-only optimization for AQL queries that iterate over collections or
  indexes and that do not need to return the actual document values.

  Not fetching the document values from the storage engine will provide a
  considerable speedup when using the RocksDB engine, but may also help a bit
  in case of the MMFiles engine. The optimization will only be applied when
  full-scanning or index-scanning a collection without refering to any of its
  documents later on, and, for an IndexNode, if all filter conditions for the
  documents of the collection are covered by the index.

  If the optimization is applied, it will show up as "scan only" in an AQL
  query's execution plan for an EnumerateCollectionNode or an IndexNode.

* extend existing "collect-in-cluster" optimizer rule to run grouping, counting
  and deduplication on the DB servers in several cases, so that the coordinator
  will only need to sum up the potentially smaller results from the individual shards.

  The following types of COLLECT queries are covered now:
  - RETURN DISTINCT expr
  - COLLECT WITH COUNT INTO ...
  - COLLECT var1 = expr1, ..., varn = exprn (WITH COUNT INTO ...), without INTO or KEEP
  - COLLECT var1 = expr1, ..., varn = exprn AGGREGATE ..., without INTO or KEEP, for
    aggregate functions COUNT/LENGTH, SUM, MIN and MAX.

* honor specified COLLECT method in AQL COLLECT options

  for example, when the user explicitly asks for the COLLECT method
  to be `sorted`, the optimizer will now not produce an alternative
  version of the plan using the hash method.

  additionally, if the user explcitly asks for the COLLECT method to
  be `hash`, the optimizer will now change the existing plan to use
  the hash method if possible instead of just creating an alternative
  plan.

  `COLLECT ... OPTIONS { method: 'sorted' }` => always use sorted method
  `COLLECT ... OPTIONS { method: 'hash' }`   => use hash if this is technically possible
  `COLLECT ...` (no options)                 => create a plan using sorted, and another plan using hash method

* added bulk document lookups for MMFiles engine, which will improve the performance
  of document lookups from an inside an index in case the index lookup produces many
  documents


v3.3.8 (2018-04-24)
-------------------

* included version of ArangoDB Starter (`arangodb` binary) updated to v0.10.11,
  see [Starter changelog](https://github.com/arangodb-helper/arangodb/blob/master/CHANGELOG.md)

* added arangod startup option `--dump-options` to print all configuration parameters
  as a JSON object

* fixed: (Enterprise only) If you restore a SmartGraph where the collections
  are still existing and are supposed to be dropped on restore we ended up in
  duplicate name error. This is now gone and the SmartGraph is correctly restored.

* fix lookups by `_id` in smart graph edge collections

* improve startup resilience in case there are datafile errors (MMFiles)

  also allow repairing broken VERSION files automatically on startup by
  specifying the option `--database.ignore-datafile-errors true`

* fix issue #4582: UI query editor now supports usage of empty string as bind parameter value

* fixed internal issue #2148: Number of documents found by filter is misleading in web UI

* added startup option `--database.required-directory-state`

  using this option it is possible to require the database directory to be
  in a specific state on startup. the options for this value are:

  - non-existing: database directory must not exist
  - existing: database directory must exist
  - empty: database directory must exist but be empty
  - populated: database directory must exist and contain specific files already
  - any: any state allowed

* field "$schema" in Foxx manifest.json files no longer produce warnings

* added `@arangodb/locals` module to expose the Foxx service context as an
  alternative to using `module.context` directly.

* `db._executeTransaction` now accepts collection objects as collections.

* supervision can be put into maintenance mode


v3.3.7 (2018-04-11)
-------------------

* added hidden option `--query.registry-ttl` to control the lifetime of cluster AQL
  query parts

* fixed internal issue #2237: AQL queries on collections with replicationFactor:
  "satellite" crashed arangod in single server mode

* fixed restore of satellite collections: replicationFactor was set to 1 during
  restore

* fixed dump and restore of smart graphs:
  a) The dump will not include the hidden shadow collections anymore, they were dumped
     accidentially and only contain duplicated data.
  b) Restore will now ignore hidden shadow collections as all data is contained
     in the smart-edge collection. You can manually include these collections from an
     old dump (3.3.5 or earlier) by using `--force`.
  c) Restore of a smart-graph will now create smart collections properly instead
     of getting into `TIMEOUT_IN_CLUSTER_OPERATION`

* fixed issue in AQL query optimizer rule "restrict-to-single-shard", which
  may have sent documents to a wrong shard in AQL INSERT queries that specified
  the value for `_key` using an expression (and not a constant value)
  Important: if you were affected by this bug in v3.3.5 it is required that you
  recreate your dataset in v3.3.6 (i.e. dumping and restoring) instead of doing
  a simple binary upgrade

* added /_admin/status HTTP API for debugging purposes

* added ArangoShell helper function for packaging all information about an
  AQL query so it can be run and analyzed elsewhere:

  query = "FOR doc IN mycollection FILTER doc.value > 42 RETURN doc";
  require("@arangodb/aql/explainer").debugDump("/tmp/query-debug-info", query);

  Entitled users can send the generated file to the ArangoDB support to facilitate
  reproduction and debugging.

* added hidden option `--server.ask-jwt-secret`. This is an internal option
  for debugging and should not be exposed to end-users.

* fix for internal issue #2215. supervision will now wait for agent to
  fully prepare before adding 10 second grace period after leadership change

* fixed internal issue #2215's FailedLeader timeout bug

v3.3.5 (2018-03-28)
-------------------

* fixed issue #4934: Wrong used GeoIndex depending on FILTER order

* make build id appear in startup log message alongside with other version info

* make AQL data modification operations that are sent to all shards and that are
  supposed to return values (i.e. `RETURN OLD` or `RETURN NEW`) not return fake
  empty result rows if the document to be updated/replaced/removed was not present
  on the target shard

* added AQL optimizer rule `restrict-to-single-shard`

  This rule will kick in if a collection operation (index lookup or data
  modification operation) will only affect a single shard, and the operation can be
  restricted to the single shard and is not applied for all shards. This optimization
  can be applied for queries that access a collection only once in the query, and that
  do not use traversals, shortest path queries and that do not access collection data
  dynamically using the `DOCUMENT`, `FULLTEXT`, `NEAR` or `WITHIN` AQL functions.
  Additionally, the optimizer will only pull off this optimization if can safely
  determine the values of all the collection's shard keys from the query, and when the
  shard keys are covered by a single index (this is always true if the shard key is
  the default `_key`)

* display missing attributes of GatherNodes in AQL explain output

* make AQL optimizer rule `undistribute-remove-after-enum-coll` fire in a few
  more cases in which it is possible

* slightly improve index selection for the RocksDB engine when there are multiple
  competing indexes with the same attribute prefixes, but different amount of
  attributes covered. In this case, the more specialized index will be preferred
  now

* fix issue #4924: removeFollower now prefers to remove the last follower(s)

* added "collect-in-cluster" optimizer rule to have COLLECT WITH COUNT queries
  without grouping being executed on the DB servers and the coordinator only summing
  up the counts from the individual shards

* fixed issue #4900: Nested FOR query uses index but ignores other filters

* properly exit v8::Context in one place where it was missing before

* added hidden option `--cluster.index-create-timeout` for controlling the
  default value of the index creation timeout in cluster
  under normal circumstances, this option does not need to be adjusted

* increase default timeout for index creation in cluster to 3600s

* fixed issue #4843: Query-Result has more Docs than the Collection itself

* fixed the behavior of ClusterInfo when waiting for current to catch
  up with plan in create collection.

* fixed issue #4827: COLLECT on edge _to field doesn't group distinct values as expected (MMFiles)


v3.3.4 (2018-03-01)
-------------------

* fix AQL `fullCount` result value in some cluster cases when it was off a bit

* fix issue #4651: Simple query taking forever until a request timeout error

* fix issue #4657: fixed incomplete content type header

* Vastly improved the Foxx Store UI

* fix issue #4677: AQL WITH with bind parameters results in "access after data-modification"
  for two independent UPSERTs

* remove unused startup option `--ldap.permissions-attribute-name`

* fix issue #4457: create /var/tmp/arangod with correct user in supervisor mode

* remove long disfunctional admin/long_echo handler

* fixed Foxx API:

  * PUT /_api/foxx/service: Respect force flag
  * PATCH /_api/foxx/service: Check whether a service under given mount exists

* internal issue #1726: supervision failed to remove multiple servers
  from health monitoring at once.

* more information from inception, why agent is activated

* fixed a bug where supervision tried to deal with shards of virtual collections

* fix internal issue #1770: collection creation using distributeShardsLike yields
  errors and did not distribute shards correctly in the following cases:
  1. If numberOfShards * replicationFactor % nrDBServers != 0
     (shards * replication is not divisible by DBServers).
  2. If there was failover / move shard case on the leading collection
     and creating the follower collection afterwards.

* fix timeout issues in replication client expiration

* added missing edge filter to neighbors-only traversals
  in case a filter condition was moved into the traverser and the traversal was
  executed in breadth-first mode and was returning each visited vertex exactly
  once, and there was a filter on the edges of the path and the resulting vertices
  and edges were not used later, the edge filter was not applied

* fixed issue #4160: Run arangod with "--database.auto-upgrade" option always crash silently without error log

* fix internal issue #1848: AQL optimizer was trying to resolve attribute accesses
  to attributes of constant object values at query compile time, but only did so far
  the very first attribute in each object

  this fixes https://stackoverflow.com/questions/48648737/beginner-bug-in-for-loops-from-objects

* fix inconvenience: If we want to start server with a non-existing
  --javascript.app-path it will now be created (if possible)

* fixed: REST API `POST _api/foxx` now returns HTTP code 201 on success, as documented.
         returned 200 before.

* fixed: REST API `PATCH _api/foxx/dependencies` now updates the existing dependencies
         instead of replacing them.

* fixed: Foxx upload of single javascript file. You now can upload via http-url pointing
         to a javascript file.

* fixed issue #4395: If your foxx app includes an `APP` folder it got
         accidently removed by selfhealing this is not the case anymore.

* fixed internal issue #1969 - command apt-get purge/remove arangodb3e was failing


v3.3.3 (2018-01-16)
-------------------

* fix issue #4272: VERSION file keeps disappearing

* fix internal issue #81: quotation marks disappeared when switching table/json
  editor in the query editor ui

* added option `--rocksdb.throttle` to control whether write-throttling is enabled
  Write-throttling is turned on by default, to reduce chances of compactions getting
  too far behind and blocking incoming writes.

* fixed issue #4308: Crash when getter for error.name throws an error (on Windows)

* UI: fixed a query editor caching and parsing issue

* Fixed internal issue #1683: fixes an UI issue where a collection name gets wrongly cached
  within the documents overview of a collection.

* Fixed an issue with the index estimates in RocksDB in the case a transaction is aborted.
  Former the index estimates were modified if the transaction commited or not.
  Now they will only be modified if the transaction commited successfully.

* UI: optimized login view for very small screen sizes

* Truncate in RocksDB will now do intermediate commits every 10.000 documents
  if truncate fails or the server crashes during this operation all deletes
  that have been commited so far are persisted.

* make the default value of `--rocksdb.block-cache-shard-bits` use the RocksDB
  default value. This will mostly mean the default number block cache shard
  bits is lower than before, allowing each shard to store more data and cause
  less evictions from block cache

* issue #4222: Permission error preventing AQL query import / export on webui

* UI: optimized error messages for invalid query bind parameter

* UI: upgraded swagger ui to version 3.9.0

* issue #3504: added option `--force-same-database` for arangorestore

  with this option set to true, it is possible to make any arangorestore attempt
  fail if the specified target database does not match the database name
  specified in the source dump's "dump.json" file. it can thus be used to
  prevent restoring data into the "wrong" database

  The option is set to `false` by default to ensure backwards-compatibility

* make the default value of `--rocksdb.block-cache-shard-bits` use the RocksDB
  default value. This will mostly mean the default number block cache shard
  bits is lower than before, allowing each shard to store more data and cause
  less evictions from block cache

* fixed issue #4255: AQL SORT consuming too much memory

* fixed incorrect persistence of RAFT vote and term


v3.3.2 (2018-01-04)
-------------------

* fixed issue #4199: Internal failure: JavaScript exception in file 'arangosh.js'
  at 98,7: ArangoError 4: Expecting type String

* fixed issue in agency supervision with a good server being left in
  failedServers

* distinguish isReady and allInSync in clusterInventory

* fixed issue #4197: AQL statement not working in 3.3.1 when upgraded from 3.2.10

* do not reuse collection ids when restoring collections from a dump, but assign new collection ids, this should prevent collection id conflicts


v3.3.1 (2017-12-28)
-------------------

* UI: displayed wrong wfs property for a collection when using RocksDB as
  storage engine

* added `--ignore-missing` option to arangoimp
  this option allows importing lines with less fields than specified in the CSV
  header line

* changed misleading error message from "no leader" to "not a leader"

* optimize usage of AQL FULLTEXT index function to a FOR loop with index
  usage in some cases
  When the optimization is applied, this especially speeds up fulltext index
  queries in the cluster

* UI: improved the behavior during collection creation in a cluster environment

* Agency lockup fixes for very small machines.

* Agency performance improvement by finer grained locking.

* Use steady_clock in agency whereever possible.

* Agency prevent Supervision thread crash.

* Fix agency integer overflow in timeout calculation.


v3.3.0 (2017-12-14)
-------------------

* release version

* added a missing try/catch block in the supervision thread


v3.3.rc8 (2017-12-12)
---------------------

* UI: fixed broken Foxx configuration keys. Some valid configuration values
  could not be edited via the ui.

* UI: pressing the return key inside a select2 box no longer triggers the modal's
  success function

* UI: coordinators and db servers are now in sorted order (ascending)


v3.3.rc7 (2017-12-07)
---------------------

* fixed issue #3741: fix terminal color output in Windows

* UI: fixed issue #3822: disabled name input field for system collections

* fixed issue #3640: limit in subquery

* fixed issue #3745: Invalid result when using OLD object with array attribute in UPSERT statement

* UI: edge collections were wrongly added to from and to vertices select box during graph creation

* UI: added not found views for documents and collections

* UI: using default user database api during database creation now

* UI: the graph viewer backend now picks one random start vertex of the
  first 1000 documents instead of calling any(). The implementation of
  "any" is known to scale bad on huge collections with RocksDB.

* UI: fixed disappearing of the navigation label in some case special case

* UI: the graph viewer now displays updated label values correctly.
  Additionally the included node/edge editor now closes automatically
  after a successful node/edge update.

* fixed issue #3917: traversals with high maximal depth take extremely long
  in planning phase.


v3.3.rc4 (2017-11-28)
---------------------

* minor bug-fixes


v3.3.rc3 (2017-11-24)
---------------------

* bug-fixes


v3.3.rc2 (2017-11-22)
---------------------

* UI: document/edge editor now remembering their modes (e.g. code or tree)

* UI: optimized error messages for invalid graph definitions. Also fixed a
  graph renderer cleanup error.

* UI: added a delay within the graph viewer while changing the colors of the
  graph. Necessary due different browser behaviour.

* added options `--encryption.keyfile` and `--encryption.key-generator` to arangodump
  and arangorestore

* UI: the graph viewer now displays updated label values correctly.
  Additionally the included node/edge editor now closes automatically
  after a successful node/edge update.

* removed `--recycle-ids` option for arangorestore

  using that option could have led to problems on the restore, with potential
  id conflicts between the originating server (the source dump server) and the
  target server (the restore server)


v3.3.rc1 (2017-11-17)
---------------------

* add readonly mode REST API

* allow compilation of ArangoDB source code with g++ 7

* upgrade minimum required g++ compiler version to g++ 5.4
  That means ArangoDB source code will not compile with g++ 4.x or g++ < 5.4 anymore.

* AQL: during a traversal if a vertex is not found. It will not print an ERROR to the log and continue
  with a NULL value, but will register a warning at the query and continue with a NULL value.
  The situation is not desired as an ERROR as ArangoDB can store edges pointing to non-existing
  vertex which is perfectly valid, but it may be a n issue on the data model, so users
  can directly see it on the query now and do not "by accident" have to check the LOG output.

* introduce `enforceReplicationFactor` attribute for creating collections:
  this optional parameter controls if the coordinator should bail out during collection
  creation if there are not enough DBServers available for the desired `replicationFactor`.

* fixed issue #3516: Show execution time in arangosh

  this change adds more dynamic prompt components for arangosh
  The following components are now available for dynamic prompts,
  settable via the `--console.prompt` option in arangosh:

  - '%t': current time as timestamp
  - '%a': elpased time since ArangoShell start in seconds
  - '%p': duration of last command in seconds
  - '%d': name of current database
  - '%e': current endpoint
  - '%E': current endpoint without protocol
  - '%u': current user

  The time a command takes can be displayed easily by starting arangosh with `--console.prompt "%p> "`.

* make the ArangoShell refill its collection cache when a yet-unknown collection
  is first accessed. This fixes the following problem:

      arangosh1> db._collections();  // shell1 lists all collections
      arangosh2> db._create("test"); // shell2 now creates a new collection 'test'
      arangosh1> db.test.insert({}); // shell1 is not aware of the collection created
                                     // in shell2, so the insert will fail

* make AQL `DISTINCT` not change the order of the results it is applied on

* incremental transfer of initial collection data now can handle partial
  responses for a chunk, allowing the leader/master to send smaller chunks
  (in terms of HTTP response size) and limit memory usage

  this optimization is only active if client applications send the "offset" parameter
  in their requests to PUT `/_api/replication/keys/<id>?type=docs`

* initial creation of shards for cluster collections is now faster with
  `replicationFactor` values bigger than 1. this is achieved by an optimization
  for the case when the collection on the leader is still empty

* potential fix for issue #3517: several "filesystem full" errors in logs
  while there's a lot of disk space

* added C++ implementations for AQL function `SUBSTRING()`, `LEFT()`, `RIGHT()` and `TRIM()`

* show C++ function name of call site in ArangoDB log output

  this requires option `--log.line-number` to be set to *true*

* UI: added word wrapping to query editor

* UI: fixed wrong user attribute name validation, issue #3228

* make AQL return a proper error message in case of a unique key constraint
  violation. previously it only returned the generic "unique constraint violated"
  error message but omitted the details about which index caused the problem.

  This addresses https://stackoverflow.com/questions/46427126/arangodb-3-2-unique-constraint-violation-id-or-key

* added option `--server.local-authentication`

* UI: added user roles

* added config option `--log.color` to toggle colorful logging to terminal

* added config option `--log.thread-name` to additionally log thread names

* usernames must not start with `:role:`, added new options:
    --server.authentication-timeout
    --ldap.roles-attribute-name
    --ldap.roles-transformation
    --ldap.roles-search
    --ldap.superuser-role
    --ldap.roles-include
    --ldap.roles-exclude

* performance improvements for full collection scans and a few other operations
  in MMFiles engine

* added `--rocksdb.encryption-key-generator` for enterprise

* removed `--compat28` parameter from arangodump and replication API

  older ArangoDB versions will no longer be supported by these tools.

* increase the recommended value for `/proc/sys/vm/max_map_count` to a value
  eight times as high as the previous recommended value. Increasing the
  values helps to prevent an ArangoDB server from running out of memory mappings.

  The raised minimum recommended value may lead to ArangoDB showing some startup
  warnings as follows:

      WARNING {memory} maximum number of memory mappings per process is 65530, which seems too low. it is recommended to set it to at least 512000
      WARNING {memory} execute 'sudo sysctl -w "vm.max_map_count=512000"'

* Foxx now warns about malformed configuration/dependency names and aliases in the manifest.


v3.2.17 (XXXX-XX-XX)
--------------------

* added missing virtual destructor for MMFiles transaction data context object

* make synchronous replication detect more error cases when followers cannot
  apply the changes from the leader

* fixed undefined behavior in cluster plan-loading procedure that may have
  unintentionally modified a shared structure

* cluster nodes should retry registering in agency until successful

* fixed issue #5354: updated the ui json editor, improved usability

* fixed issue #5648: fixed error message when saving unsupported document
  types

* fixed issue #5943: misplaced database ui icon and wrong cursor type were used


v3.2.16 (2018-07-12)
--------------------

* upgraded arangodb starter version to 0.12.0

* make edge cache initialization and invalidation more portable by avoiding memset
  on non-POD types

* fixed internal issue #2256: ui, document id not showing up when deleting a document

* fixed issue #5400: Unexpected AQL Result

* Fixed issue #5035: fixed a vulnerability issue within the web ui's index view

* issue one HTTP call less per cluster AQL query

* self heal during a Foxx service install, upgrade or replace no longer breaks
  the respective operation

* inception was ignoring leader's configuration

* inception could get caught in a trap, where agent configuration
  version and timeout multiplier lead to incapacitated agency

* more patient agency tests to allow for ASAN tests to successfully finish

* fixed for agent coming back to agency with changed endpoint and
  total data loss

* fixed agency restart from compaction without data


v3.2.15 (2018-05-13)
--------------------

* upgraded arangodb starter version to 0.11.2

* make /_api/index and /_api/database REST handlers use the scheduler's internal
  queue, so they do not run in an I/O handling thread

* fixed issue #3811: gharial api is now checking existence of _from and _to vertices
  during edge creation


v3.2.14 (2018-04-20)
--------------------

* field "$schema" in Foxx manifest.json files no longer produce warnings

* added `@arangodb/locals` module to expose the Foxx service context as an
  alternative to using `module.context` directly.

* the internal implementation of REST API `/_api/simple/by-example` now uses
  C++ instead of JavaScript

* supervision can be switched to maintenance mode f.e. for rolling upgrades


v3.2.13 (2018-04-13)
--------------------

* improve startup resilience in case there are datafile errors (MMFiles)

  also allow repairing broken VERSION files automatically on startup by
  specifying the option `--database.ignore-datafile-errors true`

* fix issue #4582: UI query editor now supports usage of empty string as bind parameter value

* fix issue #4924: removeFollower now prefers to remove the last follower(s)

* fixed issue #4934: Wrong used GeoIndex depending on FILTER order

* fixed the behavior of clusterinfo when waiting for current to catch
  up with plan in create collection.

* fix for internal issue #2215. supervision will now wait for agent to
  fully prepare before adding 10 second grace period after leadership change

* fixed interal issue #2215 FailedLeader timeout bug


v3.2.12 (2018-02-27)
--------------------

* remove long disfunctional admin/long_echo handler

* fixed Foxx API:

  * PUT /_api/foxx/service: Respect force flag
  * PATCH /_api/foxx/service: Check whether a service under given mount exists

* fix issue #4457: create /var/tmp/arangod with correct user in supervisor mode

* fix internal issue #1848

  AQL optimizer was trying to resolve attribute accesses
  to attributes of constant object values at query compile time, but only did so far
  the very first attribute in each object

  this fixes https://stackoverflow.com/questions/48648737/beginner-bug-in-for-loops-from-objects

* fix inconvenience: If we want to start server with a non-existing
  --javascript.app-path it will now be created (if possible)

* fixed: REST API `POST _api/foxx` now returns HTTP code 201 on success, as documented.
         returned 200 before.

* fixed: REST API `PATCH _api/foxx/dependencies` now updates the existing dependencies
         instead of replacing them.

* fixed: Foxx upload of single javascript file. You now can upload via http-url pointing
         to a javascript file.

* fixed issue #4395: If your foxx app includes an `APP` folder it got accidently removed by selfhealing
         this is not the case anymore.

* fix internal issue 1770: collection creation using distributeShardsLike yields
  errors and did not distribute shards correctly in the following cases:
  1. If numberOfShards * replicationFactor % nrDBServers != 0
     (shards * replication is not divisible by DBServers).
  2. If there was failover / move shard case on the leading collection
     and creating the follower collection afterwards.

* fix timeout issues in replication client expiration

+ fix some inconsistencies in replication for RocksDB engine that could have led
  to some operations not being shipped from master to slave servers

* fix issue #4272: VERSION file keeps disappearing

* fix internal issue #81: quotation marks disappeared when switching table/json
  editor in the query editor ui

* make the default value of `--rocksdb.block-cache-shard-bits` use the RocksDB
  default value. This will mostly mean the default number block cache shard
  bits is lower than before, allowing each shard to store more data and cause
  less evictions from block cache

* fix issue #4393: broken handling of unix domain sockets in
  JS_Download

* fix internal bug #1726: supervision failed to remove multiple
  removed servers from health UI

* fixed internal issue #1969 - command apt-get purge/remove arangodb3e was failing

* fixed a bug where supervision tried to deal with shards of virtual collections


v3.2.11 (2018-01-17)
--------------------

* Fixed an issue with the index estimates in RocksDB in the case a transaction is aborted.
  Former the index estimates were modified if the transaction commited or not.
  Now they will only be modified if the transaction commited successfully.

* Truncate in RocksDB will now do intermediate commits every 10.000 documents
  if truncate fails or the server crashes during this operation all deletes
  that have been commited so far are persisted.

* fixed issue #4308: Crash when getter for error.name throws an error (on Windows)

* UI: fixed a query editor caching and parsing issue for arrays and objects

* Fixed internal issue #1684: Web UI: saving arrays/objects as bind parameters faulty

* Fixed internal issue #1683: fixes an UI issue where a collection name gets wrongly cached
  within the documents overview of a collection.

* issue #4222: Permission error preventing AQL query import / export on webui

* UI: optimized login view for very small screen sizes

* UI: Shard distribution view now has an accordion view instead of displaying
  all shards of all collections at once.

* UI: optimized error messages for invalid query bind parameter

* fixed missing transaction events in RocksDB asynchronous replication

* fixed issue #4255: AQL SORT consuming too much memory

* fixed issue #4199: Internal failure: JavaScript exception in file 'arangosh.js'
  at 98,7: ArangoError 4: Expecting type String

* fixed issue #3818: Foxx configuration keys cannot contain spaces (will not save)

* UI: displayed wrong "waitForSync" property for a collection when
  using RocksDB as storage engine

* prevent binding to the same combination of IP and port on Windows

* fixed incorrect persistence of RAFT vote and term


v3.2.10 (2017-12-22)
--------------------

* replication: more robust initial sync

* fixed a bug in the RocksDB engine that would prevent recalculated
  collection counts to be actually stored

* fixed issue #4095: Inconsistent query execution plan

* fixed issue #4056: Executing empty query causes crash

* fixed issue #4045: Out of memory in `arangorestore` when no access
  rights to dump files

* fixed issue #3031: New Graph: Edge definitions with edges in
  fromCollections and toCollections

* fixed issue #2668: UI: when following wrong link from edge to vertex in
  nonexisting collection misleading error is printed

* UI: improved the behavior during collection creation in a cluster environment

* UI: the graph viewer backend now picks one random start vertex of the
  first 1000 documents instead of calling any(). The implementation of
  any is known to scale bad on huge collections with rocksdb.

* fixed snapshots becoming potentially invalid after intermediate commits in
  the RocksDB engine

* backport agency inquire API changes

* fixed issue #3822: Field validation error in ArangoDB UI - Minor

* UI: fixed disappearing of the navigation label in some cases

* UI: fixed broken foxx configuration keys. Some valid configuration values
  could not be edited via the ui.

* fixed issue #3640: limit in subquery

* UI: edge collections were wrongly added to from and to vertices select
  box during graph creation

* fixed issue #3741: fix terminal color output in Windows

* fixed issue #3917: traversals with high maximal depth take extremely long
  in planning phase.

* fix equality comparison for MMFiles documents in AQL functions UNIQUE
  and UNION_DISTINCT


v3.2.9 (2017-12-04)
-------------------

* under certain conditions, replication could stop. Now fixed by adding an
  equality check for requireFromPresent tick value

* fixed locking for replication context info in RocksDB engine
  this fixes undefined behavior when parallel requests are made to the
  same replication context

* UI: added not found views for documents and collections

* fixed issue #3858: Foxx queues stuck in 'progress' status

* allow compilation of ArangoDB source code with g++ 7

* fixed issue #3224: Issue in the Foxx microservices examples

* fixed a deadlock in user privilege/permission change routine

* fixed a deadlock on server shutdown

* fixed some collection locking issues in MMFiles engine

* properly report commit errors in AQL write queries to the caller for the
  RocksDB engine

* UI: optimized error messages for invalid graph definitions. Also fixed a
  graph renderer cleanrenderer cleanup error.

* UI: document/edge editor now remembering their modes (e.g. code or tree)

* UI: added a delay within the graph viewer while changing the colors of the
  graph. Necessary due different browser behaviour.

* fix removal of failed cluster nodes via web interface

* back port of ClusterComm::wait fix in devel
  among other things this fixes too eager dropping of other followers in case
  one of the followers does not respond in time

* transact interface in agency should not be inquired as of now

* inquiry tests and blocking of inquiry on AgencyGeneralTransaction

v3.2.8 (2017-11-18)
-------------------

* fixed a race condition occuring when upgrading via linux package manager

* fixed authentication issue during replication


v3.2.7 (2017-11-13)
-------------------

* Cluster customers, which have upgraded from 3.1 to 3.2 need to upgrade
  to 3.2.7. The cluster supervision is otherwise not operational.

* Fixed issue #3597: AQL with path filters returns unexpected results
  In some cases breadth first search in combination with vertex filters
  yields wrong result, the filter was not applied correctly.

* fixed some undefined behavior in some internal value caches for AQL GatherNodes
  and SortNodes, which could have led to sorted results being effectively not
  correctly sorted.

* make the replication applier for the RocksDB engine start automatically after a
  restart of the server if the applier was configured with its `autoStart` property
  set to `true`. previously the replication appliers were only automatically restarted
  at server start for the MMFiles engine.

* fixed arangodump batch size adaptivity in cluster mode and upped default batch size
  for arangodump

  these changes speed up arangodump in cluster context

* smart graphs now return a proper inventory in response to replication inventory
  requests

* fixed issue #3618: Inconsistent behavior of OR statement with object bind parameters

* only users with read/write rights on the "_system" database can now execute
  "_admin/shutdown" as well as modify properties of the write-ahead log (WAL)

* increase default maximum number of V8 contexts to at least 16 if not explicitly
  configured otherwise.
  the procedure for determining the actual maximum value of V8 contexts is unchanged
  apart from the value `16` and works as follows:
  - if explicitly set, the value of the configuration option `--javascript.v8-contexts`
    is used as the maximum number of V8 contexts
  - when the option is not set, the maximum number of V8 contexts is determined
    by the configuration option `--server.threads` if that option is set. if
    `--server.threads` is not set, then the maximum number of V8 contexts is the
    server's reported hardware concurrency (number of processors visible
    to the arangod process). if that would result in a maximum value of less than 16
    in any of these two cases, then the maximum value will be increased to 16.

* fixed issue #3447: ArangoError 1202: AQL: NotFound: (while executing) when
  updating collection

* potential fix for issue #3581: Unexpected "rocksdb unique constraint
  violated" with unique hash index

* fixed geo index optimizer rule for geo indexes with a single (array of coordinates)
  attribute.

* improved the speed of the shards overview in cluster (API endpoint /_api/cluster/shardDistribution API)
  It is now guaranteed to return after ~2 seconds even if the entire cluster is unresponsive.

* fix agency precondition check for complex objects
  this fixes issues with several CAS operations in the agency

* several fixes for agency restart and shutdown

* the cluster-internal representation of planned collection objects is now more
  lightweight than before, using less memory and not allocating any cache for indexes
  etc.

* fixed issue #3403: How to kill long running AQL queries with the browser console's
  AQL (display issue)

* fixed issue #3549: server reading ENGINE config file fails on common standard
  newline character

* UI: fixed error notifications for collection modifications

* several improvements for the truncate operation on collections:

  * the timeout for the truncate operation was increased in cluster mode in
    order to prevent too frequent "could not truncate collection" errors

  * after a truncate operation, collections in MMFiles still used disk space.
    to reclaim disk space used by truncated collection, the truncate actions
    in the web interface and from the ArangoShell now issue an extra WAL flush
    command (in cluster mode, this command is also propagated to all servers).
    the WAL flush allows all servers to write out any pending operations into the
    datafiles of the truncated collection. afterwards, a final journal rotate
    command is sent, which enables the compaction to entirely remove all datafiles
    and journals for the truncated collection, so that all disk space can be
    reclaimed

  * for MMFiles a special method will be called after a truncate operation so that
    all indexes of the collection can free most of their memory. previously some
    indexes (hash and skiplist indexes) partially kept already allocated memory
    in order to avoid future memory allocations

  * after a truncate operation in the RocksDB engine, an additional compaction
    will be triggered for the truncated collection. this compaction removes all
    deletions from the key space so that follow-up scans over the collection's key
    range do not have to filter out lots of already-removed values

  These changes make truncate operations potentially more time-consuming than before,
  but allow for memory/disk space savings afterwards.

* enable JEMalloc background threads for purging and returning unused memory
  back to the operating system (Linux only)

  JEMalloc will create its background threads on demand. The number of background
  threads is capped by the number of CPUs or active arenas. The background threads run
  periodically and purge unused memory pages, allowing memory to be returned to the
  operating system.

  This change will make the arangod process create several additional threads.
  It is accompanied by an increased `TasksMax` value in the systemd service configuration
  file for the arangodb3 service.

* upgraded bundled V8 engine to bugfix version v5.7.492.77

  this upgrade fixes a memory leak in upstream V8 described in
  https://bugs.chromium.org/p/v8/issues/detail?id=5945 that will result in memory
  chunks only getting uncommitted but not unmapped


v3.2.6 (2017-10-26)
-------------------

* UI: fixed event cleanup in cluster shards view

* UI: reduced cluster dashboard api calls

* fixed a permission problem that prevented collection contents to be displayed
  in the web interface

* removed posix_fadvise call from RocksDB's PosixSequentialFile::Read(). This is
  consistent with Facebook PR 2573 (#3505)

  this fix should improve the performance of the replication with the RocksDB
  storage engine

* allow changing of collection replication factor for existing collections

* UI: replicationFactor of a collection is now changeable in a cluster
  environment

* several fixes for the cluster agency

* fixed undefined behavior in the RocksDB-based geo index

* fixed Foxxmaster failover

* purging or removing the Debian/Ubuntu arangodb3 packages now properly stops
  the arangod instance before actuallying purging or removing


v3.2.5 (2017-10-16)
-------------------

* general-graph module and _api/gharial now accept cluster options
  for collection creation. It is now possible to set replicationFactor and
  numberOfShards for all collections created via this graph object.
  So adding a new collection will not result in a singleShard and
  no replication anymore.

* fixed issue #3408: Hard crash in query for pagination

* minimum number of V8 contexts in console mode must be 2, not 1. this is
  required to ensure the console gets one dedicated V8 context and all other
  operations have at least one extra context. This requirement was not enforced
  anymore.

* fixed issue #3395: AQL: cannot instantiate CollectBlock with undetermined
  aggregation method

* UI: fixed wrong user attribute name validation, issue #3228

* fix potential overflow in CRC marker check when a corrupted CRC marker
  is found at the very beginning of an MMFiles datafile

* UI: fixed unresponsive events in cluster shards view

* Add statistics about the V8 context counts and number of available/active/busy
  threads we expose through the server statistics interface.


v3.2.4 (2017-09-26)
-------------------

* UI: no default index selected during index creation

* UI: added replicationFactor option during SmartGraph creation

* make the MMFiles compactor perform less writes during normal compaction
  operation

  This partially fixes issue #3144

* make the MMFiles compactor configurable

  The following options have been added:

* `--compaction.db-sleep-time`: sleep interval between two compaction runs
    (in s)
  * `--compaction.min-interval"`: minimum sleep time between two compaction
     runs (in s)
  * `--compaction.min-small-data-file-size`: minimal filesize threshold
    original datafiles have to be below for a compaction
  * `--compaction.dead-documents-threshold`: minimum unused count of documents
    in a datafile
  * `--compaction.dead-size-threshold`: how many bytes of the source data file
    are allowed to be unused at most
  * `--compaction.dead-size-percent-threshold`: how many percent of the source
    datafile should be unused at least
  * `--compaction.max-files`: Maximum number of files to merge to one file
  * `--compaction.max-result-file-size`: how large may the compaction result
    file become (in bytes)
  * `--compaction.max-file-size-factor`: how large the resulting file may
    be in comparison to the collection's `--database.maximal-journal-size' setting`

* fix downwards-incompatibility in /_api/explain REST handler

* fix Windows implementation for fs.getTempPath() to also create a
  sub-directory as we do on linux

* fixed a multi-threading issue in cluster-internal communication

* performance improvements for traversals and edge lookups

* removed internal memory zone handling code. the memory zones were a leftover
  from the early ArangoDB days and did not provide any value in the current
  implementation.

* (Enterprise only) added `skipInaccessibleCollections` option for AQL queries:
  if set, AQL queries (especially graph traversals) will treat collections to
  which a user has no access rights to as if these collections were empty.

* adjusted scheduler thread handling to start and stop less threads in
  normal operations

* leader-follower replication catchup code has been rewritten in C++

* early stage AQL optimization now also uses the C++ implementations of
  AQL functions if present. Previously it always referred to the JavaScript
  implementations and ignored the C++ implementations. This change gives
  more flexibility to the AQL optimizer.

* ArangoDB tty log output is now colored for log messages with levels
  FATAL, ERR and WARN.

* changed the return values of AQL functions `REGEX_TEST` and `REGEX_REPLACE`
  to `null` when the input regex is invalid. Previous versions of ArangoDB
  partly returned `false` for invalid regexes and partly `null`.

* added `--log.role` option for arangod

  When set to `true`, this option will make the ArangoDB logger print a single
  character with the server's role into each logged message. The roles are:

  - U: undefined/unclear (used at startup)
  - S: single server
  - C: coordinator
  - P: primary
  - A: agent

  The default value for this option is `false`, so no roles will be logged.


v3.2.3 (2017-09-07)
-------------------

* fixed issue #3106: orphan collections could not be registered in general-graph module

* fixed wrong selection of the database inside the internal cluster js api

* added startup option `--server.check-max-memory-mappings` to make arangod check
  the number of memory mappings currently used by the process and compare it with
  the maximum number of allowed mappings as determined by /proc/sys/vm/max_map_count

  The default value is `true`, so the checks will be performed. When the current
  number of mappings exceeds 90% of the maximum number of mappings, the creation
  of further V8 contexts will be deferred.

  Note that this option is effective on Linux systems only.

* arangoimp now has a `--remove-attribute` option

* added V8 context lifetime control options
  `--javascript.v8-contexts-max-invocations` and `--javascript.v8-contexts-max-age`

  These options allow specifying after how many invocations a used V8 context is
  disposed, or after what time a V8 context is disposed automatically after its
  creation. If either of the two thresholds is reached, an idl V8 context will be
  disposed.

  The default value of `--javascript.v8-contexts-max-invocations` is 0, meaning that
  the maximum number of invocations per context is unlimited. The default value
  for `--javascript.v8-contexts-max-age` is 60 seconds.

* fixed wrong UI cluster health information

* fixed issue #3070: Add index in _jobs collection

* fixed issue #3125: HTTP Foxx API JSON parsing

* fixed issue #3120: Foxx queue: job isn't running when server.authentication = true

* fixed supervision failure detection and handling, which happened with simultaneous
  agency leadership change


v3.2.2 (2017-08-23)
-------------------

* make "Rebalance shards" button work in selected database only, and not make
  it rebalance the shards of all databases

* fixed issue #2847: adjust the response of the DELETE `/_api/users/database/*` calls

* fixed issue #3075: Error when upgrading arangoDB on linux ubuntu 16.04

* fixed a buffer overrun in linenoise console input library for long input strings

* increase size of the linenoise input buffer to 8 KB

* abort compilation if the detected GCC or CLANG isn't in the range of compilers
  we support

* fixed spurious cluster hangups by always sending AQL-query related requests
  to the correct servers, even after failover or when a follower drops

  The problem with the previous shard-based approach was that responsibilities
  for shards may change from one server to another at runtime, after the query
  was already instanciated. The coordinator and other parts of the query then
  sent further requests for the query to the servers now responsible for the
  shards.
  However, an AQL query must send all further requests to the same servers on
  which the query was originally instanciated, even in case of failover.
  Otherwise this would potentially send requests to servers that do not know
  about the query, and would also send query shutdown requests to the wrong
  servers, leading to abandoned queries piling up and using resources until
  they automatically time out.

* fixed issue with RocksDB engine acquiring the collection count values too
  early, leading to the collection count values potentially being slightly off
  even in exclusive transactions (for which the exclusive access should provide
  an always-correct count value)

* fixed some issues in leader-follower catch-up code, specifically for the
  RocksDB engine

* make V8 log fatal errors to syslog before it terminates the process.
  This change is effective on Linux only.

* fixed issue with MMFiles engine creating superfluous collection journals
  on shutdown

* fixed issue #3067: Upgrade from 3.2 to 3.2.1 reset autoincrement keys

* fixed issue #3044: ArangoDB server shutdown unexpectedly

* fixed issue #3039: Incorrect filter interpretation

* fixed issue #3037: Foxx, internal server error when I try to add a new service

* improved MMFiles fulltext index document removal performance
  and fulltext index query performance for bigger result sets

* ui: fixed a display bug within the slow and running queries view

* ui: fixed a bug when success event triggers twice in a modal

* ui: fixed the appearance of the documents filter

* ui: graph vertex collections not restricted to 10 anymore

* fixed issue #2835: UI detection of JWT token in case of server restart or upgrade

* upgrade jemalloc version to 5.0.1

  This fixes problems with the memory allocator returing "out of memory" when
  calling munmap to free memory in order to return it to the OS.

  It seems that calling munmap on Linux can increase the number of mappings, at least
  when a region is partially unmapped. This can lead to the process exceeding its
  maximum number of mappings, and munmap and future calls to mmap returning errors.

  jemalloc version 5.0.1 does not have the `--enable-munmap` configure option anymore,
  so the problem is avoided. To return memory to the OS eventually, jemalloc 5's
  background purge threads are used on Linux.

* fixed issue #2978: log something more obvious when you log a Buffer

* fixed issue #2982: AQL parse error?

* fixed issue #3125: HTTP Foxx API Json parsing

v3.2.1 (2017-08-09)
-------------------

* added C++ implementations for AQL functions `LEFT()`, `RIGHT()` and `TRIM()`

* fixed docs for issue #2968: Collection _key autoincrement value increases on error

* fixed issue #3011: Optimizer rule reduce-extraction-to-projection breaks queries

* Now allowing to restore users in a sharded environment as well
  It is still not possible to restore collections that are sharded
  differently than by _key.

* fixed an issue with restoring of system collections and user rights.
  It was not possible to restore users into an authenticated server.

* fixed issue #2977: Documentation for db._createDatabase is wrong

* ui: added bind parameters to slow query history view

* fixed issue #1751: Slow Query API should provide bind parameters, webui should display them

* ui: fixed a bug when moving multiple documents was not possible

* fixed docs for issue #2968: Collection _key autoincrement value increases on error

* AQL CHAR_LENGTH(null) returns now 0. Since AQL TO_STRING(null) is '' (string of length 0)

* ui: now supports single js file upload for Foxx services in addition to zip files

* fixed a multi-threading issue in the agency when callElection was called
  while the Supervision was calling updateSnapshot

* added startup option `--query.tracking-with-bindvars`

  This option controls whether the list of currently running queries
  and the list of slow queries should contain the bind variables used
  in the queries or not.

  The option can be changed at runtime using the commands

      // enables tracking of bind variables
      // set to false to turn tracking of bind variables off
      var value = true;
      require("@arangodb/aql/queries").properties({
        trackBindVars: value
      });

* index selectivity estimates are now available in the cluster as well

* fixed issue #2943: loadIndexesIntoMemory not returning the same structure
  as the rest of the collection APIs

* fixed issue #2949: ArangoError 1208: illegal name

* fixed issue #2874: Collection properties do not return `isVolatile`
  attribute

* potential fix for issue #2939: Segmentation fault when starting
  coordinator node

* fixed issue #2810: out of memory error when running UPDATE/REPLACE
  on medium-size collection

* fix potential deadlock errors in collector thread

* disallow the usage of volatile collections in the RocksDB engine
  by throwing an error when a collection is created with attribute
  `isVolatile` set to `true`.
  Volatile collections are unsupported by the RocksDB engine, so
  creating them should not succeed and silently create a non-volatile
  collection

* prevent V8 from issuing SIGILL instructions when it runs out of memory

  Now arangod will attempt to log a FATAL error into its logfile in case V8
  runs out of memory. In case V8 runs out of memory, it will still terminate the
  entire process. But at least there should be something in the ArangoDB logs
  indicating what the problem was. Apart from that, the arangod process should
  now be exited with SIGABRT rather than SIGILL as it shouldn't return into the
  V8 code that aborted the process with `__builtin_trap`.

  this potentially fixes issue #2920: DBServer crashing automatically post upgrade to 3.2

* Foxx queues and tasks now ensure that the scripts in them run with the same
  permissions as the Foxx code who started the task / queue

* fixed issue #2928: Offset problems

* fixed issue #2876: wrong skiplist index usage in edge collection

* fixed issue #2868: cname missing from logger-follow results in rocksdb

* fixed issue #2889: Traversal query using incorrect collection id

* fixed issue #2884: AQL traversal uniqueness constraints "propagating" to other traversals? Weird results

* arangoexport: added `--query` option for passing an AQL query to export the result

* fixed issue #2879: No result when querying for the last record of a query

* ui: allows now to edit default access level for collections in database
  _system for all users except the root user.

* The _users collection is no longer accessible outside the arngod process, _queues is always read-only

* added new option "--rocksdb.max-background-jobs"

* removed options "--rocksdb.max-background-compactions", "--rocksdb.base-background-compactions" and "--rocksdb.max-background-flushes"

* option "--rocksdb.compaction-read-ahead-size" now defaults to 2MB

* change Windows build so that RocksDB doesn't enforce AVX optimizations by default
  This fixes startup crashes on servers that do not have AVX CPU extensions

* speed up RocksDB secondary index creation and dropping

* removed RocksDB note in Geo index docs


v3.2.0 (2017-07-20)
-------------------

* fixed UI issues

* fixed multi-threading issues in Pregel

* fixed Foxx resilience

* added command-line option `--javascript.allow-admin-execute`

  This option can be used to control whether user-defined JavaScript code
  is allowed to be executed on server by sending via HTTP to the API endpoint
  `/_admin/execute`  with an authenticated user account.
  The default value is `false`, which disables the execution of user-defined
  code. This is also the recommended setting for production. In test environments,
  it may be convenient to turn the option on in order to send arbitrary setup
  or teardown commands for execution on the server.


v3.2.beta6 (2017-07-18)
-----------------------

* various bugfixes


v3.2.beta5 (2017-07-16)
-----------------------

* numerous bugfixes


v3.2.beta4 (2017-07-04)
-----------------------

* ui: fixed document view _from and _to linking issue for special characters

* added function `db._parse(query)` for parsing an AQL query and returning information about it

* fixed one medium priority and two low priority security user interface
  issues found by owasp zap.

* ui: added index deduplicate options

* ui: fixed renaming of collections for the rocksdb storage engine

* documentation and js fixes for secondaries

* RocksDB storage format was changed, users of the previous beta/alpha versions
  must delete the database directory and re-import their data

* enabled permissions on database and collection level

* added and changed some user related REST APIs
    * added `PUT /_api/user/{user}/database/{database}/{collection}` to change collection permission
    * added `GET /_api/user/{user}/database/{database}/{collection}`
    * added optional `full` parameter to the `GET /_api/user/{user}/database/` REST call

* added user functions in the arangoshell `@arangodb/users` module
    * added `grantCollection` and `revokeCollection` functions
    * added `permission(user, database, collection)` to retrieve collection specific rights

* added "deduplicate" attribute for array indexes, which controls whether inserting
  duplicate index values from the same document into a unique array index will lead to
  an error or not:

      // with deduplicate = true, which is the default value:
      db._create("test");
      db.test.ensureIndex({ type: "hash", fields: ["tags[*]"], deduplicate: true });
      db.test.insert({ tags: ["a", "b"] });
      db.test.insert({ tags: ["c", "d", "c"] }); // will work, because deduplicate = true
      db.test.insert({ tags: ["a"] }); // will fail

      // with deduplicate = false
      db._create("test");
      db.test.ensureIndex({ type: "hash", fields: ["tags[*]"], deduplicate: false });
      db.test.insert({ tags: ["a", "b"] });
      db.test.insert({ tags: ["c", "d", "c"] }); // will not work, because deduplicate = false
      db.test.insert({ tags: ["a"] }); // will fail

  The "deduplicate" attribute is now also accepted by the index creation HTTP
  API endpoint POST /_api/index and is returned by GET /_api/index.

* added optimizer rule "remove-filters-covered-by-traversal"

* Debian/Ubuntu installer: make messages about future package upgrades more clear

* fix a hangup in VST

  The problem happened when the two first chunks of a VST message arrived
  together on a connection that was newly switched to VST.

* fix deletion of outdated WAL files in RocksDB engine

* make use of selectivity estimates in hash, skiplist and persistent indexes
  in RocksDB engine

* changed VM overcommit recommendation for user-friendliness

* fix a shutdown bug in the cluster: a destroyed query could still be active

* do not terminate the entire server process if a temp file cannot be created
  (Windows only)

* fix log output in the front-end, it stopped in case of too many messages


v3.2.beta3 (2017-06-27)
-----------------------

* numerous bugfixes


v3.2.beta2 (2017-06-20)
-----------------------

* potentially fixed issue #2559: Duplicate _key generated on insertion

* fix invalid results (too many) when a skipping LIMIT was used for a
  traversal. `LIMIT x` or `LIMIT 0, x` were not affected, but `LIMIT s, x`
  may have returned too many results

* fix races in SSL communication code

* fix invalid locking in JWT authentication cache, which could have
  crashed the server

* fix invalid first group results for sorted AQL COLLECT when LIMIT
  was used

* fix potential race, which could make arangod hang on startup

* removed `exception` field from transaction error result; users should throw
  explicit `Error` instances to return custom exceptions (addresses issue #2561)

* fixed issue #2613: Reduce log level when Foxx manager tries to self heal missing database

* add a read only mode for users and collection level authorization

* removed `exception` field from transaction error result; users should throw
  explicit `Error` instances to return custom exceptions (addresses issue #2561)

* fixed issue #2677: Foxx disabling development mode creates non-deterministic service bundle

* fixed issue #2684: Legacy service UI not working


v3.2.beta1 (2017-06-12)
-----------------------

* provide more context for index errors (addresses issue #342)

* arangod now validates several OS/environment settings on startup and warns if
  the settings are non-ideal. Most of the checks are executed on Linux systems only.

* fixed issue #2515: The replace-or-with-in optimization rule might prevent use of indexes

* added `REGEX_REPLACE` AQL function

* the RocksDB storage format was changed, users of the previous alpha versions
  must delete the database directory and re-import their data

* added server startup option `--query.fail-on-warning`

  setting this option to `true` will abort any AQL query with an exception if
  it causes a warning at runtime. The value can be overridden per query by
  setting the `failOnWarning` attribute in a query's options.

* added --rocksdb.num-uncompressed-levels to adjust number of non-compressed levels

* added checks for memory managment and warn (i. e. if hugepages are enabled)

* set default SSL cipher suite string to "HIGH:!EXPORT:!aNULL@STRENGTH"

* fixed issue #2469: Authentication = true does not protect foxx-routes

* fixed issue #2459: compile success but can not run with rocksdb

* `--server.maximal-queue-size` is now an absolute maximum. If the queue is
  full, then 503 is returned. Setting it to 0 means "no limit".

* (Enterprise only) added authentication against an LDAP server

* fixed issue #2083: Foxx services aren't distributed to all coordinators

* fixed issue #2384: new coordinators don't pick up existing Foxx services

* fixed issue #2408: Foxx service validation causes unintended side-effects

* extended HTTP API with routes for managing Foxx services

* added distinction between hasUser and authorized within Foxx
  (cluster internal requests are authorized requests but don't have a user)

* arangoimp now has a `--threads` option to enable parallel imports of data

* PR #2514: Foxx services that can't be fixed by self-healing now serve a 503 error

* added `time` function to `@arangodb` module


v3.2.alpha4 (2017-04-25)
------------------------

* fixed issue #2450: Bad optimization plan on simple query

* fixed issue #2448: ArangoDB Web UI takes no action when Delete button is clicked

* fixed issue #2442: Frontend shows already deleted databases during login

* added 'x-content-type-options: nosniff' to avoid MSIE bug

* set default value for `--ssl.protocol` from TLSv1 to TLSv1.2.

* AQL breaking change in cluster:
  The SHORTEST_PATH statement using edge-collection names instead
  of a graph name now requires to explicitly name the vertex-collection names
  within the AQL query in the cluster. It can be done by adding `WITH <name>`
  at the beginning of the query.

  Example:
  ```
  FOR v,e IN OUTBOUND SHORTEST_PATH @start TO @target edges [...]
  ```

  Now has to be:

  ```
  WITH vertices
  FOR v,e IN OUTBOUND SHORTEST_PATH @start TO @target edges [...]
  ```

  This change is due to avoid dead-lock sitations in clustered case.
  An error stating the above is included.

* add implicit use of geo indexes when using SORT/FILTER in AQL, without
  the need to use the special-purpose geo AQL functions `NEAR` or `WITHIN`.

  the special purpose `NEAR` AQL function can now be substituted with the
  following AQL (provided there is a geo index present on the `doc.latitude`
  and `doc.longitude` attributes):

      FOR doc in geoSort
        SORT DISTANCE(doc.latitude, doc.longitude, 0, 0)
        LIMIT 5
        RETURN doc

  `WITHIN` can be substituted with the following AQL:

      FOR doc in geoFilter
        FILTER DISTANCE(doc.latitude, doc.longitude, 0, 0) < 2000
        RETURN doc

  Compared to using the special purpose AQL functions this approach has the
  advantage that it is more composable, and will also honor any `LIMIT` values
  used in the AQL query.

* potential fix for shutdown hangs on OSX

* added KB, MB, GB prefix for integer parameters, % for integer parameters
  with a base value

* added JEMALLOC 4.5.0

* added `--vm.resident-limit` and `--vm.path` for file-backed memory mapping
  after reaching a configurable maximum RAM size

* try recommended limit for file descriptors in case of unlimited
  hard limit

* issue #2413: improve logging in case of lock timeout and deadlocks

* added log topic attribute to /_admin/log api

* removed internal build option `USE_DEV_TIMERS`

  Enabling this option activated some proprietary timers for only selected
  events in arangod. Instead better use `perf` to gather timings.


v3.2.alpha3 (2017-03-22)
------------------------

* increase default collection lock timeout from 30 to 900 seconds

* added function `db._engine()` for retrieval of storage engine information at
  server runtime

  There is also an HTTP REST handler at GET /_api/engine that returns engine
  information.

* require at least cmake 3.2 for building ArangoDB

* make arangod start with less V8 JavaScript contexts

  This speeds up the server start (a little bit) and makes it use less memory.
  Whenever a V8 context is needed by a Foxx action or some other operation and
  there is no usable V8 context, a new one will be created dynamically now.

  Up to `--javascript.v8-contexts` V8 contexts will be created, so this option
  will change its meaning. Previously as many V8 contexts as specified by this
  option were created at server start, and the number of V8 contexts did not
  change at runtime. Now up to this number of V8 contexts will be in use at the
  same time, but the actual number of V8 contexts is dynamic.

  The garbage collector thread will automatically delete unused V8 contexts after
  a while. The number of spare contexts will go down to as few as configured in
  the new option `--javascript.v8-contexts-minimum`. Actually that many V8 contexts
  are also created at server start.

  The first few requests in new V8 contexts will take longer than in contexts
  that have been there already. Performance may therefore suffer a bit for the
  initial requests sent to ArangoDB or when there are only few but performance-
  critical situations in which new V8 contexts will be created. If this is a
  concern, it can easily be fixed by setting `--javascipt.v8-contexts-minimum`
  and `--javascript.v8-contexts` to a relatively high value, which will guarantee
  that many number of V8 contexts to be created at startup and kept around even
  when unused.

  Waiting for an unused V8 context will now also abort if no V8 context can be
  acquired/created after 120 seconds.

* improved diagnostic messages written to logfiles by supervisor process

* fixed issue #2367

* added "bindVars" to attributes of currently running and slow queries

* added "jsonl" as input file type for arangoimp

* upgraded version of bundled zlib library from 1.2.8 to 1.2.11

* added input file type `auto` for arangoimp so it can automatically detect the
  type of the input file from the filename extension

* fixed variables parsing in GraphQL

* added `--translate` option for arangoimp to translate attribute names from
  the input files to attriubte names expected by ArangoDB

  The `--translate` option can be specified multiple times (once per translation
  to be executed). The following example renames the "id" column from the input
  file to "_key", and the "from" column to "_from", and the "to" column to "_to":

      arangoimp --type csv --file data.csv --translate "id=_key" --translate "from=_from" --translate "to=_to"

  `--translate` works for CSV and TSV inputs only.

* changed default value for `--server.max-packet-size` from 128 MB to 256 MB

* fixed issue #2350

* fixed issue #2349

* fixed issue #2346

* fixed issue #2342

* change default string truncation length from 80 characters to 256 characters for
  `print`/`printShell` functions in ArangoShell and arangod. This will emit longer
  prefixes of string values before truncating them with `...`, which is helpful
  for debugging.

* always validate incoming JSON HTTP requests for duplicate attribute names

  Incoming JSON data with duplicate attribute names will now be rejected as
  invalid. Previous versions of ArangoDB only validated the uniqueness of
  attribute names inside incoming JSON for some API endpoints, but not
  consistently for all APIs.

* don't let read-only transactions block the WAL collector

* allow passing own `graphql-sync` module instance to Foxx GraphQL router

* arangoexport can now export to csv format

* arangoimp: fixed issue #2214

* Foxx: automatically add CORS response headers

* added "OPTIONS" to CORS `access-control-allow-methods` header

* Foxx: Fix arangoUser sometimes not being set correctly

* fixed issue #1974


v3.2.alpha2 (2017-02-20)
------------------------

* ui: fixed issue #2065

* ui: fixed a dashboard related memory issue

* Internal javascript rest actions will now hide their stack traces to the client
  unless maintainer mode is activated. Instead they will always log to the logfile

* Removed undocumented internal HTTP API:
  * PUT _api/edges

  The documented GET _api/edges and the undocumented POST _api/edges remains unmodified.

* updated V8 version to 5.7.0.0

* change undocumented behaviour in case of invalid revision ids in
  If-Match and If-None-Match headers from 400 (BAD) to 412 (PRECONDITION
  FAILED).

* change undocumented behaviour in case of invalid revision ids in
  JavaScript document operations from 1239 ("illegal document revision")
  to 1200 ("conflict").

* added data export tool, arangoexport.

  arangoexport can be used to export collections to json, jsonl or xml
  and export a graph or collections to xgmml.

* fixed a race condition when closing a connection

* raised default hard limit on threads for very small to 64

* fixed negative counting of http connection in UI


v3.2.alpha1 (2017-02-05)
------------------------

* added figure `httpRequests` to AQL query statistics

* removed revisions cache intermediate layer implementation

* obsoleted startup options `--database.revision-cache-chunk-size` and
  `--database.revision-cache-target-size`

* fix potential port number over-/underruns

* added startup option `--log.shorten-filenames` for controlling whether filenames
  in log messages should be shortened to just the filename with the absolute path

* removed IndexThreadFeature, made `--database.index-threads` option obsolete

* changed index filling to make it more parallel, dispatch tasks to boost::asio

* more detailed stacktraces in Foxx apps

* generated Foxx services now use swagger tags


v3.1.24 (XXXX-XX-XX)
--------------------

* fixed one more LIMIT issue in traversals


v3.1.23 (2017-06-19)
--------------------

* potentially fixed issue #2559: Duplicate _key generated on insertion

* fix races in SSL communication code

* fix invalid results (too many) when a skipping LIMIT was used for a
  traversal. `LIMIT x` or `LIMIT 0, x` were not affected, but `LIMIT s, x`
  may have returned too many results

* fix invalid first group results for sorted AQL COLLECT when LIMIT
  was used

* fix invalid locking in JWT authentication cache, which could have
  crashed the server

* fix undefined behavior in traverser when traversals were used inside
  a FOR loop


v3.1.22 (2017-06-07)
--------------------

* fixed issue #2505: Problem with export + report of a bug

* documented changed behavior of WITH

* fixed ui glitch in aardvark

* avoid agency compaction bug

* fixed issue #2283: disabled proxy communication internally


v3.1.21 (2017-05-22)
--------------------

* fixed issue #2488:  AQL operator IN error when data use base64 chars

* more randomness in seeding RNG

v3.1.20 (2016-05-16)
--------------------

* fixed incorrect sorting for distributeShardsLike

* improve reliability of AgencyComm communication with Agency

* fixed shard numbering bug, where ids were erouneously incremented by 1

* remove an unnecessary precondition in createCollectionCoordinator

* funny fail rotation fix

* fix in SimpleHttpClient for correct advancement of readBufferOffset

* forward SIG_HUP in supervisor process to the server process to fix logrotaion
  You need to stop the remaining arangod server process manually for the upgrade to work.


v3.1.19 (2017-04-28)
--------------------

* Fixed a StackOverflow issue in Traversal and ShortestPath. Occured if many (>1000) input
  values in a row do not return any result. Fixes issue: #2445

* fixed issue #2448

* fixed issue #2442

* added 'x-content-type-options: nosniff' to avoid MSIE bug

* fixed issue #2441

* fixed issue #2440

* Fixed a StackOverflow issue in Traversal and ShortestPath. Occured if many (>1000) input
  values in a row do not return any result. Fixes issue: #2445

* fix occasional hanging shutdowns on OS X


v3.1.18 (2017-04-18)
--------------------

* fixed error in continuous synchronization of collections

* fixed spurious hangs on server shutdown

* better error messages during restore collection

* completely overhaul supervision. More detailed tests

* Fixed a dead-lock situation in cluster traversers, it could happen in
  rare cases if the computation on one DBServer could be completed much earlier
  than the other server. It could also be restricted to SmartGraphs only.

* (Enterprise only) Fixed a bug in SmartGraph DepthFirstSearch. In some
  more complicated queries, the maxDepth limit of 1 was not considered strictly
  enough, causing the traverser to do unlimited depth searches.

* fixed issue #2415

* fixed issue #2422

* fixed issue #1974


v3.1.17 (2017-04-04)
--------------------

* (Enterprise only) fixed a bug where replicationFactor was not correctly
  forwarded in SmartGraph creation.

* fixed issue #2404

* fixed issue #2397

* ui - fixed smart graph option not appearing

* fixed issue #2389

* fixed issue #2400


v3.1.16 (2017-03-27)
--------------------

* fixed issue #2392

* try to raise file descriptors to at least 8192, warn otherwise

* ui - aql editor improvements + updated ace editor version (memory leak)

* fixed lost HTTP requests

* ui - fixed some event issues

* avoid name resolution when given connection string is a valid ip address

* helps with issue #1842, bug in COLLECT statement in connection with LIMIT.

* fix locking bug in cluster traversals

* increase lock timeout defaults

* increase various cluster timeouts

* limit default target size for revision cache to 1GB, which is better for
  tight RAM situations (used to be 40% of (totalRAM - 1GB), use
  --database.revision-cache-target-size <VALUEINBYTES> to get back the
  old behaviour

* fixed a bug with restarted servers indicating status as "STARTUP"
  rather that "SERVING" in Nodes UI.


v3.1.15 (2017-03-20)
--------------------

* add logrotate configuration as requested in #2355

* fixed issue #2376

* ui - changed document api due a chrome bug

* ui - fixed a submenu bug

* added endpoint /_api/cluster/endpoints in cluster case to get all
  coordinator endpoints

* fix documentation of /_api/endpoint, declaring this API obsolete.

* Foxx response objects now have a `type` method for manipulating the content-type header

* Foxx tests now support `xunit` and `tap` reporters


v3.1.14 (2017-03-13)
--------------------

* ui - added feature request (multiple start nodes within graph viewer) #2317

* added missing locks to authentication cache methods

* ui - added feature request (multiple start nodes within graph viewer) #2317

* ui - fixed wrong merge of statistics information from different coordinators

* ui - fixed issue #2316

* ui - fixed wrong protocol usage within encrypted environment

* fixed compile error on Mac Yosemite

* minor UI fixes


v3.1.13 (2017-03-06)
--------------------

* fixed variables parsing in GraphQL

* fixed issue #2214

* fixed issue #2342

* changed thread handling to queue only user requests on coordinator

* use exponential backoff when waiting for collection locks

* repair short name server lookup in cluster in the case of a removed
  server


v3.1.12 (2017-02-28)
--------------------

* disable shell color escape sequences on Windows

* fixed issue #2326

* fixed issue #2320

* fixed issue #2315

* fixed a race condition when closing a connection

* raised default hard limit on threads for very small to 64

* fixed negative counting of http connection in UI

* fixed a race when renaming collections

* fixed a race when dropping databases


v3.1.11 (2017-02-17)
--------------------

* fixed a race between connection closing and sending out last chunks of data to clients
  when the "Connection: close" HTTP header was set in requests

* ui: optimized smart graph creation usability

* ui: fixed #2308

* fixed a race in async task cancellation via `require("@arangodb/tasks").unregisterTask()`

* fixed spuriously hanging threads in cluster AQL that could sit idle for a few minutes

* fixed potential numeric overflow for big index ids in index deletion API

* fixed sort issue in cluster, occurring when one of the local sort buffers of a
  GatherNode was empty

* reduce number of HTTP requests made for certain kinds of join queries in cluster,
  leading to speedup of some join queries

* supervision deals with demised coordinators correctly again

* implement a timeout in TraverserEngineRegistry

* agent communication reduced in large batches of append entries RPCs

* inception no longer estimates RAFT timings

* compaction in agents has been moved to a separate thread

* replicated logs hold local timestamps

* supervision jobs failed leader and failed follower revisited for
  function in precarious stability situations

* fixed bug in random number generator for 64bit int


v3.1.10 (2017-02-02)
--------------------

* updated versions of bundled node modules:
  - joi: from 8.4.2 to 9.2.0
  - joi-to-json-schema: from 2.2.0 to 2.3.0
  - sinon: from 1.17.4 to 1.17.6
  - lodash: from 4.13.1 to 4.16.6

* added shortcut for AQL ternary operator
  instead of `condition ? true-part : false-part` it is now possible to also use a
  shortcut variant `condition ? : false-part`, e.g.

      FOR doc IN docs RETURN doc.value ?: 'not present'

  instead of

      FOR doc IN docs RETURN doc.value ? doc.value : 'not present'

* fixed wrong sorting order in cluster, if an index was used to sort with many
  shards.

* added --replication-factor, --number-of-shards and --wait-for-sync to arangobench

* turn on UTF-8 string validation for VelocyPack values received via VST connections

* fixed issue #2257

* upgraded Boost version to 1.62.0

* added optional detail flag for db.<collection>.count()
  setting the flag to `true` will make the count operation returned the per-shard
  counts for the collection:

      db._create("test", { numberOfShards: 10 });
      for (i = 0; i < 1000; ++i) {
        db.test.insert({value: i});
      }
      db.test.count(true);

      {
        "s100058" : 99,
        "s100057" : 103,
        "s100056" : 100,
        "s100050" : 94,
        "s100055" : 90,
        "s100054" : 122,
        "s100051" : 109,
        "s100059" : 99,
        "s100053" : 95,
        "s100052" : 89
      }

* added optional memory limit for AQL queries:

      db._query("FOR i IN 1..100000 SORT i RETURN i", {}, { options: { memoryLimit: 100000 } });

  This option limits the default maximum amount of memory (in bytes) that a single
  AQL query can use.
  When a single AQL query reaches the specified limit value, the query will be
  aborted with a *resource limit exceeded* exception. In a cluster, the memory
  accounting is done per shard, so the limit value is effectively a memory limit per
  query per shard.

  The global limit value can be overriden per query by setting the *memoryLimit*
  option value for individual queries when running an AQL query.

* added server startup option `--query.memory-limit`

* added convenience function to create vertex-centric indexes.

  Usage: `db.collection.ensureVertexCentricIndex("label", {type: "hash", direction: "outbound"})`
  That will create an index that can be used on OUTBOUND with filtering on the
  edge attribute `label`.

* change default log output for tools to stdout (instead of stderr)

* added option -D to define a configuration file environment key=value

* changed encoding behavior for URLs encoded in the C++ code of ArangoDB:
  previously the special characters `-`, `_`, `~` and `.` were returned as-is
  after URL-encoding, now `.` will be encoded to be `%2e`.
  This also changes the behavior of how incoming URIs are processed: previously
  occurrences of `..` in incoming request URIs were collapsed (e.g. `a/../b/` was
  collapsed to a plain `b/`). Now `..` in incoming request URIs are not collapsed.

* Foxx request URL suffix is no longer unescaped

* @arangodb/request option json now defaults to `true` if the response body is not empty and encoding is not explicitly set to `null` (binary).
  The option can still be set to `false` to avoid unnecessary attempts at parsing the response as JSON.

* Foxx configuration values for unknown options will be discarded when saving the configuration in production mode using the web interface

* module.context.dependencies is now immutable

* process.stdout.isTTY now returns `true` in arangosh and when running arangod with the `--console` flag

* add support for Swagger tags in Foxx


v3.1.9 (XXXX-XX-XX)
-------------------

* macos CLI package: store databases and apps in the users home directory

* ui: fixed re-login issue within a non system db, when tab was closed

* fixed a race in the VelocyStream Commtask implementation

* fixed issue #2256


v3.1.8 (2017-01-09)
-------------------

* add Windows silent installer

* add handling of debug symbols during Linux & windows release builds.

* fixed issue #2181

* fixed issue #2248: reduce V8 max old space size from 3 GB to 1 GB on 32 bit systems

* upgraded Boost version to 1.62.0

* fixed issue #2238

* fixed issue #2234

* agents announce new endpoints in inception phase to leader

* agency leadership accepts updatet endpoints to given uuid

* unified endpoints replace localhost with 127.0.0.1

* fix several problems within an authenticated cluster


v3.1.7 (2016-12-29)
-------------------

* fixed one too many elections in RAFT

* new agency comm backported from devel


v3.1.6 (2016-12-20)
-------------------

* fixed issue #2227

* fixed issue #2220

* agency constituent/agent bug fixes in race conditions picking up
  leadership

* supervision does not need waking up anymore as it is running
  regardless

* agents challenge their leadership more rigorously


v3.1.5 (2016-12-16)
-------------------

* lowered default value of `--database.revision-cache-target-size` from 75% of
  RAM to less than 40% of RAM

* fixed issue #2218

* fixed issue #2217

* Foxx router.get/post/etc handler argument can no longer accidentally omitted

* fixed issue #2223


v3.1.4 (2016-12-08)
-------------------

* fixed issue #2211

* fixed issue #2204

* at cluster start, coordinators wait until at least one DBserver is there,
  and either at least two DBservers are there or 15s have passed, before they
  initiate the bootstrap of system collections.

* more robust agency startup from devel

* supervision's AddFollower adds many followers at once

* supervision has new FailedFollower job

* agency's Node has new method getArray

* agency RAFT timing estimates more conservative in waitForSync
  scenario

* agency RAFT timing estimates capped at maximum 2.0/10.0 for low/high


v3.1.3 (2016-12-02)
-------------------

* fix a traversal bug when using skiplist indexes:
  if we have a skiplist of ["a", "unused", "_from"] and a traversal like:
  FOR v,e,p IN OUTBOUND @start @@edges
    FILTER p.edges[0].a == 'foo'
    RETURN v
  And the above index applied on "a" is considered better than EdgeIndex, than
  the executor got into undefined behaviour.

* fix endless loop when trying to create a collection with replicationFactor: -1


v3.1.2 (2016-11-24)
-------------------

* added support for descriptions field in Foxx dependencies

* (Enterprise only) fixed a bug in the statistic report for SmartGraph traversals.
Now they state correctly how many documents were fetched from the index and how many
have been filtered.

* Prevent uniform shard distribution when replicationFactor == numServers

v3.1.1 (2016-11-15)
-------------------

* fixed issue #2176

* fixed issue #2168

* display index usage of traversals in AQL explainer output (previously missing)

* fixed issue #2163

* preserve last-used HLC value across server starts

* allow more control over handling of pre-3.1 _rev values

  this changes the server startup option `--database.check-30-revisions` from a boolean (true/false)
  parameter to a string parameter with the following possible values:

  - "fail":
    will validate _rev values of 3.0 collections on collection loading and throw an exception when invalid _rev values are found.
    in this case collections with invalid _rev values are marked as corrupted and cannot be used in the ArangoDB 3.1 instance.
    the fix procedure for such collections is to export the collections from 3.0 database with arangodump and restore them in 3.1 with arangorestore.
    collections that do not contain invalid _rev values are marked as ok and will not be re-checked on following loads.
    collections that contain invalid _rev values will be re-checked on following loads.

  - "true":
    will validate _rev values of 3.0 collections on collection loading and print a warning when invalid _rev values are found.
    in this case collections with invalid _rev values can be used in the ArangoDB 3.1 instance.
    however, subsequent operations on documents with invalid _rev values may silently fail or fail with explicit errors.
    the fix procedure for such collections is to export the collections from 3.0 database with arangodump and restore them in 3.1 with arangorestore.
    collections that do not contain invalid _rev values are marked as ok and will not be re-checked on following loads.
    collections that contain invalid _rev values will be re-checked on following loads.

  - "false":
    will not validate _rev values on collection loading and not print warnings.
    no hint is given when invalid _rev values are found.
    subsequent operations on documents with invalid _rev values may silently fail or fail with explicit errors.
    this setting does not affect whether collections are re-checked later.
    collections will be re-checked on following loads if `--database.check-30-revisions` is later set to either `true` or `fail`.

  The change also suppresses warnings that were printed when collections were restored using arangorestore, and the restore
  data contained invalid _rev values. Now these warnings are suppressed, and new HLC _rev values are generated for these documents
  as before.

* added missing functions to AQL syntax highlighter in web interface

* fixed display of `ANY` direction in traversal explainer output (direction `ANY` was shown as either
  `INBOUND` or `OUTBOUND`)

* changed behavior of toJSON() function when serializing an object before saving it in the database

  if an object provides a toJSON() function, this function is still called for serializing it.
  the change is that the result of toJSON() is not stringified anymore, but saved as is. previous
  versions of ArangoDB called toJSON() and after that additionally stringified its result.

  This change will affect the saving of JS Buffer objects, which will now be saved as arrays of
  bytes instead of a comma-separated string of the Buffer's byte contents.

* allow creating unique indexes on more attributes than present in shardKeys

  The following combinations of shardKeys and indexKeys are allowed/not allowed:

  shardKeys     indexKeys
      a             a        ok
      a             b    not ok
      a           a b        ok
    a b             a    not ok
    a b             b    not ok
    a b           a b        ok
    a b         a b c        ok
  a b c           a b    not ok
  a b c         a b c        ok

* fixed wrong version in web interface login screen (EE only)

* make web interface not display an exclamation mark next to ArangoDB version number 3.1

* fixed search for arbitrary document attributes in web interface in case multiple
  search values were used on different attribute names. in this case, the search always
  produced an empty result

* disallow updating `_from` and `_to` values of edges in Smart Graphs. Updating these
  attributes would lead to potential redistribution of edges to other shards, which must be
  avoided.

* fixed issue #2148

* updated graphql-sync dependency to 0.6.2

* fixed issue #2156

* fixed CRC4 assembly linkage


v3.1.0 (2016-10-29)
-------------------

* AQL breaking change in cluster:

  from ArangoDB 3.1 onwards `WITH` is required for traversals in a
  clustered environment in order to avoid deadlocks.

  Note that for queries that access only a single collection or that have all
  collection names specified somewhere else in the query string, there is no
  need to use *WITH*. *WITH* is only useful when the AQL query parser cannot
  automatically figure out which collections are going to be used by the query.
  *WITH* is only useful for queries that dynamically access collections, e.g.
  via traversals, shortest path operations or the *DOCUMENT()* function.

  more info can be found [here](https://github.com/arangodb/arangodb/blob/devel/Documentation/Books/AQL/Operations/With.md)

* added AQL function `DISTANCE` to calculate the distance between two arbitrary
  coordinates (haversine formula)

* fixed issue #2110

* added Auto-aptation of RAFT timings as calculations only


v3.1.rc2 (2016-10-10)
---------------------

* second release candidate


v3.1.rc1 (2016-09-30)
---------------------

* first release candidate


v3.1.alpha2 (2016-09-01)
------------------------

* added module.context.createDocumentationRouter to replace module.context.apiDocumentation

* bug in RAFT implementation of reads. dethroned leader still answered requests in isolation

* ui: added new graph viewer

* ui: aql-editor added tabular & graph display

* ui: aql-editor improved usability

* ui: aql-editor: query profiling support

* fixed issue #2109

* fixed issue #2111

* fixed issue #2075

* added AQL function `DISTANCE` to calculate the distance between two arbitrary
  coordinates (haversine formula)

* rewrote scheduler and dispatcher based on boost::asio

  parameters changed:
    `--scheduler.threads` and `--server.threads` are now merged into a single one: `--server.threads`

    hidden `--server.extra-threads` has been removed

    hidden `--server.aql-threads` has been removed

    hidden `--server.backend` has been removed

    hidden `--server.show-backends` has been removed

    hidden `--server.thread-affinity` has been removed

* fixed issue #2086

* fixed issue #2079

* fixed issue #2071

  make the AQL query optimizer inject filter condition expressions referred to
  by variables during filter condition aggregation.
  For example, in the following query

      FOR doc IN collection
        LET cond1 = (doc.value == 1)
        LET cond2 = (doc.value == 2)
        FILTER cond1 || cond2
        RETURN { doc, cond1, cond2 }

  the optimizer will now inject the conditions for `cond1` and `cond2` into the filter
  condition `cond1 || cond2`, expanding it to `(doc.value == 1) || (doc.value == 2)`
  and making these conditions available for index searching.

  Note that the optimizer previously already injected some conditions into other
  conditions, but only if the variable that defined the condition was not used
  elsewhere. For example, the filter condition in the query

      FOR doc IN collection
        LET cond = (doc.value == 1)
        FILTER cond
        RETURN { doc }

  already got optimized before because `cond` was only used once in the query and
  the optimizer decided to inject it into the place where it was used.

  This only worked for variables that were referred to once in the query.
  When a variable was used multiple times, the condition was not injected as
  in the following query:

      FOR doc IN collection
        LET cond = (doc.value == 1)
        FILTER cond
        RETURN { doc, cond }

  The fix for #2070 now will enable this optimization so that the query can
  use an index on `doc.value` if available.

* changed behavior of AQL array comparison operators for empty arrays:
  * `ALL` and `ANY` now always return `false` when the left-hand operand is an
    empty array. The behavior for non-empty arrays does not change:
    * `[] ALL == 1` will return `false`
    * `[1] ALL == 1` will return `true`
    * `[1, 2] ALL == 1` will return `false`
    * `[2, 2] ALL == 1` will return `false`
    * `[] ANY == 1` will return `false`
    * `[1] ANY == 1` will return `true`
    * `[1, 2] ANY == 1` will return `true`
    * `[2, 2] ANY == 1` will return `false`
  * `NONE` now always returns `true` when the left-hand operand is an empty array.
    The behavior for non-empty arrays does not change:
    * `[] NONE == 1` will return `true`
    * `[1] NONE == 1` will return `false`
    * `[1, 2] NONE == 1` will return `false`
    * `[2, 2] NONE == 1` will return `true`

* added experimental AQL functions `JSON_STRINGIFY` and `JSON_PARSE`

* added experimental support for incoming gzip-compressed requests

* added HTTP REST APIs for online log level adjustments:

  - GET `/_admin/log/level` returns the current log level settings
  - PUT `/_admin/log/level` modifies the current log level settings

* PATCH /_api/gharial/{graph-name}/vertex/{collection-name}/{vertex-key}
  - changed default value for keepNull to true

* PATCH /_api/gharial/{graph-name}/edge/{collection-name}/{edge-key}
  - changed default value for keepNull to true

* renamed `maximalSize` attribute in parameter.json files to `journalSize`

  The `maximalSize` attribute will still be picked up from collections that
  have not been adjusted. Responses from the replication API will now also use
  `journalSize` instead of `maximalSize`.

* added `--cluster.system-replication-factor` in order to adjust the
  replication factor for new system collections

* fixed issue #2012

* added a memory expection in case V8 memory gets too low

* added Optimizer Rule for other indexes in Traversals
  this allows AQL traversals to use other indexes than the edge index.
  So traversals with filters on edges can now make use of more specific
  indexes, e.g.

      FOR v, e, p IN 2 OUTBOUND @start @@edge FILTER p.edges[0].foo == "bar"

  will prefer a Hash Index on [_from, foo] above the EdgeIndex.

* fixed epoch computation in hybrid logical clock

* fixed thread affinity

* replaced require("internal").db by require("@arangodb").db

* added option `--skip-lines` for arangoimp
  this allows skipping the first few lines from the import file in case the
  CSV or TSV import are used

* fixed periodic jobs: there should be only one instance running - even if it
  runs longer than the period

* improved performance of primary index and edge index lookups

* optimizations for AQL `[*]` operator in case no filter, no projection and
  no offset/limit are used

* added AQL function `OUTERSECTION` to return the symmetric difference of its
  input arguments

* Foxx manifests of installed services are now saved to disk with indentation

* Foxx tests and scripts in development mode should now always respect updated
  files instead of loading stale modules

* When disabling Foxx development mode the setup script is now re-run

* Foxx now provides an easy way to directly serve GraphQL requests using the
  `@arangodb/foxx/graphql` module and the bundled `graphql-sync` dependency

* Foxx OAuth2 module now correctly passes the `access_token` to the OAuth2 server

* added iconv-lite and timezone modules

* web interface now allows installing GitHub and zip services in legacy mode

* added module.context.createDocumentationRouter to replace module.context.apiDocumentation

* bug in RAFT implementation of reads. dethroned leader still answered
  requests in isolation

* all lambdas in ClusterInfo might have been left with dangling references.

* Agency bug fix for handling of empty json objects as values.

* Foxx tests no longer support the Mocha QUnit interface as this resulted in weird
  inconsistencies in the BDD and TDD interfaces. This fixes the TDD interface
  as well as out-of-sequence problems when using the BDD before/after functions.

* updated bundled JavaScript modules to latest versions; joi has been updated from 8.4 to 9.2
  (see [joi 9.0.0 release notes](https://github.com/hapijs/joi/issues/920) for information on
  breaking changes and new features)

* fixed issue #2139

* updated graphql-sync dependency to 0.6.2

* fixed issue #2156


v3.0.13 (XXXX-XX-XX)
--------------------

* fixed issue #2315

* fixed issue #2210


v3.0.12 (2016-11-23)
--------------------

* fixed issue #2176

* fixed issue #2168

* fixed issues #2149, #2159

* fixed error reporting for issue #2158

* fixed assembly linkage bug in CRC4 module

* added support for descriptions field in Foxx dependencies


v3.0.11 (2016-11-08)
--------------------

* fixed issue #2140: supervisor dies instead of respawning child

* fixed issue #2131: use shard key value entered by user in web interface

* fixed issue #2129: cannot kill a long-run query

* fixed issue #2110

* fixed issue #2081

* fixed issue #2038

* changes to Foxx service configuration or dependencies should now be
  stored correctly when options are cleared or omitted

* Foxx tests no longer support the Mocha QUnit interface as this resulted in weird
  inconsistencies in the BDD and TDD interfaces. This fixes the TDD interface
  as well as out-of-sequence problems when using the BDD before/after functions.

* fixed issue #2148


v3.0.10 (2016-09-26)
--------------------

* fixed issue #2072

* fixed issue #2070

* fixed slow cluster starup issues. supervision will demonstrate more
  patience with db servers


v3.0.9 (2016-09-21)
-------------------

* fixed issue #2064

* fixed issue #2060

* speed up `collection.any()` and skiplist index creation

* fixed multiple issues where ClusterInfo bug hung agency in limbo
  timeouting on multiple collection and database callbacks


v3.0.8 (2016-09-14)
-------------------

* fixed issue #2052

* fixed issue #2005

* fixed issue #2039

* fixed multiple issues where ClusterInfo bug hung agency in limbo
  timeouting on multiple collection and database callbacks


v3.0.7 (2016-09-05)
-------------------

* new supervision job handles db server failure during collection creation.


v3.0.6 (2016-09-02)
-------------------

* fixed issue #2026

* slightly better error diagnostics for AQL query compilation and replication

* fixed issue #2018

* fixed issue #2015

* fixed issue #2012

* fixed wrong default value for arangoimp's `--on-duplicate` value

* fix execution of AQL traversal expressions when there are multiple
  conditions that refer to variables set outside the traversal

* properly return HTTP 503 in JS actions when backend is gone

* supervision creates new key in agency for failed servers

* new shards will not be allocated on failed or cleaned servers


v3.0.5 (2016-08-18)
-------------------

* execute AQL ternary operator via C++ if possible

* fixed issue #1977

* fixed extraction of _id attribute in AQL traversal conditions

* fix SSL agency endpoint

* Minimum RAFT timeout was one order of magnitude to short.

* Optimized RAFT RPCs from leader to followers for efficiency.

* Optimized RAFT RPC handling on followers with respect to compaction.

* Fixed bug in handling of duplicates and overlapping logs

* Fixed bug in supervision take over after leadership change.

v3.0.4 (2016-08-01)
-------------------

* added missing lock for periodic jobs access

* fix multiple Foxx related cluster issues

* fix handling of empty AQL query strings

* fixed issue in `INTERSECTION` AQL function with duplicate elements
  in the source arrays

* fixed issue #1970

* fixed issue #1968

* fixed issue #1967

* fixed issue #1962

* fixed issue #1959

* replaced require("internal").db by require("@arangodb").db

* fixed issue #1954

* fixed issue #1953

* fixed issue #1950

* fixed issue #1949

* fixed issue #1943

* fixed segfault in V8, by backporting https://bugs.chromium.org/p/v8/issues/detail?id=5033

* Foxx OAuth2 module now correctly passes the `access_token` to the OAuth2 server

* fixed credentialed CORS requests properly respecting --http.trusted-origin

* fixed a crash in V8Periodic task (forgotten lock)

* fixed two bugs in synchronous replication (syncCollectionFinalize)


v3.0.3 (2016-07-17)
-------------------

* fixed issue #1942

* fixed issue #1941

* fixed array index batch insertion issues for hash indexes that caused problems when
  no elements remained for insertion

* fixed AQL MERGE() function with External objects originating from traversals

* fixed some logfile recovery errors with error message "document not found"

* fixed issue #1937

* fixed issue #1936

* improved performance of arangorestore in clusters with synchronous
  replication

* Foxx tests and scripts in development mode should now always respect updated
  files instead of loading stale modules

* When disabling Foxx development mode the setup script is now re-run

* Foxx manifests of installed services are now saved to disk with indentation


v3.0.2 (2016-07-09)
-------------------

* fixed assertion failure in case multiple remove operations were used in the same query

* fixed upsert behavior in case upsert was used in a loop with the same document example

* fixed issue #1930

* don't expose local file paths in Foxx error messages.

* fixed issue #1929

* make arangodump dump the attribute `isSystem` when dumping the structure
  of a collection, additionally make arangorestore not fail when the attribute
  is missing

* fixed "Could not extract custom attribute" issue when using COLLECT with
  MIN/MAX functions in some contexts

* honor presence of persistent index for sorting

* make AQL query optimizer not skip "use-indexes-rule", even if enough
  plans have been created already

* make AQL optimizer not skip "use-indexes-rule", even if enough execution plans
  have been created already

* fix double precision value loss in VelocyPack JSON parser

* added missing SSL support for arangorestore

* improved cluster import performance

* fix Foxx thumbnails on DC/OS

* fix Foxx configuration not being saved

* fix Foxx app access from within the frontend on DC/OS

* add option --default-replication-factor to arangorestore and simplify
  the control over the number of shards when restoring

* fix a bug in the VPack -> V8 conversion if special attributes _key,
  _id, _rev, _from and _to had non-string values, which is allowed
  below the top level

* fix malloc_usable_size for darwin


v3.0.1 (2016-06-30)
-------------------

* fixed periodic jobs: there should be only one instance running - even if it
  runs longer than the period

* increase max. number of collections in AQL queries from 32 to 256

* fixed issue #1916: header "authorization" is required" when opening
  services page

* fixed issue #1915: Explain: member out of range

* fixed issue #1914: fix unterminated buffer

* don't remove lockfile if we are the same (now stale) pid
  fixes docker setups (our pid will always be 1)

* do not use revision id comparisons in compaction for determining whether a
  revision is obsolete, but marker memory addresses
  this ensures revision ids don't matter when compacting documents

* escape Unicode characters in JSON HTTP responses
  this converts UTF-8 characters in HTTP responses of arangod into `\uXXXX`
  escape sequences. This makes the HTTP responses fit into the 7 bit ASCII
  character range, which speeds up HTTP response parsing for some clients,
  namely node.js/v8

* add write before read collections when starting a user transaction
  this allows specifying the same collection in both read and write mode without
  unintended side effects

* fixed buffer overrun that occurred when building very large result sets

* index lookup optimizations for primary index and edge index

* fixed "collection is a nullptr" issue when starting a traversal from a transaction

* enable /_api/import on coordinator servers


v3.0.0 (2016-06-22)
-------------------

* minor GUI fixxes

* fix for replication and nonces


v3.0.0-rc3 (2016-06-19)
-----------------------

* renamed various Foxx errors to no longer refer to Foxx services as apps

* adjusted various error messages in Foxx to be more informative

* specifying "files" in a Foxx manifest to be mounted at the service root
  no longer results in 404s when trying to access non-file routes

* undeclared path parameters in Foxx no longer break the service

* trusted reverse proxy support is now handled more consistently

* ArangoDB request compatibility and user are now exposed in Foxx

* all bundled NPM modules have been upgraded to their latest versions


v3.0.0-rc2 (2016-06-12)
-----------------------

* added option `--server.max-packet-size` for client tools

* renamed option `--server.ssl-protocol` to `--ssl.protocol` in client tools
  (was already done for arangod, but overlooked for client tools)

* fix handling of `--ssl.protocol` value 5 (TLS v1.2) in client tools, which
  claimed to support it but didn't

* config file can use '@include' to include a different config file as base


v3.0.0-rc1 (2016-06-10)
-----------------------

* the user management has changed: it now has users that are independent of
  databases. A user can have one or more database assigned to the user.

* forward ported V8 Comparator bugfix for inline heuristics from
  https://github.com/v8/v8/commit/5ff7901e24c2c6029114567de5a08ed0f1494c81

* changed to-string conversion for AQL objects and arrays, used by the AQL
  function `TO_STRING()` and implicit to-string casts in AQL

  - arrays are now converted into their JSON-stringify equivalents, e.g.

    - `[ ]` is now converted to `[]`
    - `[ 1, 2, 3 ]` is now converted to `[1,2,3]`
    - `[ "test", 1, 2 ] is now converted to `["test",1,2]`

    Previous versions of ArangoDB converted arrays with no members into the
    empty string, and non-empty arrays into a comma-separated list of member
    values, without the surrounding angular brackets. Additionally, string
    array members were not enclosed in quotes in the result string:

    - `[ ]` was converted to ``
    - `[ 1, 2, 3 ]` was converted to `1,2,3`
    - `[ "test", 1, 2 ] was converted to `test,1,2`

  - objects are now converted to their JSON-stringify equivalents, e.g.

    - `{ }` is converted to `{}`
    - `{ a: 1, b: 2 }` is converted to `{"a":1,"b":2}`
    - `{ "test" : "foobar" }` is converted to `{"test":"foobar"}`

    Previous versions of ArangoDB always converted objects into the string
    `[object Object]`

  This change affects also the AQL functions `CONCAT()` and `CONCAT_SEPARATOR()`
  which treated array values differently in previous versions. Previous versions
  of ArangoDB automatically flattened array values on the first level of the array,
  e.g. `CONCAT([1, 2, 3, [ 4, 5, 6 ]])` produced `1,2,3,4,5,6`. Now this will produce
  `[1,2,3,[4,5,6]]`. To flatten array members on the top level, you can now use
  the more explicit `CONCAT(FLATTEN([1, 2, 3, [4, 5, 6]], 1))`.

* added C++ implementations for AQL functions `SLICE()`, `CONTAINS()` and
  `RANDOM_TOKEN()`

* as a consequence of the upgrade to V8 version 5, the implementation of the
  JavaScript `Buffer` object had to be changed. JavaScript `Buffer` objects in
  ArangoDB now always store their data on the heap. There is no shared pool
  for small Buffer values, and no pointing into existing Buffer data when
  extracting slices. This change may increase the cost of creating Buffers with
  short contents or when peeking into existing Buffers, but was required for
  safer memory management and to prevent leaks.

* the `db` object's function `_listDatabases()` was renamed to just `_databases()`
  in order to make it more consistent with the existing `_collections()` function.
  Additionally the `db` object's `_listEndpoints()` function was renamed to just
  `_endpoints()`.

* changed default value of `--server.authentication` from `false` to `true` in
  configuration files etc/relative/arangod.conf and etc/arangodb/arangod.conf.in.
  This means the server will be started with authentication enabled by default,
  requiring all client connections to provide authentication data when connecting
  to ArangoDB. Authentication can still be turned off via setting the value of
  `--server.authentication` to `false` in ArangoDB's configuration files or by
  specifying the option on the command-line.

* Changed result format for querying all collections via the API GET `/_api/collection`.

  Previous versions of ArangoDB returned an object with an attribute named `collections`
  and an attribute named `names`. Both contained all available collections, but
  `collections` contained the collections as an array, and `names` contained the
  collections again, contained in an object in which the attribute names were the
  collection names, e.g.

  ```
  {
    "collections": [
      {"id":"5874437","name":"test","isSystem":false,"status":3,"type":2},
      {"id":"17343237","name":"something","isSystem":false,"status":3,"type":2},
      ...
    ],
    "names": {
      "test": {"id":"5874437","name":"test","isSystem":false,"status":3,"type":2},
      "something": {"id":"17343237","name":"something","isSystem":false,"status":3,"type":2},
      ...
    }
  }
  ```
  This result structure was redundant, and therefore has been simplified to just

  ```
  {
    "result": [
      {"id":"5874437","name":"test","isSystem":false,"status":3,"type":2},
      {"id":"17343237","name":"something","isSystem":false,"status":3,"type":2},
      ...
    ]
  }
  ```

  in ArangoDB 3.0.

* added AQL functions `TYPENAME()` and `HASH()`

* renamed arangob tool to arangobench

* added AQL string comparison operator `LIKE`

  The operator can be used to compare strings like this:

      value LIKE search

  The operator is currently implemented by calling the already existing AQL
  function `LIKE`.

  This change also makes `LIKE` an AQL keyword. Using `LIKE` in either case as
  an attribute or collection name in AQL thus requires quoting.

* make AQL optimizer rule "remove-unnecessary-calculations" fire in more cases

  The rule will now remove calculations that are used exactly once in other
  expressions (e.g. `LET a = doc RETURN a.value`) and calculations,
  or calculations that are just references (e.g. `LET a = b`).

* renamed AQL optimizer rule "merge-traversal-filter" to "optimize-traversals"
  Additionally, the optimizer rule will remove unused edge and path result variables
  from the traversal in case they are specified in the `FOR` section of the traversal,
  but not referenced later in the query. This saves constructing edges and paths
  results.

* added AQL optimizer rule "inline-subqueries"

  This rule can pull out certain subqueries that are used as an operand to a `FOR`
  loop one level higher, eliminating the subquery completely. For example, the query

      FOR i IN (FOR j IN [1,2,3] RETURN j) RETURN i

  will be transformed by the rule to:

      FOR i IN [1,2,3] RETURN i

  The query

      FOR name IN (FOR doc IN _users FILTER doc.status == 1 RETURN doc.name) LIMIT 2 RETURN name

  will be transformed into

      FOR tmp IN _users FILTER tmp.status == 1 LIMIT 2 RETURN tmp.name

  The rule will only fire when the subquery is used as an operand to a `FOR` loop, and
  if the subquery does not contain a `COLLECT` with an `INTO` variable.

* added new endpoint "srv://" for DNS service records

* The result order of the AQL functions VALUES and ATTRIBUTES has never been
  guaranteed and it only had the "correct" ordering by accident when iterating
  over objects that were not loaded from the database. This accidental behavior
  is now changed by introduction of VelocyPack. No ordering is guaranteed unless
  you specify the sort parameter.

* removed configure option `--enable-logger`

* added AQL array comparison operators

  All AQL comparison operators now also exist in an array variant. In the
  array variant, the operator is preceded with one of the keywords *ALL*, *ANY*
  or *NONE*. Using one of these keywords changes the operator behavior to
  execute the comparison operation for all, any, or none of its left hand
  argument values. It is therefore expected that the left hand argument
  of an array operator is an array.

  Examples:

      [ 1, 2, 3 ] ALL IN [ 2, 3, 4 ]   // false
      [ 1, 2, 3 ] ALL IN [ 1, 2, 3 ]   // true
      [ 1, 2, 3 ] NONE IN [ 3 ]        // false
      [ 1, 2, 3 ] NONE IN [ 23, 42 ]   // true
      [ 1, 2, 3 ] ANY IN [ 4, 5, 6 ]   // false
      [ 1, 2, 3 ] ANY IN [ 1, 42 ]     // true
      [ 1, 2, 3 ] ANY == 2             // true
      [ 1, 2, 3 ] ANY == 4             // false
      [ 1, 2, 3 ] ANY > 0              // true
      [ 1, 2, 3 ] ANY <= 1             // true
      [ 1, 2, 3 ] NONE < 99            // false
      [ 1, 2, 3 ] NONE > 10            // true
      [ 1, 2, 3 ] ALL > 2              // false
      [ 1, 2, 3 ] ALL > 0              // true
      [ 1, 2, 3 ] ALL >= 3             // false
      ["foo", "bar"] ALL != "moo"      // true
      ["foo", "bar"] NONE == "bar"     // false
      ["foo", "bar"] ANY == "foo"      // true

* improved AQL optimizer to remove unnecessary sort operations in more cases

* allow enclosing AQL identifiers in forward ticks in addition to using
  backward ticks

  This allows for convenient writing of AQL queries in JavaScript template strings
  (which are delimited with backticks themselves), e.g.

      var q = `FOR doc IN ´collection´ RETURN doc.´name´`;

* allow to set `print.limitString` to configure the number of characters
  to output before truncating

* make logging configurable per log "topic"

  `--log.level <level>` sets the global log level to <level>, e.g. `info`,
  `debug`, `trace`.

  `--log.level topic=<level>` sets the log level for a specific topic.
  Currently, the following topics exist: `collector`, `compactor`, `mmap`,
  `performance`, `queries`, and `requests`. `performance` and `requests` are
  set to FATAL by default. `queries` is set to info. All others are
  set to the global level by default.

  The new log option `--log.output <definition>` allows directing the global
  or per-topic log output to different outputs. The output definition
  "<definition>" can be one of

    "-" for stdin
    "+" for stderr
    "syslog://<syslog-facility>"
    "syslog://<syslog-facility>/<application-name>"
    "file://<relative-path>"

  The option can be specified multiple times in order to configure the output
  for different log topics. To set up a per-topic output configuration, use
  `--log.output <topic>=<definition>`, e.g.

    queries=file://queries.txt

  logs all queries to the file "queries.txt".

* the option `--log.requests-file` is now deprecated. Instead use

    `--log.level requests=info`
    `--log.output requests=file://requests.txt`

* the option `--log.facility` is now deprecated. Instead use

    `--log.output requests=syslog://facility`

* the option `--log.performance` is now deprecated. Instead use

    `--log.level performance=trace`

* removed option `--log.source-filter`

* removed configure option `--enable-logger`

* change collection directory names to include a random id component at the end

  The new pattern is `collection-<id>-<random>`, where `<id>` is the collection
  id and `<random>` is a random number. Previous versions of ArangoDB used a
  pattern `collection-<id>` without the random number.

  ArangoDB 3.0 understands both the old and name directory name patterns.

* removed mostly unused internal spin-lock implementation

* removed support for pre-Windows 7-style locks. This removes compatibility for
  Windows versions older than Windows 7 (e.g. Windows Vista, Windows XP) and
  Windows 2008R2 (e.g. Windows 2008).

* changed names of sub-threads started by arangod

* added option `--default-number-of-shards` to arangorestore, allowing creating
  collections with a specifiable number of shards from a non-cluster dump

* removed support for CoffeeScript source files

* removed undocumented SleepAndRequeue

* added WorkMonitor to inspect server threads

* when downloading a Foxx service from the web interface the suggested filename
  is now based on the service's mount path instead of simply "app.zip"

* the `@arangodb/request` response object now stores the parsed JSON response
  body in a property `json` instead of `body` when the request was made using the
  `json` option. The `body` instead contains the response body as a string.

* the Foxx API has changed significantly, 2.8 services are still supported
  using a backwards-compatible "legacy mode"


v2.8.12 (XXXX-XX-XX)
--------------------

* issue #2091: decrease connect timeout to 5 seconds on startup

* fixed issue #2072

* slightly better error diagnostics for some replication errors

* fixed issue #1977

* fixed issue in `INTERSECTION` AQL function with duplicate elements
  in the source arrays

* fixed issue #1962

* fixed issue #1959

* export aqlQuery template handler as require('org/arangodb').aql for forwards-compatibility


v2.8.11 (2016-07-13)
--------------------

* fixed array index batch insertion issues for hash indexes that caused problems when
  no elements remained for insertion

* fixed issue #1937


v2.8.10 (2016-07-01)
--------------------

* make sure next local _rev value used for a document is at least as high as the
  _rev value supplied by external sources such as replication

* make adding a collection in both read- and write-mode to a transaction behave as
  expected (write includes read). This prevents the `unregister collection used in
  transaction` error

* fixed sometimes invalid result for `byExample(...).count()` when an index plus
  post-filtering was used

* fixed "collection is a nullptr" issue when starting a traversal from a transaction

* honor the value of startup option `--database.wait-for-sync` (that is used to control
  whether new collections are created with `waitForSync` set to `true` by default) also
  when creating collections via the HTTP API (and thus the ArangoShell). When creating
  a collection via these mechanisms, the option was ignored so far, which was inconsistent.

* fixed issue #1826: arangosh --javascript.execute: internal error (geo index issue)

* fixed issue #1823: Arango crashed hard executing very simple query on windows


v2.8.9 (2016-05-13)
-------------------

* fixed escaping and quoting of extra parameters for executables in Mac OS X App

* added "waiting for" status variable to web interface collection figures view

* fixed undefined behavior in query cache invaldation

* fixed access to /_admin/statistics API in case statistics are disable via option
  `--server.disable-statistics`

* Foxx manager will no longer fail hard when Foxx store is unreachable unless installing
  a service from the Foxx store (e.g. when behind a firewall or GitHub is unreachable).


v2.8.8 (2016-04-19)
-------------------

* fixed issue #1805: Query: internal error (location: arangod/Aql/AqlValue.cpp:182).
  Please report this error to arangodb.com (while executing)

* allow specifying collection name prefixes for `_from` and `_to` in arangoimp:

  To avoid specifying complete document ids (consisting of collection names and document
  keys) for *_from* and *_to* values when importing edges with arangoimp, there are now
  the options *--from-collection-prefix* and *--to-collection-prefix*.

  If specified, these values will be automatically prepended to each value in *_from*
  (or *_to* resp.). This allows specifying only document keys inside *_from* and/or *_to*.

  *Example*

      > arangoimp --from-collection-prefix users --to-collection-prefix products ...

  Importing the following document will then create an edge between *users/1234* and
  *products/4321*:

  ```js
  { "_from" : "1234", "_to" : "4321", "desc" : "users/1234 is connected to products/4321" }
  ```

* requests made with the interactive system API documentation in the web interface
  (Swagger) will now respect the active database instead of always using `_system`


v2.8.7 (2016-04-07)
-------------------

* optimized primary=>secondary failover

* fix to-boolean conversion for documents in AQL

* expose the User-Agent HTTP header from the ArangoShell since Github seems to
  require it now, and we use the ArangoShell for fetching Foxx repositories from Github

* work with http servers that only send

* fixed potential race condition between compactor and collector threads

* fix removal of temporary directories on arangosh exit

* javadoc-style comments in Foxx services are no longer interpreted as
  Foxx comments outside of controller/script/exports files (#1748)

* removed remaining references to class syntax for Foxx Model and Repository
  from the documentation

* added a safe-guard for corrupted master-pointer


v2.8.6 (2016-03-23)
-------------------

* arangosh can now execute JavaScript script files that contain a shebang
  in the first line of the file. This allows executing script files directly.

  Provided there is a script file `/path/to/script.js` with the shebang
  `#!arangosh --javascript.execute`:

      > cat /path/to/script.js
      #!arangosh --javascript.execute
      print("hello from script.js");

  If the script file is made executable

      > chmod a+x /path/to/script.js

  it can be invoked on the shell directly and use arangosh for its execution:

      > /path/to/script.js
      hello from script.js

  This did not work in previous versions of ArangoDB, as the whole script contents
  (including the shebang) were treated as JavaScript code.
  Now shebangs in script files will now be ignored for all files passed to arangosh's
  `--javascript.execute` parameter.

  The alternative way of executing a JavaScript file with arangosh still works:

      > arangosh --javascript.execute /path/to/script.js
      hello from script.js

* added missing reset of traversal state for nested traversals.
  The state of nested traversals (a traversal in an AQL query that was
  located in a repeatedly executed subquery or inside another FOR loop)
  was not reset properly, so that multiple invocations of the same nested
  traversal with different start vertices led to the nested traversal
  always using the start vertex provided on the first invocation.

* fixed issue #1781: ArangoDB startup time increased tremendously

* fixed issue #1783: SIGHUP should rotate the log


v2.8.5 (2016-03-11)
-------------------

* Add OpenSSL handler for TLS V1.2 as sugested by kurtkincaid in #1771

* fixed issue #1765 (The webinterface should display the correct query time)
  and #1770 (Display ACTUAL query time in aardvark's AQL editor)

* Windows: the unhandled exception handler now calls the windows logging
  facilities directly without locks.
  This fixes lockups on crashes from the logging framework.

* improve nullptr handling in logger.

* added new endpoint "srv://" for DNS service records

* `org/arangodb/request` no longer sets the content-type header to the
  string "undefined" when no content-type header should be sent (issue #1776)


v2.8.4 (2016-03-01)
-------------------

* global modules are no longer incorrectly resolved outside the ArangoDB
  JavaScript directory or the Foxx service's root directory (issue #1577)

* improved error messages from Foxx and JavaScript (issues #1564, #1565, #1744)


v2.8.3 (2016-02-22)
-------------------

* fixed AQL filter condition collapsing for deeply-nested cases, potentially
  enabling usage of indexes in some dedicated cases

* added parentheses in AQL explain command output to correctly display precedence
  of logical and arithmetic operators

* Foxx Model event listeners defined on the model are now correctly invoked by
  the Repository methods (issue #1665)

* Deleting a Foxx service in the frontend should now always succeed even if the
  files no longer exist on the file system (issue #1358)

* Routing actions loaded from the database no longer throw exceptions when
  trying to load other modules using "require"

* The `org/arangodb/request` response object now sets a property `json` to the
  parsed JSON response body in addition to overwriting the `body` property when
  the request was made using the `json` option.

* Improved Windows stability

* Fixed a bug in the interactive API documentation that would escape slashes
  in document-handle fields. Document handles are now provided as separate
  fields for collection name and document key.


v2.8.2 (2016-02-09)
-------------------

* the continuous replication applier will now prevent the master's WAL logfiles
  from being removed if they are still needed by the applier on the slave. This
  should help slaves that suffered from masters garbage collection WAL logfiles
  which would have been needed by the slave later.

  The initial synchronization will block removal of still needed WAL logfiles
  on the master for 10 minutes initially, and will extend this period when further
  requests are made to the master. Initial synchronization hands over its handle
  for blocking logfile removal to the continuous replication when started via
  the *setupReplication* function. In this case, continuous replication will
  extend the logfile removal blocking period for the required WAL logfiles when
  the slave makes additional requests.

  All handles that block logfile removal will time out automatically after at
  most 5 minutes should a master not be contacted by the slave anymore (e.g. in
  case the slave's replication is turned off, the slaves loses the connection
  to the master or the slave goes down).

* added all-in-one function *setupReplication* to synchronize data from master
  to slave and start the continuous replication:

      require("@arangodb/replication").setupReplication(configuration);

  The command will return when the initial synchronization is finished and the
  continuous replication has been started, or in case the initial synchronization
  has failed.

  If the initial synchronization is successful, the command will store the given
  configuration on the slave. It also configures the continuous replication to start
  automatically if the slave is restarted, i.e. *autoStart* is set to *true*.

  If the command is run while the slave's replication applier is already running,
  it will first stop the running applier, drop its configuration and do a
  resynchronization of data with the master. It will then use the provided configration,
  overwriting any previously existing replication configuration on the slave.

  The following example demonstrates how to use the command for setting up replication
  for the *_system* database. Note that it should be run on the slave and not the
  master:

      db._useDatabase("_system");
      require("@arangodb/replication").setupReplication({
        endpoint: "tcp://master.domain.org:8529",
        username: "myuser",
        password: "mypasswd",
        verbose: false,
        includeSystem: false,
        incremental: true,
        autoResync: true
      });

* the *sync* and *syncCollection* functions now always start the data synchronization
  as an asynchronous server job. The call to *sync* or *syncCollection* will block
  until synchronization is either complete or has failed with an error. The functions
  will automatically poll the slave periodically for status updates.

  The main benefit is that the connection to the slave does not need to stay open
  permanently and is thus not affected by timeout issues. Additionally the caller does
  not need to query the synchronization status from the slave manually as this is
  now performed automatically by these functions.

* fixed undefined behavior when explaining some types of AQL traversals, fixed
  display of some types of traversals in AQL explain output


v2.8.1 (2016-01-29)
-------------------

* Improved AQL Pattern matching by allowing to specify a different traversal
  direction for one or many of the edge collections.

      FOR v, e, p IN OUTBOUND @start @@ec1, INBOUND @@ec2, @@ec3

  will traverse *ec1* and *ec3* in the OUTBOUND direction and for *ec2* it will use
  the INBOUND direction. These directions can be combined in arbitrary ways, the
  direction defined after *IN [steps]* will we used as default direction and can
  be overriden for specific collections.
  This feature is only available for collection lists, it is not possible to
  combine it with graph names.

* detect more types of transaction deadlocks early

* fixed display of relational operators in traversal explain output

* fixed undefined behavior in AQL function `PARSE_IDENTIFIER`

* added "engines" field to Foxx services generated in the admin interface

* added AQL function `IS_SAME_COLLECTION`:

  *IS_SAME_COLLECTION(collection, document)*: Return true if *document* has the same
  collection id as the collection specified in *collection*. *document* can either be
  a [document handle](../Glossary/README.md#document-handle) string, or a document with
  an *_id* attribute. The function does not validate whether the collection actually
  contains the specified document, but only compares the name of the specified collection
  with the collection name part of the specified document.
  If *document* is neither an object with an *id* attribute nor a *string* value,
  the function will return *null* and raise a warning.

      /* true */
      IS_SAME_COLLECTION('_users', '_users/my-user')
      IS_SAME_COLLECTION('_users', { _id: '_users/my-user' })

      /* false */
      IS_SAME_COLLECTION('_users', 'foobar/baz')
      IS_SAME_COLLECTION('_users', { _id: 'something/else' })


v2.8.0 (2016-01-25)
-------------------

* avoid recursive locking


v2.8.0-beta8 (2016-01-19)
-------------------------

* improved internal datafile statistics for compaction and compaction triggering
  conditions, preventing excessive growth of collection datafiles under some
  workloads. This should also fix issue #1596.

* renamed AQL optimizer rule `remove-collect-into` to `remove-collect-variables`

* fixed primary and edge index lookups prematurely aborting searches when the
  specified id search value contained a different collection than the collection
  the index was created for


v2.8.0-beta7 (2016-01-06)
-------------------------

* added vm.runInThisContext

* added AQL keyword `AGGREGATE` for use in AQL `COLLECT` statement

  Using `AGGREGATE` allows more efficient aggregation (incrementally while building
  the groups) than previous versions of AQL, which built group aggregates afterwards
  from the total of all group values.

  `AGGREGATE` can be used inside a `COLLECT` statement only. If used, it must follow
  the declaration of grouping keys:

      FOR doc IN collection
        COLLECT gender = doc.gender AGGREGATE minAge = MIN(doc.age), maxAge = MAX(doc.age)
        RETURN { gender, minAge, maxAge }

  or, if no grouping keys are used, it can follow the `COLLECT` keyword:

      FOR doc IN collection
        COLLECT AGGREGATE minAge = MIN(doc.age), maxAge = MAX(doc.age)
        RETURN {
  minAge, maxAge
}

  Only specific expressions are allowed on the right-hand side of each `AGGREGATE`
  assignment:

  - on the top level the expression must be a call to one of the supported aggregation
    functions `LENGTH`, `MIN`, `MAX`, `SUM`, `AVERAGE`, `STDDEV_POPULATION`, `STDDEV_SAMPLE`,
    `VARIANCE_POPULATION`, or `VARIANCE_SAMPLE`

  - the expression must not refer to variables introduced in the `COLLECT` itself

* Foxx: mocha test paths with wildcard characters (asterisks) now work on Windows

* reserved AQL keyword `NONE` for future use

* web interface: fixed a graph display bug concerning dashboard view

* web interface: fixed several bugs during the dashboard initialize process

* web interface: included several bugfixes: #1597, #1611, #1623

* AQL query optimizer now converts `LENGTH(collection-name)` to an optimized
  expression that returns the number of documents in a collection

* adjusted the behavior of the expansion (`[*]`) operator in AQL for non-array values

  In ArangoDB 2.8, calling the expansion operator on a non-array value will always
  return an empty array. Previous versions of ArangoDB expanded non-array values by
  calling the `TO_ARRAY()` function for the value, which for example returned an
  array with a single value for boolean, numeric and string input values, and an array
  with the object's values for an object input value. This behavior was inconsistent
  with how the expansion operator works for the array indexes in 2.8, so the behavior
  is now unified:

  - if the left-hand side operand of `[*]` is an array, the array will be returned as
    is when calling `[*]` on it
  - if the left-hand side operand of `[*]` is not an array, an empty array will be
    returned by `[*]`

  AQL queries that rely on the old behavior can be changed by either calling `TO_ARRAY`
  explicitly or by using the `[*]` at the correct position.

  The following example query will change its result in 2.8 compared to 2.7:

      LET values = "foo" RETURN values[*]

  In 2.7 the query has returned the array `[ "foo" ]`, but in 2.8 it will return an
  empty array `[ ]`. To make it return the array `[ "foo" ]` again, an explicit
  `TO_ARRAY` function call is needed in 2.8 (which in this case allows the removal
  of the `[*]` operator altogether). This also works in 2.7:

      LET values = "foo" RETURN TO_ARRAY(values)

  Another example:

      LET values = [ { name: "foo" }, { name: "bar" } ]
      RETURN values[*].name[*]

  The above returned `[ [ "foo" ], [ "bar" ] ] in 2.7. In 2.8 it will return
  `[ [ ], [ ] ]`, because the value of `name` is not an array. To change the results
  to the 2.7 style, the query can be changed to

      LET values = [ { name: "foo" }, { name: "bar" } ]
      RETURN values[* RETURN TO_ARRAY(CURRENT.name)]

  The above also works in 2.7.
  The following types of queries won't change:

      LET values = [ 1, 2, 3 ] RETURN values[*]
      LET values = [ { name: "foo" }, { name: "bar" } ] RETURN values[*].name
      LET values = [ { names: [ "foo", "bar" ] }, { names: [ "baz" ] } ] RETURN values[*].names[*]
      LET values = [ { names: [ "foo", "bar" ] }, { names: [ "baz" ] } ] RETURN values[*].names[**]

* slightly adjusted V8 garbage collection strategy so that collection eventually
  happens in all contexts that hold V8 external references to documents and
  collections.

  also adjusted default value of `--javascript.gc-frequency` from 10 seconds to
  15 seconds, as less internal operations are carried out in JavaScript.

* fixes for AQL optimizer and traversal

* added `--create-collection-type` option to arangoimp

  This allows specifying the type of the collection to be created when
  `--create-collection` is set to `true`.

* Foxx export cache should no longer break if a broken app is loaded in the
  web admin interface.


v2.8.0-beta2 (2015-12-16)
-------------------------

* added AQL query optimizer rule "sort-in-values"

  This rule pre-sorts the right-hand side operand of the `IN` and `NOT IN`
  operators so the operation can use a binary search with logarithmic complexity
  instead of a linear search. The rule is applied when the right-hand side
  operand of an `IN` or `NOT IN` operator in a filter condition is a variable that
  is defined in a different loop/scope than the operator itself. Additionally,
  the filter condition must consist of solely the `IN` or `NOT IN` operation
  in order to avoid any side-effects.

* changed collection status terminology in web interface for collections for
  which an unload request has been issued from `in the process of being unloaded`
  to `will be unloaded`.

* unloading a collection via the web interface will now trigger garbage collection
  in all v8 contexts and force a WAL flush. This increases the chances of perfoming
  the unload faster.

* added the following attributes to the result of `collection.figures()` and the
  corresponding HTTP API at `PUT /_api/collection/<name>/figures`:

  - `documentReferences`: The number of references to documents in datafiles
    that JavaScript code currently holds. This information can be used for
    debugging compaction and unload issues.
  - `waitingFor`: An optional string value that contains information about
    which object type is at the head of the collection's cleanup queue. This
    information can be used for debugging compaction and unload issues.
  - `compactionStatus.time`: The point in time the compaction for the collection
    was last executed. This information can be used for debugging compaction
    issues.
  - `compactionStatus.message`: The action that was performed when the compaction
    was last run for the collection. This information can be used for debugging
    compaction issues.

  Note: `waitingFor` and `compactionStatus` may be empty when called on a coordinator
  in a cluster.

* the compaction will now provide queryable status info that can be used to track
  its progress. The compaction status is displayed in the web interface, too.

* better error reporting for arangodump and arangorestore

* arangodump will now fail by default when trying to dump edges that
  refer to already dropped collections. This can be circumvented by
  specifying the option `--force true` when invoking arangodump

* fixed cluster upgrade procedure

* the AQL functions `NEAR` and `WITHIN` now have stricter validations
  for their input parameters `limit`, `radius` and `distance`. They may now throw
  exceptions when invalid parameters are passed that may have not led
  to exceptions in previous versions.

* deprecation warnings now log stack traces

* Foxx: improved backwards compatibility with 2.5 and 2.6

  - reverted Model and Repository back to non-ES6 "classes" because of
    compatibility issues when using the extend method with a constructor

  - removed deprecation warnings for extend and controller.del

  - restored deprecated method Model.toJSONSchema

  - restored deprecated `type`, `jwt` and `sessionStorageApp` options
    in Controller#activateSessions

* Fixed a deadlock problem in the cluster


v2.8.0-beta1 (2015-12-06)
-------------------------

* added AQL function `IS_DATESTRING(value)`

  Returns true if *value* is a string that can be used in a date function.
  This includes partial dates such as *2015* or *2015-10* and strings containing
  invalid dates such as *2015-02-31*. The function will return false for all
  non-string values, even if some of them may be usable in date functions.


v2.8.0-alpha1 (2015-12-03)
--------------------------

* added AQL keywords `GRAPH`, `OUTBOUND`, `INBOUND` and `ANY` for use in graph
  traversals, reserved AQL keyword `ALL` for future use

  Usage of these keywords as collection names, variable names or attribute names
  in AQL queries will not be possible without quoting. For example, the following
  AQL query will still work as it uses a quoted collection name and a quoted
  attribute name:

      FOR doc IN `OUTBOUND`
        RETURN doc.`any`

* issue #1593: added AQL `POW` function for exponentation

* added cluster execution site info in explain output for AQL queries

* replication improvements:

  - added `autoResync` configuration parameter for continuous replication.

    When set to `true`, a replication slave will automatically trigger a full data
    re-synchronization with the master when the master cannot provide the log data
    the slave had asked for. Note that `autoResync` will only work when the option
    `requireFromPresent` is also set to `true` for the continuous replication, or
    when the continuous syncer is started and detects that no start tick is present.

    Automatic re-synchronization may transfer a lot of data from the master to the
    slave and may be expensive. It is therefore turned off by default.
    When turned off, the slave will never perform an automatic re-synchronization
    with the master.

  - added `idleMinWaitTime` and `idleMaxWaitTime` configuration parameters for
    continuous replication.

    These parameters can be used to control the minimum and maximum wait time the
    slave will (intentionally) idle and not poll for master log changes in case the
    master had sent the full logs already.
    The `idleMaxWaitTime` value will only be used when `adapativePolling` is set
    to `true`. When `adaptivePolling` is disable, only `idleMinWaitTime` will be
    used as a constant time span in which the slave will not poll the master for
    further changes. The default values are 0.5 seconds for `idleMinWaitTime` and
    2.5 seconds for `idleMaxWaitTime`, which correspond to the hard-coded values
    used in previous versions of ArangoDB.

  - added `initialSyncMaxWaitTime` configuration parameter for initial and continuous
    replication

    This option controls the maximum wait time (in seconds) that the initial
    synchronization will wait for a response from the master when fetching initial
    collection data. If no response is received within this time period, the initial
    synchronization will give up and fail. This option is also relevant for
    continuous replication in case *autoResync* is set to *true*, as then the
    continuous replication may trigger a full data re-synchronization in case
    the master cannot the log data the slave had asked for.

  - HTTP requests sent from the slave to the master during initial synchronization
    will now be retried if they fail with connection problems.

  - the initial synchronization now logs its progress so it can be queried using
    the regular replication status check APIs.

  - added `async` attribute for `sync` and `syncCollection` operations called from
    the ArangoShell. Setthing this attribute to `true` will make the synchronization
    job on the server go into the background, so that the shell does not block. The
    status of the started asynchronous synchronization job can be queried from the
    ArangoShell like this:

        /* starts initial synchronization */
        var replication = require("@arangodb/replication");
        var id = replication.sync({
          endpoint: "tcp://master.domain.org:8529",
          username: "myuser",
          password: "mypasswd",
          async: true
       });

       /* now query the id of the returned async job and print the status */
       print(replication.getSyncResult(id));

    The result of `getSyncResult()` will be `false` while the server-side job
    has not completed, and different to `false` if it has completed. When it has
    completed, all job result details will be returned by the call to `getSyncResult()`.


* fixed non-deterministic query results in some cluster queries

* fixed issue #1589

* return HTTP status code 410 (gone) instead of HTTP 408 (request timeout) for
  server-side operations that are canceled / killed. Sending 410 instead of 408
  prevents clients from re-starting the same (canceled) operation. Google Chrome
  for example sends the HTTP request again in case it is responded with an HTTP
  408, and this is exactly the opposite of the desired behavior when an operation
  is canceled / killed by the user.

* web interface: queries in AQL editor now cancelable

* web interface: dashboard - added replication information

* web interface: AQL editor now supports bind parameters

* added startup option `--server.hide-product-header` to make the server not send
  the HTTP response header `"Server: ArangoDB"` in its HTTP responses. By default,
  the option is turned off so the header is still sent as usual.

* added new AQL function `UNSET_RECURSIVE` to recursively unset attritutes from
  objects/documents

* switched command-line editor in ArangoShell and arangod to linenoise-ng

* added automatic deadlock detection for transactions

  In case a deadlock is detected, a multi-collection operation may be rolled back
  automatically and fail with error 29 (`deadlock detected`). Client code for
  operations containing more than one collection should be aware of this potential
  error and handle it accordingly, either by giving up or retrying the transaction.

* Added C++ implementations for the AQL arithmetic operations and the following
  AQL functions:
  - ABS
  - APPEND
  - COLLECTIONS
  - CURRENT_DATABASE
  - DOCUMENT
  - EDGES
  - FIRST
  - FIRST_DOCUMENT
  - FIRST_LIST
  - FLATTEN
  - FLOOR
  - FULLTEXT
  - LAST
  - MEDIAN
  - MERGE_RECURSIVE
  - MINUS
  - NEAR
  - NOT_NULL
  - NTH
  - PARSE_IDENTIFIER
  - PERCENTILE
  - POP
  - POSITION
  - PUSH
  - RAND
  - RANGE
  - REMOVE_NTH
  - REMOVE_VALUE
  - REMOVE_VALUES
  - ROUND
  - SHIFT
  - SQRT
  - STDDEV_POPULATION
  - STDDEV_SAMPLE
  - UNSHIFT
  - VARIANCE_POPULATION
  - VARIANCE_SAMPLE
  - WITHIN
  - ZIP

* improved performance of skipping over many documents in an AQL query when no
  indexes and no filters are used, e.g.

      FOR doc IN collection
        LIMIT 1000000, 10
        RETURN doc

* Added array indexes

  Hash indexes and skiplist indexes can now optionally be defined for array values
  so they index individual array members.

  To define an index for array values, the attribute name is extended with the
  expansion operator `[*]` in the index definition:

      arangosh> db.colName.ensureHashIndex("tags[*]");

  When given the following document

      { tags: [ "AQL", "ArangoDB", "Index" ] }

  the index will now contain the individual values `"AQL"`, `"ArangoDB"` and `"Index"`.

  Now the index can be used for finding all documents having `"ArangoDB"` somewhere in their
  tags array using the following AQL query:

      FOR doc IN colName
        FILTER "ArangoDB" IN doc.tags[*]
        RETURN doc

* rewrote AQL query optimizer rule `use-index-range` and renamed it to `use-indexes`.
  The name change affects rule names in the optimizer's output.

* rewrote AQL execution node `IndexRangeNode` and renamed it to `IndexNode`. The name
  change affects node names in the optimizer's explain output.

* added convenience function `db._explain(query)` for human-readable explanation
  of AQL queries

* module resolution as used by `require` now behaves more like in node.js

* the `org/arangodb/request` module now returns response bodies for error responses
  by default. The old behavior of not returning bodies for error responses can be
  re-enabled by explicitly setting the option `returnBodyOnError` to `false` (#1437)


v2.7.6 (2016-01-30)
-------------------

* detect more types of transaction deadlocks early


v2.7.5 (2016-01-22)
-------------------

* backported added automatic deadlock detection for transactions

  In case a deadlock is detected, a multi-collection operation may be rolled back
  automatically and fail with error 29 (`deadlock detected`). Client code for
  operations containing more than one collection should be aware of this potential
  error and handle it accordingly, either by giving up or retrying the transaction.

* improved internal datafile statistics for compaction and compaction triggering
  conditions, preventing excessive growth of collection datafiles under some
  workloads. This should also fix issue #1596.

* Foxx export cache should no longer break if a broken app is loaded in the
  web admin interface.

* Foxx: removed some incorrect deprecation warnings.

* Foxx: mocha test paths with wildcard characters (asterisks) now work on Windows


v2.7.4 (2015-12-21)
-------------------

* slightly adjusted V8 garbage collection strategy so that collection eventually
  happens in all contexts that hold V8 external references to documents and
  collections.

* added the following attributes to the result of `collection.figures()` and the
  corresponding HTTP API at `PUT /_api/collection/<name>/figures`:

  - `documentReferences`: The number of references to documents in datafiles
    that JavaScript code currently holds. This information can be used for
    debugging compaction and unload issues.
  - `waitingFor`: An optional string value that contains information about
    which object type is at the head of the collection's cleanup queue. This
    information can be used for debugging compaction and unload issues.
  - `compactionStatus.time`: The point in time the compaction for the collection
    was last executed. This information can be used for debugging compaction
    issues.
  - `compactionStatus.message`: The action that was performed when the compaction
    was last run for the collection. This information can be used for debugging
    compaction issues.

  Note: `waitingFor` and `compactionStatus` may be empty when called on a coordinator
  in a cluster.

* the compaction will now provide queryable status info that can be used to track
  its progress. The compaction status is displayed in the web interface, too.


v2.7.3 (2015-12-17)
-------------------

* fixed some replication value conversion issues when replication applier properties
  were set via ArangoShell

* fixed disappearing of documents for collections transferred via `sync` or
  `syncCollection` if the collection was dropped right before synchronization
  and drop and (re-)create collection markers were located in the same WAL file

* fixed an issue where overwriting the system sessions collection would break
  the web interface when authentication is enabled


v2.7.2 (2015-12-01)
-------------------

* replication improvements:

  - added `autoResync` configuration parameter for continuous replication.

    When set to `true`, a replication slave will automatically trigger a full data
    re-synchronization with the master when the master cannot provide the log data
    the slave had asked for. Note that `autoResync` will only work when the option
    `requireFromPresent` is also set to `true` for the continuous replication, or
    when the continuous syncer is started and detects that no start tick is present.

    Automatic re-synchronization may transfer a lot of data from the master to the
    slave and may be expensive. It is therefore turned off by default.
    When turned off, the slave will never perform an automatic re-synchronization
    with the master.

  - added `idleMinWaitTime` and `idleMaxWaitTime` configuration parameters for
    continuous replication.

    These parameters can be used to control the minimum and maximum wait time the
    slave will (intentionally) idle and not poll for master log changes in case the
    master had sent the full logs already.
    The `idleMaxWaitTime` value will only be used when `adapativePolling` is set
    to `true`. When `adaptivePolling` is disable, only `idleMinWaitTime` will be
    used as a constant time span in which the slave will not poll the master for
    further changes. The default values are 0.5 seconds for `idleMinWaitTime` and
    2.5 seconds for `idleMaxWaitTime`, which correspond to the hard-coded values
    used in previous versions of ArangoDB.

  - added `initialSyncMaxWaitTime` configuration parameter for initial and continuous
    replication

    This option controls the maximum wait time (in seconds) that the initial
    synchronization will wait for a response from the master when fetching initial
    collection data. If no response is received within this time period, the initial
    synchronization will give up and fail. This option is also relevant for
    continuous replication in case *autoResync* is set to *true*, as then the
    continuous replication may trigger a full data re-synchronization in case
    the master cannot the log data the slave had asked for.

  - HTTP requests sent from the slave to the master during initial synchronization
    will now be retried if they fail with connection problems.

  - the initial synchronization now logs its progress so it can be queried using
    the regular replication status check APIs.

* fixed non-deterministic query results in some cluster queries

* added missing lock instruction for primary index in compactor size calculation

* fixed issue #1589

* fixed issue #1583

* fixed undefined behavior when accessing the top level of a document with the `[*]`
  operator

* fixed potentially invalid pointer access in shaper when the currently accessed
  document got re-located by the WAL collector at the very same time

* Foxx: optional configuration options no longer log validation errors when assigned
  empty values (#1495)

* Foxx: constructors provided to Repository and Model sub-classes via extend are
  now correctly called (#1592)


v2.7.1 (2015-11-07)
-------------------

* switch to linenoise next generation

* exclude `_apps` collection from replication

  The slave has its own `_apps` collection which it populates on server start.
  When replicating data from the master to the slave, the data from the master may
  clash with the slave's own data in the `_apps` collection. Excluding the `_apps`
  collection from replication avoids this.

* disable replication appliers when starting in modes `--upgrade`, `--no-server`
  and `--check-upgrade`

* more detailed output in arango-dfdb

* fixed "no start tick" issue in replication applier

  This error could occur after restarting a slave server after a shutdown
  when no data was ever transferred from the master to the slave via the
  continuous replication

* fixed problem during SSL client connection abort that led to scheduler thread
  staying at 100% CPU saturation

* fixed potential segfault in AQL `NEIGHBORS` function implementation when C++ function
  variant was used and collection names were passed as strings

* removed duplicate target for some frontend JavaScript files from the Makefile

* make AQL function `MERGE()` work on a single array parameter, too.
  This allows combining the attributes of multiple objects from an array into
  a single object, e.g.

      RETURN MERGE([
        { foo: 'bar' },
        { quux: 'quetzalcoatl', ruled: true },
        { bar: 'baz', foo: 'done' }
      ])

  will now return:

      {
        "foo": "done",
        "quux": "quetzalcoatl",
        "ruled": true,
        "bar": "baz"
      }

* fixed potential deadlock in collection status changing on Windows

* fixed hard-coded `incremental` parameter in shell implementation of
  `syncCollection` function in replication module

* fix for GCC5: added check for '-stdlib' option


v2.7.0 (2015-10-09)
-------------------

* fixed request statistics aggregation
  When arangod was started in supervisor mode, the request statistics always showed
  0 requests, as the statistics aggregation thread did not run then.

* read server configuration files before dropping privileges. this ensures that
  the SSL keyfile specified in the configuration can be read with the server's start
  privileges (i.e. root when using a standard ArangoDB package).

* fixed replication with a 2.6 replication configuration and issues with a 2.6 master

* raised default value of `--server.descriptors-minimum` to 1024

* allow Foxx apps to be installed underneath URL path `/_open/`, so they can be
  (intentionally) accessed without authentication.

* added *allowImplicit* sub-attribute in collections declaration of transactions.
  The *allowImplicit* attributes allows making transactions fail should they
  read-access a collection that was not explicitly declared in the *collections*
  array of the transaction.

* added "special" password ARANGODB_DEFAULT_ROOT_PASSWORD. If you pass
  ARANGODB_DEFAULT_ROOT_PASSWORD as password, it will read the password
  from the environment variable ARANGODB_DEFAULT_ROOT_PASSWORD


v2.7.0-rc2 (2015-09-22)
-----------------------

* fix over-eager datafile compaction

  This should reduce the need to compact directly after loading a collection when a
  collection datafile contained many insertions and updates for the same documents. It
  should also prevent from re-compacting already merged datafiles in case not many
  changes were made. Compaction will also make fewer index lookups than before.

* added `syncCollection()` function in module `org/arangodb/replication`

  This allows synchronizing the data of a single collection from a master to a slave
  server. Synchronization can either restore the whole collection by transferring all
  documents from the master to the slave, or incrementally by only transferring documents
  that differ. This is done by partitioning the collection's entire key space into smaller
  chunks and comparing the data chunk-wise between master and slave. Only chunks that are
  different will be re-transferred.

  The `syncCollection()` function can be used as follows:

      require("org/arangodb/replication").syncCollection(collectionName, options);

  e.g.

      require("org/arangodb/replication").syncCollection("myCollection", {
        endpoint: "tcp://127.0.0.1:8529",  /* master */
        username: "root",                  /* username for master */
        password: "secret",                /* password for master */
        incremental: true                  /* use incremental mode */
      });


* additionally allow the following characters in document keys:

  `(` `)` `+` `,` `=` `;` `$` `!` `*` `'` `%`


v2.7.0-rc1 (2015-09-17)
-----------------------

* removed undocumented server-side-only collection functions:
  * collection.OFFSET()
  * collection.NTH()
  * collection.NTH2()
  * collection.NTH3()

* upgraded Swagger to version 2.0 for the Documentation

  This gives the user better prepared test request structures.
  More conversions will follow so finally client libraries can be auto-generated.

* added extra AQL functions for date and time calculation and manipulation.
  These functions were contributed by GitHub users @CoDEmanX and @friday.
  A big thanks for their work!

  The following extra date functions are available from 2.7 on:

  * `DATE_DAYOFYEAR(date)`: Returns the day of year number of *date*.
    The return values range from 1 to 365, or 366 in a leap year respectively.

  * `DATE_ISOWEEK(date)`: Returns the ISO week date of *date*.
    The return values range from 1 to 53. Monday is considered the first day of the week.
    There are no fractional weeks, thus the last days in December may belong to the first
    week of the next year, and the first days in January may be part of the previous year's
    last week.

  * `DATE_LEAPYEAR(date)`: Returns whether the year of *date* is a leap year.

  * `DATE_QUARTER(date)`: Returns the quarter of the given date (1-based):
    * 1: January, February, March
    * 2: April, May, June
    * 3: July, August, September
    * 4: October, November, December

  - *DATE_DAYS_IN_MONTH(date)*: Returns the number of days in *date*'s month (28..31).

  * `DATE_ADD(date, amount, unit)`: Adds *amount* given in *unit* to *date* and
    returns the calculated date.

    *unit* can be either of the following to specify the time unit to add or
    subtract (case-insensitive):
    - y, year, years
    - m, month, months
    - w, week, weeks
    - d, day, days
    - h, hour, hours
    - i, minute, minutes
    - s, second, seconds
    - f, millisecond, milliseconds

    *amount* is the number of *unit*s to add (positive value) or subtract
    (negative value).

  * `DATE_SUBTRACT(date, amount, unit)`: Subtracts *amount* given in *unit* from
    *date* and returns the calculated date.

    It works the same as `DATE_ADD()`, except that it subtracts. It is equivalent
    to calling `DATE_ADD()` with a negative amount, except that `DATE_SUBTRACT()`
    can also subtract ISO durations. Note that negative ISO durations are not
    supported (i.e. starting with `-P`, like `-P1Y`).

  * `DATE_DIFF(date1, date2, unit, asFloat)`: Calculate the difference
    between two dates in given time *unit*, optionally with decimal places.
    Returns a negative value if *date1* is greater than *date2*.

  * `DATE_COMPARE(date1, date2, unitRangeStart, unitRangeEnd)`: Compare two
    partial dates and return true if they match, false otherwise. The parts to
    compare are defined by a range of time units.

    The full range is: years, months, days, hours, minutes, seconds, milliseconds.
    Pass the unit to start from as *unitRangeStart*, and the unit to end with as
    *unitRangeEnd*. All units in between will be compared. Leave out *unitRangeEnd*
    to only compare *unitRangeStart*.

  * `DATE_FORMAT(date, format)`: Format a date according to the given format string.
    It supports the following placeholders (case-insensitive):
    - %t: timestamp, in milliseconds since midnight 1970-01-01
    - %z: ISO date (0000-00-00T00:00:00.000Z)
    - %w: day of week (0..6)
    - %y: year (0..9999)
    - %yy: year (00..99), abbreviated (last two digits)
    - %yyyy: year (0000..9999), padded to length of 4
    - %yyyyyy: year (-009999 .. +009999), with sign prefix and padded to length of 6
    - %m: month (1..12)
    - %mm: month (01..12), padded to length of 2
    - %d: day (1..31)
    - %dd: day (01..31), padded to length of 2
    - %h: hour (0..23)
    - %hh: hour (00..23), padded to length of 2
    - %i: minute (0..59)
    - %ii: minute (00..59), padded to length of 2
    - %s: second (0..59)
    - %ss: second (00..59), padded to length of 2
    - %f: millisecond (0..999)
    - %fff: millisecond (000..999), padded to length of 3
    - %x: day of year (1..366)
    - %xxx: day of year (001..366), padded to length of 3
    - %k: ISO week date (1..53)
    - %kk: ISO week date (01..53), padded to length of 2
    - %l: leap year (0 or 1)
    - %q: quarter (1..4)
    - %a: days in month (28..31)
    - %mmm: abbreviated English name of month (Jan..Dec)
    - %mmmm: English name of month (January..December)
    - %www: abbreviated English name of weekday (Sun..Sat)
    - %wwww: English name of weekday (Sunday..Saturday)
    - %&: special escape sequence for rare occasions
    - %%: literal %
    - %: ignored

* new WAL logfiles and datafiles are now created non-sparse

  This prevents SIGBUS signals being raised when memory of a sparse datafile is accessed
  and the disk is full and the accessed file part is not actually disk-backed. In
  this case the mapped memory region is not necessarily backed by physical memory, and
  accessing the memory may raise SIGBUS and crash arangod.

* the `internal.download()` function and the module `org/arangodb/request` used some
  internal library function that handled the sending of HTTP requests from inside of
  ArangoDB. This library unconditionally set an HTTP header `Accept-Encoding: gzip`
  in all outgoing HTTP requests.

  This has been fixed in 2.7, so `Accept-Encoding: gzip` is not set automatically anymore.
  Additionally, the header `User-Agent: ArangoDB` is not set automatically either. If
  client applications desire to send these headers, they are free to add it when
  constructing the requests using the `download` function or the request module.

* fixed issue #1436: org/arangodb/request advertises deflate without supporting it

* added template string generator function `aqlQuery` for generating AQL queries

  This can be used to generate safe AQL queries with JavaScript parameter
  variables or expressions easily:

      var name = 'test';
      var attributeName = '_key';
      var query = aqlQuery`FOR u IN users FILTER u.name == ${name} RETURN u.${attributeName}`;
      db._query(query);

* report memory usage for document header data (revision id, pointer to data etc.)
  in `db.collection.figures()`. The memory used for document headers will now
  show up in the already existing attribute `indexes.size`. Due to that, the index
  sizes reported by `figures()` in 2.7 will be higher than those reported by 2.6,
  but the 2.7 values are more accurate.

* IMPORTANT CHANGE: the filenames in dumps created by arangodump now contain
  not only the name of the dumped collection, but also an additional 32-digit hash
  value. This is done to prevent overwriting dump files in case-insensitive file
  systems when there exist multiple collections with the same name (but with
  different cases).

  For example, if a database has two collections: `test` and `Test`, previous
  versions of ArangoDB created the files

  * `test.structure.json` and `test.data.json` for collection `test`
  * `Test.structure.json` and `Test.data.json` for collection `Test`

  This did not work for case-insensitive filesystems, because the files for the
  second collection would have overwritten the files of the first. arangodump in
  2.7 will create the following filenames instead:

  * `test_098f6bcd4621d373cade4e832627b4f6.structure.json` and `test_098f6bcd4621d373cade4e832627b4f6.data.json`
  * `Test_0cbc6611f5540bd0809a388dc95a615b.structure.json` and `Test_0cbc6611f5540bd0809a388dc95a615b.data.json`

  These filenames will be unambiguous even in case-insensitive filesystems.

* IMPORTANT CHANGE: make arangod actually close lingering client connections
  when idle for at least the duration specified via `--server.keep-alive-timeout`.
  In previous versions of ArangoDB, connections were not closed by the server
  when the timeout was reached and the client was still connected. Now the
  connection is properly closed by the server in case of timeout. Client
  applications relying on the old behavior may now need to reconnect to the
  server when their idle connections time out and get closed (note: connections
  being idle for a long time may be closed by the OS or firewalls anyway -
  client applications should be aware of that and try to reconnect).

* IMPORTANT CHANGE: when starting arangod, the server will drop the process
  privileges to the specified values in options `--server.uid` and `--server.gid`
  instantly after parsing the startup options.

  That means when either `--server.uid` or `--server.gid` are set, the privilege
  change will happen earlier. This may prevent binding the server to an endpoint
  with a port number lower than 1024 if the arangodb user has no privileges
  for that. Previous versions of ArangoDB changed the privileges later, so some
  startup actions were still carried out under the invoking user (i.e. likely
  *root* when started via init.d or system scripts) and especially binding to
  low port numbers was still possible there.

  The default privileges for user *arangodb* will not be sufficient for binding
  to port numbers lower than 1024. To have an ArangoDB 2.7 bind to a port number
  lower than 1024, it needs to be started with either a different privileged user,
  or the privileges of the *arangodb* user have to raised manually beforehand.

* added AQL optimizer rule `patch-update-statements`

* Linux startup scripts and systemd configuration for arangod now try to
  adjust the NOFILE (number of open files) limits for the process. The limit
  value is set to 131072 (128k) when ArangoDB is started via start/stop
  commands

* When ArangoDB is started/stopped manually via the start/stop commands, the
  main process will wait for up to 10 seconds after it forks the supervisor
  and arangod child processes. If the startup fails within that period, the
  start/stop script will fail with an exit code other than zero. If the
  startup of the supervisor or arangod is still ongoing after 10 seconds,
  the main program will still return with exit code 0. The limit of 10 seconds
  is arbitrary because the time required for a startup is not known in advance.

* added startup option `--database.throw-collection-not-loaded-error`

  Accessing a not-yet loaded collection will automatically load a collection
  on first access. This flag controls what happens in case an operation
  would need to wait for another thread to finalize loading a collection. If
  set to *true*, then the first operation that accesses an unloaded collection
  will load it. Further threads that try to access the same collection while
  it is still loading immediately fail with an error (1238, *collection not loaded*).
  This is to prevent all server threads from being blocked while waiting on the
  same collection to finish loading. When the first thread has completed loading
  the collection, the collection becomes regularly available, and all operations
  from that point on can be carried out normally, and error 1238 will not be
  thrown anymore for that collection.

  If set to *false*, the first thread that accesses a not-yet loaded collection
  will still load it. Other threads that try to access the collection while
  loading will not fail with error 1238 but instead block until the collection
  is fully loaded. This configuration might lead to all server threads being
  blocked because they are all waiting for the same collection to complete
  loading. Setting the option to *true* will prevent this from happening, but
  requires clients to catch error 1238 and react on it (maybe by scheduling
  a retry for later).

  The default value is *false*.

* added better control-C support in arangosh

  When CTRL-C is pressed in arangosh, it will now print a `^C` first. Pressing
  CTRL-C again will reset the prompt if something was entered before, or quit
  arangosh if no command was entered directly before.

  This affects the arangosh version build with Readline-support only (Linux
  and MacOS).

  The MacOS version of ArangoDB for Homebrew now depends on Readline, too. The
  Homebrew formula has been changed accordingly.
  When self-compiling ArangoDB on MacOS without Homebrew, Readline now is a
  prerequisite.

* increased default value for collection-specific `indexBuckets` value from 1 to 8

  Collections created from 2.7 on will use the new default value of `8` if not
  overridden on collection creation or later using
  `collection.properties({ indexBuckets: ... })`.

  The `indexBuckets` value determines the number of buckets to use for indexes of
  type `primary`, `hash` and `edge`. Having multiple index buckets allows splitting
  an index into smaller components, which can be filled in parallel when a collection
  is loading. Additionally, resizing and reallocation of indexes are faster and
  less intrusive if the index uses multiple buckets, because resize and reallocation
  will affect only data in a single bucket instead of all index values.

  The index buckets will be filled in parallel when loading a collection if the collection
  has an `indexBuckets` value greater than 1 and the collection contains a significant
  amount of documents/edges (the current threshold is 256K documents but this value
  may change in future versions of ArangoDB).

* changed HTTP client to use poll instead of select on Linux and MacOS

  This affects the ArangoShell and user-defined JavaScript code running inside
  arangod that initiates its own HTTP calls.

  Using poll instead of select allows using arbitrary high file descriptors
  (bigger than the compiled in FD_SETSIZE). Server connections are still handled using
  epoll, which has never been affected by FD_SETSIZE.

* implemented AQL `LIKE` function using ICU regexes

* added `RETURN DISTINCT` for AQL queries to return unique results:

      FOR doc IN collection
        RETURN DISTINCT doc.status

  This change also introduces `DISTINCT` as an AQL keyword.

* removed `createNamedQueue()` and `addJob()` functions from org/arangodb/tasks

* use less locks and more atomic variables in the internal dispatcher
  and V8 context handling implementations. This leads to improved throughput in
  some ArangoDB internals and allows for higher HTTP request throughput for
  many operations.

  A short overview of the improvements can be found here:

  https://www.arangodb.com/2015/08/throughput-enhancements/

* added shorthand notation for attribute names in AQL object literals:

      LET name = "Peter"
      LET age = 42
      RETURN { name, age }

  The above is the shorthand equivalent of the generic form

      LET name = "Peter"
      LET age = 42
      RETURN { name : name, age : age }

* removed configure option `--enable-timings`

  This option did not have any effect.

* removed configure option `--enable-figures`

  This option previously controlled whether HTTP request statistics code was
  compiled into ArangoDB or not. The previous default value was `true` so
  statistics code was available in official packages. Setting the option to
  `false` led to compile errors so it is doubtful the default value was
  ever changed. By removing the option some internal statistics code was also
  simplified.

* removed run-time manipulation methods for server endpoints:

  * `db._removeEndpoint()`
  * `db._configureEndpoint()`
  * HTTP POST `/_api/endpoint`
  * HTTP DELETE `/_api/endpoint`

* AQL query result cache

  The query result cache can optionally cache the complete results of all or selected AQL queries.
  It can be operated in the following modes:

  * `off`: the cache is disabled. No query results will be stored
  * `on`: the cache will store the results of all AQL queries unless their `cache`
    attribute flag is set to `false`
  * `demand`: the cache will store the results of AQL queries that have their
    `cache` attribute set to `true`, but will ignore all others

  The mode can be set at server startup using the `--database.query-cache-mode` configuration
  option and later changed at runtime.

  The following HTTP REST APIs have been added for controlling the query cache:

  * HTTP GET `/_api/query-cache/properties`: returns the global query cache configuration
  * HTTP PUT `/_api/query-cache/properties`: modifies the global query cache configuration
  * HTTP DELETE `/_api/query-cache`: invalidates all results in the query cache

  The following JavaScript functions have been added for controlling the query cache:

  * `require("org/arangodb/aql/cache").properties()`: returns the global query cache configuration
  * `require("org/arangodb/aql/cache").properties(properties)`: modifies the global query cache configuration
  * `require("org/arangodb/aql/cache").clear()`: invalidates all results in the query cache

* do not link arangoimp against V8

* AQL function call arguments optimization

  This will lead to arguments in function calls inside AQL queries not being copied but passed
  by reference. This may speed up calls to functions with bigger argument values or queries that
  call functions a lot of times.

* upgraded V8 version to 4.3.61

* removed deprecated AQL `SKIPLIST` function.

  This function was introduced in older versions of ArangoDB with a less powerful query optimizer to
  retrieve data from a skiplist index using a `LIMIT` clause. It was marked as deprecated in ArangoDB
  2.6.

  Since ArangoDB 2.3 the behavior of the `SKIPLIST` function can be emulated using regular AQL
  constructs, e.g.

      FOR doc IN @@collection
        FILTER doc.value >= @value
        SORT doc.value DESC
        LIMIT 1
        RETURN doc

* the `skip()` function for simple queries does not accept negative input any longer.
  This feature was deprecated in 2.6.0.

* fix exception handling

  In some cases JavaScript exceptions would re-throw without information of the original problem.
  Now the original exception is logged for failure analysis.

* based REST API method PUT `/_api/simple/all` on the cursor API and make it use AQL internally.

  The change speeds up this REST API method and will lead to additional query information being
  returned by the REST API. Clients can use this extra information or ignore it.

* Foxx Queue job success/failure handlers arguments have changed from `(jobId, jobData, result, jobFailures)` to `(result, jobData, job)`.

* added Foxx Queue job options `repeatTimes`, `repeatUntil` and `repeatDelay` to automatically re-schedule jobs when they are completed.

* added Foxx manifest configuration type `password` to mask values in the web interface.

* fixed default values in Foxx manifest configurations sometimes not being used as defaults.

* fixed optional parameters in Foxx manifest configurations sometimes not being cleared correctly.

* Foxx dependencies can now be marked as optional using a slightly more verbose syntax in your manifest file.

* converted Foxx constructors to ES6 classes so you can extend them using class syntax.

* updated aqb to 2.0.

* updated chai to 3.0.

* Use more madvise calls to speed up things when memory is tight, in particular
  at load time but also for random accesses later.

* Overhauled web interface

  The web interface now has a new design.

  The API documentation for ArangoDB has been moved from "Tools" to "Links" in the web interface.

  The "Applications" tab in the web interfaces has been renamed to "Services".


v2.6.12 (2015-12-02)
--------------------

* fixed disappearing of documents for collections transferred via `sync` if the
  the collection was dropped right before synchronization and drop and (re-)create
  collection markers were located in the same WAL file

* added missing lock instruction for primary index in compactor size calculation

* fixed issue #1589

* fixed issue #1583

* Foxx: optional configuration options no longer log validation errors when assigned
  empty values (#1495)


v2.6.11 (2015-11-18)
--------------------

* fixed potentially invalid pointer access in shaper when the currently accessed
  document got re-located by the WAL collector at the very same time


v2.6.10 (2015-11-10)
--------------------

* disable replication appliers when starting in modes `--upgrade`, `--no-server`
  and `--check-upgrade`

* more detailed output in arango-dfdb

* fixed potential deadlock in collection status changing on Windows

* issue #1521: Can't dump/restore with user and password


v2.6.9 (2015-09-29)
-------------------

* added "special" password ARANGODB_DEFAULT_ROOT_PASSWORD. If you pass
  ARANGODB_DEFAULT_ROOT_PASSWORD as password, it will read the password
  from the environment variable ARANGODB_DEFAULT_ROOT_PASSWORD

* fixed failing AQL skiplist, sort and limit combination

  When using a Skiplist index on an attribute (say "a") and then using sort
  and skip on this attribute caused the result to be empty e.g.:

    require("internal").db.test.ensureSkiplist("a");
    require("internal").db._query("FOR x IN test SORT x.a LIMIT 10, 10");

  Was always empty no matter how many documents are stored in test.
  This is now fixed.

v2.6.8 (2015-09-09)
-------------------

* ARM only:

  The ArangoDB packages for ARM require the kernel to allow unaligned memory access.
  How the kernel handles unaligned memory access is configurable at runtime by
  checking and adjusting the contents `/proc/cpu/alignment`.

  In order to operate on ARM, ArangoDB requires the bit 1 to be set. This will
  make the kernel trap and adjust unaligned memory accesses. If this bit is not
  set, the kernel may send a SIGBUS signal to ArangoDB and terminate it.

  To set bit 1 in `/proc/cpu/alignment` use the following command as a privileged
  user (e.g. root):

      echo "2" > /proc/cpu/alignment

  Note that this setting affects all user processes and not just ArangoDB. Setting
  the alignment with the above command will also not make the setting permanent,
  so it will be lost after a restart of the system. In order to make the setting
  permanent, it should be executed during system startup or before starting arangod.

  The ArangoDB start/stop scripts do not adjust the alignment setting, but rely on
  the environment to have the correct alignment setting already. The reason for this
  is that the alignment settings also affect all other user processes (which ArangoDB
  is not aware of) and thus may have side-effects outside of ArangoDB. It is therefore
  more reasonable to have the system administrator carry out the change.


v2.6.7 (2015-08-25)
-------------------

* improved AssocMulti index performance when resizing.

  This makes the edge index perform less I/O when under memory pressure.


v2.6.6 (2015-08-23)
-------------------

* added startup option `--server.additional-threads` to create separate queues
  for slow requests.


v2.6.5 (2015-08-17)
-------------------

* added startup option `--database.throw-collection-not-loaded-error`

  Accessing a not-yet loaded collection will automatically load a collection
  on first access. This flag controls what happens in case an operation
  would need to wait for another thread to finalize loading a collection. If
  set to *true*, then the first operation that accesses an unloaded collection
  will load it. Further threads that try to access the same collection while
  it is still loading immediately fail with an error (1238, *collection not loaded*).
  This is to prevent all server threads from being blocked while waiting on the
  same collection to finish loading. When the first thread has completed loading
  the collection, the collection becomes regularly available, and all operations
  from that point on can be carried out normally, and error 1238 will not be
  thrown anymore for that collection.

  If set to *false*, the first thread that accesses a not-yet loaded collection
  will still load it. Other threads that try to access the collection while
  loading will not fail with error 1238 but instead block until the collection
  is fully loaded. This configuration might lead to all server threads being
  blocked because they are all waiting for the same collection to complete
  loading. Setting the option to *true* will prevent this from happening, but
  requires clients to catch error 1238 and react on it (maybe by scheduling
  a retry for later).

  The default value is *false*.

* fixed busy wait loop in scheduler threads that sometimes consumed 100% CPU while
  waiting for events on connections closed unexpectedly by the client side

* handle attribute `indexBuckets` when restoring collections via arangorestore.
  Previously the `indexBuckets` attribute value from the dump was ignored, and the
   server default value for `indexBuckets` was used when restoring a collection.

* fixed "EscapeValue already set error" crash in V8 actions that might have occurred when
  canceling V8-based operations.


v2.6.4 (2015-08-01)
-------------------

* V8: Upgrade to version 4.1.0.27 - this is intended to be the stable V8 version.

* fixed issue #1424: Arango shell should not processing arrows pushing on keyboard


v2.6.3 (2015-07-21)
-------------------

* issue #1409: Document values with null character truncated


v2.6.2 (2015-07-04)
-------------------

* fixed issue #1383: bindVars for HTTP API doesn't work with empty string

* fixed handling of default values in Foxx manifest configurations

* fixed handling of optional parameters in Foxx manifest configurations

* fixed a reference error being thrown in Foxx queues when a function-based job type is used that is not available and no options object is passed to queue.push


v2.6.1 (2015-06-24)
-------------------

* Add missing swagger files to cmake build. fixes #1368

* fixed documentation errors


v2.6.0 (2015-06-20)
-------------------

* using negative values for `SimpleQuery.skip()` is deprecated.
  This functionality will be removed in future versions of ArangoDB.

* The following simple query functions are now deprecated:

  * collection.near
  * collection.within
  * collection.geo
  * collection.fulltext
  * collection.range
  * collection.closedRange

  This also lead to the following REST API methods being deprecated from now on:

  * PUT /_api/simple/near
  * PUT /_api/simple/within
  * PUT /_api/simple/fulltext
  * PUT /_api/simple/range

  It is recommended to replace calls to these functions or APIs with equivalent AQL queries,
  which are more flexible because they can be combined with other operations:

      FOR doc IN NEAR(@@collection, @latitude, @longitude, @limit)
        RETURN doc

      FOR doc IN WITHIN(@@collection, @latitude, @longitude, @radius, @distanceAttributeName)
        RETURN doc

      FOR doc IN FULLTEXT(@@collection, @attributeName, @queryString, @limit)
        RETURN doc

      FOR doc IN @@collection
        FILTER doc.value >= @left && doc.value < @right
        LIMIT @skip, @limit
        RETURN doc`

  The above simple query functions and REST API methods may be removed in future versions
  of ArangoDB.

* deprecated now-obsolete AQL `SKIPLIST` function

  The function was introduced in older versions of ArangoDB with a less powerful query optimizer to
  retrieve data from a skiplist index using a `LIMIT` clause.

  Since 2.3 the same goal can be achieved by using regular AQL constructs, e.g.

      FOR doc IN collection FILTER doc.value >= @value SORT doc.value DESC LIMIT 1 RETURN doc

* fixed issues when switching the database inside tasks and during shutdown of database cursors

  These features were added during 2.6 alpha stage so the fixes affect devel/2.6-alpha builds only

* issue #1360: improved foxx-manager help

* added `--enable-tcmalloc` configure option.

  When this option is set, arangod and the client tools will be linked against tcmalloc, which replaces
  the system allocator. When the option is set, a tcmalloc library must be present on the system under
  one of the names `libtcmalloc`, `libtcmalloc_minimal` or `libtcmalloc_debug`.

  As this is a configure option, it is supported for manual builds on Linux-like systems only. tcmalloc
  support is currently experimental.

* issue #1353: Windows: HTTP API - incorrect path in errorMessage

* issue #1347: added option `--create-database` for arangorestore.

  Setting this option to `true` will now create the target database if it does not exist. When creating
  the target database, the username and passwords passed to arangorestore will be used to create an
  initial user for the new database.

* issue #1345: advanced debug information for User Functions

* issue #1341: Can't use bindvars in UPSERT

* fixed vulnerability in JWT implementation.

* changed default value of option `--database.ignore-datafile-errors` from `true` to `false`

  If the new default value of `false` is used, then arangod will refuse loading collections that contain
  datafiles with CRC mismatches or other errors. A collection with datafile errors will then become
  unavailable. This prevents follow up errors from happening.

  The only way to access such collection is to use the datafile debugger (arango-dfdb) and try to repair
  or truncate the datafile with it.

  If `--database.ignore-datafile-errors` is set to `true`, then collections will become available
  even if parts of their data cannot be loaded. This helps availability, but may cause (partial) data
  loss and follow up errors.

* added server startup option `--server.session-timeout` for controlling the timeout of user sessions
  in the web interface

* add sessions and cookie authentication for ArangoDB's web interface

  ArangoDB's built-in web interface now uses sessions. Session information ids are stored in cookies,
  so clients using the web interface must accept cookies in order to use it

* web interface: display query execution time in AQL editor

* web interface: renamed AQL query *submit* button to *execute*

* web interface: added query explain feature in AQL editor

* web interface: demo page added. only working if demo data is available, hidden otherwise

* web interface: added support for custom app scripts with optional arguments and results

* web interface: mounted apps that need to be configured are now indicated in the app overview

* web interface: added button for running tests to app details

* web interface: added button for configuring app dependencies to app details

* web interface: upgraded API documentation to use Swagger 2

* INCOMPATIBLE CHANGE

  removed startup option `--log.severity`

  The docs for `--log.severity` mentioned lots of severities (e.g. `exception`, `technical`, `functional`, `development`)
  but only a few severities (e.g. `all`, `human`) were actually used, with `human` being the default and `all` enabling the
  additional logging of requests. So the option pretended to control a lot of things which it actually didn't. Additionally,
  the option `--log.requests-file` was around for a long time already, also controlling request logging.

  Because the `--log.severity` option effectively did not control that much, it was removed. A side effect of removing the
  option is that 2.5 installations which used `--log.severity all` will not log requests after the upgrade to 2.6. This can
  be adjusted by setting the `--log.requests-file` option.

* add backtrace to fatal log events

* added optional `limit` parameter for AQL function `FULLTEXT`

* make fulltext index also index text values contained in direct sub-objects of the indexed
  attribute.

  Previous versions of ArangoDB only indexed the attribute value if it was a string. Sub-attributes
  of the index attribute were ignored when fulltext indexing.

  Now, if the index attribute value is an object, the object's values will each be included in the
  fulltext index if they are strings. If the index attribute value is an array, the array's values
  will each be included in the fulltext index if they are strings.

  For example, with a fulltext index present on the `translations` attribute, the following text
  values will now be indexed:

      var c = db._create("example");
      c.ensureFulltextIndex("translations");
      c.insert({ translations: { en: "fox", de: "Fuchs", fr: "renard", ru: "лиса" } });
      c.insert({ translations: "Fox is the English translation of the German word Fuchs" });
      c.insert({ translations: [ "ArangoDB", "document", "database", "Foxx" ] });

      c.fulltext("translations", "лиса").toArray();       // returns only first document
      c.fulltext("translations", "Fox").toArray();        // returns first and second documents
      c.fulltext("translations", "prefix:Fox").toArray(); // returns all three documents

* added batch document removal and lookup commands:

      collection.lookupByKeys(keys)
      collection.removeByKeys(keys)

  These commands can be used to perform multi-document lookup and removal operations efficiently
  from the ArangoShell. The argument to these operations is an array of document keys.

  Also added HTTP APIs for batch document commands:

  * PUT /_api/simple/lookup-by-keys
  * PUT /_api/simple/remove-by-keys

* properly prefix document address URLs with the current database name for calls to the REST
  API method GET `/_api/document?collection=...` (that method will return partial URLs to all
  documents in the collection).

  Previous versions of ArangoDB returned the URLs starting with `/_api/` but without the current
  database name, e.g. `/_api/document/mycollection/mykey`. Starting with 2.6, the response URLs
  will include the database name as well, e.g. `/_db/_system/_api/document/mycollection/mykey`.

* added dedicated collection export HTTP REST API

  ArangoDB now provides a dedicated collection export API, which can take snapshots of entire
  collections more efficiently than the general-purpose cursor API. The export API is useful
  to transfer the contents of an entire collection to a client application. It provides optional
  filtering on specific attributes.

  The export API is available at endpoint `POST /_api/export?collection=...`. The API has the
  same return value structure as the already established cursor API (`POST /_api/cursor`).

  An introduction to the export API is given in this blog post:
  http://jsteemann.github.io/blog/2015/04/04/more-efficient-data-exports/

* subquery optimizations for AQL queries

  This optimization avoids copying intermediate results into subqueries that are not required
  by the subquery.

  A brief description can be found here:
  http://jsteemann.github.io/blog/2015/05/04/subquery-optimizations/

* return value optimization for AQL queries

  This optimization avoids copying the final query result inside the query's main `ReturnNode`.

  A brief description can be found here:
  http://jsteemann.github.io/blog/2015/05/04/return-value-optimization-for-aql/

* speed up AQL queries containing big `IN` lists for index lookups

  `IN` lists used for index lookups had performance issues in previous versions of ArangoDB.
  These issues have been addressed in 2.6 so using bigger `IN` lists for filtering is much
  faster.

  A brief description can be found here:
  http://jsteemann.github.io/blog/2015/05/07/in-list-improvements/

* allow `@` and `.` characters in document keys, too

  This change also leads to document keys being URL-encoded when returned in HTTP `location`
  response headers.

* added alternative implementation for AQL COLLECT

  The alternative method uses a hash table for grouping and does not require its input elements
  to be sorted. It will be taken into account by the optimizer for `COLLECT` statements that do
  not use an `INTO` clause.

  In case a `COLLECT` statement can use the hash table variant, the optimizer will create an extra
  plan for it at the beginning of the planning phase. In this plan, no extra `SORT` node will be
  added in front of the `COLLECT` because the hash table variant of `COLLECT` does not require
  sorted input. Instead, a `SORT` node will be added after it to sort its output. This `SORT` node
  may be optimized away again in later stages. If the sort order of the result is irrelevant to
  the user, adding an extra `SORT null` after a hash `COLLECT` operation will allow the optimizer to
  remove the sorts altogether.

  In addition to the hash table variant of `COLLECT`, the optimizer will modify the original plan
  to use the regular `COLLECT` implementation. As this implementation requires sorted input, the
  optimizer will insert a `SORT` node in front of the `COLLECT`. This `SORT` node may be optimized
  away in later stages.

  The created plans will then be shipped through the regular optimization pipeline. In the end,
  the optimizer will pick the plan with the lowest estimated total cost as usual. The hash table
  variant does not require an up-front sort of the input, and will thus be preferred over the
  regular `COLLECT` if the optimizer estimates many input elements for the `COLLECT` node and
  cannot use an index to sort them.

  The optimizer can be explicitly told to use the regular *sorted* variant of `COLLECT` by
  suffixing a `COLLECT` statement with `OPTIONS { "method" : "sorted" }`. This will override the
  optimizer guesswork and only produce the *sorted* variant of `COLLECT`.

  A blog post on the new `COLLECT` implementation can be found here:
  http://jsteemann.github.io/blog/2015/04/22/collecting-with-a-hash-table/

* refactored HTTP REST API for cursors

  The HTTP REST API for cursors (`/_api/cursor`) has been refactored to improve its performance
  and use less memory.

  A post showing some of the performance improvements can be found here:
  http://jsteemann.github.io/blog/2015/04/01/improvements-for-the-cursor-api/

* simplified return value syntax for data-modification AQL queries

  ArangoDB 2.4 since version allows to return results from data-modification AQL queries. The
  syntax for this was quite limited and verbose:

      FOR i IN 1..10
        INSERT { value: i } IN test
        LET inserted = NEW
        RETURN inserted

  The `LET inserted = NEW RETURN inserted` was required literally to return the inserted
  documents. No calculations could be made using the inserted documents.

  This is now more flexible. After a data-modification clause (e.g. `INSERT`, `UPDATE`, `REPLACE`,
  `REMOVE`, `UPSERT`) there can follow any number of `LET` calculations. These calculations can
  refer to the pseudo-values `OLD` and `NEW` that are created by the data-modification statements.

  This allows returning projections of inserted or updated documents, e.g.:

      FOR i IN 1..10
        INSERT { value: i } IN test
        RETURN { _key: NEW._key, value: i }

  Still not every construct is allowed after a data-modification clause. For example, no functions
  can be called that may access documents.

  More information can be found here:
  http://jsteemann.github.io/blog/2015/03/27/improvements-for-data-modification-queries/

* added AQL `UPSERT` statement

  This adds an `UPSERT` statement to AQL that is a combination of both `INSERT` and `UPDATE` /
  `REPLACE`. The `UPSERT` will search for a matching document using a user-provided example.
  If no document matches the example, the *insert* part of the `UPSERT` statement will be
  executed. If there is a match, the *update* / *replace* part will be carried out:

      UPSERT { page: 'index.html' }                 /* search example */
        INSERT { page: 'index.html', pageViews: 1 } /* insert part */
        UPDATE { pageViews: OLD.pageViews + 1 }     /* update part */
        IN pageViews

  `UPSERT` can be used with an `UPDATE` or `REPLACE` clause. The `UPDATE` clause will perform
  a partial update of the found document, whereas the `REPLACE` clause will replace the found
  document entirely. The `UPDATE` or `REPLACE` parts can refer to the pseudo-value `OLD`, which
  contains all attributes of the found document.

  `UPSERT` statements can optionally return values. In the following query, the return
  attribute `found` will return the found document before the `UPDATE` was applied. If no
  document was found, `found` will contain a value of `null`. The `updated` result attribute will
  contain the inserted / updated document:

      UPSERT { page: 'index.html' }                 /* search example */
        INSERT { page: 'index.html', pageViews: 1 } /* insert part */
        UPDATE { pageViews: OLD.pageViews + 1 }     /* update part */
        IN pageViews
        RETURN { found: OLD, updated: NEW }

  A more detailed description of `UPSERT` can be found here:
  http://jsteemann.github.io/blog/2015/03/27/preview-of-the-upsert-command/

* adjusted default configuration value for `--server.backlog-size` from 10 to 64.

* issue #1231: bug xor feature in AQL: LENGTH(null) == 4

  This changes the behavior of the AQL `LENGTH` function as follows:

  - if the single argument to `LENGTH()` is `null`, then the result will now be `0`. In previous
    versions of ArangoDB, the result of `LENGTH(null)` was `4`.

  - if the single argument to `LENGTH()` is `true`, then the result will now be `1`. In previous
    versions of ArangoDB, the result of `LENGTH(true)` was `4`.

  - if the single argument to `LENGTH()` is `false`, then the result will now be `0`. In previous
    versions of ArangoDB, the result of `LENGTH(false)` was `5`.

  The results of `LENGTH()` with string, numeric, array object argument values do not change.

* issue #1298: Bulk import if data already exists (#1298)

  This change extends the HTTP REST API for bulk imports as follows:

  When documents are imported and the `_key` attribute is specified for them, the import can be
  used for inserting and updating/replacing documents. Previously, the import could be used for
  inserting new documents only, and re-inserting a document with an existing key would have failed
  with a *unique key constraint violated* error.

  The above behavior is still the default. However, the API now allows controlling the behavior
  in case of a unique key constraint error via the optional URL parameter `onDuplicate`.

  This parameter can have one of the following values:

  - `error`: when a unique key constraint error occurs, do not import or update the document but
    report an error. This is the default.

  - `update`: when a unique key constraint error occurs, try to (partially) update the existing
    document with the data specified in the import. This may still fail if the document would
    violate secondary unique indexes. Only the attributes present in the import data will be
    updated and other attributes already present will be preserved. The number of updated documents
    will be reported in the `updated` attribute of the HTTP API result.

  - `replace`: when a unique key constraint error occurs, try to fully replace the existing
    document with the data specified in the import. This may still fail if the document would
    violate secondary unique indexes. The number of replaced documents will be reported in the
    `updated` attribute of the HTTP API result.

  - `ignore`: when a unique key constraint error occurs, ignore this error. There will be no
    insert, update or replace for the particular document. Ignored documents will be reported
    separately in the `ignored` attribute of the HTTP API result.

  The result of the HTTP import API will now contain the attributes `ignored` and `updated`, which
  contain the number of ignored and updated documents respectively. These attributes will contain a
  value of zero unless the `onDuplicate` URL parameter is set to either `update` or `replace`
  (in this case the `updated` attribute may contain non-zero values) or `ignore` (in this case the
  `ignored` attribute may contain a non-zero value).

  To support the feature, arangoimp also has a new command line option `--on-duplicate` which can
  have one of the values `error`, `update`, `replace`, `ignore`. The default value is `error`.

  A few examples for using arangoimp with the `--on-duplicate` option can be found here:
  http://jsteemann.github.io/blog/2015/04/14/updating-documents-with-arangoimp/

* changed behavior of `db._query()` in the ArangoShell:

  if the command's result is printed in the shell, the first 10 results will be printed. Previously
  only a basic description of the underlying query result cursor was printed. Additionally, if the
  cursor result contains more than 10 results, the cursor is assigned to a global variable `more`,
  which can be used to iterate over the cursor result.

  Example:

      arangosh [_system]> db._query("FOR i IN 1..15 RETURN i")
      [object ArangoQueryCursor, count: 15, hasMore: true]

      [
        1,
        2,
        3,
        4,
        5,
        6,
        7,
        8,
        9,
        10
      ]

      type 'more' to show more documents


      arangosh [_system]> more
      [object ArangoQueryCursor, count: 15, hasMore: false]

      [
        11,
        12,
        13,
        14,
        15
      ]

* Disallow batchSize value 0 in HTTP `POST /_api/cursor`:

  The HTTP REST API `POST /_api/cursor` does not accept a `batchSize` parameter value of
  `0` any longer. A batch size of 0 never made much sense, but previous versions of ArangoDB
  did not check for this value. Now creating a cursor using a `batchSize` value 0 will
  result in an HTTP 400 error response

* REST Server: fix memory leaks when failing to add jobs

* 'EDGES' AQL Function

  The AQL function `EDGES` got a new fifth option parameter.
  Right now only one option is available: 'includeVertices'. This is a boolean parameter
  that allows to modify the result of the `EDGES` function.
  Default is 'includeVertices: false' which does not have any effect.
  'includeVertices: true' modifies the result, such that
  {vertex: <vertexDocument>, edge: <edgeDocument>} is returned.

* INCOMPATIBLE CHANGE:

  The result format of the AQL function `NEIGHBORS` has been changed.
  Before it has returned an array of objects containing 'vertex' and 'edge'.
  Now it will only contain the vertex directly.
  Also an additional option 'includeData' has been added.
  This is used to define if only the 'vertex._id' value should be returned (false, default),
  or if the vertex should be looked up in the collection and the complete JSON should be returned
  (true).
  Using only the id values can lead to significantly improved performance if this is the only information
  required.

  In order to get the old result format prior to ArangoDB 2.6, please use the function EDGES instead.
  Edges allows for a new option 'includeVertices' which, set to true, returns exactly the format of NEIGHBORS.
  Example:

      NEIGHBORS(<vertexCollection>, <edgeCollection>, <vertex>, <direction>, <example>)

  This can now be achieved by:

      EDGES(<edgeCollection>, <vertex>, <direction>, <example>, {includeVertices: true})

  If you are nesting several NEIGHBORS steps you can speed up their performance in the following way:

  Old Example:

  FOR va IN NEIGHBORS(Users, relations, 'Users/123', 'outbound') FOR vc IN NEIGHBORS(Products, relations, va.vertex._id, 'outbound') RETURN vc

  This can now be achieved by:

  FOR va IN NEIGHBORS(Users, relations, 'Users/123', 'outbound') FOR vc IN NEIGHBORS(Products, relations, va, 'outbound', null, {includeData: true}) RETURN vc
                                                                                                          ^^^^                  ^^^^^^^^^^^^^^^^^^^
                                                                                                  Use intermediate directly     include Data for final

* INCOMPATIBLE CHANGE:

  The AQL function `GRAPH_NEIGHBORS` now provides an additional option `includeData`.
  This option allows controlling whether the function should return the complete vertices
  or just their IDs. Returning only the IDs instead of the full vertices can lead to
  improved performance .

  If provided, `includeData` is set to `true`, all vertices in the result will be returned
  with all their attributes. The default value of `includeData` is `false`.
  This makes the default function results incompatible with previous versions of ArangoDB.

  To get the old result style in ArangoDB 2.6, please set the options as follows in calls
  to `GRAPH_NEIGHBORS`:

      GRAPH_NEIGHBORS(<graph>, <vertex>, { includeData: true })

* INCOMPATIBLE CHANGE:

  The AQL function `GRAPH_COMMON_NEIGHBORS` now provides an additional option `includeData`.
  This option allows controlling whether the function should return the complete vertices
  or just their IDs. Returning only the IDs instead of the full vertices can lead to
  improved performance .

  If provided, `includeData` is set to `true`, all vertices in the result will be returned
  with all their attributes. The default value of `includeData` is `false`.
  This makes the default function results incompatible with previous versions of ArangoDB.

  To get the old result style in ArangoDB 2.6, please set the options as follows in calls
  to `GRAPH_COMMON_NEIGHBORS`:

      GRAPH_COMMON_NEIGHBORS(<graph>, <vertexExamples1>, <vertexExamples2>, { includeData: true }, { includeData: true })

* INCOMPATIBLE CHANGE:

  The AQL function `GRAPH_SHORTEST_PATH` now provides an additional option `includeData`.
  This option allows controlling whether the function should return the complete vertices
  and edges or just their IDs. Returning only the IDs instead of full vertices and edges
  can lead to improved performance .

  If provided, `includeData` is set to `true`, all vertices and edges in the result will
  be returned with all their attributes. There is also an optional parameter `includePath` of
  type object.
  It has two optional sub-attributes `vertices` and `edges`, both of type boolean.
  Both can be set individually and the result will include all vertices on the path if
  `includePath.vertices == true` and all edges if `includePath.edges == true` respectively.

  The default value of `includeData` is `false`, and paths are now excluded by default.
  This makes the default function results incompatible with previous versions of ArangoDB.

  To get the old result style in ArangoDB 2.6, please set the options as follows in calls
  to `GRAPH_SHORTEST_PATH`:

      GRAPH_SHORTEST_PATH(<graph>, <source>, <target>, { includeData: true, includePath: { edges: true, vertices: true } })

  The attributes `startVertex` and `vertex` that were present in the results of `GRAPH_SHORTEST_PATH`
  in previous versions of ArangoDB will not be produced in 2.6. To calculate these attributes in 2.6,
  please extract the first and last elements from the `vertices` result attribute.

* INCOMPATIBLE CHANGE:

  The AQL function `GRAPH_DISTANCE_TO` will now return only the id the destination vertex
  in the `vertex` attribute, and not the full vertex data with all vertex attributes.

* INCOMPATIBLE CHANGE:

  All graph measurements functions in JavaScript module `general-graph` that calculated a
  single figure previously returned an array containing just the figure. Now these functions
  will return the figure directly and not put it inside an array.

  The affected functions are:

  * `graph._absoluteEccentricity`
  * `graph._eccentricity`
  * `graph._absoluteCloseness`
  * `graph._closeness`
  * `graph._absoluteBetweenness`
  * `graph._betweenness`
  * `graph._radius`
  * `graph._diameter`

* Create the `_graphs` collection in new databases with `waitForSync` attribute set to `false`

  The previous `waitForSync` value was `true`, so default the behavior when creating and dropping
  graphs via the HTTP REST API changes as follows if the new settings are in effect:

  * `POST /_api/graph` by default returns `HTTP 202` instead of `HTTP 201`
  * `DELETE /_api/graph/graph-name` by default returns `HTTP 202` instead of `HTTP 201`

  If the `_graphs` collection still has its `waitForSync` value set to `true`, then the HTTP status
  code will not change.

* Upgraded ICU to version 54; this increases performance in many places.
  based on https://code.google.com/p/chromium/issues/detail?id=428145

* added support for HTTP push aka chunked encoding

* issue #1051: add info whether server is running in service or user mode?

  This will add a "mode" attribute to the result of the result of HTTP GET `/_api/version?details=true`

  "mode" can have the following values:

  - `standalone`: server was started manually (e.g. on command-line)
  - `service`: service is running as Windows service, in daemon mode or under the supervisor

* improve system error messages in Windows port

* increased default value of `--server.request-timeout` from 300 to 1200 seconds for client tools
  (arangosh, arangoimp, arangodump, arangorestore)

* increased default value of `--server.connect-timeout` from 3 to 5 seconds for client tools
  (arangosh, arangoimp, arangodump, arangorestore)

* added startup option `--server.foxx-queues-poll-interval`

  This startup option controls the frequency with which the Foxx queues manager is checking
  the queue (or queues) for jobs to be executed.

  The default value is `1` second. Lowering this value will result in the queue manager waking
  up and checking the queues more frequently, which may increase CPU usage of the server.
  When not using Foxx queues, this value can be raised to save some CPU time.

* added startup option `--server.foxx-queues`

  This startup option controls whether the Foxx queue manager will check queue and job entries.
  Disabling this option can reduce server load but will prevent jobs added to Foxx queues from
  being processed at all.

  The default value is `true`, enabling the Foxx queues feature.

* make Foxx queues really database-specific.

  Foxx queues were and are stored in a database-specific collection `_queues`. However, a global
  cache variable for the queues led to the queue names being treated database-independently, which
  was wrong.

  Since 2.6, Foxx queues names are truly database-specific, so the same queue name can be used in
  two different databases for two different queues. Until then, it is advisable to think of queues
  as already being database-specific, and using the database name as a queue name prefix to be
  avoid name conflicts, e.g.:

      var queueName = "myQueue";
      var Foxx = require("org/arangodb/foxx");
      Foxx.queues.create(db._name() + ":" + queueName);

* added support for Foxx queue job types defined as app scripts.

  The old job types introduced in 2.4 are still supported but are known to cause issues in 2.5
  and later when the server is restarted or the job types are not defined in every thread.

  The new job types avoid this issue by storing an explicit mount path and script name rather
  than an assuming the job type is defined globally. It is strongly recommended to convert your
  job types to the new script-based system.

* renamed Foxx sessions option "sessionStorageApp" to "sessionStorage". The option now also accepts session storages directly.

* Added the following JavaScript methods for file access:
  * fs.copyFile() to copy single files
  * fs.copyRecursive() to copy directory trees
  * fs.chmod() to set the file permissions (non-Windows only)

* Added process.env for accessing the process environment from JavaScript code

* Cluster: kickstarter shutdown routines will more precisely follow the shutdown of its nodes.

* Cluster: don't delete agency connection objects that are currently in use.

* Cluster: improve passing along of HTTP errors

* fixed issue #1247: debian init script problems

* multi-threaded index creation on collection load

  When a collection contains more than one secondary index, they can be built in memory in
  parallel when the collection is loaded. How many threads are used for parallel index creation
  is determined by the new configuration parameter `--database.index-threads`. If this is set
  to 0, indexes are built by the opening thread only and sequentially. This is equivalent to
  the behavior in 2.5 and before.

* speed up building up primary index when loading collections

* added `count` attribute to `parameters.json` files of collections. This attribute indicates
  the number of live documents in the collection on unload. It is read when the collection is
  (re)loaded to determine the initial size for the collection's primary index

* removed remainders of MRuby integration, removed arangoirb

* simplified `controllers` property in Foxx manifests. You can now specify a filename directly
  if you only want to use a single file mounted at the base URL of your Foxx app.

* simplified `exports` property in Foxx manifests. You can now specify a filename directly if
  you only want to export variables from a single file in your Foxx app.

* added support for node.js-style exports in Foxx exports. Your Foxx exports file can now export
  arbitrary values using the `module.exports` property instead of adding properties to the
  `exports` object.

* added `scripts` property to Foxx manifests. You should now specify the `setup` and `teardown`
  files as properties of the `scripts` object in your manifests and can define custom,
  app-specific scripts that can be executed from the web interface or the CLI.

* added `tests` property to Foxx manifests. You can now define test cases using the `mocha`
  framework which can then be executed inside ArangoDB.

* updated `joi` package to 6.0.8.

* added `extendible` package.

* added Foxx model lifecycle events to repositories. See #1257.

* speed up resizing of edge index.

* allow to split an edge index into buckets which are resized individually.
  This is controlled by the `indexBuckets` attribute in the `properties`
  of the collection.

* fix a cluster deadlock bug in larger clusters by marking a thread waiting
  for a lock on a DBserver as blocked


v2.5.7 (2015-08-02)
-------------------

* V8: Upgrade to version 4.1.0.27 - this is intended to be the stable V8 version.


v2.5.6 (2015-07-21)
-------------------

* alter Windows build infrastructure so we can properly store pdb files.

* potentially fixed issue #1313: Wrong metric calculation at dashboard

  Escape whitespace in process name when scanning /proc/pid/stats

  This fixes statistics values read from that file

* Fixed variable naming in AQL `COLLECT INTO` results in case the COLLECT is placed
  in a subquery which itself is followed by other constructs that require variables


v2.5.5 (2015-05-29)
-------------------

* fixed vulnerability in JWT implementation.

* fixed format string for reading /proc/pid/stat

* take into account barriers used in different V8 contexts


v2.5.4 (2015-05-14)
-------------------

* added startup option `--log.performance`: specifying this option at startup will log
  performance-related info messages, mainly timings via the regular logging mechanisms

* cluster fixes

* fix for recursive copy under Windows


v2.5.3 (2015-04-29)
-------------------

* Fix fs.move to work across filesystem borders; Fixes Foxx app installation problems;
  issue #1292.

* Fix Foxx app install when installed on a different drive on Windows

* issue #1322: strange AQL result

* issue #1318: Inconsistent db._create() syntax

* issue #1315: queries to a collection fail with an empty response if the
  collection contains specific JSON data

* issue #1300: Make arangodump not fail if target directory exists but is empty

* allow specifying higher values than SOMAXCONN for `--server.backlog-size`

  Previously, arangod would not start when a `--server.backlog-size` value was
  specified that was higher than the platform's SOMAXCONN header value.

  Now, arangod will use the user-provided value for `--server.backlog-size` and
  pass it to the listen system call even if the value is higher than SOMAXCONN.
  If the user-provided value is higher than SOMAXCONN, arangod will log a warning
  on startup.

* Fixed a cluster deadlock bug. Mark a thread that is in a RemoteBlock as
  blocked to allow for additional dispatcher threads to be started.

* Fix locking in cluster by using another ReadWriteLock class for collections.

* Add a second DispatcherQueue for AQL in the cluster. This fixes a
  cluster-AQL thread explosion bug.


v2.5.2 (2015-04-11)
-------------------

* modules stored in _modules are automatically flushed when changed

* added missing query-id parameter in documentation of HTTP DELETE `/_api/query` endpoint

* added iterator for edge index in AQL queries

  this change may lead to less edges being read when used together with a LIMIT clause

* make graph viewer in web interface issue less expensive queries for determining
  a random vertex from the graph, and for determining vertex attributes

* issue #1285: syntax error, unexpected $undefined near '@_to RETURN obj

  this allows AQL bind parameter names to also start with underscores

* moved /_api/query to C++

* issue #1289: Foxx models created from database documents expose an internal method

* added `Foxx.Repository#exists`

* parallelize initialization of V8 context in multiple threads

* fixed a possible crash when the debug-level was TRACE

* cluster: do not initialize statistics collection on each
  coordinator, this fixes a race condition at startup

* cluster: fix a startup race w.r.t. the _configuration collection

* search for db:// JavaScript modules only after all local files have been
  considered, this speeds up the require command in a cluster considerably

* general cluster speedup in certain areas


v2.5.1 (2015-03-19)
-------------------

* fixed bug that caused undefined behavior when an AQL query was killed inside
  a calculation block

* fixed memleaks in AQL query cleanup in case out-of-memory errors are thrown

* by default, Debian and RedHat packages are built with debug symbols

* added option `--database.ignore-logfile-errors`

  This option controls how collection datafiles with a CRC mismatch are treated.

  If set to `false`, CRC mismatch errors in collection datafiles will lead
  to a collection not being loaded at all. If a collection needs to be loaded
  during WAL recovery, the WAL recovery will also abort (if not forced with
  `--wal.ignore-recovery-errors true`). Setting this flag to `false` protects
  users from unintentionally using a collection with corrupted datafiles, from
  which only a subset of the original data can be recovered.

  If set to `true`, CRC mismatch errors in collection datafiles will lead to
  the datafile being partially loaded. All data up to until the mismatch will
  be loaded. This will enable users to continue with collection datafiles
  that are corrupted, but will result in only a partial load of the data.
  The WAL recovery will still abort when encountering a collection with a
  corrupted datafile, at least if `--wal.ignore-recovery-errors` is not set to
  `true`.

  The default value is *true*, so for collections with corrupted datafiles
  there might be partial data loads once the WAL recovery has finished. If
  the WAL recovery will need to load a collection with a corrupted datafile,
  it will still stop when using the default values.

* INCOMPATIBLE CHANGE:

  make the arangod server refuse to start if during startup it finds a non-readable
  `parameter.json` file for a database or a collection.

  Stopping the startup process in this case requires manual intervention (fixing
  the unreadable files), but prevents follow-up errors due to ignored databases or
  collections from happening.

* datafiles and `parameter.json` files written by arangod are now created with read and write
  privileges for the arangod process user, and with read and write privileges for the arangod
  process group.

  Previously, these files were created with user read and write permissions only.

* INCOMPATIBLE CHANGE:

  abort WAL recovery if one of the collection's datafiles cannot be opened

* INCOMPATIBLE CHANGE:

  never try to raise the privileges after dropping them, this can lead to a race condition while
  running the recovery

  If you require to run ArangoDB on a port lower than 1024, you must run ArangoDB as root.

* fixed inefficiencies in `remove` methods of general-graph module

* added option `--database.slow-query-threshold` for controlling the default AQL slow query
  threshold value on server start

* add system error strings for Windows on many places

* rework service startup so we announce 'RUNNING' only when we're finished starting.

* use the Windows eventlog for FATAL and ERROR - log messages

* fix service handling in NSIS Windows installer, specify human readable name

* add the ICU_DATA environment variable to the fatal error messages

* fixed issue #1265: arangod crashed with SIGSEGV

* fixed issue #1241: Wildcards in examples


v2.5.0 (2015-03-09)
-------------------

* installer fixes for Windows

* fix for downloading Foxx

* fixed issue #1258: http pipelining not working?


v2.5.0-beta4 (2015-03-05)
-------------------------

* fixed issue #1247: debian init script problems


v2.5.0-beta3 (2015-02-27)
-------------------------

* fix Windows install path calculation in arango

* fix Windows logging of long strings

* fix possible undefinedness of const strings in Windows


v2.5.0-beta2 (2015-02-23)
-------------------------

* fixed issue #1256: agency binary not found #1256

* fixed issue #1230: API: document/col-name/_key and cursor return different floats

* front-end: dashboard tries not to (re)load statistics if user has no access

* V8: Upgrade to version 3.31.74.1

* etcd: Upgrade to version 2.0 - This requires go 1.3 to compile at least.

* refuse to startup if ICU wasn't initialized, this will i.e. prevent errors from being printed,
  and libraries from being loaded.

* front-end: unwanted removal of index table header after creating new index

* fixed issue #1248: chrome: applications filtering not working

* fixed issue #1198: queries remain in aql editor (front-end) if you navigate through different tabs

* Simplify usage of Foxx

  Thanks to our user feedback we learned that Foxx is a powerful, yet rather complicated concept.
  With this release we tried to make it less complicated while keeping all its strength.
  That includes a rewrite of the documentation as well as some code changes as listed below:

  * Moved Foxx applications to a different folder.

    The naming convention now is: <app-path>/_db/<dbname>/<mountpoint>/APP
    Before it was: <app-path>/databases/<dbname>/<appname>:<appversion>
    This caused some trouble as apps where cached based on name and version and updates did not apply.
    Hence the path on filesystem and the app's access URL had no relation to one another.
    Now the path on filesystem is identical to the URL (except for slashes and the appended APP)

  * Rewrite of Foxx routing

    The routing of Foxx has been exposed to major internal changes we adjusted because of user feedback.
    This allows us to set the development mode per mount point without having to change paths and hold
    apps at separate locations.

  * Foxx Development mode

    The development mode used until 2.4 is gone. It has been replaced by a much more mature version.
    This includes the deprecation of the javascript.dev-app-path parameter, which is useless since 2.5.
    Instead of having two separate app directories for production and development, apps now reside in
    one place, which is used for production as well as for development.
    Apps can still be put into development mode, changing their behavior compared to production mode.
    Development mode apps are still reread from disk at every request, and still they ship more debug
    output.

    This change has also made the startup options `--javascript.frontend-development-mode` and
    `--javascript.dev-app-path` obsolete. The former option will not have any effect when set, and the
    latter option is only read and used during the upgrade to 2.5 and does not have any effects later.

  * Foxx install process

    Installing Foxx apps has been a two step process: import them into ArangoDB and mount them at a
    specific mount point. These operations have been joined together. You can install an app at one
    mount point, that's it. No fetch, mount, unmount, purge cycle anymore. The commands have been
    simplified to just:

    * install: get your Foxx app up and running
    * uninstall: shut it down and erase it from disk

  * Foxx error output

    Until 2.4 the errors produced by Foxx were not optimal. Often, the error message was just
    `unable to parse manifest` and contained only an internal stack trace.
    In 2.5 we made major improvements there, including a much more fine-grained error output that
    helps you debug your Foxx apps. The error message printed is now much closer to its source and
    should help you track it down.

    Also we added the default handlers for unhandled errors in Foxx apps:

    * You will get a nice internal error page whenever your Foxx app is called but was not installed
      due to any error
    * You will get a proper error message when having an uncaught error appears in any app route

    In production mode the messages above will NOT contain any information about your Foxx internals
    and are safe to be exposed to third party users.
    In development mode the messages above will contain the stacktrace (if available), making it easier for
    your in-house devs to track down errors in the application.

* added `console` object to Foxx apps. All Foxx apps now have a console object implementing
  the familiar Console API in their global scope, which can be used to log diagnostic
  messages to the database.

* added `org/arangodb/request` module, which provides a simple API for making HTTP requests
  to external services.

* added optimizer rule `propagate-constant-attributes`

  This rule will look inside `FILTER` conditions for constant value equality comparisons,
  and insert the constant values in other places in `FILTER`s. For example, the rule will
  insert `42` instead of `i.value` in the second `FILTER` of the following query:

      FOR i IN c1 FOR j IN c2 FILTER i.value == 42 FILTER j.value == i.value RETURN 1

* added `filtered` value to AQL query execution statistics

  This value indicates how many documents were filtered by `FilterNode`s in the AQL query.
  Note that `IndexRangeNode`s can also filter documents by selecting only the required ranges
  from the index. The `filtered` value will not include the work done by `IndexRangeNode`s,
  but only the work performed by `FilterNode`s.

* added support for sparse hash and skiplist indexes

  Hash and skiplist indexes can optionally be made sparse. Sparse indexes exclude documents
  in which at least one of the index attributes is either not set or has a value of `null`.

  As such documents are excluded from sparse indexes, they may contain fewer documents than
  their non-sparse counterparts. This enables faster indexing and can lead to reduced memory
  usage in case the indexed attribute does occur only in some, but not all documents of the
  collection. Sparse indexes will also reduce the number of collisions in non-unique hash
  indexes in case non-existing or optional attributes are indexed.

  In order to create a sparse index, an object with the attribute `sparse` can be added to
  the index creation commands:

      db.collection.ensureHashIndex(attributeName, { sparse: true });
      db.collection.ensureHashIndex(attributeName1, attributeName2, { sparse: true });
      db.collection.ensureUniqueConstraint(attributeName, { sparse: true });
      db.collection.ensureUniqueConstraint(attributeName1, attributeName2, { sparse: true });

      db.collection.ensureSkiplist(attributeName, { sparse: true });
      db.collection.ensureSkiplist(attributeName1, attributeName2, { sparse: true });
      db.collection.ensureUniqueSkiplist(attributeName, { sparse: true });
      db.collection.ensureUniqueSkiplist(attributeName1, attributeName2, { sparse: true });

  Note that in place of the above specialized index creation commands, it is recommended to use
  the more general index creation command `ensureIndex`:

  ```js
  db.collection.ensureIndex({ type: "hash", sparse: true, unique: true, fields: [ attributeName ] });
  db.collection.ensureIndex({ type: "skiplist", sparse: false, unique: false, fields: [ "a", "b" ] });
  ```

  When not explicitly set, the `sparse` attribute defaults to `false` for new indexes.

  This causes a change in behavior when creating a unique hash index without specifying the
  sparse flag: in 2.4, unique hash indexes were implicitly sparse, always excluding `null` values.
  There was no option to control this behavior, and sparsity was neither supported for non-unique
  hash indexes nor skiplists in 2.4. This implicit sparsity of unique hash indexes was considered
  an inconsistency, and therefore the behavior was cleaned up in 2.5. As of 2.5, indexes will
  only be created sparse if sparsity is explicitly requested. Existing unique hash indexes from 2.4
  or before will automatically be migrated so they are still sparse after the upgrade to 2.5.

  Geo indexes are implicitly sparse, meaning documents without the indexed location attribute or
  containing invalid location coordinate values will be excluded from the index automatically. This
  is also a change when compared to pre-2.5 behavior, when documents with missing or invalid
  coordinate values may have caused errors on insertion when the geo index' `unique` flag was set
  and its `ignoreNull` flag was not.

  This was confusing and has been rectified in 2.5. The method `ensureGeoConstaint()` now does the
  same as `ensureGeoIndex()`. Furthermore, the attributes `constraint`, `unique`, `ignoreNull` and
  `sparse` flags are now completely ignored when creating geo indexes.

  The same is true for fulltext indexes. There is no need to specify non-uniqueness or sparsity for
  geo or fulltext indexes. They will always be non-unique and sparse.

  As sparse indexes may exclude some documents, they cannot be used for every type of query.
  Sparse hash indexes cannot be used to find documents for which at least one of the indexed
  attributes has a value of `null`. For example, the following AQL query cannot use a sparse
  index, even if one was created on attribute `attr`:

      FOR doc In collection
        FILTER doc.attr == null
        RETURN doc

  If the lookup value is non-constant, a sparse index may or may not be used, depending on
  the other types of conditions in the query. If the optimizer can safely determine that
  the lookup value cannot be `null`, a sparse index may be used. When uncertain, the optimizer
  will not make use of a sparse index in a query in order to produce correct results.

  For example, the following queries cannot use a sparse index on `attr` because the optimizer
  will not know beforehand whether the comparison values for `doc.attr` will include `null`:

      FOR doc In collection
        FILTER doc.attr == SOME_FUNCTION(...)
        RETURN doc

      FOR other IN otherCollection
        FOR doc In collection
          FILTER doc.attr == other.attr
          RETURN doc

  Sparse skiplist indexes can be used for sorting if the optimizer can safely detect that the
  index range does not include `null` for any of the index attributes.

* inspection of AQL data-modification queries will now detect if the data-modification part
  of the query can run in lockstep with the data retrieval part of the query, or if the data
  retrieval part must be executed before the data modification can start.

  Executing the two in lockstep allows using much smaller buffers for intermediate results
  and starts the actual data-modification operations much earlier than if the two phases
  were executed separately.

* Allow dynamic attribute names in AQL object literals

  This allows using arbitrary expressions to construct attribute names in object
  literals specified in AQL queries. To disambiguate expressions and other unquoted
  attribute names, dynamic attribute names need to be enclosed in brackets (`[` and `]`).
  Example:

      FOR i IN 1..100
        RETURN { [ CONCAT('value-of-', i) ] : i }

* make AQL optimizer rule "use-index-for-sort" remove sort also in case a non-sorted
  index (e.g. a hash index) is used for only equality lookups and all sort attributes
  are covered by the index.

  Example that does not require an extra sort (needs hash index on `value`):

      FOR doc IN collection FILTER doc.value == 1 SORT doc.value RETURN doc

  Another example that does not require an extra sort (with hash index on `value1`, `value2`):

      FOR doc IN collection FILTER doc.value1 == 1 && doc.value2 == 2 SORT doc.value1, doc.value2 RETURN doc

* make AQL optimizer rule "use-index-for-sort" remove sort also in case the sort criteria
  excludes the left-most index attributes, but the left-most index attributes are used
  by the index for equality-only lookups.

  Example that can use the index for sorting (needs skiplist index on `value1`, `value2`):

      FOR doc IN collection FILTER doc.value1 == 1 SORT doc.value2 RETURN doc

* added selectivity estimates for primary index, edge index, and hash index

  The selectivity estimates are returned by the `GET /_api/index` REST API method
  in a sub-attribute `selectivityEstimate` for each index that supports it. This
  attribute will be omitted for indexes that do not provide selectivity estimates.
  If provided, the selectivity estimate will be a numeric value between 0 and 1.

  Selectivity estimates will also be reported in the result of `collection.getIndexes()`
  for all indexes that support this. If no selectivity estimate can be determined for
  an index, the attribute `selectivityEstimate` will be omitted here, too.

  The web interface also shows selectivity estimates for each index that supports this.

  Currently the following index types can provide selectivity estimates:
  - primary index
  - edge index
  - hash index (unique and non-unique)

  No selectivity estimates will be provided when running in cluster mode.

* fixed issue #1226: arangod log issues

* added additional logger if arangod is started in foreground mode on a tty

* added AQL optimizer rule "move-calculations-down"

* use exclusive native SRWLocks on Windows instead of native mutexes

* added AQL functions `MD5`, `SHA1`, and `RANDOM_TOKEN`.

* reduced number of string allocations when parsing certain AQL queries

  parsing numbers (integers or doubles) does not require a string allocation
  per number anymore

* RequestContext#bodyParam now accepts arbitrary joi schemas and rejects invalid (but well-formed) request bodies.

* enforce that AQL user functions are wrapped inside JavaScript function () declarations

  AQL user functions were always expected to be wrapped inside a JavaScript function, but previously
  this was not enforced when registering a user function. Enforcing the AQL user functions to be contained
  inside functions prevents functions from doing some unexpected things that may have led to undefined
  behavior.

* Windows service uninstalling: only remove service if it points to the currently running binary,
  or --force was specified.

* Windows (debug only): print stacktraces on crash and run minidump

* Windows (cygwin): if you run arangosh in a cygwin shell or via ssh we will detect this and use
  the appropriate output functions.

* Windows: improve process management

* fix IPv6 reverse ip lookups - so far we only did IPv4 addresses.

* improve join documentation, add outer join example

* run jslint for unit tests too, to prevent "memory leaks" by global js objects with native code.

* fix error logging for exceptions - we wouldn't log the exception message itself so far.

* improve error reporting in the http client (Windows & *nix)

* improve error reports in cluster

* Standard errors can now contain custom messages.


v2.4.7 (XXXX-XX-XX)
-------------------

* fixed issue #1282: Geo WITHIN_RECTANGLE for nested lat/lng


v2.4.6 (2015-03-18)
-------------------

* added option `--database.ignore-logfile-errors`

  This option controls how collection datafiles with a CRC mismatch are treated.

  If set to `false`, CRC mismatch errors in collection datafiles will lead
  to a collection not being loaded at all. If a collection needs to be loaded
  during WAL recovery, the WAL recovery will also abort (if not forced with
  `--wal.ignore-recovery-errors true`). Setting this flag to `false` protects
  users from unintentionally using a collection with corrupted datafiles, from
  which only a subset of the original data can be recovered.

  If set to `true`, CRC mismatch errors in collection datafiles will lead to
  the datafile being partially loaded. All data up to until the mismatch will
  be loaded. This will enable users to continue with a collection datafiles
  that are corrupted, but will result in only a partial load of the data.
  The WAL recovery will still abort when encountering a collection with a
  corrupted datafile, at least if `--wal.ignore-recovery-errors` is not set to
  `true`.

  The default value is *true*, so for collections with corrupted datafiles
  there might be partial data loads once the WAL recovery has finished. If
  the WAL recovery will need to load a collection with a corrupted datafile,
  it will still stop when using the default values.

* INCOMPATIBLE CHANGE:

  make the arangod server refuse to start if during startup it finds a non-readable
  `parameter.json` file for a database or a collection.

  Stopping the startup process in this case requires manual intervention (fixing
  the unreadable files), but prevents follow-up errors due to ignored databases or
  collections from happening.

* datafiles and `parameter.json` files written by arangod are now created with read and write
  privileges for the arangod process user, and with read and write privileges for the arangod
  process group.

  Previously, these files were created with user read and write permissions only.

* INCOMPATIBLE CHANGE:

  abort WAL recovery if one of the collection's datafiles cannot be opened

* INCOMPATIBLE CHANGE:

  never try to raise the privileges after dropping them, this can lead to a race condition while
  running the recovery

  If you require to run ArangoDB on a port lower than 1024, you must run ArangoDB as root.

* fixed inefficiencies in `remove` methods of general-graph module

* added option `--database.slow-query-threshold` for controlling the default AQL slow query
  threshold value on server start


v2.4.5 (2015-03-16)
-------------------

* added elapsed time to HTTP request logging output (`--log.requests-file`)

* added AQL current and slow query tracking, killing of AQL queries

  This change enables retrieving the list of currently running AQL queries inside the selected database.
  AQL queries with an execution time beyond a certain threshold can be moved to a "slow query" facility
  and retrieved from there. Queries can also be killed by specifying the query id.

  This change adds the following HTTP REST APIs:

  - `GET /_api/query/current`: for retrieving the list of currently running queries
  - `GET /_api/query/slow`: for retrieving the list of slow queries
  - `DELETE /_api/query/slow`: for clearing the list of slow queries
  - `GET /_api/query/properties`: for retrieving the properties for query tracking
  - `PUT /_api/query/properties`: for adjusting the properties for query tracking
  - `DELETE /_api/query/<id>`: for killing an AQL query

  The following JavaScript APIs have been added:

  - require("org/arangodb/aql/queries").current();
  - require("org/arangodb/aql/queries").slow();
  - require("org/arangodb/aql/queries").clearSlow();
  - require("org/arangodb/aql/queries").properties();
  - require("org/arangodb/aql/queries").kill();

* fixed issue #1265: arangod crashed with SIGSEGV

* fixed issue #1241: Wildcards in examples

* fixed comment parsing in Foxx controllers


v2.4.4 (2015-02-24)
-------------------

* fixed the generation template for foxx apps. It now does not create deprecated functions anymore

* add custom visitor functionality for `GRAPH_NEIGHBORS` function, too

* increased default value of traversal option *maxIterations* to 100 times of its previous
  default value


v2.4.3 (2015-02-06)
-------------------

* fix multi-threading with openssl when running under Windows

* fix timeout on socket operations when running under Windows

* Fixed an error in Foxx routing which caused some apps that worked in 2.4.1 to fail with status 500: `undefined is not a function` errors in 2.4.2
  This error was occurring due to seldom internal rerouting introduced by the malformed application handler.


v2.4.2 (2015-01-30)
-------------------

* added custom visitor functionality for AQL traversals

  This allows more complex result processing in traversals triggered by AQL. A few examples
  are shown in [this article](http://jsteemann.github.io/blog/2015/01/28/using-custom-visitors-in-aql-graph-traversals/).

* improved number of results estimated for nodes of type EnumerateListNode and SubqueryNode
  in AQL explain output

* added AQL explain helper to explain arbitrary AQL queries

  The helper function prints the query execution plan and the indexes to be used in the
  query. It can be invoked from the ArangoShell or the web interface as follows:

      require("org/arangodb/aql/explainer").explain(query);

* enable use of indexes for certain AQL conditions with non-equality predicates, in
  case the condition(s) also refer to indexed attributes

  The following queries will now be able to use indexes:

      FILTER a.indexed == ... && a.indexed != ...
      FILTER a.indexed == ... && a.nonIndexed != ...
      FILTER a.indexed == ... && ! (a.indexed == ...)
      FILTER a.indexed == ... && ! (a.nonIndexed == ...)
      FILTER a.indexed == ... && ! (a.indexed != ...)
      FILTER a.indexed == ... && ! (a.nonIndexed != ...)
      FILTER (a.indexed == ... && a.nonIndexed == ...) || (a.indexed == ... && a.nonIndexed == ...)
      FILTER (a.indexed == ... && a.nonIndexed != ...) || (a.indexed == ... && a.nonIndexed != ...)

* Fixed spuriously occurring "collection not found" errors when running queries on local
  collections on a cluster DB server

* Fixed upload of Foxx applications to the server for apps exceeding approx. 1 MB zipped.

* Malformed Foxx applications will now return a more useful error when any route is requested.

  In Production a Foxx app mounted on /app will display an html page on /app/* stating a 503 Service temporarily not available.
  It will not state any information about your Application.
  Before it was a 404 Not Found without any information and not distinguishable from a correct not found on your route.

  In Development Mode the html page also contains information about the error occurred.

* Unhandled errors thrown in Foxx routes are now handled by the Foxx framework itself.

  In Production the route will return a status 500 with a body {error: "Error statement"}.
  In Development the route will return a status 500 with a body {error: "Error statement", stack: "..."}

  Before, it was status 500 with a plain text stack including ArangoDB internal routing information.

* The Applications tab in web interface will now request development apps more often.
  So if you have a fixed a syntax error in your app it should always be visible after reload.


v2.4.1 (2015-01-19)
-------------------

* improved WAL recovery output

* fixed certain OR optimizations in AQL optimizer

* better diagnostics for arangoimp

* fixed invalid result of HTTP REST API method `/_admin/foxx/rescan`

* fixed possible segmentation fault when passing a Buffer object into a V8 function
  as a parameter

* updated AQB module to 1.8.0.


v2.4.0 (2015-01-13)
-------------------

* updated AQB module to 1.7.0.

* fixed V8 integration-related crashes

* make `fs.move(src, dest)` also fail when both `src` and `dest` are
  existing directories. This ensures the same behavior of the move operation
  on different platforms.

* fixed AQL insert operation for multi-shard collections in cluster

* added optional return value for AQL data-modification queries.
  This allows returning the documents inserted, removed or updated with the query, e.g.

      FOR doc IN docs REMOVE doc._key IN docs LET removed = OLD RETURN removed
      FOR doc IN docs INSERT { } IN docs LET inserted = NEW RETURN inserted
      FOR doc IN docs UPDATE doc._key WITH { } IN docs LET previous = OLD RETURN previous
      FOR doc IN docs UPDATE doc._key WITH { } IN docs LET updated = NEW RETURN updated

  The variables `OLD` and `NEW` are automatically available when a `REMOVE`, `INSERT`,
  `UPDATE` or `REPLACE` statement is immediately followed by a `LET` statement.
  Note that the `LET` and `RETURN` statements in data-modification queries are not as
  flexible as the general versions of `LET` and `RETURN`. When returning documents from
  data-modification operations, only a single variable can be assigned using `LET`, and
  the assignment can only be either `OLD` or `NEW`, but not an arbitrary expression. The
  `RETURN` statement also allows using the just-created variable only, and no arbitrary
  expressions.


v2.4.0-beta1 (2014-12-26)
--------------------------

* fixed superstates in FoxxGenerator

* fixed issue #1065: Aardvark: added creation of documents and edges with _key property

* fixed issue #1198: Aardvark: current AQL editor query is now cached

* Upgraded V8 version from 3.16.14 to 3.29.59

  The built-in version of V8 has been upgraded from 3.16.14 to 3.29.59.
  This activates several ES6 (also dubbed *Harmony* or *ES.next*) features in
  ArangoDB, both in the ArangoShell and the ArangoDB server. They can be
  used for scripting and in server-side actions such as Foxx routes, traversals
  etc.

  The following ES6 features are available in ArangoDB 2.4 by default:

  * iterators
  * the `of` operator
  * symbols
  * predefined collections types (Map, Set etc.)
  * typed arrays

  Many other ES6 features are disabled by default, but can be made available by
  starting arangod or arangosh with the appropriate options:

  * arrow functions
  * proxies
  * generators
  * String, Array, and Number enhancements
  * constants
  * enhanced object and numeric literals

  To activate all these ES6 features in arangod or arangosh, start it with
  the following options:

      arangosh --javascript.v8-options="--harmony --harmony_generators"

  More details on the available ES6 features can be found in
  [this blog](https://jsteemann.github.io/blog/2014/12/19/using-es6-features-in-arangodb/).

* Added Foxx generator for building Hypermedia APIs

  A more detailed description is [here](https://www.arangodb.com/2014/12/08/building-hypermedia-apis-foxxgenerator)

* New `Applications` tab in web interface:

  The `applications` tab got a complete redesign.
  It will now only show applications that are currently running on ArangoDB.
  For a selected application, a new detailed view has been created.
  This view provides a better overview of the app:
  * author
  * license
  * version
  * contributors
  * download links
  * API documentation

  To install a new application, a new dialog is now available.
  It provides the features already available in the console application `foxx-manager` plus some more:
  * install an application from Github
  * install an application from a zip file
  * install an application from ArangoDB's application store
  * create a new application from scratch: this feature uses a generator to
    create a Foxx application with pre-defined CRUD methods for a given list
    of collections. The generated Foxx app can either be downloaded as a zip file or
    be installed on the server. Starting with a new Foxx app has never been easier.

* fixed issue #1102: Aardvark: Layout bug in documents overview

  The documents overview was entirely destroyed in some situations on Firefox.
  We replaced the plugin we used there.

* fixed issue #1168: Aardvark: pagination buttons jumping

* fixed issue #1161: Aardvark: Click on Import JSON imports previously uploaded file

* removed configure options `--enable-all-in-one-v8`, `--enable-all-in-one-icu`,
  and `--enable-all-in-one-libev`.

* global internal rename to fix naming incompatibilities with JSON:

  Internal functions with names containing `array` have been renamed to `object`,
  internal functions with names containing `list` have been renamed to `array`.
  The renaming was mainly done in the C++ parts. The documentation has also been
  adjusted so that the correct JSON type names are used in most places.

  The change also led to the addition of a few function aliases in AQL:

  * `TO_LIST` now is an alias of the new `TO_ARRAY`
  * `IS_LIST` now is an alias of the new `IS_ARRAY`
  * `IS_DOCUMENT` now is an alias of the new `IS_OBJECT`

  The changed also renamed the option `mergeArrays` to `mergeObjects` for AQL
  data-modification query options and HTTP document modification API

* AQL: added optimizer rule "remove-filter-covered-by-index"

  This rule removes FilterNodes and CalculationNodes from an execution plan if the
  filter is already covered by a previous IndexRangeNode. Removing the CalculationNode
  and the FilterNode will speed up query execution because the query requires less
  computation.

* AQL: added optimizer rule "remove-sort-rand"

  This rule removes a `SORT RAND()` expression from a query and moves the random
  iteration into the appropriate `EnumerateCollectionNode`. This is more efficient
  than individually enumerating and then sorting randomly.

* AQL: range optimizations for IN and OR

  This change enables usage of indexes for several additional cases. Filters containing
  the `IN` operator can now make use of indexes, and multiple OR- or AND-combined filter
  conditions can now also use indexes if the filters are accessing the same indexed
  attribute.

  Here are a few examples of queries that can now use indexes but couldn't before:

    FOR doc IN collection
      FILTER doc.indexedAttribute == 1 || doc.indexedAttribute > 99
      RETURN doc

    FOR doc IN collection
      FILTER doc.indexedAttribute IN [ 3, 42 ] || doc.indexedAttribute > 99
      RETURN doc

    FOR doc IN collection
      FILTER (doc.indexedAttribute > 2 && doc.indexedAttribute < 10) ||
             (doc.indexedAttribute > 23 && doc.indexedAttribute < 42)
      RETURN doc

* fixed issue #500: AQL parentheses issue

  This change allows passing subqueries as AQL function parameters without using
  duplicate brackets (e.g. `FUNC(query)` instead of `FUNC((query))`

* added optional `COUNT` clause to AQL `COLLECT`

  This allows more efficient group count calculation queries, e.g.

      FOR doc IN collection
        COLLECT age = doc.age WITH COUNT INTO length
        RETURN { age: age, count: length }

  A count-only query is also possible:

      FOR doc IN collection
        COLLECT WITH COUNT INTO length
        RETURN length

* fixed missing makeDirectory when fetching a Foxx application from a zip file

* fixed issue #1134: Change the default endpoint to localhost

  This change will modify the IP address ArangoDB listens on to 127.0.0.1 by default.
  This will make new ArangoDB installations unaccessible from clients other than
  localhost unless changed. This is a security feature.

  To make ArangoDB accessible from any client, change the server's configuration
  (`--server.endpoint`) to either `tcp://0.0.0.0:8529` or the server's publicly
  visible IP address.

* deprecated `Repository#modelPrototype`. Use `Repository#model` instead.

* IMPORTANT CHANGE: by default, system collections are included in replication and all
  replication API return values. This will lead to user accounts and credentials
  data being replicated from master to slave servers. This may overwrite
  slave-specific database users.

  If this is undesired, the `_users` collection can be excluded from replication
  easily by setting the `includeSystem` attribute to `false` in the following commands:

  * replication.sync({ includeSystem: false });
  * replication.applier.properties({ includeSystem: false });

  This will exclude all system collections (including `_aqlfunctions`, `_graphs` etc.)
  from the initial synchronization and the continuous replication.

  If this is also undesired, it is also possible to specify a list of collections to
  exclude from the initial synchronization and the continuous replication using the
  `restrictCollections` attribute, e.g.:

      replication.applier.properties({
        includeSystem: true,
        restrictType: "exclude",
        restrictCollections: [ "_users", "_graphs", "foo" ]
      });

  The HTTP API methods for fetching the replication inventory and for dumping collections
  also support the `includeSystem` control flag via a URL parameter.

* removed DEPRECATED replication methods:
  * `replication.logger.start()`
  * `replication.logger.stop()`
  * `replication.logger.properties()`
  * HTTP PUT `/_api/replication/logger-start`
  * HTTP PUT `/_api/replication/logger-stop`
  * HTTP GET `/_api/replication/logger-config`
  * HTTP PUT `/_api/replication/logger-config`

* fixed issue #1174, which was due to locking problems in distributed
  AQL execution

* improved cluster locking for AQL avoiding deadlocks

* use DistributeNode for modifying queries with REPLACE and UPDATE, if
  possible


v2.3.6 (2015-XX-XX)
-------------------

* fixed AQL subquery optimization that produced wrong result when multiple subqueries
  directly followed each other and and a directly following `LET` statement did refer
  to any but the first subquery.


v2.3.5 (2015-01-16)
-------------------

* fixed intermittent 404 errors in Foxx apps after mounting or unmounting apps

* fixed issue #1200: Expansion operator results in "Cannot call method 'forEach' of null"

* fixed issue #1199: Cannot unlink root node of plan


v2.3.4 (2014-12-23)
-------------------

* fixed cerberus path for MyArangoDB


v2.3.3 (2014-12-17)
-------------------

* fixed error handling in instantiation of distributed AQL queries, this
  also fixes a bug in cluster startup with many servers

* issue #1185: parse non-fractional JSON numbers with exponent (e.g. `4e-261`)

* issue #1159: allow --server.request-timeout and --server.connect-timeout of 0


v2.3.2 (2014-12-09)
-------------------

* fixed issue #1177: Fix bug in the user app's storage

* fixed issue #1173: AQL Editor "Save current query" resets user password

* fixed missing makeDirectory when fetching a Foxx application from a zip file

* put in warning about default changed: fixed issue #1134: Change the default endpoint to localhost

* fixed issue #1163: invalid fullCount value returned from AQL

* fixed range operator precedence

* limit default maximum number of plans created by AQL optimizer to 256 (from 1024)

* make AQL optimizer not generate an extra plan if an index can be used, but modify
  existing plans in place

* fixed AQL cursor ttl (time-to-live) issue

  Any user-specified cursor ttl value was not honored since 2.3.0.

* fixed segfault in AQL query hash index setup with unknown shapes

* fixed memleaks

* added AQL optimizer rule for removing `INTO` from a `COLLECT` statement if not needed

* fixed issue #1131

  This change provides the `KEEP` clause for `COLLECT ... INTO`. The `KEEP` clause
  allows controlling which variables will be kept in the variable created by `INTO`.

* fixed issue #1147, must protect dispatcher ID for etcd

v2.3.1 (2014-11-28)
-------------------

* recreate password if missing during upgrade

* fixed issue #1126

* fixed non-working subquery index optimizations

* do not restrict summary of Foxx applications to 60 characters

* fixed display of "required" path parameters in Foxx application documentation

* added more optimizations of constants values in AQL FILTER conditions

* fixed invalid or-to-in optimization for FILTERs containing comparisons
  with boolean values

* fixed replication of `_graphs` collection

* added AQL list functions `PUSH`, `POP`, `UNSHIFT`, `SHIFT`, `REMOVE_VALUES`,
  `REMOVE_VALUE`, `REMOVE_NTH` and `APPEND`

* added AQL functions `CALL` and `APPLY` to dynamically call other functions

* fixed AQL optimizer cost estimation for LIMIT node

* prevent Foxx queues from permanently writing to the journal even when
  server is idle

* fixed AQL COLLECT statement with INTO clause, which copied more variables
  than v2.2 and thus lead to too much memory consumption.
  This deals with #1107.

* fixed AQL COLLECT statement, this concerned every COLLECT statement,
  only the first group had access to the values of the variables before
  the COLLECT statement. This deals with #1127.

* fixed some AQL internals, where sometimes too many items were
  fetched from upstream in the presence of a LIMIT clause. This should
  generally improve performance.


v2.3.0 (2014-11-18)
-------------------

* fixed syslog flags. `--log.syslog` is deprecated and setting it has no effect,
  `--log.facility` now works as described. Application name has been changed from
  `triagens` to `arangod`. It can be changed using `--log.application`. The syslog
  will only contain the actual log message. The datetime prefix is omitted.

* fixed deflate in SimpleHttpClient

* fixed issue #1104: edgeExamples broken or changed

* fixed issue #1103: Error while importing user queries

* fixed issue #1100: AQL: HAS() fails on doc[attribute_name]

* fixed issue #1098: runtime error when creating graph vertex

* hide system applications in **Applications** tab by default

  Display of system applications can be toggled by using the *system applications*
  toggle in the UI.

* added HTTP REST API for managing tasks (`/_api/tasks`)

* allow passing character lists as optional parameter to AQL functions `TRIM`,
  `LTRIM` and `RTRIM`

  These functions now support trimming using custom character lists. If no character
  lists are specified, all whitespace characters will be removed as previously:

      TRIM("  foobar\t \r\n ")         // "foobar"
      TRIM(";foo;bar;baz, ", "; ")     // "foo;bar;baz"

* added AQL string functions `LTRIM`, `RTRIM`, `FIND_FIRST`, `FIND_LAST`, `SPLIT`,
  `SUBSTITUTE`

* added AQL functions `ZIP`, `VALUES` and `PERCENTILE`

* made AQL functions `CONCAT` and `CONCAT_SEPARATOR` work with list arguments

* dynamically create extra dispatcher threads if required

* fixed issue #1097: schemas in the API docs no longer show required properties as optional


v2.3.0-beta2 (2014-11-08)
-------------------------

* front-end: new icons for uploading and downloading JSON documents into a collection

* front-end: fixed documents pagination css display error

* front-end: fixed flickering of the progress view

* front-end: fixed missing event for documents filter function

* front-end: jsoneditor: added CMD+Return (Mac) CTRL+Return (Linux/Win) shortkey for
  saving a document

* front-end: added information tooltip for uploading json documents.

* front-end: added database management view to the collapsed navigation menu

* front-end: added collection truncation feature

* fixed issue #1086: arangoimp: Odd errors if arguments are not given properly

* performance improvements for AQL queries that use JavaScript-based expressions
  internally

* added AQL geo functions `WITHIN_RECTANGLE` and `IS_IN_POLYGON`

* fixed non-working query results download in AQL editor of web interface

* removed debug print message in AQL editor query export routine

* fixed issue #1075: Aardvark: user name required even if auth is off #1075

  The fix for this prefills the username input field with the current user's
  account name if any and `root` (the default username) otherwise. Additionally,
  the tooltip text has been slightly adjusted.

* fixed issue #1069: Add 'raw' link to swagger ui so that the raw swagger
  json can easily be retrieved

  This adds a link to the Swagger API docs to an application's detail view in
  the **Applications** tab of the web interface. The link produces the Swagger
  JSON directly. If authentication is turned on, the link requires authentication,
  too.

* documentation updates


v2.3.0-beta1 (2014-11-01)
-------------------------

* added dedicated `NOT IN` operator for AQL

  Previously, a `NOT IN` was only achievable by writing a negated `IN` condition:

      FOR i IN ... FILTER ! (i IN [ 23, 42 ]) ...

  This can now alternatively be expressed more intuitively as follows:

      FOR i IN ... FILTER i NOT IN [ 23, 42 ] ...

* added alternative logical operator syntax for AQL

  Previously, the logical operators in AQL could only be written as:
  - `&&`: logical and
  - `||`: logical or
  - `!`: negation

  ArangoDB 2.3 introduces the alternative variants for these operators:
  - `AND`: logical and
  - `OR`: logical or
  - `NOT`: negation

  The new syntax is just an alternative to the old syntax, allowing easier
  migration from SQL. The old syntax is still fully supported and will be.

* improved output of `ArangoStatement.parse()` and POST `/_api/query`

  If an AQL query can be parsed without problems, The return value of
  `ArangoStatement.parse()` now contains an attribute `ast` with the abstract
  syntax tree of the query (before optimizations). Though this is an internal
  representation of the query and is subject to change, it can be used to inspect
  how ArangoDB interprets a given query.

* improved `ArangoStatement.explain()` and POST `/_api/explain`

  The commands for explaining AQL queries have been improved.

* added command-line option `--javascript.v8-contexts` to control the number of
  V8 contexts created in arangod.

  Previously, the number of V8 contexts was equal to the number of server threads
  (as specified by option `--server.threads`).

  However, it may be sensible to create different amounts of threads and V8
  contexts. If the option is not specified, the number of V8 contexts created
  will be equal to the number of server threads. Thus no change in configuration
  is required to keep the old behavior.

  If you are using the default config files or merge them with your local config
  files, please review if the default number of server threads is okay in your
  environment. Additionally you should verify that the number of V8 contexts
  created (as specified in option `--javascript.v8-contexts`) is okay.

* the number of server.threads specified is now the minimum of threads
  started. There are situation in which threads are waiting for results of
  distributed database servers. In this case the number of threads is
  dynamically increased.

* removed index type "bitarray"

  Bitarray indexes were only half-way documented and integrated in previous versions
  of ArangoDB so their benefit was limited. The support for bitarray indexes has
  thus been removed in ArangoDB 2.3. It is not possible to create indexes of type
  "bitarray" with ArangoDB 2.3.

  When a collection is opened that contains a bitarray index definition created
  with a previous version of ArangoDB, ArangoDB will ignore it and log the following
  warning:

      index type 'bitarray' is not supported in this version of ArangoDB and is ignored

  Future versions of ArangoDB may automatically remove such index definitions so the
  warnings will eventually disappear.

* removed internal "_admin/modules/flush" in order to fix requireApp

* added basic support for handling binary data in Foxx

  Requests with binary payload can be processed in Foxx applications by
  using the new method `res.rawBodyBuffer()`. This will return the unparsed request
  body as a Buffer object.

  There is now also the method `req.requestParts()` available in Foxx to retrieve
  the individual components of a multipart HTTP request.

  Buffer objects can now be used when setting the response body of any Foxx action.
  Additionally, `res.send()` has been added as a convenience method for returning
  strings, JSON objects or buffers from a Foxx action:

      res.send("<p>some HTML</p>");
      res.send({ success: true });
      res.send(new Buffer("some binary data"));

  The convenience method `res.sendFile()` can now be used to easily return the
  contents of a file from a Foxx action:

      res.sendFile(applicationContext.foxxFilename("image.png"));

  `fs.write` now accepts not only strings but also Buffer objects as second parameter:

      fs.write(filename, "some data");
      fs.write(filename, new Buffer("some binary data"));

  `fs.readBuffer` can be used to return the contents of a file in a Buffer object.

* improved performance of insertion into non-unique hash indexes significantly in case
  many duplicate keys are used in the index

* issue #1042: set time zone in log output

  the command-line option `--log.use-local-time` was added to print dates and times in
  the server-local timezone instead of UTC

* command-line options that require a boolean value now validate the
  value given on the command-line

  This prevents issues if no value is specified for an option that
  requires a boolean value. For example, the following command-line would
  have caused trouble in 2.2, because `--server.endpoint` would have been
  used as the value for the `--server.disable-authentication` options
  (which requires a boolean value):

      arangod --server.disable-authentication --server.endpoint tcp://127.0.0.1:8529 data

  In 2.3, running this command will fail with an error and requires to
  be modified to:

      arangod --server.disable-authentication true --server.endpoint tcp://127.0.0.1:8529 data

* improved performance of CSV import in arangoimp

* fixed issue #1027: Stack traces are off-by-one

* fixed issue #1026: Modules loaded in different files within the same app
  should refer to the same module

* fixed issue #1025: Traversal not as expected in undirected graph

* added a _relation function in the general-graph module.

  This deprecated _directedRelation and _undirectedRelation.
  ArangoDB does not offer any constraints for undirected edges
  which caused some confusion of users how undirected relations
  have to be handled. Relation now only supports directed relations
  and the user can actively simulate undirected relations.

* changed return value of Foxx.applicationContext#collectionName:

  Previously, the function could return invalid collection names because
  invalid characters were not replaced in the application name prefix, only
  in the collection name passed.

  Now, the function replaces invalid characters also in the application name
  prefix, which might to slightly different results for application names that
  contained any characters outside the ranges [a-z], [A-Z] and [0-9].

* prevent XSS in AQL editor and logs view

* integrated tutorial into ArangoShell and web interface

* added option `--backslash-escape` for arangoimp when running CSV file imports

* front-end: added download feature for (filtered) documents

* front-end: added download feature for the results of a user query

* front-end: added function to move documents to another collection

* front-end: added sort-by attribute to the documents filter

* front-end: added sorting feature to database, graph management and user management view.

* issue #989: front-end: Databases view not refreshing after deleting a database

* issue #991: front-end: Database search broken

* front-end: added infobox which shows more information about a document (_id, _rev, _key) or
  an edge (_id, _rev, _key, _from, _to). The from and to attributes are clickable and redirect
  to their document location.

* front-end: added edit-mode for deleting multiple documents at the same time.

* front-end: added delete button to the detailed document/edge view.

* front-end: added visual feedback for saving documents/edges inside the editor (error/success).

* front-end: added auto-focusing for the first input field in a modal.

* front-end: added validation for user input in a modal.

* front-end: user defined queries are now stored inside the database and are bound to the current
  user, instead of using the local storage functionality of the browsers. The outcome of this is
  that user defined queries are now independently usable from any device. Also queries can now be
  edited through the standard document editor of the front-end through the _users collection.

* front-end: added import and export functionality for user defined queries.

* front-end: added new keywords and functions to the aql-editor theme

* front-end: applied tile-style to the graph view

* front-end: now using the new graph api including multi-collection support

* front-end: foxx apps are now deletable

* front-end: foxx apps are now installable and updateable through github, if github is their
  origin.

* front-end: added foxx app version control. Multiple versions of a single foxx app are now
  installable and easy to manage and are also arranged in groups.

* front-end: the user-set filter of a collection is now stored until the user navigates to
  another collection.

* front-end: fetching and filtering of documents, statistics, and query operations are now
  handled with asynchronous ajax calls.

* front-end: added progress indicator if the front-end is waiting for a server operation.

* front-end: fixed wrong count of documents in the documents view of a collection.

* front-end: fixed unexpected styling of the manage db view and navigation.

* front-end: fixed wrong handling of select fields in a modal view.

* front-end: fixed wrong positioning of some tooltips.

* automatically call `toJSON` function of JavaScript objects (if present)
  when serializing them into database documents. This change allows
  storing JavaScript date objects in the database in a sensible manner.


v2.2.7 (2014-11-19)
-------------------

* fixed issue #998: Incorrect application URL for non-system Foxx apps

* fixed issue #1079: AQL editor: keyword WITH in UPDATE query is not highlighted

* fix memory leak in cluster nodes

* fixed registration of AQL user-defined functions in Web UI (JS shell)

* fixed error display in Web UI for certain errors
  (now error message is printed instead of 'undefined')

* fixed issue #1059: bug in js module console

* fixed issue #1056: "fs": zip functions fail with passwords

* fixed issue #1063: Docs: measuring unit of --wal.logfile-size?

* fixed issue #1062: Docs: typo in 14.2 Example data


v2.2.6 (2014-10-20)
-------------------

* fixed issue #972: Compilation Issue

* fixed issue #743: temporary directories are now unique and one can read
  off the tool that created them, if empty, they are removed atexit

* Highly improved performance of all AQL GRAPH_* functions.

* Orphan collections in general graphs can now be found via GRAPH_VERTICES
  if either "any" or no direction is defined

* Fixed documentation for AQL function GRAPH_NEIGHBORS.
  The option "vertexCollectionRestriction" is meant to filter the target
  vertices only, and should not filter the path.

* Fixed a bug in GRAPH_NEIGHBORS which enforced only empty results
  under certain conditions


v2.2.5 (2014-10-09)
-------------------

* fixed issue #961: allow non-JSON values in undocument request bodies

* fixed issue 1028: libicu is now statically linked

* fixed cached lookups of collections on the server, which may have caused spurious
  problems after collection rename operations


v2.2.4 (2014-10-01)
-------------------

* fixed accessing `_from` and `_to` attributes in `collection.byExample` and
  `collection.firstExample`

  These internal attributes were not handled properly in the mentioned functions, so
  searching for them did not always produce documents

* fixed issue #1030: arangoimp 2.2.3 crashing, not logging on large Windows CSV file

* fixed issue #1025: Traversal not as expected in undirected graph

* fixed issue #1020

  This requires re-introducing the startup option `--database.force-sync-properties`.

  This option can again be used to force fsyncs of collection, index and database properties
  stored as JSON strings on disk in files named `parameter.json`. Syncing these files after
  a write may be necessary if the underlying storage does not sync file contents by itself
  in a "sensible" amount of time after a file has been written and closed.

  The default value is `true` so collection, index and database properties will always be
  synced to disk immediately. This affects creating, renaming and dropping collections as
  well as creating and dropping databases and indexes. Each of these operations will perform
  an additional fsync on the `parameter.json` file if the option is set to `true`.

  It might be sensible to set this option to `false` for workloads that create and drop a
  lot of collections (e.g. test runs).

  Document operations such as creating, updating and dropping documents are not affected
  by this option.

* fixed issue #1016: AQL editor bug

* fixed issue #1014: WITHIN function returns wrong distance

* fixed AQL shortest path calculation in function `GRAPH_SHORTEST_PATH` to return
  complete vertex objects instead of just vertex ids

* allow changing of attributes of documents stored in server-side JavaScript variables

  Previously, the following did not work:

      var doc = db.collection.document(key);
      doc._key = "abc"; // overwriting internal attributes not supported
      doc.value = 123;  // overwriting existing attributes not supported

  Now, modifying documents stored in server-side variables (e.g. `doc` in the above case)
  is supported. Modifying the variables will not update the documents in the database,
  but will modify the JavaScript object (which can be written back to the database using
  `db.collection.update` or `db.collection.replace`)

* fixed issue #997: arangoimp apparently doesn't support files >2gig on Windows

  large file support (requires using `_stat64` instead of `stat`) is now supported on
  Windows


v2.2.3 (2014-09-02)
-------------------

* added `around` for Foxx controller

* added `type` option for HTTP API `GET /_api/document?collection=...`

  This allows controlling the type of results to be returned. By default, paths to
  documents will be returned, e.g.

      [
        `/_api/document/test/mykey1`,
        `/_api/document/test/mykey2`,
        ...
      ]

  To return a list of document ids instead of paths, the `type` URL parameter can be
  set to `id`:

      [
        `test/mykey1`,
        `test/mykey2`,
        ...
      ]

  To return a list of document keys only, the `type` URL parameter can be set to `key`:

      [
        `mykey1`,
        `mykey2`,
        ...
      ]


* properly capitalize HTTP response header field names in case the `x-arango-async`
  HTTP header was used in a request.

* fixed several documentation issues

* speedup for several general-graph functions, AQL functions starting with `GRAPH_`
  and traversals


v2.2.2 (2014-08-08)
-------------------

* allow storing non-reserved attribute names starting with an underscore

  Previous versions of ArangoDB parsed away all attribute names that started with an
  underscore (e.g. `_test', '_foo', `_bar`) on all levels of a document (root level
  and sub-attribute levels). While this behavior was documented, it was unintuitive and
  prevented storing documents inside other documents, e.g.:

      {
        "_key" : "foo",
        "_type" : "mydoc",
        "references" : [
          {
            "_key" : "something",
            "_rev" : "...",
            "value" : 1
          },
          {
            "_key" : "something else",
            "_rev" : "...",
            "value" : 2
          }
        ]
      }

  In the above example, previous versions of ArangoDB removed all attributes and
  sub-attributes that started with underscores, meaning the embedded documents would lose
  some of their attributes. 2.2.2 should preserve such attributes, and will also allow
  storing user-defined attribute names on the top-level even if they start with underscores
  (such as `_type` in the above example).

* fix conversion of JavaScript String, Number and Boolean objects to JSON.

  Objects created in JavaScript using `new Number(...)`, `new String(...)`, or
  `new Boolean(...)` were not converted to JSON correctly.

* fixed a race condition on task registration (i.e. `require("org/arangodb/tasks").register()`)

  this race condition led to undefined behavior when a just-created task with no offset and
  no period was instantly executed and deleted by the task scheduler, before the `register`
  function returned to the caller.

* changed run-tests.sh to execute all suitable tests.

* switch to new version of gyp

* fixed upgrade button


v2.2.1 (2014-07-24)
-------------------

* fixed hanging write-ahead log recovery for certain cases that involved dropping
  databases

* fixed issue with --check-version: when creating a new database the check failed

* issue #947 Foxx applicationContext missing some properties

* fixed issue with --check-version: when creating a new database the check failed

* added startup option `--wal.suppress-shape-information`

  Setting this option to `true` will reduce memory and disk space usage and require
  less CPU time when modifying documents or edges. It should therefore be turned on
  for standalone ArangoDB servers. However, for servers that are used as replication
  masters, setting this option to `true` will effectively disable the usage of the
  write-ahead log for replication, so it should be set to `false` for any replication
  master servers.

  The default value for this option is `false`.

* added optional `ttl` attribute to specify result cursor expiration for HTTP API method
  `POST /_api/cursor`

  The `ttl` attribute can be used to prevent cursor results from timing out too early.

* issue #947: Foxx applicationContext missing some properties

* (reported by Christian Neubauer):

  The problem was that in Google's V8, signed and unsigned chars are not always declared cleanly.
  so we need to force v8 to compile with forced signed chars which is done by the Flag:
    -fsigned-char
  at least it is enough to follow the instructions of compiling arango on rasperry
  and add "CFLAGS='-fsigned-char'" to the make command of V8 and remove the armv7=0

* Fixed a bug with the replication client. In the case of single document
  transactions the collection was not write locked.


v2.2.0 (2014-07-10)
-------------------

* The replication methods `logger.start`, `logger.stop` and `logger.properties` are
  no-ops in ArangoDB 2.2 as there is no separate replication logger anymore. Data changes
  are logged into the write-ahead log in ArangoDB 2.2, and not separately by the
  replication logger. The replication logger object is still there in ArangoDB 2.2 to
  ensure backwards-compatibility, however, logging cannot be started, stopped or
  configured anymore. Using any of these methods will do nothing.

  This also affects the following HTTP API methods:
  - `PUT /_api/replication/logger-start`
  - `PUT /_api/replication/logger-stop`
  - `GET /_api/replication/logger-config`
  - `PUT /_api/replication/logger-config`

  Using any of these methods is discouraged from now on as they will be removed in
  future versions of ArangoDB.

* INCOMPATIBLE CHANGE: replication of transactions has changed. Previously, transactions
  were logged on a master in one big block and shipped to a slave in one block, too.
  Now transactions will be logged and replicated as separate entries, allowing transactions
  to be bigger and also ensure replication progress.

  This change also affects the behavior of the `stop` method of the replication applier.
  If the replication applier is now stopped manually using the `stop` method and later
  restarted using the `start` method, any transactions that were unfinished at the
  point of stopping will be aborted on a slave, even if they later commit on the master.

  In ArangoDB 2.2, stopping the replication applier manually should be avoided unless the
  goal is to stop replication permanently or to do a full resync with the master anyway.
  If the replication applier still must be stopped, it should be made sure that the
  slave has fetched and applied all pending operations from a master, and that no
  extra transactions are started on the master before the `stop` command on the slave
  is executed.

  Replication of transactions in ArangoDB 2.2 might also lock the involved collections on
  the slave while a transaction is either committed or aborted on the master and the
  change has been replicated to the slave. This change in behavior may be important for
  slave servers that are used for read-scaling. In order to avoid long lasting collection
  locks on the slave, transactions should be kept small.

  The `_replication` system collection is not used anymore in ArangoDB 2.2 and its usage is
  discouraged.

* INCOMPATIBLE CHANGE: the figures reported by the `collection.figures` method
  now only reflect documents and data contained in the journals and datafiles of
  collections. Documents or deletions contained only in the write-ahead log will
  not influence collection figures until the write-ahead log garbage collection
  kicks in. The figures for a collection might therefore underreport the total
  resource usage of a collection.

  Additionally, the attributes `lastTick` and `uncollectedLogfileEntries` have been
  added to the result of the `figures` operation and the HTTP API method
  `PUT /_api/collection/figures`

* added `insert` method as an alias for `save`. Documents can now be inserted into
  a collection using either method:

      db.test.save({ foo: "bar" });
      db.test.insert({ foo: "bar" });

* added support for data-modification AQL queries

* added AQL keywords `INSERT`, `UPDATE`, `REPLACE` and `REMOVE` (and `WITH`) to
  support data-modification AQL queries.

  Unquoted usage of these keywords for attribute names in AQL queries will likely
  fail in ArangoDB 2.2. If any such attribute name needs to be used in a query, it
  should be enclosed in backticks to indicate the usage of a literal attribute
  name.

  For example, the following query will fail in ArangoDB 2.2 with a parse error:

      FOR i IN foo RETURN i.remove

  and needs to be rewritten like this:

      FOR i IN foo RETURN i.`remove`

* disallow storing of JavaScript objects that contain JavaScript native objects
  of type `Date`, `Function`, `RegExp` or `External`, e.g.

      db.test.save({ foo: /bar/ });
      db.test.save({ foo: new Date() });

  will now print

      Error: <data> cannot be converted into JSON shape: could not shape document

  Previously, objects of these types were silently converted into an empty object
  (i.e. `{ }`).

  To store such objects in a collection, explicitly convert them into strings
  like this:

      db.test.save({ foo: String(/bar/) });
      db.test.save({ foo: String(new Date()) });

* The replication methods `logger.start`, `logger.stop` and `logger.properties` are
  no-ops in ArangoDB 2.2 as there is no separate replication logger anymore. Data changes
  are logged into the write-ahead log in ArangoDB 2.2, and not separately by the
  replication logger. The replication logger object is still there in ArangoDB 2.2 to
  ensure backwards-compatibility, however, logging cannot be started, stopped or
  configured anymore. Using any of these methods will do nothing.

  This also affects the following HTTP API methods:
  - `PUT /_api/replication/logger-start`
  - `PUT /_api/replication/logger-stop`
  - `GET /_api/replication/logger-config`
  - `PUT /_api/replication/logger-config`

  Using any of these methods is discouraged from now on as they will be removed in
  future versions of ArangoDB.

* INCOMPATIBLE CHANGE: replication of transactions has changed. Previously, transactions
  were logged on a master in one big block and shipped to a slave in one block, too.
  Now transactions will be logged and replicated as separate entries, allowing transactions
  to be bigger and also ensure replication progress.

  This change also affects the behavior of the `stop` method of the replication applier.
  If the replication applier is now stopped manually using the `stop` method and later
  restarted using the `start` method, any transactions that were unfinished at the
  point of stopping will be aborted on a slave, even if they later commit on the master.

  In ArangoDB 2.2, stopping the replication applier manually should be avoided unless the
  goal is to stop replication permanently or to do a full resync with the master anyway.
  If the replication applier still must be stopped, it should be made sure that the
  slave has fetched and applied all pending operations from a master, and that no
  extra transactions are started on the master before the `stop` command on the slave
  is executed.

  Replication of transactions in ArangoDB 2.2 might also lock the involved collections on
  the slave while a transaction is either committed or aborted on the master and the
  change has been replicated to the slave. This change in behavior may be important for
  slave servers that are used for read-scaling. In order to avoid long lasting collection
  locks on the slave, transactions should be kept small.

  The `_replication` system collection is not used anymore in ArangoDB 2.2 and its usage is
  discouraged.

* INCOMPATIBLE CHANGE: the figures reported by the `collection.figures` method
  now only reflect documents and data contained in the journals and datafiles of
  collections. Documents or deletions contained only in the write-ahead log will
  not influence collection figures until the write-ahead log garbage collection
  kicks in. The figures for a collection might therefore underreport the total
  resource usage of a collection.

  Additionally, the attributes `lastTick` and `uncollectedLogfileEntries` have been
  added to the result of the `figures` operation and the HTTP API method
  `PUT /_api/collection/figures`

* added `insert` method as an alias for `save`. Documents can now be inserted into
  a collection using either method:

      db.test.save({ foo: "bar" });
      db.test.insert({ foo: "bar" });

* added support for data-modification AQL queries

* added AQL keywords `INSERT`, `UPDATE`, `REPLACE` and `REMOVE` (and `WITH`) to
  support data-modification AQL queries.

  Unquoted usage of these keywords for attribute names in AQL queries will likely
  fail in ArangoDB 2.2. If any such attribute name needs to be used in a query, it
  should be enclosed in backticks to indicate the usage of a literal attribute
  name.

  For example, the following query will fail in ArangoDB 2.2 with a parse error:

      FOR i IN foo RETURN i.remove

  and needs to be rewritten like this:

      FOR i IN foo RETURN i.`remove`

* disallow storing of JavaScript objects that contain JavaScript native objects
  of type `Date`, `Function`, `RegExp` or `External`, e.g.

      db.test.save({ foo: /bar/ });
      db.test.save({ foo: new Date() });

  will now print

      Error: <data> cannot be converted into JSON shape: could not shape document

  Previously, objects of these types were silently converted into an empty object
  (i.e. `{ }`).

  To store such objects in a collection, explicitly convert them into strings
  like this:

      db.test.save({ foo: String(/bar/) });
      db.test.save({ foo: String(new Date()) });

* honor startup option `--server.disable-statistics` when deciding whether or not
  to start periodic statistics collection jobs

  Previously, the statistics collection jobs were started even if the server was
  started with the `--server.disable-statistics` flag being set to `true`

* removed startup option `--random.no-seed`

  This option had no effect in previous versions of ArangoDB and was thus removed.

* removed startup option `--database.remove-on-drop`

  This option was used for debugging only.

* removed startup option `--database.force-sync-properties`

  This option is now superfluous as collection properties are now stored in the
  write-ahead log.

* introduced write-ahead log

  All write operations in an ArangoDB server instance are automatically logged
  to the server's write-ahead log. The write-ahead log is a set of append-only
  logfiles, and it is used in case of a crash recovery and for replication.
  Data from the write-ahead log will eventually be moved into the journals or
  datafiles of collections, allowing the server to remove older write-ahead log
  logfiles. Figures of collections will be updated when data are moved from the
  write-ahead log into the journals or datafiles of collections.

  Cross-collection transactions in ArangoDB should benefit considerably by this
  change, as less writes than in previous versions are required to ensure the data
  of multiple collections are atomically and durably committed. All data-modifying
  operations inside transactions (insert, update, remove) will write their
  operations into the write-ahead log directly, making transactions with multiple
  operations also require less physical memory than in previous versions of ArangoDB,
  that required all transaction data to fit into RAM.

  The `_trx` system collection is not used anymore in ArangoDB 2.2 and its usage is
  discouraged.

  The data in the write-ahead log can also be used in the replication context.
  The `_replication` collection that was used in previous versions of ArangoDB to
  store all changes on the server is not used anymore in ArangoDB 2.2. Instead,
  slaves can read from a master's write-ahead log to get informed about most
  recent changes. This removes the need to store data-modifying operations in
  both the actual place and the `_replication` collection.

* removed startup option `--server.disable-replication-logger`

  This option is superfluous in ArangoDB 2.2. There is no dedicated replication
  logger in ArangoDB 2.2. There is now always the write-ahead log, and it is also
  used as the server's replication log. Specifying the startup option
  `--server.disable-replication-logger` will do nothing in ArangoDB 2.2, but the
  option should not be used anymore as it might be removed in a future version.

* changed behavior of replication logger

  There is no dedicated replication logger in ArangoDB 2.2 as there is the
  write-ahead log now. The existing APIs for starting and stopping the replication
  logger still exist in ArangoDB 2.2 for downwards-compatibility, but calling
  the start or stop operations are no-ops in ArangoDB 2.2. When querying the
  replication logger status via the API, the server will always report that the
  replication logger is running. Configuring the replication logger is a no-op
  in ArangoDB 2.2, too. Changing the replication logger configuration has no
  effect. Instead, the write-ahead log configuration can be changed.

* removed MRuby integration for arangod

  ArangoDB had an experimental MRuby integration in some of the publish builds.
  This wasn't continuously developed, and so it has been removed in ArangoDB 2.2.

  This change has led to the following startup options being superfluous:

  - `--ruby.gc-interval`
  - `--ruby.action-directory`
  - `--ruby.modules-path`
  - `--ruby.startup-directory`

  Specifying these startup options will do nothing in ArangoDB 2.2, but the
  options should be avoided from now on as they might be removed in future versions.

* reclaim index memory when last document in collection is deleted

  Previously, deleting documents from a collection did not lead to index sizes being
  reduced. Instead, the already allocated index memory was re-used when a collection
  was refilled.

  Now, index memory for primary indexes and hash indexes is reclaimed instantly when
  the last document from a collection is removed.

* inlined and optimized functions in hash indexes

* added AQL TRANSLATE function

  This function can be used to perform lookups from static lists, e.g.

      LET countryNames = { US: "United States", UK: "United Kingdom", FR: "France" }
      RETURN TRANSLATE("FR", countryNames)

* fixed datafile debugger

* fixed check-version for empty directory

* moved try/catch block to the top of routing chain

* added mountedApp function for foxx-manager

* fixed issue #883: arango 2.1 - when starting multi-machine cluster, UI web
  does not change to cluster overview

* fixed dfdb: should not start any other V8 threads

* cleanup of version-check, added module org/arangodb/database-version,
  added --check-version option

* fixed issue #881: [2.1.0] Bombarded (every 10 sec or so) with
  "WARNING format string is corrupt" when in non-system DB Dashboard

* specialized primary index implementation to allow faster hash table
  rebuilding and reduce lookups in datafiles for the actual value of `_key`.

* issue #862: added `--overwrite` option to arangoimp

* removed number of property lookups for documents during AQL queries that
  access documents

* prevent buffering of long print results in arangosh's and arangod's print
  command

  this change will emit buffered intermediate print results and discard the
  output buffer to quickly deliver print results to the user, and to prevent
  constructing very large buffers for large results

* removed sorting of attribute names for use in a collection's shaper

  sorting attribute names was done on document insert to keep attributes
  of a collection in sorted order for faster comparisons. The sort order
  of attributes was only used in one particular and unlikely case, so it
  was removed. Collections with many different attribute names should
  benefit from this change by faster inserts and slightly less memory usage.

* fixed a bug in arangodump which got the collection name in _from and _to
  attributes of edges wrong (all were "_unknown")

* fixed a bug in arangorestore which did not recognize wrong _from and _to
  attributes of edges

* improved error detection and reporting in arangorestore


v2.1.1 (2014-06-06)
-------------------

* fixed dfdb: should not start any other V8 threads

* signature for collection functions was modified

  The basic change was the substitution of the input parameter of the
  function by an generic options object which can contain multiple
  option parameter of the function.
  Following functions were modified
  remove
  removeBySample
  replace
  replaceBySample
  update
  updateBySample

  Old signature is yet supported but it will be removed in future versions

v2.1.0 (2014-05-29)
-------------------

* implemented upgrade procedure for clusters

* fixed communication issue with agency which prevented reconnect
  after an agent failure

* fixed cluster dashboard in the case that one but not all servers
  in the cluster are down

* fixed a bug with coordinators creating local database objects
  in the wrong order (_system needs to be done first)

* improved cluster dashboard


v2.1.0-rc2 (2014-05-25)
-----------------------

* fixed issue #864: Inconsistent behavior of AQL REVERSE(list) function


v2.1.0-rc1 (XXXX-XX-XX)
-----------------------

* added server-side periodic task management functions:

  - require("org/arangodb/tasks").register(): registers a periodic task
  - require("org/arangodb/tasks").unregister(): unregisters and removes a
    periodic task
  - require("org/arangodb/tasks").get(): retrieves a specific tasks or all
    existing tasks

  the previous undocumented function `internal.definePeriodic` is now
  deprecated and will be removed in a future release.

* decrease the size of some seldom used system collections on creation.

  This will make these collections use less disk space and mapped memory.

* added AQL date functions

* added AQL FLATTEN() list function

* added index memory statistics to `db.<collection>.figures()` function

  The `figures` function will now return a sub-document `indexes`, which lists
  the number of indexes in the `count` sub-attribute, and the total memory
  usage of the indexes in bytes in the `size` sub-attribute.

* added AQL CURRENT_DATABASE() function

  This function returns the current database's name.

* added AQL CURRENT_USER() function

  This function returns the current user from an AQL query. The current user is the
  username that was specified in the `Authorization` HTTP header of the request. If
  authentication is turned off or the query was executed outside a request context,
  the function will return `null`.

* fixed issue #796: Searching with newline chars broken?

  fixed slightly different handling of backslash escape characters in a few
  AQL functions. Now handling of escape sequences should be consistent, and
  searching for newline characters should work the same everywhere

* added OpenSSL version check for configure

  It will report all OpenSSL versions < 1.0.1g as being too old.
  `configure` will only complain about an outdated OpenSSL version but not stop.

* require C++ compiler support (requires g++ 4.8, clang++ 3.4 or Visual Studio 13)

* less string copying returning JSONified documents from ArangoDB, e.g. via
  HTTP GET `/_api/document/<collection>/<document>`

* issue #798: Lower case http headers from arango

  This change allows returning capitalized HTTP headers, e.g.
  `Content-Length` instead of `content-length`.
  The HTTP spec says that headers are case-insensitive, but
  in fact several clients rely on a specific case in response
  headers.
  This change will capitalize HTTP headers if the `X-Arango-Version`
  request header is sent by the client and contains a value of at
  least `20100` (for version 2.1). The default value for the
  compatibility can also be set at server start, using the
  `--server.default-api-compatibility` option.

* simplified usage of `db._createStatement()`

  Previously, the function could not be called with a query string parameter as
  follows:

      db._createStatement(queryString);

  Calling it as above resulted in an error because the function expected an
  object as its parameter. From now on, it's possible to call the function with
  just the query string.

* make ArangoDB not send back a `WWW-Authenticate` header to a client in case the
  client sends the `X-Omit-WWW-Authenticate` HTTP header.

  This is done to prevent browsers from showing their built-in HTTP authentication
  dialog for AJAX requests that require authentication.
  ArangoDB will still return an HTTP 401 (Unauthorized) if the request doesn't
  contain valid credentials, but it will omit the `WWW-Authenticate` header,
  allowing clients to bypass the browser's authentication dialog.

* added REST API method HTTP GET `/_api/job/job-id` to query the status of an
  async job without potentially fetching it from the list of done jobs

* fixed non-intuitive behavior in jobs API: previously, querying the status
  of an async job via the API HTTP PUT `/_api/job/job-id` removed a currently
  executing async job from the list of queryable jobs on the server.
  Now, when querying the result of an async job that is still executing,
  the job is kept in the list of queryable jobs so its result can be fetched
  by a subsequent request.

* use a new data structure for the edge index of an edge collection. This
  improves the performance for the creation of the edge index and in
  particular speeds up removal of edges in graphs. Note however that
  this change might change the order in which edges starting at
  or ending in a vertex are returned. However, this order was never
  guaranteed anyway and it is not sensible to guarantee any particular
  order.

* provide a size hint to edge and hash indexes when initially filling them
  this will lead to less re-allocations when populating these indexes

  this may speed up building indexes when opening an existing collection

* don't requeue identical context methods in V8 threads in case a method is
  already registered

* removed arangod command line option `--database.remove-on-compacted`

* export the sort attribute for graph traversals to the HTTP interface

* add support for arangodump/arangorestore for clusters


v2.0.8 (XXXX-XX-XX)
-------------------

* fixed too-busy iteration over skiplists

  Even when a skiplist query was restricted by a limit clause, the skiplist
  index was queried without the limit. this led to slower-than-necessary
  execution times.

* fixed timeout overflows on 32 bit systems

  this bug has led to problems when select was called with a high timeout
  value (2000+ seconds) on 32bit systems that don't have a forgiving select
  implementation. when the call was made on these systems, select failed
  so no data would be read or sent over the connection

  this might have affected some cluster-internal operations.

* fixed ETCD issues on 32 bit systems

  ETCD was non-functional on 32 bit systems at all. The first call to the
  watch API crashed it. This was because atomic operations worked on data
  structures that were not properly aligned on 32 bit systems.

* fixed issue #848: db.someEdgeCollection.inEdge does not return correct
  value when called the 2nd time after a .save to the edge collection


v2.0.7 (2014-05-05)
-------------------

* issue #839: Foxx Manager missing "unfetch"

* fixed a race condition at startup

  this fixes undefined behavior in case the logger was involved directly at
  startup, before the logger initialization code was called. This should have
  occurred only for code that was executed before the invocation of main(),
  e.g. during ctor calls of statically defined objects.


v2.0.6 (2014-04-22)
-------------------

* fixed issue #835: arangosh doesn't show correct database name



v2.0.5 (2014-04-21)
-------------------

* Fixed a caching problem in IE JS Shell

* added cancelation for async jobs

* upgraded to new gyp for V8

* new Windows installer


v2.0.4 (2014-04-14)
-------------------

* fixed cluster authentication front-end issues for Firefox and IE, there are
  still problems with Chrome


v2.0.3 (2014-04-14)
-------------------

* fixed AQL optimizer bug

* fixed front-end issues

* added password change dialog


v2.0.2 (2014-04-06)
-------------------

* during cluster startup, do not log (somewhat expected) connection errors with
  log level error, but with log level info

* fixed dashboard modals

* fixed connection check for cluster planning front end: firefox does
  not support async:false

* document how to persist a cluster plan in order to relaunch an existing
  cluster later


v2.0.1 (2014-03-31)
-------------------

* make ArangoDB not send back a `WWW-Authenticate` header to a client in case the
  client sends the `X-Omit-WWW-Authenticate` HTTP header.

  This is done to prevent browsers from showing their built-in HTTP authentication
  dialog for AJAX requests that require authentication.
  ArangoDB will still return an HTTP 401 (Unauthorized) if the request doesn't
  contain valid credentials, but it will omit the `WWW-Authenticate` header,
  allowing clients to bypass the browser's authentication dialog.

* fixed isses in arango-dfdb:

  the dfdb was not able to unload certain system collections, so these couldn't be
  inspected with the dfdb sometimes. Additionally, it did not truncate corrupt
  markers from datafiles under some circumstances

* added `changePassword` attribute for users

* fixed non-working "save" button in collection edit view of web interface
  clicking the save button did nothing. one had to press enter in one of the input
  fields to send modified form data

* fixed V8 compile error on MacOS X

* prevent `body length: -9223372036854775808` being logged in development mode for
  some Foxx HTTP responses

* fixed several bugs in web interface dashboard

* fixed issue #783: coffee script not working in manifest file

* fixed issue #783: coffee script not working in manifest file

* fixed issue #781: Cant save current query from AQL editor ui

* bumped version in `X-Arango-Version` compatibility header sent by arangosh and other
  client tools from `1.5` to `2.0`.

* fixed startup options for arango-dfdb, added details option for arango-dfdb

* fixed display of missing error messages and codes in arangosh

* when creating a collection via the web interface, the collection type was always
  "document", regardless of the user's choice


v2.0.0 (2014-03-10)
-------------------

* first 2.0 release


v2.0.0-rc2 (2014-03-07)
-----------------------

* fixed cluster authorization


v2.0.0-rc1 (2014-02-28)
-----------------------

* added sharding :-)

* added collection._dbName attribute to query the name of the database from a collection

  more detailed documentation on the sharding and cluster features can be found in the user
  manual, section **Sharding**

* INCOMPATIBLE CHANGE: using complex values in AQL filter conditions with operators other
  than equality (e.g. >=, >, <=, <) will disable usage of skiplist indexes for filter
  evaluation.

  For example, the following queries will be affected by change:

      FOR doc IN docs FILTER doc.value < { foo: "bar" } RETURN doc
      FOR doc IN docs FILTER doc.value >= [ 1, 2, 3 ] RETURN doc

  The following queries will not be affected by the change:

      FOR doc IN docs FILTER doc.value == 1 RETURN doc
      FOR doc IN docs FILTER doc.value == "foo" RETURN doc
      FOR doc IN docs FILTER doc.value == [ 1, 2, 3 ] RETURN doc
      FOR doc IN docs FILTER doc.value == { foo: "bar" } RETURN doc

* INCOMPATIBLE CHANGE: removed undocumented method `collection.saveOrReplace`

  this feature was never advertised nor documented nor tested.

* INCOMPATIBLE CHANGE: removed undocumented REST API method `/_api/simple/BY-EXAMPLE-HASH`

  this feature was never advertised nor documented nor tested.

* added explicit startup parameter `--server.reuse-address`

  This flag can be used to control whether sockets should be acquired with the SO_REUSEADDR
  flag.

  Regardless of this setting, sockets on Windows are always acquired using the
  SO_EXCLUSIVEADDRUSE flag.

* removed undocumented REST API method GET `/_admin/database-name`

* added user validation API at POST `/_api/user/<username>`

* slightly improved users management API in `/_api/user`:

  Previously, when creating a new user via HTTP POST, the username needed to be
  passed in an attribute `username`. When users were returned via this API,
  the usernames were returned in an attribute named `user`. This was slightly
  confusing and was changed in 2.0 as follows:

  - when adding a user via HTTP POST, the username can be specified in an attribute
  `user`. If this attribute is not used, the API will look into the attribute `username`
  as before and use that value.
  - when users are returned via HTTP GET, the usernames are still returned in an
    attribute `user`.

  This change should be fully downwards-compatible with the previous version of the API.

* added AQL SLICE function to extract slices from lists

* made module loader more node compatible

* the startup option `--javascript.package-path` for arangosh is now deprecated and does
  nothing. Using it will not cause an error, but the option is ignored.

* added coffee script support

* Several UI improvements.

* Exchanged icons in the graphviewer toolbar

* always start networking and HTTP listeners when starting the server (even in
  console mode)

* allow vertex and edge filtering with user-defined functions in TRAVERSAL,
  TRAVERSAL_TREE and SHORTEST_PATH AQL functions:

      // using user-defined AQL functions for edge and vertex filtering
      RETURN TRAVERSAL(friends, friendrelations, "friends/john", "outbound", {
        followEdges: "myfunctions::checkedge",
        filterVertices: "myfunctions::checkvertex"
      })

      // using the following custom filter functions
      var aqlfunctions = require("org/arangodb/aql/functions");
      aqlfunctions.register("myfunctions::checkedge", function (config, vertex, edge, path) {
        return (edge.type !== 'dislikes'); // don't follow these edges
      }, false);

      aqlfunctions.register("myfunctions::checkvertex", function (config, vertex, path) {
        if (vertex.isDeleted || ! vertex.isActive) {
          return [ "prune", "exclude" ]; // exclude these and don't follow them
        }
        return [ ]; // include everything else
      }, false);

* fail if invalid `strategy`, `order` or `itemOrder` attribute values
  are passed to the AQL TRAVERSAL function. Omitting these attributes
  is not considered an error, but specifying an invalid value for any
  of these attributes will make an AQL query fail.

* issue #751: Create database through API should return HTTP status code 201

  By default, the server now returns HTTP 201 (created) when creating a new
  database successfully. To keep compatibility with older ArangoDB versions, the
  startup parameter `--server.default-api-compatibility` can be set to a value
  of `10400` to indicate API compatibility with ArangoDB 1.4. The compatibility
  can also be enforced by setting the `X-Arango-Version` HTTP header in a
  client request to this API on a per-request basis.

* allow direct access from the `db` object to collections whose names start
  with an underscore (e.g. db._users).

  Previously, access to such collections via the `db` object was possible from
  arangosh, but not from arangod (and thus Foxx and actions). The only way
  to access such collections from these places was via the `db._collection(<name>)`
  workaround.

* allow `\n` (as well as `\r\n`) as line terminator in batch requests sent to
  `/_api/batch` HTTP API.

* use `--data-binary` instead of `--data` parameter in generated cURL examples

* issue #703: Also show path of logfile for fm.config()

* issue #675: Dropping a collection used in "graph" module breaks the graph

* added "static" Graph.drop() method for graphs API

* fixed issue #695: arangosh server.password error

* use pretty-printing in `--console` mode by default

* simplified ArangoDB startup options

  Some startup options are now superfluous or their usage is simplified. The
  following options have been changed:

  * `--javascript.modules-path`: this option has been removed. The modules paths
    are determined by arangod and arangosh automatically based on the value of
    `--javascript.startup-directory`.

    If the option is set on startup, it is ignored so startup will not abort with
    an error `unrecognized option`.

  * `--javascript.action-directory`: this option has been removed. The actions
    directory is determined by arangod automatically based on the value of
    `--javascript.startup-directory`.

    If the option is set on startup, it is ignored so startup will not abort with
    an error `unrecognized option`.

  * `--javascript.package-path`: this option is still available but it is not
    required anymore to set the standard package paths (e.g. `js/npm`). arangod
    will automatically use this standard package path regardless of whether it
    was specified via the options.

    It is possible to use this option to add additional package paths to the
    standard value.

  Configuration files included with arangod are adjusted accordingly.

* layout of the graphs tab adapted to better fit with the other tabs

* database selection is moved to the bottom right corner of the web interface

* removed priority queue index type

  this feature was never advertised nor documented nor tested.

* display internal attributes in document source view of web interface

* removed separate shape collections

  When upgrading to ArangoDB 2.0, existing collections will be converted to include
  shapes and attribute markers in the datafiles instead of using separate files for
  shapes.

  When a collection is converted, existing shapes from the SHAPES directory will
  be written to a new datafile in the collection directory, and the SHAPES directory
  will be removed afterwards.

  This saves up to 2 MB of memory and disk space for each collection
  (savings are higher, the less different shapes there are in a collection).
  Additionally, one less file descriptor per opened collection will be used.

  When creating a new collection, the amount of sync calls may be reduced. The same
  may be true for documents with yet-unknown shapes. This may help performance
  in these cases.

* added AQL functions `NTH` and `POSITION`

* added signal handler for arangosh to save last command in more cases

* added extra prompt placeholders for arangosh:
  - `%e`: current endpoint
  - `%u`: current user

* added arangosh option `--javascript.gc-interval` to control amount of
  garbage collection performed by arangosh

* fixed issue #651: Allow addEdge() to take vertex ids in the JS library

* removed command-line option `--log.format`

  In previous versions, this option did not have an effect for most log messages, so
  it got removed.

* removed C++ logger implementation

  Logging inside ArangoDB is now done using the LOG_XXX() macros. The LOGGER_XXX()
  macros are gone.

* added collection status "loading"


v1.4.16 (XXXX-XX-XX)
--------------------

* fixed too eager datafile deletion

  this issue could have caused a crash when the compaction had marked datafiles as obsolete
  and they were removed while "old" temporary query results still pointed to the old datafile
  positions

* fixed issue #826: Replication fails when a collection's configuration changes


v1.4.15 (2014-04-19)
--------------------

* bugfix for AQL query optimizer

  the following type of query was too eagerly optimized, leading to errors in code-generation:

      LET a = (FOR i IN [] RETURN i) LET b = (FOR i IN [] RETURN i) RETURN 1

  the problem occurred when both lists in the subqueries were empty. In this case invalid code
  was generated and the query couldn't be executed.


v1.4.14 (2014-04-05)
--------------------

* fixed race conditions during shape / attribute insertion

  A race condition could have led to spurious `cannot find attribute #xx` or
  `cannot find shape #xx` (where xx is a number) warning messages being logged
  by the server. This happened when a new attribute was inserted and at the same
  time was queried by another thread.

  Also fixed a race condition that may have occurred when a thread tried to
  access the shapes / attributes hash tables while they were resized. In this
  cases, the shape / attribute may have been hashed to a wrong slot.

* fixed a memory barrier / cpu synchronization problem with libev, affecting
  Windows with Visual Studio 2013 (probably earlier versions are affected, too)

  The issue is described in detail here:
  http://lists.schmorp.de/pipermail/libev/2014q1/002318.html


v1.4.13 (2014-03-14)
--------------------

* added diagnostic output for Foxx application upload

* allow dump & restore from ArangoDB 1.4 with an ArangoDB 2.0 server

* allow startup options `temp-path` and `default-language` to be specified from the arangod
  configuration file and not only from the command line

* fixed too eager compaction

  The compaction will now wait for several seconds before trying to re-compact the same
  collection. Additionally, some other limits have been introduced for the compaction.


v1.4.12 (2014-03-05)
--------------------

* fixed display bug in web interface which caused the following problems:
  - documents were displayed in web interface as being empty
  - document attributes view displayed many attributes with content "undefined"
  - document source view displayed many attributes with name "TYPEOF" and value "undefined"
  - an alert popping up in the browser with message "Datatables warning..."

* re-introduced old-style read-write locks to supports Windows versions older than
  Windows 2008R2 and Windows 7. This should re-enable support for Windows Vista and
  Windows 2008.


v1.4.11 (2014-02-27)
--------------------

* added SHORTEST_PATH AQL function

  this calculates the shortest paths between two vertices, using the Dijkstra
  algorithm, employing a min-heap

  By default, ArangoDB does not know the distance between any two vertices and
  will use a default distance of 1. A custom distance function can be registered
  as an AQL user function to make the distance calculation use any document
  attributes or custom logic:

      RETURN SHORTEST_PATH(cities, motorways, "cities/CGN", "cities/MUC", "outbound", {
        paths: true,
        distance: "myfunctions::citydistance"
      })

      // using the following custom distance function
      var aqlfunctions = require("org/arangodb/aql/functions");
      aqlfunctions.register("myfunctions::distance", function (config, vertex1, vertex2, edge) {
        return Math.sqrt(Math.pow(vertex1.x - vertex2.x) + Math.pow(vertex1.y - vertex2.y));
      }, false);

* fixed bug in Graph.pathTo function

* fixed small memleak in AQL optimizer

* fixed access to potentially uninitialized variable when collection had a cap constraint


v1.4.10 (2014-02-21)
--------------------

* fixed graph constructor to allow graph with some parameter to be used

* added node.js "events" and "stream"

* updated npm packages

* added loading of .json file

* Fixed http return code in graph api with waitForSync parameter.

* Fixed documentation in graph, simple and index api.

* removed 2 tests due to change in ruby library.

* issue #756: set access-control-expose-headers on CORS response

  the following headers are now whitelisted by ArangoDB in CORS responses:
  - etag
  - content-encoding
  - content-length
  - location
  - server
  - x-arango-errors
  - x-arango-async-id


v1.4.9 (2014-02-07)
-------------------

* return a document's current etag in response header for HTTP HEAD requests on
  documents that return an HTTP 412 (precondition failed) error. This allows
  retrieving the document's current revision easily.

* added AQL function `SKIPLIST` to directly access skiplist indexes from AQL

  This is a shortcut method to use a skiplist index for retrieving specific documents in
  indexed order. The function capability is rather limited, but it may be used
  for several cases to speed up queries. The documents are returned in index order if
  only one condition is used.

      /* return all documents with mycollection.created > 12345678 */
      FOR doc IN SKIPLIST(mycollection, { created: [[ '>', 12345678 ]] })
        RETURN doc

      /* return first document with mycollection.created > 12345678 */
      FOR doc IN SKIPLIST(mycollection, { created: [[ '>', 12345678 ]] }, 0, 1)
        RETURN doc

      /* return all documents with mycollection.created between 12345678 and 123456790 */
      FOR doc IN SKIPLIST(mycollection, { created: [[ '>', 12345678 ], [ '<=', 123456790 ]] })
        RETURN doc

      /* return all documents with mycollection.a equal 1 and .b equal 2 */
      FOR doc IN SKIPLIST(mycollection, { a: [[ '==', 1 ]], b: [[ '==', 2 ]] })
        RETURN doc

  The function requires a skiplist index with the exact same attributes to
  be present on the specified collection. All attributes present in the skiplist
  index must be specified in the conditions specified for the `SKIPLIST` function.
  Attribute declaration order is important, too: attributes must be specified in the
  same order in the condition as they have been declared in the skiplist index.

* added command-line option `--server.disable-authentication-unix-sockets`

  with this option, authentication can be disabled for all requests coming
  in via UNIX domain sockets, enabling clients located on the same host as
  the ArangoDB server to connect without authentication.
  Other connections (e.g. TCP/IP) are not affected by this option.

  The default value for this option is `false`.
  Note: this option is only supported on platforms that support Unix domain
  sockets.

* call global arangod instance destructor on shutdown

* issue #755: TRAVERSAL does not use strategy, order and itemOrder options

  these options were not honored when configuring a traversal via the AQL
  TRAVERSAL function. Now, these options are used if specified.

* allow vertex and edge filtering with user-defined functions in TRAVERSAL,
  TRAVERSAL_TREE and SHORTEST_PATH AQL functions:

      // using user-defined AQL functions for edge and vertex filtering
      RETURN TRAVERSAL(friends, friendrelations, "friends/john", "outbound", {
        followEdges: "myfunctions::checkedge",
        filterVertices: "myfunctions::checkvertex"
      })

      // using the following custom filter functions
      var aqlfunctions = require("org/arangodb/aql/functions");
      aqlfunctions.register("myfunctions::checkedge", function (config, vertex, edge, path) {
        return (edge.type !== 'dislikes'); // don't follow these edges
      }, false);

      aqlfunctions.register("myfunctions::checkvertex", function (config, vertex, path) {
        if (vertex.isDeleted || ! vertex.isActive) {
          return [ "prune", "exclude" ]; // exclude these and don't follow them
        }
        return [ ]; // include everything else
      }, false);

* issue #748: add vertex filtering to AQL's TRAVERSAL[_TREE]() function


v1.4.8 (2014-01-31)
-------------------

* install foxx apps in the web interface

* fixed a segfault in the import API


v1.4.7 (2014-01-23)
-------------------

* issue #744: Add usage example arangoimp from Command line

* issue #738: added __dirname, __filename pseudo-globals. Fixes #733. (@by pluma)

* mount all Foxx applications in system apps directory on startup


v1.4.6 (2014-01-20)
-------------------

* issue #736: AQL function to parse collection and key from document handle

* added fm.rescan() method for Foxx-Manager

* fixed issue #734: foxx cookie and route problem

* added method `fm.configJson` for arangosh

* include `startupPath` in result of API `/_api/foxx/config`


v1.4.5 (2014-01-15)
-------------------

* fixed issue #726: Alternate Windows Install Method

* fixed issue #716: dpkg -P doesn't remove everything

* fixed bugs in description of HTTP API `_api/index`

* fixed issue #732: Rest API GET revision number

* added missing documentation for several methods in HTTP API `/_api/edge/...`

* fixed typos in description of HTTP API `_api/document`

* defer evaluation of AQL subqueries and logical operators (lazy evaluation)

* Updated font in WebFrontend, it now contains a version that renders properly on Windows

* generally allow function return values as call parameters to AQL functions

* fixed potential deadlock in global context method execution

* added override file "arangod.conf.local" (and co)


v1.4.4 (2013-12-24)
-------------------

* uid and gid are now set in the scripts, there is no longer a separate config file for
  arangod when started from a script

* foxx-manager is now an alias for arangosh

* arango-dfdb is now an alias for arangod, moved from bin to sbin

* changed from readline to linenoise for Windows

* added --install-service and --uninstall-service for Windows

* removed --daemon and --supervisor for Windows

* arangosh and arangod now uses the config-file which maps the binary name, i. e. if you
  rename arangosh to foxx-manager it will use the config file foxx-manager.conf

* fixed lock file for Windows

* fixed issue #711, #687: foxx-manager throws internal errors

* added `--server.ssl-protocol` option for client tools
  this allows connecting from arangosh, arangoimp, arangoimp etc. to an ArangoDB
  server that uses a non-default value for `--server.ssl-protocol`. The default
  value for the SSL protocol is 4 (TLSv1). If the server is configured to use a
  different protocol, it was not possible to connect to it with the client tools.

* added more detailed request statistics

  This adds the number of async-executed HTTP requests plus the number of HTTP
  requests per individual HTTP method type.

* added `--force` option for arangorestore
  this option allows continuing a restore operation even if the server reports errors
  in the middle of the restore operation

* better error reporting for arangorestore
  in case the server returned an HTTP error, arangorestore previously reported this
  error as `internal error` without any details only. Now server-side errors are
  reported by arangorestore with the server's error message

* include more system collections in dumps produced by arangodump
  previously some system collections were intentionally excluded from dumps, even if the
  dump was run with `--include-system-collections`. for example, the collections `_aal`,
  `_modules`, `_routing`, and `_users` were excluded. This makes sense in a replication
  context but not always in a dump context.
  When specifying `--include-system-collections`, arangodump will now include the above-
  mentioned collections in the dump, too. Some other system collections are still excluded
  even when the dump is run with `--include-system-collections`, for example `_replication`
  and `_trx`.

* fixed issue #701: ArangoStatement undefined in arangosh

* fixed typos in configuration files


v1.4.3 (2013-11-25)
-------------------

* fixed a segfault in the AQL optimizer, occurring when a constant non-list value was
  used on the right-hand side of an IN operator that had a collection attribute on the
  left-hand side

* issue #662:

  Fixed access violation errors (crashes) in the Windows version, occurring under some
  circumstances when accessing databases with multiple clients in parallel

* fixed issue #681: Problem with ArchLinux PKGBUILD configuration


v1.4.2 (2013-11-20)
-------------------

* fixed issue #669: Tiny documentation update

* ported Windows version to use native Windows API SRWLocks (slim read-write locks)
  and condition variables instead of homemade versions

  MSDN states the following about the compatibility of SRWLocks and Condition Variables:

      Minimum supported client:
      Windows Server 2008 [desktop apps | Windows Store apps]

      Minimum supported server:
      Windows Vista [desktop apps | Windows Store apps]

* fixed issue #662: ArangoDB on Windows hanging

  This fixes a deadlock issue that occurred on Windows when documents were written to
  a collection at the same time when some other thread tried to drop the collection.

* fixed file-based logging in Windows

  the logger complained on startup if the specified log file already existed

* fixed startup of server in daemon mode (`--daemon` startup option)

* fixed a segfault in the AQL optimizer

* issue #671: Method graph.measurement does not exist

* changed Windows condition variable implementation to use Windows native
  condition variables

  This is an attempt to fix spurious Windows hangs as described in issue #662.

* added documentation for JavaScript traversals

* added --code-page command-line option for Windows version of arangosh

* fixed a problem when creating edges via the web interface.

  The problem only occurred if a collection was created with type "document
  collection" via the web interface, and afterwards was dropped and re-created
  with type "edge collection". If the web interface page was not reloaded,
  the old collection type (document) was cached, making the subsequent creation
  of edges into the (seeming-to-be-document) collection fail.

  The fix is to not cache the collection type in the web interface. Users of
  an older version of the web interface can reload the collections page if they
  are affected.

* fixed a caching problem in arangosh: if a collection was created using the web
  interface, and then removed via arangosh, arangosh did not actually drop the
  collection due to caching.

  Because the `drop` operation was not carried out, this caused misleading error
  messages when trying to re-create the collection (e.g. `cannot create collection:
  duplicate name`).

* fixed ALT-introduced characters for arangosh console input on Windows

  The Windows readline port was not able to handle characters that are built
  using CTRL or ALT keys. Regular characters entered using the CTRL or ALT keys
  were silently swallowed and not passed to the terminal input handler.

  This did not seem to cause problems for the US keyboard layout, but was a
  severe issue for keyboard layouts that require the ALT (or ALT-GR) key to
  construct characters. For example, entering the character `{` with a German
  keyboard layout requires pressing ALT-GR + 9.

* fixed issue #665: Hash/skiplist combo madness bit my ass

  this fixes a problem with missing/non-deterministic rollbacks of inserts in
  case of a unique constraint violation into a collection with multiple secondary
  indexes (with at least one of them unique)

* fixed issue #664: ArangoDB installer on Windows requires drive c:

* partly fixed issue #662: ArangoDB on Windows hanging

  This fixes dropping databases on Windows. In previous 1.4 versions on Windows,
  one shape collection file was not unloaded and removed when dropping a database,
  leaving one directory and one shape collection file in the otherwise-dropped
  database directory.

* fixed issue #660: updated documentation on indexes


v1.4.1 (2013-11-08)
-------------------

* performance improvements for skip-list deletes


v1.4.1-rc1 (2013-11-07)
-----------------------

* fixed issue #635: Web-Interface should have a "Databases" Menu for Management

* fixed issue #624: Web-Interface is missing a Database selector

* fixed segfault in bitarray query

* fixed issue #656: Cannot create unique index through web interface

* fixed issue #654: bitarray index makes server down

* fixed issue #653: Slow query

* fixed issue #650: Randomness of any() should be improved

* made AQL `DOCUMENT()` function polymorphic and work with just one parameter.

  This allows using the `DOCUMENT` function like this:

      DOCUMENT('users/john')
      DOCUMENT([ 'users/john', 'users/amy' ])

  in addition to the existing use cases:

      DOCUMENT(users, 'users/john')
      DOCUMENT(users, 'john')
      DOCUMENT(users, [ 'users/john' ])
      DOCUMENT(users, [ 'users/john', 'users/amy' ])
      DOCUMENT(users, [ 'john', 'amy' ])

* simplified usage of ArangoDB batch API

  It is not necessary anymore to send the batch boundary in the HTTP `Content-Type`
  header. Previously, the batch API expected the client to send a Content-Type header
  of`multipart/form-data; boundary=<some boundary value>`. This is still supported in
  ArangoDB 2.0, but clients can now also omit this header. If the header is not
  present in a client request, ArangoDB will ignore the request content type and
  read the MIME boundary from the beginning of the request body.

  This also allows using the batch API with the Swagger "Try it out" feature (which is
  not too good at sending a different or even dynamic content-type request header).

* added API method GET `/_api/database/user`

  This returns the list of databases a specific user can see without changing the
  username/passwd.

* issue #424: Documentation about IDs needs to be upgraded


v1.4.0 (2013-10-29)
-------------------

* fixed issue #648: /batch API is missing from Web Interface API Documentation (Swagger)

* fixed issue #647: Icon tooltips missing

* fixed issue #646: index creation in web interface

* fixed issue #645: Allow jumping from edge to linked vertices

* merged PR for issue #643: Some minor corrections and a link to "Downloads"

* fixed issue #642: Completion of error handling

* fixed issue #639: compiling v1.4 on maverick produces warnings on -Wstrict-null-sentinel

* fixed issue #634: Web interface bug: Escape does not always propagate

* fixed issue #620: added startup option `--server.default-api-compatibility`

  This adds the following changes to the ArangoDB server and clients:
  - the server provides a new startup option `--server.default-api-compatibility`.
    This option can be used to determine the compatibility of (some) server API
    return values. The value for this parameter is a server version number,
    calculated as follows: `10000 * major + 100 * minor` (e.g. `10400` for ArangoDB
    1.3). The default value is `10400` (1.4), the minimum allowed value is `10300`
    (1.3).

    When setting this option to a value lower than the current server version,
    the server might respond with old-style results to "old" clients, increasing
    compatibility with "old" (non-up-to-date) clients.

  - the server will on each incoming request check for an HTTP header
    `x-arango-version`. Clients can optionally set this header to the API
    version number they support. For example, if a client sends the HTTP header
    `x-arango-version: 10300`, the server will pick this up and might send ArangoDB
    1.3-style responses in some situations.

    Setting either the startup parameter or using the HTTP header (or both) allows
    running "old" clients with newer versions of ArangoDB, without having to adjust
    the clients too much.

  - the `location` headers returned by the server for the APIs `/_api/document/...`
    and `/_api/collection/...` will have different values depending on the used API
    version. If the API compatibility is `10300`, the `location` headers returned
    will look like this:

        location: /_api/document/....

    whereas when an API compatibility of `10400` or higher is used, the `location`
    headers will look like this:

        location: /_db/<database name>/_api/document/...

  Please note that even in the presence of this, old API versions still may not
  be supported forever by the server.

* fixed issue #643: Some minor corrections and a link to "Downloads" by @frankmayer

* started issue #642: Completion of error handling

* fixed issue #639: compiling v1.4 on maverick produces warnings on
  -Wstrict-null-sentinel

* fixed issue #621: Standard Config needs to be fixed

* added function to manage indexes (web interface)

* improved server shutdown time by signaling shutdown to applicationserver,
  logging, cleanup and compactor threads

* added foxx-manager `replace` command

* added foxx-manager `installed` command (a more intuitive alias for `list`)

* fixed issue #617: Swagger API is missing '/_api/version'

* fixed issue #615: Swagger API: Some commands have no parameter entry forms

* fixed issue #614: API : Typo in : Request URL /_api/database/current

* fixed issue #609: Graph viz tool - different background color

* fixed issue #608: arangosh config files - eventually missing in the manual

* fixed issue #607: Admin interface: no core documentation

* fixed issue #603: Aardvark Foxx App Manager

* fixed a bug in type-mapping between AQL user functions and the AQL layer

  The bug caused errors like the following when working with collection documents
  in an AQL user function:

      TypeError: Cannot assign to read only property '_id' of #<ShapedJson>

* create less system collections when creating a new database

  This is achieved by deferring collection creation until the collections are actually
  needed by ArangoDB. The following collections are affected by the change:
  - `_fishbowl`
  - `_structures`


v1.4.0-beta2 (2013-10-14)
-------------------------

* fixed compaction on Windows

  The compaction on Windows did not ftruncate the cleaned datafiles to a smaller size.
  This has been fixed so not only the content of the files is cleaned but also files
  are re-created with potentially smaller sizes.

* only the following system collections will be excluded from replication from now on:
  - `_replication`
  - `_trx`
  - `_users`
  - `_aal`
  - `_fishbowl`
  - `_modules`
  - `_routing`

  Especially the following system collections will now be included in replication:
  - `_aqlfunctions`
  - `_graphs`

  In previous versions of ArangoDB, all system collections were excluded from the
  replication.

  The change also caused a change in the replication logger and applier:
  in previous versions of ArangoDB, only a collection's id was logged for an operation.
  This has not caused problems for non-system collections but for system collections
  there ids might differ. In addition to a collection id ArangoDB will now also log the
  name of a collection for each replication event.

  The replication applier will now look for the collection name attribute in logged
  events preferably.

* added database selection to arango-dfdb

* provide foxx-manager, arangodump, and arangorestore in Windows build

* ArangoDB 1.4 will refuse to start if option `--javascript.app-path` is not set.

* added startup option `--server.allow-method-override`

  This option can be set to allow overriding the HTTP request method in a request using
  one of the following custom headers:

  - x-http-method-override
  - x-http-method
  - x-method-override

  This allows bypassing proxies and tools that would otherwise just let certain types of
  requests pass. Enabling this option may impose a security risk, so it should only be
  used in very controlled environments.

  The default value for this option is `false` (no method overriding allowed).

* added "details" URL parameter for bulk import API

  Setting the `details` URL parameter to `true` in a call to POST `/_api/import` will make
  the import return details about non-imported documents in the `details` attribute. If
  `details` is `false` or omitted, no `details` attribute will be present in the response.
  This is the same behavior that previous ArangoDB versions exposed.

* added "complete" option for bulk import API

  Setting the `complete` URL parameter to `true` in a call to POST `/_api/import` will make
  the import completely fail if at least one of documents cannot be imported successfully.

  It defaults to `false`, which will make ArangoDB continue importing the other documents
  from the import even if some documents cannot be imported. This is the same behavior that
  previous ArangoDB versions exposed.

* added missing swagger documentation for `/_api/log`

* calling `/_api/logs` (or `/_admin/logs`) is only permitted from the `_system` database now.

  Calling this API method for/from other database will result in an HTTP 400.

' ported fix from https://github.com/novus/nvd3/commit/0894152def263b8dee60192f75f66700cea532cc

  This prevents JavaScript errors from occurring in Chrome when in the admin interface,
  section "Dashboard".

* show current database name in web interface (bottom right corner)

* added missing documentation for /_api/import in swagger API docs

* allow specification of database name for replication sync command replication applier

  This allows syncing from a master database with a different name than the slave database.

* issue #601: Show DB in prompt

  arangosh now displays the database name as part of the prompt by default.

  Can change the prompt by using the `--prompt` option, e.g.

      > arangosh --prompt "my db is named \"%d\"> "


v1.4.0-beta1 (2013-10-01)
-------------------------

* make the Foxx manager use per-database app directories

  Each database now has its own subdirectory for Foxx applications. Each database
  can thus use different Foxx applications if required. A Foxx app for a specific
  database resides in `<app-path>/databases/<database-name>/<app-name>`.

  System apps are shared between all databases. They reside in `<app-path>/system/<app-name>`.

* only trigger an engine reset in development mode for URLs starting with `/dev/`

  This prevents ArangoDB from reloading all Foxx applications when it is not
  actually necessary.

* changed error code from 10 (bad parameter) to 1232 (invalid key generator) for
  errors that are due to an invalid key generator specification when creating a new
  collection

* automatic detection of content-type / mime-type for Foxx assets based on filenames,
  added possibility to override auto detection

* added endpoint management API at `/_api/endpoint`

* changed HTTP return code of PUT `/_api/cursor` from 400 to 404 in case a
  non-existing cursor is referred to

* issue #360: added support for asynchronous requests

  Incoming HTTP requests with the headers `x-arango-async: true` or
  `x-arango-async: store` will be answered by the server instantly with a generic
  HTTP 202 (Accepted) response.

  The actual requests will be queued and processed by the server asynchronously,
  allowing the client to continue sending other requests without waiting for the
  server to process the actually requested operation.

  The exact point in time when a queued request is executed is undefined. If an
  error occurs during execution of an asynchronous request, the client will not
  be notified by the server.

  The maximum size of the asynchronous task queue can be controlled using the new
  option `--scheduler.maximal-queue-size`. If the queue contains this many number of
  tasks and a new asynchronous request comes in, the server will reject it with an
  HTTP 500 (internal server error) response.

  Results of incoming requests marked with header `x-arango-async: true` will be
  discarded by the server immediately. Clients have no way of accessing the result
  of such asynchronously executed request. This is just _fire and forget_.

  To later retrieve the result of an asynchronously executed request, clients can
  mark a request with the header `x-arango-async: keep`. This makes the server
  store the result of the request in memory until explicitly fetched by a client
  via the `/_api/job` API. The `/_api/job` API also provides methods for basic
  inspection of which pending or already finished requests there are on the server,
  plus ways for garbage collecting unneeded results.

* Added new option `--scheduler.maximal-queue-size`.

* issue #590: Manifest Lint

* added data dump and restore tools, arangodump and arangorestore.

  arangodump can be used to create a logical dump of an ArangoDB database, or
  just dedicated collections. It can be used to dump both a collection's structure
  (properties and indexes) and data (documents).

  arangorestore can be used to restore data from a dump created with arangodump.
  arangorestore currently does not re-create any indexes, and doesn't yet handle
  referenced documents in edges properly when doing just partial restores.
  This will be fixed until 1.4 stable.

* introduced `--server.database` option for arangosh, arangoimp, and arangob.

  The option allows these client tools to use a certain database for their actions.
  In arangosh, the current database can be switched at any time using the command

      db._useDatabase(<name>);

  When no database is specified, all client tools will assume they should use the
  default database `_system`. This is done for downwards-compatibility reasons.

* added basic multi database support (alpha)

  New databases can be created using the REST API POST `/_api/database` and the
  shell command `db._createDatabase(<name>)`.

  The default database in ArangoDB is called `_system`. This database is always
  present and cannot be deleted by the user. When an older version of ArangoDB is
  upgraded to 1.4, the previously only database will automatically become the
  `_system` database.

  New databases can be created with the above commands, and can be deleted with the
  REST API DELETE `/_api/database/<name>` or the shell command `db._dropDatabase(<name>);`.

  Deleting databases is still unstable in ArangoDB 1.4 alpha and might crash the
  server. This will be fixed until 1.4 stable.

  To access a specific database via the HTTP REST API, the `/_db/<name>/` prefix
  can be used in all URLs. ArangoDB will check if an incoming request starts with
  this prefix, and will automatically pick the database name from it. If the prefix
  is not there, ArangoDB will assume the request is made for the default database
  (`_system`). This is done for downwards-compatibility reasons.

  That means, the following URL pathnames are logically identical:

      /_api/document/mycollection/1234
      /_db/_system/document/mycollection/1234

  To access a different database (e.g. `test`), the URL pathname would look like this:

      /_db/test/document/mycollection/1234

  New databases can also be created and existing databases can only be dropped from
  within the default database (`_system`). It is not possible to drop the `_system`
  database itself.

  Cross-database operations are unintended and unsupported. The intention of the
  multi-database feature is to have the possibility to have a few databases managed
  by ArangoDB in parallel, but to only access one database at a time from a connection
  or a request.

  When accessing the web interface via the URL pathname `/_admin/html/` or `/_admin/aardvark`,
  the web interface for the default database (`_system`) will be displayed.
  To access the web interface for a different database, the database name can be
  put into the URLs as a prefix, e.g. `/_db/test/_admin/html` or
  `/_db/test/_admin/aardvark`.

  All internal request handlers and also all user-defined request handlers and actions
  (including Foxx) will only get to see the unprefixed URL pathnames (i.e. excluding
  any database name prefix). This is to ensure downwards-compatibility.

  To access the name of the requested database from any action (including Foxx), use
  use `req.database`.

  For example, when calling the URL `/myapp/myaction`, the content of `req.database`
  will be `_system` (the default database because no database got specified) and the
  content of `req.url` will be `/myapp/myaction`.

  When calling the URL `/_db/test/myapp/myaction`, the content of `req.database` will be
  `test`, and the content of `req.url` will still be `/myapp/myaction`.

* Foxx now excludes files starting with . (dot) when bundling assets

  This mitigates problems with editor swap files etc.

* made the web interface a Foxx application

  This change caused the files for the web interface to be moved from `html/admin` to
  `js/apps/aardvark` in the file system.

  The base URL for the admin interface changed from `_admin/html/index.html` to
  `_admin/aardvark/index.html`.

  The "old" redirection to `_admin/html/index.html` will now produce a 404 error.

  When starting ArangoDB with the `--upgrade` option, this will automatically be remedied
  by putting in a redirection from `/` to `/_admin/aardvark/index.html`, and from
  `/_admin/html/index.html` to `/_admin/aardvark/index.html`.

  This also obsoletes the following configuration (command-line) options:
  - `--server.admin-directory`
  - `--server.disable-admin-interface`

  when using these now obsolete options when the server is started, no error is produced
  for downwards-compatibility.

* changed User-Agent value sent by arangoimp, arangosh, and arangod from "VOC-Agent" to
  "ArangoDB"

* changed journal file creation behavior as follows:

  Previously, a journal file for a collection was always created when a collection was
  created. When a journal filled up and became full, the current journal was made a
  datafile, and a new (empty) journal was created automatically. There weren't many
  intended situations when a collection did not have at least one journal.

  This is changed now as follows:
  - when a collection is created, no journal file will be created automatically
  - when there is a write into a collection without a journal, the journal will be
    created lazily
  - when there is a write into a collection with a full journal, a new journal will
    be created automatically

  From the end user perspective, nothing should have changed, except that there is now
  less disk usage for empty collections. Disk usage of infrequently updated collections
  might also be reduced significantly by running the `rotate()` method of a collection,
  and not writing into a collection subsequently.

* added method `collection.rotate()`

  This allows premature rotation of a collection's current journal file into a (read-only)
  datafile. The purpose of using `rotate()` is to prematurely allow compaction (which is
  performed on datafiles only) on data, even if the journal was not filled up completely.

  Using `rotate()` may make sense in the following scenario:

      c = db._create("test");
      for (i = 0; i < 1000; ++i) {
        c.save(...); // insert lots of data here
      }

      ...
      c.truncate(); // collection is now empty
      // only data in datafiles will be compacted by following compaction runs
      // all data in the current journal would not be compacted

      // calling rotate will make the current journal a datafile, and thus make it
      // eligible for compaction
      c.rotate();

  Using `rotate()` may also be useful when data in a collection is known to not change
  in the immediate future. After having completed all write operations on a collection,
  performing a `rotate()` will reduce the size of the current journal to the actually
  required size (remember that journals are pre-allocated with a specific size) before
  making the journal a datafile. Thus `rotate()` may cause disk space savings, even if
  the datafiles does not qualify for compaction after rotation.

  Note: rotating the journal is asynchronous, so that the actual rotation may be executed
  after `rotate()` returns to the caller.

* changed compaction to merge small datafiles together (up to 3 datafiles are merged in
  a compaction run)

  In the regular case, this should leave less small datafiles stay around on disk and allow
  using less file descriptors in total.

* added AQL MINUS function

* added AQL UNION_DISTINCT function (more efficient than combination of `UNIQUE(UNION())`)

* updated mruby to 2013-08-22

* issue #587: Add db._create() in help for startup arangosh

* issue #586: Share a link on installation instructions in the User Manual

* issue #585: Bison 2.4 missing on Mac for custom build

* issue #584: Web interface images broken in devel

* issue #583: Small documentation update

* issue #581: Parameter binding for attributes

* issue #580: Small improvements (by @guidoreina)

* issue #577: Missing documentation for collection figures in implementor manual

* issue #576: Get disk usage for collections and graphs

  This extends the result of the REST API for /_api/collection/figures with
  the attributes `compactors.count`, `compactors.fileSize`, `shapefiles.count`,
  and `shapefiles.fileSize`.

* issue #575: installing devel version on mac (low prio)

* issue #574: Documentation (POST /_admin/routing/reload)

* issue #558: HTTP cursors, allow count to ignore LIMIT


v1.4.0-alpha1 (2013-08-02)
--------------------------

* added replication. check online manual for details.

* added server startup options `--server.disable-replication-logger` and
  `--server.disable-replication-applier`

* removed action deployment tool, this now handled with Foxx and its manager or
  by kaerus node utility

* fixed a server crash when using byExample / firstExample inside a transaction
  and the collection contained a usable hash/skiplist index for the example

* defineHttp now only expects a single context

* added collection detail dialog (web interface)

  Shows collection properties, figures (datafiles, journals, attributes, etc.)
  and indexes.

* added documents filter (web interface)

  Allows searching for documents based on attribute values. One or many filter
  conditions can be defined, using comparison operators such as '==', '<=', etc.

* improved AQL editor (web interface)

  Editor supports keyboard shortcuts (Submit, Undo, Redo, Select).
  Editor allows saving and reusing of user-defined queries.
  Added example queries to AQL editor.
  Added comment button.

* added document import (web interface)

  Allows upload of JSON-data from files. Files must have an extension of .json.

* added dashboard (web interface)

  Shows the status of replication and multiple system charts, e.g.
  Virtual Memory Size, Request Time, HTTP Connections etc.

* added API method `/_api/graph` to query all graphs with all properties.

* added example queries in web interface AQL editor

* added arango.reconnect(<host>) method for arangosh to dynamically switch server or
  user name

* added AQL range operator `..`

  The `..` operator can be used to easily iterate over a sequence of numeric
  values. It will produce a list of values in the defined range, with both bounding
  values included.

  Example:

      2010..2013

  will produce the following result:

      [ 2010, 2011, 2012, 2013 ]

* added AQL RANGE function

* added collection.first(count) and collection.last(count) document access functions

  These functions allow accessing the first or last n documents in a collection. The order
  is determined by document insertion/update time.

* added AQL INTERSECTION function

* INCOMPATIBLE CHANGE: changed AQL user function namespace resolution operator from `:` to `::`

  AQL user-defined functions were introduced in ArangoDB 1.3, and the namespace resolution
  operator for them was the single colon (`:`). A function call looked like this:

      RETURN mygroup:myfunc()

  The single colon caused an ambiguity in the AQL grammar, making it indistinguishable from
  named attributes or the ternary operator in some cases, e.g.

      { mygroup:myfunc ? mygroup:myfunc }

  The change of the namespace resolution operator from `:` to `::` fixes this ambiguity.

  Existing user functions in the database will be automatically fixed when starting ArangoDB
  1.4 with the `--upgrade` option. However, queries using user-defined functions need to be
  adjusted on the client side to use the new operator.

* allow multiple AQL LET declarations separated by comma, e.g.
  LET a = 1, b = 2, c = 3

* more useful AQL error messages

  The error position (line/column) is more clearly indicated for parse errors.
  Additionally, if a query references a collection that cannot be found, the error
  message will give a hint on the collection name

* changed return value for AQL `DOCUMENT` function in case document is not found

  Previously, when the AQL `DOCUMENT` function was called with the id of a document and
  the document could not be found, it returned `undefined`. This value is not part of the
  JSON type system and this has caused some problems.
  Starting with ArangoDB 1.4, the `DOCUMENT` function will return `null` if the document
  looked for cannot be found.

  In case the function is called with a list of documents, it will continue to return all
  found documents, and will not return `null` for non-found documents. This has not changed.

* added single line comments for AQL

  Single line comments can be started with a double forward slash: `//`.
  They end at the end of the line, or the end of the query string, whichever is first.

* fixed documentation issues #567, #568, #571.

* added collection.checksum(<withData>) method to calculate CRC checksums for
  collections

  This can be used to
  - check if data in a collection has changed
  - compare the contents of two collections on different ArangoDB instances

* issue #565: add description line to aal.listAvailable()

* fixed several out-of-memory situations when double freeing or invalid memory
  accesses could happen

* less msyncing during the creation of collections

  This is achieved by not syncing the initial (standard) markers in shapes collections.
  After all standard markers are written, the shapes collection will get synced.

* renamed command-line option `--log.filter` to `--log.source-filter` to avoid
  misunderstandings

* introduced new command-line option `--log.content-filter` to optionally restrict
  logging to just specific log messages (containing the filter string, case-sensitive).

  For example, to filter on just log entries which contain `ArangoDB`, use:

      --log.content-filter "ArangoDB"

* added optional command-line option `--log.requests-file` to log incoming HTTP
  requests to a file.

  When used, all HTTP requests will be logged to the specified file, containing the
  client IP address, HTTP method, requests URL, HTTP response code, and size of the
  response body.

* added a signal handler for SIGUSR1 signal:

  when ArangoDB receives this signal, it will respond all further incoming requests
  with an HTTP 503 (Service Unavailable) error. This will be the case until another
  SIGUSR1 signal is caught. This will make ArangoDB start serving requests regularly
  again. Note: this is not implemented on Windows.

* limited maximum request URI length to 16384 bytes:

  Incoming requests with longer request URIs will be responded to with an HTTP
  414 (Request-URI Too Long) error.

* require version 1.0 or 1.1 in HTTP version signature of requests sent by clients:

  Clients sending requests with a non-HTTP 1.0 or non-HTTP 1.1 version number will
  be served with an HTTP 505 (HTTP Version Not Supported) error.

* updated manual on indexes:

  using system attributes such as `_id`, `_key`, `_from`, `_to`, `_rev` in indexes is
  disallowed and will be rejected by the server. This was the case since ArangoDB 1.3,
  but was not properly documented.

* issue #563: can aal become a default object?

  aal is now a prefab object in arangosh

* prevent certain system collections from being renamed, dropped, or even unloaded.

  Which restrictions there are for which system collections may vary from release to
  release, but users should in general not try to modify system collections directly
  anyway.

  Note: there are no such restrictions for user-created collections.

* issue #559: added Foxx documentation to user manual

* added server startup option `--server.authenticate-system-only`. This option can be
  used to restrict the need for HTTP authentication to internal functionality and APIs,
  such as `/_api/*` and `/_admin/*`.
  Setting this option to `true` will thus force authentication for the ArangoDB APIs
  and the web interface, but allow unauthenticated requests for other URLs (including
  user defined actions and Foxx applications).
  The default value of this option is `false`, meaning that if authentication is turned
  on, authentication is still required for *all* incoming requests. Only by setting the
  option to `true` this restriction is lifted and authentication becomes required for
  URLs starting with `/_` only.

  Please note that authentication still needs to be enabled regularly by setting the
  `--server.disable-authentication` parameter to `false`. Otherwise no authentication
  will be required for any URLs as before.

* protect collections against unloading when there are still document barriers around.

* extended cap constraints to optionally limit the active data size in a collection to
  a specific number of bytes.

  The arguments for creating a cap constraint are now:
  `collection.ensureCapConstraint(<count>, <byteSize>);`

  It is supported to specify just a count as in ArangoDB 1.3 and before, to specify
  just a fileSize, or both. The first met constraint will trigger the automated
  document removal.

* added `db._exists(doc)` and `collection.exists(doc)` for easy document existence checks

* added API `/_api/current-database` to retrieve information about the database the
  client is currently connected to (note: the API `/_api/current-database` has been
  removed in the meantime. The functionality is accessible via `/_api/database/current`
  now).

* ensure a proper order of tick values in datafiles/journals/compactors.
  any new files written will have the _tick values of their markers in order. for
  older files, there are edge cases at the beginning and end of the datafiles when
  _tick values are not properly in order.

* prevent caching of static pages in PathHandler.
  whenever a static page is requested that is served by the general PathHandler, the
  server will respond to HTTP GET requests with a "Cache-Control: max-age=86400" header.

* added "doCompact" attribute when creating collections and to collection.properties().
  The attribute controls whether collection datafiles are compacted.

* changed the HTTP return code from 400 to 404 for some cases when there is a referral
  to a non-existing collection or document.

* introduced error code 1909 `too many iterations` that is thrown when graph traversals
  hit the `maxIterations` threshold.

* optionally limit traversals to a certain number of iterations
  the limitation can be achieved via the traversal API by setting the `maxIterations`
  attribute, and also via the AQL `TRAVERSAL` and `TRAVERSAL_TREE` functions by setting
  the same attribute. If traversals are not limited by the end user, a server-defined
  limit for `maxIterations` may be used to prevent server-side traversals from running
  endlessly.

* added graph traversal API at `/_api/traversal`

* added "API" link in web interface, pointing to REST API generated with Swagger

* moved "About" link in web interface into "links" menu

* allow incremental access to the documents in a collection from out of AQL
  this allows reading documents from a collection chunks when a full collection scan
  is required. memory usage might be must lower in this case and queries might finish
  earlier if there is an additional LIMIT statement

* changed AQL COLLECT to use a stable sort, so any previous SORT order is preserved

* issue #547: Javascript error in the web interface

* issue #550: Make AQL graph functions support key in addition to id

* issue #526: Unable to escape when an errorneous command is entered into the js shell

* issue #523: Graph and vertex methods for the javascript api

* issue #517: Foxx: Route parameters with capital letters fail

* issue #512: Binded Parameters for LIMIT


v1.3.3 (2013-08-01)
-------------------

* issue #570: updateFishbowl() fails once

* updated and fixed generated examples

* issue #559: added Foxx documentation to user manual

* added missing error reporting for errors that happened during import of edges


v1.3.2 (2013-06-21)
-------------------

* fixed memleak in internal.download()

* made the shape-collection journal size adaptive:
  if too big shapes come in, a shape journal will be created with a big-enough size
  automatically. the maximum size of a shape journal is still restricted, but to a
  very big value that should never be reached in practice.

* fixed a segfault that occurred when inserting documents with a shape size bigger
  than the default shape journal size (2MB)

* fixed a locking issue in collection.truncate()

* fixed value overflow in accumulated filesizes reported by collection.figures()

* issue #545: AQL FILTER unnecessary (?) loop

* issue #549: wrong return code with --daemon


v1.3.1 (2013-05-24)
-------------------

* removed currently unused _ids collection

* fixed usage of --temp-path in aranogd and arangosh

* issue #540: suppress return of temporary internal variables in AQL

* issue #530: ReferenceError: ArangoError is not a constructor

* issue #535: Problem with AQL user functions javascript API

* set --javascript.app-path for test execution to prevent startup error

* issue #532: Graph _edgesCache returns invalid data?

* issue #531: Arangod errors

* issue #529: Really weird transaction issue

* fixed usage of --temp-path in aranogd and arangosh


v1.3.0 (2013-05-10)
-------------------

* fixed problem on restart ("datafile-xxx is not sealed") when server was killed
  during a compaction run

* fixed leak when using cursors with very small batchSize

* issue #508: `unregistergroup` function not mentioned in http interface docs

* issue #507: GET /_api/aqlfunction returns code inside parentheses

* fixed issue #489: Bug in aal.install

* fixed issue 505: statistics not populated on MacOS


v1.3.0-rc1 (2013-04-24)
-----------------------

* updated documentation for 1.3.0

* added node modules and npm packages

* changed compaction to only compact datafiles with more at least 10% of dead
  documents (byte size-wise)

* issue #498: fixed reload of authentication info when using
  `require("org/arangodb/users").reload()`

* issue #495: Passing an empty array to create a document results in a
  "phantom" document

* added more precision for requests statistics figures

* added "sum" attribute for individual statistics results in statistics API
  at /_admin/statistics

* made "limit" an optional parameter in AQL function NEAR().
  limit can now be either omitted completely, or set to 0. If so, an internal
  default value (currently 100) will be applied for the limit.

* issue #481

* added "attributes.count" to output of `collection.figures()`
  this also affects the REST API /_api/collection/<name>/figures

* added IndexedPropertyGetter for ShapedJson objects

* added API for user-defined AQL functions

* issue #475: A better error message for deleting a non-existent graph

* issue #474: Web interface problems with the JS Shell

* added missing documentation for AQL UNION function

* added transaction support.
  This provides ACID transactions for ArangoDB. Transactions can be invoked
  using the `db._executeTransaction()` function, or the `/_api/transaction`
  REST API.

* switched to semantic versioning (at least for alpha & alpha naming)

* added saveOrReplace() for server-side JS

v1.3.alpha1 (2013-04-05)
------------------------

* cleanup of Module, Package, ArangoApp and modules "internal", "fs", "console"

* use Error instead of string in throw to allow stack-trace

* issue #454: error while creation of Collection

* make `collection.count()` not recalculate the number of documents on the fly, but
  use some internal document counters.

* issue #457: invalid string value in web interface

* make datafile id (datafile->_fid) identical to the numeric part of the filename.
  E.g. the datafile `journal-123456.db` will now have a datafile marker with the same
  fid (i.e. `123456`) instead of a different value. This change will only affect
  datafiles that are created with 1.3 and not any older files.
  The intention behind this change is to make datafile debugging easier.

* consistently discard document attributes with reserved names (system attributes)
  but without any known meaning, for example `_test`, `_foo`, ...

  Previously, these attributes were saved with the document regularly in some cases,
  but were discarded in other cases.
  Now these attributes are discarded consistently. "Real" system attributes such as
  `_key`, `_from`, `_to` are not affected and will work as before.

  Additionally, attributes with an empty name (``) are discarded when documents are
  saved.

  Though using reserved or empty attribute names in documents was not really and
  consistently supported in previous versions of ArangoDB, this change might cause
  an incompatibility for clients that rely on this feature.

* added server startup flag `--database.force-sync-properties` to force syncing of
  collection properties on collection creation, deletion and on property update.
  The default value is true to mimic the behavior of previous versions of ArangoDB.
  If set to false, collection properties are written to disk but no call to sync()
  is made.

* added detailed output of server version and components for REST APIs
  `/_admin/version` and `/_api/version`. To retrieve this extended information,
  call the REST APIs with URL parameter `details=true`.

* issue #443: For git-based builds include commit hash in version

* adjust startup log output to be more compact, less verbose

* set the required minimum number of file descriptors to 256.
  On server start, this number is enforced on systems that have rlimit. If the limit
  cannot be enforced, starting the server will fail.
  Note: 256 is considered to be the absolute minimum value. Depending on the use case
  for ArangoDB, a much higher number of file descriptors should be used.

  To avoid checking & potentially changing the number of maximum open files, use the
  startup option `--server.descriptors-minimum 0`

* fixed shapedjson to json conversion for special numeric values (NaN, +inf, -inf).
  Before, "NaN", "inf", or "-inf" were written into the JSONified output, but these
  values are not allowed in JSON. Now, "null" is written to the JSONified output as
  required.

* added AQL functions VARIANCE_POPULATION(), VARIANCE_SAMPLE(), STDDEV_POPULATION(),
  STDDEV_SAMPLE(), AVERAGE(), MEDIAN() to calculate statistical values for lists

* added AQL SQRT() function

* added AQL TRIM(), LEFT() and RIGHT() string functions

* fixed issue #436: GET /_api/document on edge

* make AQL REVERSE() and LENGTH() functions work on strings, too

* disabled DOT generation in `make doxygen`. this speeds up docs generation

* renamed startup option `--dispatcher.report-intervall` to `--dispatcher.report-interval`

* renamed startup option `--scheduler.report-intervall` to `--scheduler.report-interval`

* slightly changed output of REST API method /_admin/log.
  Previously, the log messages returned also contained the date and log level, now
  they will only contain the log message, and no date and log level information.
  This information can be re-created by API users from the `timestamp` and `level`
  attributes of the result.

* removed configure option `--enable-zone-debug`
  memory zone debugging is now automatically turned on when compiling with ArangoDB
  `--enable-maintainer-mode`

* removed configure option `--enable-arangob`
  arangob is now always included in the build


v1.2.3 (XXXX-XX-XX)
-------------------

* added optional parameter `edgexamples` for AQL function EDGES() and NEIGHBORS()

* added AQL function NEIGHBORS()

* added freebsd support

* fixed firstExample() query with `_id` and `_key` attributes

* issue triAGENS/ArangoDB-PHP#55: AQL optimizer may have mis-optimized duplicate
  filter statements with limit


v1.2.2 (2013-03-26)
-------------------

* fixed save of objects with common sub-objects

* issue #459: fulltext internal memory allocation didn't scale well
  This fix improves loading times for collections with fulltext indexes that have
  lots of equal words indexed.

* issue #212: auto-increment support

  The feature can be used by creating a collection with the extra `keyOptions`
  attribute as follows:

      db._create("mycollection", { keyOptions: { type: "autoincrement", offset: 1, increment: 10, allowUserKeys: true } });

  The `type` attribute will make sure the keys will be auto-generated if no
  `_key` attribute is specified for a document.

  The `allowUserKeys` attribute determines whether users might still supply own
  `_key` values with documents or if this is considered an error.

  The `increment` value determines the actual increment value, whereas the `offset`
  value can be used to seed to value sequence with a specific starting value.
  This will be useful later in a multi-master setup, when multiple servers can use
  different auto-increment seed values and thus generate non-conflicting auto-increment values.

  The default values currently are:

  - `allowUserKeys`: `true`
  - `offset`: `0`
  - `increment`: `1`

  The only other available key generator type currently is `traditional`.
  The `traditional` key generator will auto-generate keys in a fashion as ArangoDB
  always did (some increasing integer value, with a more or less unpredictable
  increment value).

  Note that for the `traditional` key generator there is only the option to disallow
  user-supplied keys and give the server the sole responsibility for key generation.
  This can be achieved by setting the `allowUserKeys` property to `false`.

  This change also introduces the following errors that API implementors may want to check
  the return values for:

  - 1222: `document key unexpected`: will be raised when a document is created with
    a `_key` attribute, but the underlying collection was set up with the `keyOptions`
    attribute `allowUserKeys: false`.

  - 1225: `out of keys`: will be raised when the auto-increment key generator runs
    out of keys. This may happen when the next key to be generated is 2^64 or higher.
    In practice, this will only happen if the values for `increment` or `offset` are
    not set appropriately, or if users are allowed to supply own keys, those keys
    are near the 2^64 threshold, and later the auto-increment feature kicks in and
    generates keys that cross that threshold.

    In practice it should not occur with proper configuration and proper usage of the
    collections.

  This change may also affect the following REST APIs:
  - POST `/_api/collection`: the server does now accept the optional `keyOptions`
    attribute in the second parameter
  - GET `/_api/collection/properties`: will return the `keyOptions` attribute as part
    of the collection's properties. The previous optional attribute `createOptions`
    is now gone.

* fixed `ArangoStatement.explain()` method with bind variables

* fixed misleading "cursor not found" error message in arangosh that occurred when
  `count()` was called for client-side cursors

* fixed handling of empty attribute names, which may have crashed the server under
  certain circumstances before

* fixed usage of invalid pointer in error message output when index description could
  not be opened


v1.2.1 (2013-03-14)
-------------------

* issue #444: please darken light color in arangosh

* issue #442: pls update post install info on osx

* fixed conversion of special double values (NaN, -inf, +inf) when converting from
  shapedjson to JSON

* fixed compaction of markers (location of _key was not updated correctly in memory,
  leading to _keys pointing to undefined memory after datafile rotation)

* fixed edge index key pointers to use document master pointer plus offset instead
  of direct _key address

* fixed case when server could not create any more journal or compactor files.
  Previously a wrong status code may have been returned, and not being able to create
  a new compactor file may have led to an infinite loop with error message
  "could not create compactor".

* fixed value truncation for numeric filename parts when renaming datafiles/journals


v1.2.0 (2013-03-01)
-------------------

* by default statistics are now switch off; in order to enable comment out
  the "disable-statistics = yes" line in "arangod.conf"

* fixed issue #435: csv parser skips data at buffer border

* added server startup option `--server.disable-statistics` to turn off statistics
  gathering without recompilation of ArangoDB.
  This partly addresses issue #432.

* fixed dropping of indexes without collection name, e.g.
  `db.xxx.dropIndex("123456");`
  Dropping an index like this failed with an assertion error.

* fixed issue #426: arangoimp should be able to import edges into edge collections

* fixed issue #425: In case of conflict ArangoDB returns HTTP 400 Bad request
  (with 1207 Error) instead of HTTP 409 Conflict

* fixed too greedy token consumption in AQL for negative values:
  e.g. in the statement `RETURN { a: 1 -2 }` the minus token was consumed as part
  of the value `-2`, and not interpreted as the binary arithmetic operator


v1.2.beta3 (2013-02-22)
-----------------------

* issue #427: ArangoDB Importer Manual has no navigation links (previous|home|next)

* issue #319: Documentation missing for Emergency console and incomplete for datafile debugger.

* issue #370: add documentation for reloadRouting and flushServerModules

* issue #393: added REST API for user management at /_api/user

* issue #393, #128: added simple cryptographic functions for user actions in module "crypto":
  * require("org/arangodb/crypto").md5()
  * require("org/arangodb/crypto").sha256()
  * require("org/arangodb/crypto").rand()

* added replaceByExample() Javascript and REST API method

* added updateByExample() Javascript and REST API method

* added optional "limit" parameter for removeByExample() Javascript and REST API method

* fixed issue #413

* updated bundled V8 version from 3.9.4 to 3.16.14.1
  Note: the Windows version used a more recent version (3.14.0.1) and was not updated.

* fixed issue #404: keep original request url in request object


v1.2.beta2 (2013-02-15)
-----------------------

* fixed issue #405: 1.2 compile warnings

* fixed issue #333: [debian] Group "arangodb" is not used when starting vie init.d script

* added optional parameter 'excludeSystem' to GET /_api/collection
  This parameter can be used to disable returning system collections in the list
  of all collections.

* added AQL functions KEEP() and UNSET()

* fixed issue #348: "HTTP Interface for Administration and Monitoring"
  documentation errors.

* fix stringification of specific positive int64 values. Stringification of int64
  values with the upper 32 bits cleared and the 33rd bit set were broken.

* issue #395:  Collection properties() function should return 'isSystem' for
  Javascript and REST API

* make server stop after upgrade procedure when invoked with `--upgrade option`.
  When started with the `--upgrade` option, the server will perfom
  the upgrade, and then exit with a status code indicating the result of the
  upgrade (0 = success, 1 = failure). To start the server regularly in either
  daemon or console mode, the `--upgrade` option must not be specified.
  This change was introduced to allow init.d scripts check the result of
  the upgrade procedure, even in case an upgrade was successful.
  this was introduced as part of issue #391.

* added AQL function EDGES()

* added more crash-protection when reading corrupted collections at startup

* added documentation for AQL function CONTAINS()

* added AQL function LIKE()

* replaced redundant error return code 1520 (Unable to open collection) with error code
  1203 (Collection not found). These error codes have the same meanings, but one of
  them was returned from AQL queries only, the other got thrown by other parts of
  ArangoDB. Now, error 1203 (Collection not found) is used in AQL too in case a
  non-existing collection is used.

v1.2.beta1 (2013-02-01)
-----------------------

* fixed issue #382: [Documentation error] Maschine... should be Machine...

* unified history file locations for arangod, arangosh, and arangoirb.
  - The readline history for arangod (emergency console) is now stored in file
    $HOME/.arangod. It was stored in $HOME/.arango before.
  - The readline history for arangosh is still stored in $HOME/.arangosh.
  - The readline history for arangoirb is now stored in $HOME/.arangoirb. It was
    stored in $HOME/.arango-mrb before.

* fixed issue #381: _users user should have a unique constraint

* allow negative list indexes in AQL to access elements from the end of a list,
  e.g. ```RETURN values[-1]``` will return the last element of the `values` list.

* collection ids, index ids, cursor ids, and document revision ids created and
  returned by ArangoDB are now returned as strings with numeric content inside.
  This is done to prevent some value overrun/truncation in any part of the
  complete client/server workflow.
  In ArangoDB 1.1 and before, these values were previously returned as
  (potentially very big) integer values. This may cause problems (clipping, overrun,
  precision loss) for clients that do not support big integers natively and store
  such values in IEEE754 doubles internally. This type loses precision after about
  52 bits and is thus not safe to hold an id.
  Javascript and 32 bit-PHP are examples for clients that may cause such problems.
  Therefore, ids are now returned by ArangoDB as strings, with the string
  content being the integer value as before.

  Example for documents ("_rev" attribute):
  - Document returned by ArangoDB 1.1: { "_rev": 1234, ... }
  - Document returned by ArangoDB 1.2: { "_rev": "1234", ... }

  Example for collections ("id" attribute / "_id" property):
  - Collection returned by ArangoDB 1.1: { "id": 9327643, "name": "test", ... }
  - Collection returned by ArangoDB 1.2: { "id": "9327643", "name": "test", ... }

  Example for cursors ("id" attribute):
  - Collection returned by ArangoDB 1.1: { "id": 11734292, "hasMore": true, ... }
  - Collection returned by ArangoDB 1.2: { "id": "11734292", "hasMore": true, ... }

* global variables are not automatically available anymore when starting the
  arangod Javascript emergency console (i.e. ```arangod --console```).

  Especially, the variables `db`, `edges`, and `internal` are not available
  anymore. `db` and `internal` can be made available in 1.2 by
  ```var db = require("org/arangodb").db;``` and
  ```var internal = require("internal");```, respectively.
  The reason for this change is to get rid of global variables in the server
  because this will allow more specific inclusion of functionality.

  For convenience, the global variable `db` is still available by default in
  arangosh. The global variable `edges`, which since ArangoDB 1.1 was kind of
  a redundant wrapper of `db`, has been removed in 1.2 completely.
  Please use `db` instead, and if creating an edge collection, use the explicit
  ```db._createEdgeCollection()``` command.

* issue #374: prevent endless redirects when calling admin interface with
  unexpected URLs

* issue #373: TRAVERSAL() `trackPaths` option does not work. Instead `paths` does work

* issue #358: added support for CORS

* honor optional waitForSync property for document removal, replace, update, and
  save operations in arangosh. The waitForSync parameter for these operations
  was previously honored by the REST API and on the server-side, but not when
  the waitForSync parameter was specified for a document operation in arangosh.

* calls to db.collection.figures() and /_api/collection/<collection>/figures now
  additionally return the number of shapes used in the collection in the
  extra attribute "shapes.count"

* added AQL TRAVERSAL_TREE() function to return a hierarchical result from a traversal

* added AQL TRAVERSAL() function to return the results from a traversal

* added AQL function ATTRIBUTES() to return the attribute names of a document

* removed internal server-side AQL functions from global scope.

  Now the AQL internal functions can only be accessed via the exports of the
  ahuacatl module, which can be included via ```require("org/arangodb/ahuacatl")```.
  It shouldn't be necessary for clients to access this module at all, but
  internal code may use this module.

  The previously global AQL-related server-side functions were moved to the
  internal namespace. This produced the following function name changes on
  the server:

     old name              new name
     ------------------------------------------------------
     AHUACATL_RUN       => require("internal").AQL_QUERY
     AHUACATL_EXPLAIN   => require("internal").AQL_EXPLAIN
     AHUACATL_PARSE     => require("internal").AQL_PARSE

  Again, clients shouldn't have used these functions at all as there is the
  ArangoStatement object to execute AQL queries.

* fixed issue #366: Edges index returns strange description

* added AQL function MATCHES() to check a document against a list of examples

* added documentation and tests for db.collection.removeByExample

* added --progress option for arangoimp. This will show the percentage of the input
  file that has been processed by arangoimp while the import is still running. It can
  be used as a rough indicator of progress for the entire import.

* make the server log documents that cannot be imported via /_api/import into the
  logfile using the warning log level. This may help finding illegal documents in big
  import runs.

* check on server startup whether the database directory and all collection directories
  are writable. if not, the server startup will be aborted. this prevents serious
  problems with collections being non-writable and this being detected at some pointer
  after the server has been started

* allow the following AQL constructs: FUNC(...)[...], FUNC(...).attribute

* fixed issue #361: Bug in Admin Interface. Header disappears when clicking new collection

* Added in-memory only collections

  Added collection creation parameter "isVolatile":
  if set to true, the collection is created as an in-memory only collection,
  meaning that all document data of that collection will reside in memory only,
  and will not be stored permanently to disk.
  This means that all collection data will be lost when the collection is unloaded
  or the server is shut down.
  As this collection type does not have datafile disk overhead for the regular
  document operations, it may be faster than normal disk-backed collections. The
  actual performance gains strongly depend on the underlying OS, filesystem, and
  settings though.
  This collection type should be used for caches only and not for any sensible data
  that cannot be re-created otherwise.
  Some platforms, namely Windows, currently do not support this collection type.
  When creating an in-memory collection on such platform, an error message will be
  returned by ArangoDB telling the user the platform does not support it.

  Note: in-memory collections are an experimental feature. The feature might
  change drastically or even be removed altogether in a future version of ArangoDB.

* fixed issue #353: Please include "pretty print" in Emergency Console

* fixed issue #352: "pretty print" console.log
  This was achieved by adding the dump() function for the "internal" object

* reduced insertion time for edges index
  Inserting into the edges index now avoids costly comparisons in case of a hash
  collision, reducing the prefilling/loading timer for bigger edge collections

* added fulltext queries to AQL via FULLTEXT() function. This allows search
  fulltext indexes from an AQL query to find matching documents

* added fulltext index type. This index type allows indexing words and prefixes of
  words from a specific document attribute. The index can be queries using a
  SimpleQueryFull object, the HTTP REST API at /_api/simple/fulltext, or via AQL

* added collection.revision() method to determine whether a collection has changed.
  The revision method returns a revision string that can be used by client programs
  for equality/inequality comparisons. The value returned by the revision method
  should be treated by clients as an opaque string and clients should not try to
  figure out the sense of the revision id. This is still useful enough to check
  whether data in a collection has changed.

* issue #346: adaptively determine NUMBER_HEADERS_PER_BLOCK

* issue #338: arangosh cursor positioning problems

* issue #326: use limit optimization with filters

* issue #325: use index to avoid sorting

* issue #324: add limit optimization to AQL

* removed arango-password script and added Javascript functionality to add/delete
  users instead. The functionality is contained in module `users` and can be invoked
  as follows from arangosh and arangod:
  * require("users").save("name", "passwd");
  * require("users").replace("name", "newPasswd");
  * require("users").remove("name");
  * require("users").reload();
  These functions are intentionally not offered via the web interface.
  This also addresses issue #313

* changed print output in arangosh and the web interface for JSON objects.
  Previously, printing a JSON object in arangosh resulted in the attribute values
  being printed as proper JSON, but attribute names were printed unquoted and
  unescaped. This was fine for the purpose of arangosh, but lead to invalid
  JSON being produced. Now, arangosh will produce valid JSON that can be used
  to send it back to ArangoDB or use it with arangoimp etc.

* fixed issue #300: allow importing documents via the REST /_api/import API
  from a JSON list, too.
  So far, the API only supported importing from a format that had one JSON object
  on each line. This is sometimes inconvenient, e.g. when the result of an AQL
  query or any other list is to be imported. This list is a JSON list and does not
  necessary have a document per line if pretty-printed.
  arangoimp now supports the JSON list format, too. However, the format requires
  arangoimp and the server to read the entire dataset at once. If the dataset is
  too big (bigger than --max-upload-size) then the import will be rejected. Even if
  increased, the entire list must fit in memory on both the client and the server,
  and this may be more resource-intensive than importing individual lines in chunks.

* removed unused parameter --reuse-ids for arangoimp. This parameter did not have
  any effect in 1.2, was never publicly announced and did evil (TM) things.

* fixed issue #297 (partly): added whitespace between command line and
  command result in arangosh, added shell colors for better usability

* fixed issue #296: system collections not usable from AQL

* fixed issue #295: deadlock on shutdown

* fixed issue #293: AQL queries should exploit edges index

* fixed issue #292: use index when filtering on _key in AQL

* allow user-definable document keys
  users can now define their own document keys by using the _key attribute
  when creating new documents or edges. Once specified, the value of _key is
  immutable.
  The restrictions for user-defined key values are:
  * the key must be at most 254 bytes long
  * it must consist of the letters a-z (lower or upper case), the digits 0-9,
    the underscore (_) or dash (-) characters only
  * any other characters, especially multi-byte sequences, whitespace or
    punctuation characters cannot be used inside key values

  Specifying a document key is optional when creating new documents. If no
  document key is specified, ArangoDB will create a document key itself.
  There are no guarantees about the format and pattern of auto-generated document
  keys other than the above restrictions.
  Clients should therefore treat auto-generated document keys as opaque values.
  Keys can be used to look up and reference documents, e.g.:
  * saving a document: `db.users.save({ "_key": "fred", ... })`
  * looking up a document: `db.users.document("fred")`
  * referencing other documents: `edges.relations.save("users/fred", "users/john", ...)`

  This change is downwards-compatible to ArangoDB 1.1 because in ArangoDB 1.1
  users were not able to define their own keys. If the user does not supply a _key
  attribute when creating a document, ArangoDB 1.2 will still generate a key of
  its own as ArangoDB 1.1 did. However, all documents returned by ArangoDB 1.2 will
  include a _key attribute and clients should be able to handle that (e.g. by
  ignoring it if not needed). Documents returned will still include the _id attribute
  as in ArangoDB 1.1.

* require collection names everywhere where a collection id was allowed in
  ArangoDB 1.1 & 1.0
  This change requires clients to use a collection name in place of a collection id
  at all places the client deals with collections.
  Examples:
  * creating edges: the _from and _to attributes must now contain collection names instead
    of collection ids: `edges.relations.save("test/my-key1", "test/my-key2", ...)`
  * retrieving edges: the returned _from and _to attributes now will contain collection
    names instead of ids, too: _from: `test/fred` instead of `1234/3455`
  * looking up documents: db.users.document("fred") or db._document("users/fred")

  Collection names must be used in REST API calls instead of collection ids, too.
  This change is thus not completely downwards-compatible to ArangoDB 1.1. ArangoDB 1.1
  required users to use collection ids in many places instead of collection names.
  This was unintuitive and caused overhead in cases when just the collection name was
  known on client-side but not its id. This overhead can now be avoided so clients can
  work with the collection names directly. There is no need to work with collection ids
  on the client side anymore.
  This change will likely require adjustments to API calls issued by clients, and also
  requires a change in how clients handle the _id value of returned documents. Previously,
  the _id value of returned documents contained the collection id, a slash separator and
  the document number. Since 1.2, _id will contain the collection name, a slash separator
  and the document key. The same applies to the _from and _to attribute values of edges
  that are returned by ArangoDB.

  Also removed (now unnecessary) location header in responses of the collections REST API.
  The location header was previously returned because it was necessary for clients.
  When clients created a collection, they specified the collection name. The collection
  id was generated on the server, but the client needed to use the server-generated
  collection id for further API calls, e.g. when creating edges etc. Therefore, the
  full collection URL, also containing the collection id, was returned by the server in
  responses to the collection API, in the HTTP location header.
  Returning the location header has become unnecessary in ArangoDB 1.2 because users
  can access collections by name and do not need to care about collection ids.


v1.1.3 (2013-XX-XX)
-------------------

* fix case when an error message was looked up for an error code but no error
  message was found. In this case a NULL ptr was returned and not checked everywhere.
  The place this error popped up was when inserting into a non-unique hash index
  failed with a specific, invalid error code.

* fixed issue #381:  db._collection("_users").getIndexes();

* fixed issue #379: arango-password fatal issue javscript.startup-directory

* fixed issue #372: Command-Line Options for the Authentication and Authorization


v1.1.2 (2013-01-20)
-------------------

* upgraded to mruby 2013-01-20 583983385b81c21f82704b116eab52d606a609f4

* fixed issue #357: Some spelling and grammar errors

* fixed issue #355: fix quotes in pdf manual

* fixed issue #351: Strange arangosh error message for long running query

* fixed randomly hanging connections in arangosh on MacOS

* added "any" query method: this returns a random document from a collection. It
  is also available via REST HTTP at /_api/simple/any.

* added deployment tool

* added getPeerVertex

* small fix for logging of long messages: the last character of log messages longer
  than 256 bytes was not logged.

* fixed truncation of human-readable log messages for web interface: the trailing \0
  byte was not appended for messages longer than 256 bytes

* fixed issue #341: ArangoDB crashes when stressed with Batch jobs
  Contrary to the issue title, this did not have anything to do with batch jobs but
  with too high memory usage. The memory usage of ArangoDB is now reduced for cases
   when there are lots of small collections with few documents each

* started with issue #317: Feature Request (from Google Groups): DATE handling

* backported issue #300: Extend arangoImp to Allow importing result set-like
  (list of documents) formatted files

* fixed issue #337: "WaitForSync" on new collection does not work on Win/X64

* fixed issue #336: Collections REST API docs

* fixed issue #335: mmap errors due to wrong memory address calculation

* fixed issue #332: arangoimp --use-ids parameter seems to have no impact

* added option '--server.disable-authentication' for arangosh as well. No more passwd
  prompts if not needed

* fixed issue #330: session logging for arangosh

* fixed issue #329: Allow passing script file(s) as parameters for arangosh to run

* fixed issue #328: 1.1 compile warnings

* fixed issue #327: Javascript parse errors in front end


v1.1.1 (2012-12-18)
-------------------

* fixed issue #339: DELETE /_api/cursor/cursor-identifier return incollect errorNum

  The fix for this has led to a signature change of the function actions.resultNotFound().
  The meaning of parameter #3 for This function has changed from the error message string
  to the error code. The error message string is now parameter #4.
  Any client code that uses this function in custom actions must be adjusted.

* fixed issue #321: Problem upgrading arangodb 1.0.4 to 1.1.0 with Homebrew (OSX 10.8.2)

* fixed issue #230: add navigation and search for online documentation

* fixed issue #315: Strange result in PATH

* fixed issue #323: Wrong function returned in error message of AQL CHAR_LENGTH()

* fixed some log errors on startup / shutdown due to pid file handling and changing
  of directories


v1.1.0 (2012-12-05)
-------------------

* WARNING:
  arangod now performs a database version check at startup. It will look for a file
  named "VERSION" in its database directory. If the file is not present, arangod will
  perform an automatic upgrade of the database directory. This should be the normal
  case when upgrading from ArangoDB 1.0 to ArangoDB 1.1.

  If the VERSION file is present but is from an older version of ArangoDB, arangod
  will refuse to start and ask the user to run a manual upgrade first. A manual upgrade
  can be performed by starting arangod with the option `--upgrade`.

  This upgrade procedure shall ensure that users have full control over when they
  perform any updates/upgrades of their data, and can plan backups accordingly. The
  procedure also guarantees that the server is not run without any required system
  collections or with in incompatible data state.

* added AQL function DOCUMENT() to retrieve a document by its _id value

* fixed issue #311: fixed segfault on unload

* fixed issue #309: renamed stub "import" button from web interface

* fixed issue #307: added WaitForSync column in collections list in in web interface

* fixed issue #306: naming in web interface

* fixed issue #304: do not clear AQL query text input when switching tabs in
  web interface

* fixed issue #303: added documentation about usage of var keyword in web interface

* fixed issue #301: PATCH does not work in web interface

# fixed issue #269: fix make distclean & clean

* fixed issue #296: system collections not usable from AQL

* fixed issue #295: deadlock on shutdown

* added collection type label to web interface

* fixed issue #290: the web interface now disallows creating non-edges in edge collections
  when creating collections via the web interface, the collection type must also be
  specified (default is document collection)

* fixed issue #289: tab-completion does not insert any spaces

* fixed issue #282: fix escaping in web interface

* made AQL function NOT_NULL take any number of arguments. Will now return its
  first argument that is not null, or null if all arguments are null. This is downwards
  compatible.

* changed misleading AQL function name NOT_LIST() to FIRST_LIST() and slightly changed
  the behavior. The function will now return its first argument that is a list, or null
  if none of the arguments are lists.
  This is mostly downwards-compatible. The only change to the previous implementation in
  1.1-beta will happen if two arguments were passed and the 1st and 2nd arguments were
  both no lists. In previous 1.1, the 2nd argument was returned as is, but now null
  will be returned.

* add AQL function FIRST_DOCUMENT(), with same behavior as FIRST_LIST(), but working
  with documents instead of lists.

* added UPGRADING help text

* fixed issue #284: fixed Javascript errors when adding edges/vertices without own
  attributes

* fixed issue #283: AQL LENGTH() now works on documents, too

* fixed issue #281: documentation for skip lists shows wrong example

* fixed AQL optimizer bug, related to OR-combined conditions that filtered on the
  same attribute but with different conditions

* fixed issue #277: allow usage of collection names when creating edges
  the fix of this issue also implies validation of collection names / ids passed to
  the REST edge create method. edges with invalid collection ids or names in the
  "from" or "to" values will be rejected and not saved


v1.1.beta2 (2012-11-13)
-----------------------

* fixed arangoirb compilation

* fixed doxygen


v1.1.beta1 (2012-10-24)
-----------------------

* fixed AQL optimizer bug

* WARNING:
  - the user has changed from "arango" to "arangodb", the start script has changed from
    "arangod" to "arangodb", the database directory has changed from "/var/arangodb" to
    "/var/lib/arangodb" to be compliant with various Linux policies

  - In 1.1, we have introduced types for collections: regular documents go into document
    collections, and edges go into edge collections. The prefixing (db.xxx vs. edges.xxx)
    works slightly different in 1.1: edges.xxx can still be used to access collections,
    however, it will not determine the type of existing collections anymore. To create an
    edge collection 1.1, you can use db._createEdgeCollection() or edges._create().
    And there's of course also db._createDocumentCollection().
    db._create() is also still there and will create a document collection by default,
    whereas edges._create() will create an edge collection.

  - the admin web interface that was previously available via the simple URL suffix /
    is now available via a dedicated URL suffix only: /_admin/html
    The reason for this is that routing and URLs are now subject to changes by the end user,
    and only URLs parts prefixed with underscores (e.g. /_admin or /_api) are reserved
    for ArangoDB's internal usage.

* the server now handles requests with invalid Content-Length header values as follows:
  - if Content-Length is negative, the server will respond instantly with HTTP 411
    (length required)

  - if Content-Length is positive but shorter than the supplied body, the server will
    respond with HTTP 400 (bad request)

  - if Content-Length is positive but longer than the supplied body, the server will
    wait for the client to send the missing bytes. The server allows 90 seconds for this
    and will close the connection if the client does not send the remaining data

  - if Content-Length is bigger than the maximum allowed size (512 MB), the server will
    fail with HTTP 413 (request entity too large).

  - if the length of the HTTP headers is greater than the maximum allowed size (1 MB),
    the server will fail with HTTP 431 (request header fields too large)

* issue #265: allow optional base64 encoding/decoding of action response data

* issue #252: create _modules collection using arango-upgrade (note: arango-upgrade was
  finally replaced by the `--upgrade` option for arangod)

* issue #251: allow passing arbitrary options to V8 engine using new command line option:
  --javascript.v8-options. Using this option, the Harmony features or other settings in
  v8 can be enabled if the end user requires them

* issue #248: allow AQL optimizer to pull out completely uncorrelated subqueries to the
  top level, resulting in less repeated evaluation of the subquery

* upgraded to Doxygen 1.8.0

* issue #247: added AQL function MERGE_RECURSIVE

* issue #246: added clear() function in arangosh

* issue #245: Documentation: Central place for naming rules/limits inside ArangoDB

* reduced size of hash index elements by 50 %, allowing more index elements to fit in
  memory

* issue #235: GUI Shell throws Error:ReferenceError: db is not defined

* issue #229: methods marked as "under construction"

* issue #228: remove unfinished APIs (/_admin/config/*)

* having the OpenSSL library installed is now a prerequisite to compiling ArangoDB
  Also removed the --enable-ssl configure option because ssl is always required.

* added AQL functions TO_LIST, NOT_LIST

* issue #224: add optional Content-Id for batch requests

* issue #221: more documentation on AQL explain functionality. Also added
  ArangoStatement.explain() client method

* added db._createStatement() method on server as well (was previously available
  on the client only)

* issue #219: continue in case of "document not found" error in PATHS() function

* issue #213: make waitForSync overridable on specific actions

* changed AQL optimizer to use indexes in more cases. Previously, indexes might
  not have been used when in a reference expression the inner collection was
  specified last. Example: FOR u1 IN users FOR u2 IN users FILTER u1._id == u2._id
  Previously, this only checked whether an index could be used for u2._id (not
  possible). It was not checked whether an index on u1._id could be used (possible).
  Now, for expressions that have references/attribute names on both sides of the
  above as above, indexes are checked for both sides.

* issue #204: extend the CSV import by TSV and by user configurable
  separator character(s)

* issue #180: added support for batch operations

* added startup option --server.backlog-size
  this allows setting the value of the backlog for the listen() system call.
  the default value is 10, the maximum value is platform-dependent

* introduced new configure option "--enable-maintainer-mode" for
  ArangoDB maintainers. this option replaces the previous compile switches
  --with-boost-test, --enable-bison, --enable-flex and --enable-errors-dependency
  the individual configure options have been removed. --enable-maintainer-mode
  turns them all on.

* removed potentially unused configure option --enable-memfail

* fixed issue #197: HTML web interface calls /_admin/user-manager/session

* fixed issue #195: VERSION file in database directory

* fixed issue #193: REST API HEAD request returns a message body on 404

* fixed issue #188: intermittent issues with 1.0.0
  (server-side cursors not cleaned up in all cases, pthreads deadlock issue)

* issue #189: key store should use ISO datetime format bug

* issue #187: run arango-upgrade on server start (note: arango-upgrade was finally
  replaced by the `--upgrade` option for arangod)n

* fixed issue #183: strange unittest error

* fixed issue #182: manual pages

* fixed issue #181: use getaddrinfo

* moved default database directory to "/var/lib/arangodb" in accordance with
  http://www.pathname.com/fhs/pub/fhs-2.3.html

* fixed issue #179: strange text in import manual

* fixed issue #178: test for aragoimp is missing

* fixed issue #177: a misleading error message was returned if unknown variables
  were used in certain positions in an AQL query.

* fixed issue #176: explain how to use AQL from the arangosh

* issue #175: re-added hidden (and deprecated) option --server.http-port. This
  option is only there to be downwards-compatible to Arango 1.0.

* fixed issue #174: missing Documentation for `within`

* fixed issue #170: add db.<coll_name>.all().toArray() to arangosh help screen

* fixed issue #169: missing argument in Simple Queries

* added program arango-upgrade. This program must be run after installing ArangoDB
  and after upgrading from a previous version of ArangoDB. The arango-upgrade script
  will ensure all system collections are created and present in the correct state.
  It will also perform any necessary data updates.
  Note: arango-upgrade was finally replaced by the `--upgrade` option for arangod.

* issue #153: edge collection should be a flag for a collection
  collections now have a type so that the distinction between document and edge
  collections can now be done at runtime using a collection's type value.
  A collection's type can be queried in Javascript using the <collection>.type() method.

  When new collections are created using db._create(), they will be document
  collections by default. When edge._create() is called, an edge collection will be created.
  To explicitly create a collection of a specific/different type, use the methods
  _createDocumentCollection() or _createEdgeCollection(), which are available for
  both the db and the edges object.
  The Javascript objects ArangoEdges and ArangoEdgesCollection have been removed
  completely.
  All internal and test code has been adjusted for this, and client code
  that uses edges.* should also still work because edges is still there and creates
  edge collections when _create() is called.

  INCOMPATIBLE CHANGE: Client code might still need to be changed in the following aspect:
  Previously, collections did not have a type so documents and edges could be inserted
  in the same collection. This is now disallowed. Edges can only be inserted into
  edge collections now. As there were no collection types in 1.0, ArangoDB will perform
  an automatic upgrade when migrating from 1.0 to 1.1.
  The automatic upgrade will check every collection and determine its type as follows:
  - if among the first 50 documents in the collection there are documents with
    attributes "_from" and "_to", the collection is typed as an edge collection
  - if among the first 50 documents in the collection there are no documents with
    attributes "_from" and "_to", the collection is made as a document collection

* issue #150: call V8 garbage collection on server periodically

* issue #110: added support for partial updates

  The REST API for documents now offers an HTTP PATCH method to partially update
  documents. Overwriting/replacing documents is still available via the HTTP PUT method
  as before. The Javascript API in the shell also offers a new update() method in extension to
  the previously existing replace() method.


v1.0.4 (2012-11-12)
-------------------

* issue #275: strange error message in arangosh 1.0.3 at startup


v1.0.3 (2012-11-08)
-------------------

* fixed AQL optimizer bug

* issue #273: fixed segfault in arangosh on HTTP 40x

* issue #265: allow optional base64 encoding/decoding of action response data

* issue #252: _modules collection not created automatically


v1.0.2 (2012-10-22)
-------------------

* repository CentOS-X.Y moved to CentOS-X, same for Debian

* bugfix for rollback from edges

* bugfix for hash indexes

* bugfix for StringBuffer::erase_front

* added autoload for modules

* added AQL function TO_LIST


v1.0.1 (2012-09-30)
-------------------

* draft for issue #165: front-end application howto

* updated mruby to cf8fdea4a6598aa470e698e8cbc9b9b492319d

* fix for issue #190: install doesn't create log directory

* fix for issue #194: potential race condition between creating and dropping collections

* fix for issue #193: REST API HEAD request returns a message body on 404

* fix for issue #188: intermittent issues with 1.0.0

* fix for issue #163: server cannot create collection because of abandoned files

* fix for issue #150: call V8 garbage collection on server periodically


v1.0.0 (2012-08-17)
-------------------

* fix for issue #157: check for readline and ncurses headers, not only libraries


v1.0.beta4 (2012-08-15)
-----------------------

* fix for issue #152: fix memleak for barriers


v1.0.beta3 (2012-08-10)
-----------------------

* fix for issue #151: Memleak, collection data not removed

* fix for issue #149: Inconsistent port for admin interface

* fix for issue #163: server cannot create collection because of abandoned files

* fix for issue #157: check for readline and ncurses headers, not only libraries

* fix for issue #108: db.<collection>.truncate() inefficient

* fix for issue #109: added startup note about cached collection names and how to
  refresh them

* fix for issue #156: fixed memleaks in /_api/import

* fix for issue #59: added tests for /_api/import

* modified return value for calls to /_api/import: now, the attribute "empty" is
  returned as well, stating the number of empty lines in the input. Also changed the
  return value of the error code attribute ("errorNum") from 1100 ("corrupted datafile")
  to 400 ("bad request") in case invalid/unexpected JSON data was sent to the server.
  This error code is more appropriate as no datafile is broken but just input data is
  incorrect.

* fix for issue #152: Memleak for barriers

* fix for issue #151: Memleak, collection data not removed

* value of --database.maximal-journal-size parameter is now validated on startup. If
  value is smaller than the minimum value (currently 1048576), an error is thrown and
  the server will not start. Before this change, the global value of maximal journal
  size was not validated at server start, but only on collection level

* increased sleep value in statistics creation loop from 10 to 500 microseconds. This
  reduces accuracy of statistics values somewhere after the decimal points but saves
  CPU time.

* avoid additional sync() calls when writing partial shape data (attribute name data)
  to disk. sync() will still be called when the shape marker (will be written after
  the attributes) is written to disk

* issue #147: added flag --database.force-sync-shapes to force synching of shape data
  to disk. The default value is true so it is the same behavior as in version 1.0.
  if set to false, shape data is synched to disk if waitForSync for the collection is
  set to true, otherwise, shape data is not synched.

* fix for issue #145: strange issue on Travis: added epsilon for numeric comparison in
  geo index

* fix for issue #136: adjusted message during indexing

* issue #131: added timeout for HTTP keep-alive connections. The default value is 300
  seconds. There is a startup parameter server.keep-alive-timeout to configure the value.
  Setting it to 0 will disable keep-alive entirely on the server.

* fix for issue #137: AQL optimizer should use indexes for ref accesses with
  2 named attributes


v1.0.beta2 (2012-08-03)
-----------------------

* fix for issue #134: improvements for centos RPM

* fixed problem with disable-admin-interface in config file


v1.0.beta1 (2012-07-29)
-----------------------

* fixed issue #118: We need a collection "debugger"

* fixed issue #126: Access-Shaper must be cached

* INCOMPATIBLE CHANGE: renamed parameters "connect-timeout" and "request-timeout"
  for arangosh and arangoimp to "--server.connect-timeout" and "--server.request-timeout"

* INCOMPATIBLE CHANGE: authorization is now required on the server side
  Clients sending requests without HTTP authorization will be rejected with HTTP 401
  To allow backwards compatibility, the server can be started with the option
  "--server.disable-authentication"

* added options "--server.username" and "--server.password" for arangosh and arangoimp
  These parameters must be used to specify the user and password to be used when
  connecting to the server. If no password is given on the command line, arangosh/
  arangoimp will interactively prompt for a password.
  If no user name is specified on the command line, the default user "root" will be
  used.

* added startup option "--server.ssl-cipher-list" to determine which ciphers to
  use in SSL context. also added SSL_OP_CIPHER_SERVER_PREFERENCE to SSL default
  options so ciphers are tried in server and not in client order

* changed default SSL protocol to TLSv1 instead of SSLv2

* changed log-level of SSL-related messages

* added SSL connections if server is compiled with OpenSSL support. Use --help-ssl

* INCOMPATIBLE CHANGE: removed startup option "--server.admin-port".
  The new endpoints feature (see --server.endpoint) allows opening multiple endpoints
  anyway, and the distinction between admin and "other" endpoints can be emulated
  later using privileges.

* INCOMPATIBLE CHANGE: removed startup options "--port", "--server.port", and
  "--server.http-port" for arangod.
  These options have been replaced by the new "--server.endpoint" parameter

* INCOMPATIBLE CHANGE: removed startup option "--server" for arangosh and arangoimp.
  These options have been replaced by the new "--server.endpoint" parameter

* Added "--server.endpoint" option to arangod, arangosh, and arangoimp.
  For arangod, this option allows specifying the bind endpoints for the server
  The server can be bound to one or multiple endpoints at once. For arangosh
  and arangoimp, the option specifies the server endpoint to connect to.
  The following endpoint syntax is currently supported:
  - tcp://host:port or http@tcp://host:port (HTTP over IPv4)
  - tcp://[host]:port or http@tcp://[host]:port (HTTP over IPv6)
  - ssl://host:port or http@tcp://host:port (HTTP over SSL-encrypted IPv4)
  - ssl://[host]:port or http@tcp://[host]:port (HTTP over SSL-encrypted IPv6)
  - unix:///path/to/socket or http@unix:///path/to/socket (HTTP over UNIX socket)

  If no port is specified, the default port of 8529 will be used.

* INCOMPATIBLE CHANGE: removed startup options "--server.require-keep-alive" and
  "--server.secure-require-keep-alive".
  The server will now behave as follows which should be more conforming to the
  HTTP standard:
  * if a client sends a "Connection: close" header, the server will close the
    connection
  * if a client sends a "Connection: keep-alive" header, the server will not
    close the connection
  * if a client does not send any "Connection" header, the server will assume
    "keep-alive" if the request was an HTTP/1.1 request, and "close" if the
    request was an HTTP/1.0 request

* (minimal) internal optimizations for HTTP request parsing and response header
  handling

* fixed Unicode unescaping bugs for \f and surrogate pairs in BasicsC/strings.c

* changed implementation of TRI_BlockCrc32 algorithm to use 8 bytes at a time

* fixed issue #122: arangod doesn't start if <log.file> cannot be created

* fixed issue #121: wrong collection size reported

* fixed issue #98: Unable to change journalSize

* fixed issue #88: fds not closed

* fixed escaping of document data in HTML admin front end

* added HTTP basic authentication, this is always turned on

* added server startup option --server.disable-admin-interface to turn off the
  HTML admin interface

* honor server startup option --database.maximal-journal-size when creating new
  collections without specific journalsize setting. Previously, these
  collections were always created with journal file sizes of 32 MB and the
  --database.maximal-journal-size setting was ignored

* added server startup option --database.wait-for-sync to control the default
  behavior

* renamed "--unit-tests" to "--javascript.unit-tests"


v1.0.alpha3 (2012-06-30)
------------------------

* fixed issue #116: createCollection=create option doesn't work

* fixed issue #115: Compilation issue under OSX 10.7 Lion & 10.8 Mountain Lion
  (homebrew)

* fixed issue #114: image not found

* fixed issue #111: crash during "make unittests"

* fixed issue #104: client.js -> ARANGO_QUIET is not defined


v1.0.alpha2 (2012-06-24)
------------------------

* fixed issue #112: do not accept document with duplicate attribute names

* fixed issue #103: Should we cleanup the directory structure

* fixed issue #100: "count" attribute exists in cursor response with "count:
  false"

* fixed issue #84 explain command

* added new MRuby version (2012-06-02)

* added --log.filter

* cleanup of command line options:
** --startup.directory => --javascript.startup-directory
** --quite => --quiet
** --gc.interval => --javascript.gc-interval
** --startup.modules-path => --javascript.modules-path
** --action.system-directory => --javascript.action-directory
** --javascript.action-threads => removed (is now the same pool as --server.threads)

* various bug-fixes

* support for import

* added option SKIP_RANGES=1 for make unittests

* fixed several range-related assertion failures in the AQL query optimizer

* fixed AQL query optimizations for some edge cases (e.g. nested subqueries with
  invalid constant filter expressions)


v1.0.alpha1 (2012-05-28)
------------------------

Alpha Release of ArangoDB 1.0<|MERGE_RESOLUTION|>--- conflicted
+++ resolved
@@ -1,13 +1,11 @@
 devel
 -----
 
-<<<<<<< HEAD
 * Foxx `req.makeAbsolute` now will return meaningful values when ArangoDB is using
   a unix socket endpoint. URLs generated when using a unix socket follow the format
   http://unix:<socket-path>:<url-path> used by other JS tooling.
-=======
+
 * Updated joi library (Web UI), improved foxx mount path validation
->>>>>>> cd33cfdf
 
 * fix for supervision, which started failing servers using old transient store
 
