--- conflicted
+++ resolved
@@ -1,11 +1,6 @@
-v2.3.0 (XXXX-XX-XX)
--------------------
-
-<<<<<<< HEAD
-* fixed non-working query results download in AQL editor of web interface
-
-* removed debug print message in AQL query export routine
-=======
+v2.3.0-beta2 (2014-11-01)
+-------------------
+
 * front-end: new icons for uploading and downloading JSON documents into a collection
 
 * front-end: fixed documents pagination css display error
@@ -33,7 +28,6 @@
 * fixed non-working query results download in AQL editor of web interface
 
 * removed debug print message in AQL editor query export routine
->>>>>>> 14c94d76
 
 * fixed issue #1075: Aardvark: user name required even if auth is off #1075 
 
@@ -49,14 +43,7 @@
   JSON directly. If authentication is turned on, the link requires authentication,
   too.
 
-<<<<<<< HEAD
-=======
 * documentation updates
-
->>>>>>> 14c94d76
-
-v2.3.0-beta1 (2014-11-01)
--------------------------
 
 * added dedicated `NOT IN` operator for AQL
 
@@ -294,11 +281,8 @@
 
 * fixed issue #998: Incorrect application URL for non-system Foxx apps
 
-<<<<<<< HEAD
-=======
 * fixed issue #1079: AQL editor: keyword WITH in UPDATE query is not highlighted
 
->>>>>>> 14c94d76
 * fix memory leak in cluster nodes
 
 * fixed registration of AQL user-defined functions in Web UI (JS shell)
