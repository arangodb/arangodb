devel
-----

<<<<<<< HEAD
* fixed issue #3447: ArangoError 1202: AQL: NotFound: (while executing) when 
  updating collection
=======
* potential fix for issue #3581: Unexpected "rocksdb unique constraint 
  violated" with unique hash index

* fix agency precondition check for complex objects
>>>>>>> 5a604687

* introduce `enforceReplicationFactor`: An optional parameter controlling
  if the server should bail out during collection creation if there are not
  enough DBServers available for the desired `replicationFactor`.

* fixed issue #3516: Show execution time in arangosh
    
  this change adds more dynamic prompt components for arangosh
  The following components are now available for dynamic prompts, 
  settable via the `--console.prompt` option in arangosh:
    
  - '%t': current time as timestamp
  - '%p': duration of last command in seconds
  - '%d': name of current database
  - '%e': current endpoint
  - '%E': current endpoint without protocol
  - '%u': current user
    
  The time a command takes can be displayed easily by starting arangosh with `--console.prompt "%p> "`.

* make the ArangoShell refill its collection cache when a yet-unknown collection
  is first accessed. This fixes the following problem:

      arangosh1> db._collections();  // shell1 lists all collections
      arangosh2> db._create("test"); // shell2 now creates a new collection 'test'
      arangosh1> db.test.insert({}); // shell1 is not aware of the collection created
                                     // in shell2, so the insert will fail

* make AQL `DISTINCT` not change the order of the results it is applied on

* enable JEMalloc background thread for purging and returning unused memory
  back to the operating system (Linux only)

* incremental transfer of initial collection data now can handle partial 
  responses for a chunk, allowing the leader/master to send smaller chunks 
  (in terms of HTTP response size) and limit memory usage

* initial creation of shards for cluster collections is now faster with
  replicationFactor values bigger than 1. this is achieved by an optimization
  for the case when the collection on the leader is still empty

* potential fix for issue #3517: several "filesystem full" errors in logs 
  while there's a lot of disk space

* added C++ implementations for AQL function `SUBSTRING()`, `LEFT()`, `RIGHT()` and `TRIM()`

* make AQL `DISTINCT` not change the order of the results it is applied on

* show C++ function name of call site in ArangoDB log output

  This requires option `--log.line-number` to be set to *true*

* UI: added word wrapping to query editor

* UI: fixed wrong user attribute name validation, issue #3228

* make AQL return a proper error message in case of a unique key constraint
  violation. previously it only returned the generic "unique constraint violated"
  error message but omitted the details about which index caused the problem.

  This addresses https://stackoverflow.com/questions/46427126/arangodb-3-2-unique-constraint-violation-id-or-key

* added option `--server.local-authentication`

* UI: added user roles

* added config option `--log.color` to toggle colorful logging to terminal

* added config option `--log.thread-name` to additionally log thread names

* usernames must not start with `:role:`, added new options:
    --server.authentication-timeout
    --ldap.roles-attribute-name
    --ldap.roles-transformation
    --ldap.roles-search
    --ldap.superuser-role
    --ldap.roles-include
    --ldap.roles-exclude

* performance improvements for full collection scans and a few other operations
  in MMFiles engine

* added `--rocksdb.encryption-key-generator` for enterprise

* removed `--compat28` parameter from arangodump and replication API
  
  old Arango versions will no longer be supported by these tools.

* increase the recommended value for `/proc/sys/vm/max_map_count` to a value
  eight times as high as the previous recommended value. Increasing the
  values helps to prevent an ArangoDB server from running out of memory mappings.

  The raised minimum recommended value may lead to ArangoDB showing some startup
  warnings as follows:

      WARNING {memory} maximum number of memory mappings per process is 65530, which seems too low. it is recommended to set it to at least 512000
      WARNING {memory} execute 'sudo sysctl -w "vm.max_map_count=512000"'


v3.2.7 (XXXX-XX-XX)
-------------------

* enable JEMalloc background thread for purging and returning unused memory
  back to the operating system (Linux only)

* fix agency precondition check for complex objects

  this fixes issues with several CAS operations in the agency

* fixed issue #3403: How to kill long running AQL queries with the browser console's
  AQL (display issue)

* fixed issue #3549: server reading ENGINE config file fails on common standard 
  newline character

* upgraded bundled V8 engine to bugfix version v5.7.492.77

  the upgrade fixes a memory leak in upstream V8 described in 
  https://bugs.chromium.org/p/v8/issues/detail?id=5945 that will result in memory
  chunks only getting uncommitted but not unmapped

* UI: fixed error notifications for collection modifications


v3.2.6 (2017-10-26)
-------------------

* UI: fixed event cleanup in cluster shards view

* UI: reduced cluster dashboard api calls

* fixed a permission problem that prevented collection contents to be displayed
  in the web interface

* removed posix_fadvise call from RocksDB's PosixSequentialFile::Read(). This is 
  consistent with Facebook PR 2573 (#3505)

  this fix should improve the performance of the replication with the RocksDB
  storage engine

* allow changing of collection replication factor for existing collections

* UI: replicationFactor of a collection is now changeable in a cluster
  environment

* several fixes for the cluster agency

* fixed undefined behavior in the RocksDB-based geo index

* fixed Foxxmaster failover

* purging or removing the Debian/Ubuntu arangodb3 packages now properly stops
  the arangod instance before actuallying purging or removing


v3.2.5 (2017-10-16)
-------------------

* general-graph module and _api/gharial now accept cluster options
  for collection creation. It is now possible to set replicationFactor and
  numberOfShards for all collections created via this graph object.
  So adding a new collection will not result in a singleShard and
  no replication anymore.

* fixed issue #3408: Hard crash in query for pagination

* minimum number of V8 contexts in console mode must be 2, not 1. this is
  required to ensure the console gets one dedicated V8 context and all other
  operations have at least one extra context. This requirement was not enforced
  anymore.

* fixed issue #3395: AQL: cannot instantiate CollectBlock with undetermined 
  aggregation method

* UI: fixed wrong user attribute name validation, issue #3228

* fix potential overflow in CRC marker check when a corrupted CRC marker 
  is found at the very beginning of an MMFiles datafile

* UI: fixed unresponsive events in cluster shards view

* Add statistics about the V8 context counts and number of available/active/busy
  threads we expose through the server statistics interface.


v3.2.4 (2017-09-26)
-------------------

* UI: no default index selected during index creation

* UI: added replicationFactor option during SmartGraph creation

* make the MMFiles compactor perform less writes during normal compaction
  operation

  This partially fixes issue #3144

* make the MMFiles compactor configurable

  The following options have been added:

* `--compaction.db-sleep-time`: sleep interval between two compaction runs
    (in s)
  * `--compaction.min-interval"`: minimum sleep time between two compaction
     runs (in s)
  * `--compaction.min-small-data-file-size`: minimal filesize threshold
    original datafiles have to be below for a compaction
  * `--compaction.dead-documents-threshold`: minimum unused count of documents
    in a datafile
  * `--compaction.dead-size-threshold`: how many bytes of the source data file
    are allowed to be unused at most
  * `--compaction.dead-size-percent-threshold`: how many percent of the source
    datafile should be unused at least
  * `--compaction.max-files`: Maximum number of files to merge to one file
  * `--compaction.max-result-file-size`: how large may the compaction result
    file become (in bytes)
  * `--compaction.max-file-size-factor`: how large the resulting file may
    be in comparison to the collection's `--database.maximal-journal-size' setting`

* fix downwards-incompatibility in /_api/explain REST handler

* fix Windows implementation for fs.getTempPath() to also create a
  sub-directory as we do on linux

* fixed a multi-threading issue in cluster-internal communication

* performance improvements for traversals and edge lookups

* removed internal memory zone handling code. the memory zones were a leftover
  from the early ArangoDB days and did not provide any value in the current
  implementation.

* (Enterprise only) added `skipInaccessibleCollections` option for AQL queries:
  if set, AQL queries (especially graph traversals) will treat collections to
  which a user has no access rights to as if these collections were empty.

* adjusted scheduler thread handling to start and stop less threads in
  normal operations

* leader-follower replication catchup code has been rewritten in C++

* early stage AQL optimization now also uses the C++ implementations of
  AQL functions if present. Previously it always referred to the JavaScript
  implementations and ignored the C++ implementations. This change gives
  more flexibility to the AQL optimizer.

* ArangoDB tty log output is now colored for log messages with levels
  FATAL, ERR and WARN.

* changed the return values of AQL functions `REGEX_TEST` and `REGEX_REPLACE`
  to `null` when the input regex is invalid. Previous versions of ArangoDB
  partly returned `false` for invalid regexes and partly `null`.

* added `--log.role` option for arangod

  When set to `true`, this option will make the ArangoDB logger print a single
  character with the server's role into each logged message. The roles are:

  - U: undefined/unclear (used at startup)
  - S: single server
  - C: coordinator
  - P: primary
  - A: agent

  The default value for this option is `false`, so no roles will be logged.


v3.2.3 (2017-09-07)
-------------------

* fixed issue #3106: orphan collections could not be registered in general-graph module

* fixed wrong selection of the database inside the internal cluster js api

* added startup option `--server.check-max-memory-mappings` to make arangod check
  the number of memory mappings currently used by the process and compare it with
  the maximum number of allowed mappings as determined by /proc/sys/vm/max_map_count

  The default value is `true`, so the checks will be performed. When the current
  number of mappings exceeds 90% of the maximum number of mappings, the creation
  of further V8 contexts will be deferred.

  Note that this option is effective on Linux systems only.

* arangoimp now has a `--remove-attribute` option

* added V8 context lifetime control options
  `--javascript.v8-contexts-max-invocations` and `--javascript.v8-contexts-max-age`

  These options allow specifying after how many invocations a used V8 context is
  disposed, or after what time a V8 context is disposed automatically after its
  creation. If either of the two thresholds is reached, an idl V8 context will be
  disposed.

  The default value of `--javascript.v8-contexts-max-invocations` is 0, meaning that
  the maximum number of invocations per context is unlimited. The default value
  for `--javascript.v8-contexts-max-age` is 60 seconds.

* fixed wrong UI cluster health information

* fixed issue #3070: Add index in _jobs collection

* fixed issue #3125: HTTP Foxx API JSON parsing

* fixed issue #3120: Foxx queue: job isn't running when server.authentication = true

* fixed supervision failure detection and handling, which happened with simultaneous
  agency leadership change


v3.2.2 (2017-08-23)
-------------------

* make "Rebalance shards" button work in selected database only, and not make
  it rebalance the shards of all databases

* fixed issue #2847: adjust the response of the DELETE `/_api/users/database/*` calls

* fixed issue #3075: Error when upgrading arangoDB on linux ubuntu 16.04

* fixed a buffer overrun in linenoise console input library for long input strings

* increase size of the linenoise input buffer to 8 KB

* abort compilation if the detected GCC or CLANG isn't in the range of compilers
  we support

* fixed spurious cluster hangups by always sending AQL-query related requests
  to the correct servers, even after failover or when a follower drops

  The problem with the previous shard-based approach was that responsibilities
  for shards may change from one server to another at runtime, after the query
  was already instanciated. The coordinator and other parts of the query then
  sent further requests for the query to the servers now responsible for the
  shards.
  However, an AQL query must send all further requests to the same servers on
  which the query was originally instanciated, even in case of failover.
  Otherwise this would potentially send requests to servers that do not know
  about the query, and would also send query shutdown requests to the wrong
  servers, leading to abandoned queries piling up and using resources until
  they automatically time out.

* fixed issue with RocksDB engine acquiring the collection count values too
  early, leading to the collection count values potentially being slightly off
  even in exclusive transactions (for which the exclusive access should provide
  an always-correct count value)

* fixed some issues in leader-follower catch-up code, specifically for the
  RocksDB engine

* make V8 log fatal errors to syslog before it terminates the process.
  This change is effective on Linux only.

* fixed issue with MMFiles engine creating superfluous collection journals
  on shutdown

* fixed issue #3067: Upgrade from 3.2 to 3.2.1 reset autoincrement keys

* fixed issue #3044: ArangoDB server shutdown unexpectedly

* fixed issue #3039: Incorrect filter interpretation

* fixed issue #3037: Foxx, internal server error when I try to add a new service

* improved MMFiles fulltext index document removal performance
  and fulltext index query performance for bigger result sets

* ui: fixed a display bug within the slow and running queries view

* ui: fixed a bug when success event triggers twice in a modal

* ui: fixed the appearance of the documents filter

* ui: graph vertex collections not restricted to 10 anymore

* fixed issue #2835: UI detection of JWT token in case of server restart or upgrade

* upgrade jemalloc version to 5.0.1

  This fixes problems with the memory allocator returing "out of memory" when
  calling munmap to free memory in order to return it to the OS.

  It seems that calling munmap on Linux can increase the number of mappings, at least
  when a region is partially unmapped. This can lead to the process exceeding its
  maximum number of mappings, and munmap and future calls to mmap returning errors.

  jemalloc version 5.0.1 does not have the `--enable-munmap` configure option anymore,
  so the problem is avoided. To return memory to the OS eventually, jemalloc 5's
  background purge threads are used on Linux.

* fixed issue #2978: log something more obvious when you log a Buffer

* fixed issue #2982: AQL parse error?

* fixed issue #3125: HTTP Foxx API Json parsing

v3.2.1 (2017-08-09)
-------------------

* added C++ implementations for AQL functions `LEFT()`, `RIGHT()` and `TRIM()`

* fixed docs for issue #2968: Collection _key autoincrement value increases on error

* fixed issue #3011: Optimizer rule reduce-extraction-to-projection breaks queries

* Now allowing to restore users in a sharded environment as well
  It is still not possible to restore collections that are sharded
  differently than by _key.

* fixed an issue with restoring of system collections and user rights.
  It was not possible to restore users into an authenticated server.

* fixed issue #2977: Documentation for db._createDatabase is wrong

* ui: added bind parameters to slow query history view

* fixed issue #1751: Slow Query API should provide bind parameters, webui should display them

* ui: fixed a bug when moving multiple documents was not possible

* fixed docs for issue #2968: Collection _key autoincrement value increases on error

* AQL CHAR_LENGTH(null) returns now 0. Since AQL TO_STRING(null) is '' (string of length 0)

* ui: now supports single js file upload for Foxx services in addition to zip files

* fixed a multi-threading issue in the agency when callElection was called
  while the Supervision was calling updateSnapshot

* added startup option `--query.tracking-with-bindvars`

  This option controls whether the list of currently running queries
  and the list of slow queries should contain the bind variables used
  in the queries or not.

  The option can be changed at runtime using the commands

      // enables tracking of bind variables
      // set to false to turn tracking of bind variables off
      var value = true;
      require("@arangodb/aql/queries").properties({
        trackBindVars: value
      });

* index selectivity estimates are now available in the cluster as well

* fixed issue #2943: loadIndexesIntoMemory not returning the same structure
  as the rest of the collection APIs

* fixed issue #2949: ArangoError 1208: illegal name

* fixed issue #2874: Collection properties do not return `isVolatile`
  attribute

* potential fix for issue #2939: Segmentation fault when starting
  coordinator node

* fixed issue #2810: out of memory error when running UPDATE/REPLACE
  on medium-size collection

* fix potential deadlock errors in collector thread

* disallow the usage of volatile collections in the RocksDB engine
  by throwing an error when a collection is created with attribute
  `isVolatile` set to `true`.
  Volatile collections are unsupported by the RocksDB engine, so
  creating them should not succeed and silently create a non-volatile
  collection

* prevent V8 from issuing SIGILL instructions when it runs out of memory

  Now arangod will attempt to log a FATAL error into its logfile in case V8
  runs out of memory. In case V8 runs out of memory, it will still terminate the
  entire process. But at least there should be something in the ArangoDB logs
  indicating what the problem was. Apart from that, the arangod process should
  now be exited with SIGABRT rather than SIGILL as it shouldn't return into the
  V8 code that aborted the process with `__builtin_trap`.

  this potentially fixes issue #2920: DBServer crashing automatically post upgrade to 3.2

* Foxx queues and tasks now ensure that the scripts in them run with the same
  permissions as the Foxx code who started the task / queue

* fixed issue #2928: Offset problems

* fixed issue #2876: wrong skiplist index usage in edge collection

* fixed issue #2868: cname missing from logger-follow results in rocksdb

* fixed issue #2889: Traversal query using incorrect collection id

* fixed issue #2884: AQL traversal uniqueness constraints "propagating" to other traversals? Weird results

* arangoexport: added `--query` option for passing an AQL query to export the result

* fixed issue #2879: No result when querying for the last record of a query

* ui: allows now to edit default access level for collections in database
  _system for all users except the root user.

* The _users collection is no longer accessible outside the arngod process, _queues is always read-only

* added new option "--rocksdb.max-background-jobs"

* removed options "--rocksdb.max-background-compactions", "--rocksdb.base-background-compactions" and "--rocksdb.max-background-flushes"

* option "--rocksdb.compaction-read-ahead-size" now defaults to 2MB

* change Windows build so that RocksDB doesn't enforce AVX optimizations by default
  This fixes startup crashes on servers that do not have AVX CPU extensions

* speed up RocksDB secondary index creation and dropping

* removed RocksDB note in Geo index docs


v3.2.0 (2017-07-20)
-------------------

* fixed UI issues

* fixed multi-threading issues in Pregel

* fixed Foxx resilience

* added command-line option `--javascript.allow-admin-execute`

  This option can be used to control whether user-defined JavaScript code
  is allowed to be executed on server by sending via HTTP to the API endpoint
  `/_admin/execute`  with an authenticated user account.
  The default value is `false`, which disables the execution of user-defined
  code. This is also the recommended setting for production. In test environments,
  it may be convenient to turn the option on in order to send arbitrary setup
  or teardown commands for execution on the server.


v3.2.beta6 (2017-07-18)
-----------------------

* various bugfixes


v3.2.beta5 (2017-07-16)
-----------------------

* numerous bugfixes


v3.2.beta4 (2017-07-04)
-----------------------

* ui: fixed document view _from and _to linking issue for special characters

* added function `db._parse(query)` for parsing an AQL query and returning information about it

* fixed one medium priority and two low priority security user interface
  issues found by owasp zap.

* ui: added index deduplicate options

* ui: fixed renaming of collections for the rocksdb storage engine

* documentation and js fixes for secondaries

* RocksDB storage format was changed, users of the previous beta/alpha versions
  must delete the database directory and re-import their data

* enabled permissions on database and collection level

* added and changed some user related REST APIs
    * added `PUT /_api/user/{user}/database/{database}/{collection}` to change collection permission
    * added `GET /_api/user/{user}/database/{database}/{collection}`
    * added optional `full` parameter to the `GET /_api/user/{user}/database/` REST call

* added user functions in the arangoshell `@arangodb/users` module
    * added `grantCollection` and `revokeCollection` functions
    * added `permission(user, database, collection)` to retrieve collection specific rights

* added "deduplicate" attribute for array indexes, which controls whether inserting
  duplicate index values from the same document into a unique array index will lead to
  an error or not:

      // with deduplicate = true, which is the default value:
      db._create("test");
      db.test.ensureIndex({ type: "hash", fields: ["tags[*]"], deduplicate: true });
      db.test.insert({ tags: ["a", "b"] });
      db.test.insert({ tags: ["c", "d", "c"] }); // will work, because deduplicate = true
      db.test.insert({ tags: ["a"] }); // will fail

      // with deduplicate = false
      db._create("test");
      db.test.ensureIndex({ type: "hash", fields: ["tags[*]"], deduplicate: false });
      db.test.insert({ tags: ["a", "b"] });
      db.test.insert({ tags: ["c", "d", "c"] }); // will not work, because deduplicate = false
      db.test.insert({ tags: ["a"] }); // will fail

  The "deduplicate" attribute is now also accepted by the index creation HTTP
  API endpoint POST /_api/index and is returned by GET /_api/index.

* added optimizer rule "remove-filters-covered-by-traversal"

* Debian/Ubuntu installer: make messages about future package upgrades more clear

* fix a hangup in VST

  The problem happened when the two first chunks of a VST message arrived
  together on a connection that was newly switched to VST.

* fix deletion of outdated WAL files in RocksDB engine

* make use of selectivity estimates in hash, skiplist and persistent indexes
  in RocksDB engine

* changed VM overcommit recommendation for user-friendliness

* fix a shutdown bug in the cluster: a destroyed query could still be active

* do not terminate the entire server process if a temp file cannot be created
  (Windows only)

* fix log output in the front-end, it stopped in case of too many messages


v3.2.beta3 (2017-06-27)
-----------------------

* numerous bugfixes


v3.2.beta2 (2017-06-20)
-----------------------

* potentially fixed issue #2559: Duplicate _key generated on insertion

* fix invalid results (too many) when a skipping LIMIT was used for a
  traversal. `LIMIT x` or `LIMIT 0, x` were not affected, but `LIMIT s, x`
  may have returned too many results

* fix races in SSL communication code

* fix invalid locking in JWT authentication cache, which could have
  crashed the server

* fix invalid first group results for sorted AQL COLLECT when LIMIT
  was used

* fix potential race, which could make arangod hang on startup

* removed `exception` field from transaction error result; users should throw
  explicit `Error` instances to return custom exceptions (addresses issue #2561)

* fixed issue #2613: Reduce log level when Foxx manager tries to self heal missing database

* add a read only mode for users and collection level authorization

* removed `exception` field from transaction error result; users should throw
  explicit `Error` instances to return custom exceptions (addresses issue #2561)

* fixed issue #2677: Foxx disabling development mode creates non-deterministic service bundle

* fixed issue #2684: Legacy service UI not working


v3.2.beta1 (2017-06-12)
-----------------------

* provide more context for index errors (addresses issue #342)

* arangod now validates several OS/environment settings on startup and warns if
  the settings are non-ideal. Most of the checks are executed on Linux systems only.

* fixed issue #2515: The replace-or-with-in optimization rule might prevent use of indexes

* added `REGEX_REPLACE` AQL function

* the RocksDB storage format was changed, users of the previous alpha versions
  must delete the database directory and re-import their data

* added server startup option `--query.fail-on-warning`

  setting this option to `true` will abort any AQL query with an exception if
  it causes a warning at runtime. The value can be overridden per query by
  setting the `failOnWarning` attribute in a query's options.

* added --rocksdb.num-uncompressed-levels to adjust number of non-compressed levels

* added checks for memory managment and warn (i. e. if hugepages are enabled)

* set default SSL cipher suite string to "HIGH:!EXPORT:!aNULL@STRENGTH"

* fixed issue #2469: Authentication = true does not protect foxx-routes

* fixed issue #2459: compile success but can not run with rocksdb

* `--server.maximal-queue-size` is now an absolute maximum. If the queue is
  full, then 503 is returned. Setting it to 0 means "no limit".

* (Enterprise only) added authentication against an LDAP server

* fixed issue #2083: Foxx services aren't distributed to all coordinators

* fixed issue #2384: new coordinators don't pick up existing Foxx services

* fixed issue #2408: Foxx service validation causes unintended side-effects

* extended HTTP API with routes for managing Foxx services

* added distinction between hasUser and authorized within Foxx
  (cluster internal requests are authorized requests but don't have a user)

* arangoimp now has a `--threads` option to enable parallel imports of data

* PR #2514: Foxx services that can't be fixed by self-healing now serve a 503 error

* added `time` function to `@arangodb` module


v3.2.alpha4 (2017-04-25)
------------------------

* fixed issue #2450: Bad optimization plan on simple query

* fixed issue #2448: ArangoDB Web UI takes no action when Delete button is clicked

* fixed issue #2442: Frontend shows already deleted databases during login

* added 'x-content-type-options: nosniff' to avoid MSIE bug

* set default value for `--ssl.protocol` from TLSv1 to TLSv1.2.

* AQL breaking change in cluster:
  The SHORTEST_PATH statement using edge-collection names instead
  of a graph name now requires to explicitly name the vertex-collection names
  within the AQL query in the cluster. It can be done by adding `WITH <name>`
  at the beginning of the query.

  Example:
  ```
  FOR v,e IN OUTBOUND SHORTEST_PATH @start TO @target edges [...]
  ```

  Now has to be:

  ```
  WITH vertices
  FOR v,e IN OUTBOUND SHORTEST_PATH @start TO @target edges [...]
  ```

  This change is due to avoid dead-lock sitations in clustered case.
  An error stating the above is included.

* add implicit use of geo indexes when using SORT/FILTER in AQL, without
  the need to use the special-purpose geo AQL functions `NEAR` or `WITHIN`.

  the special purpose `NEAR` AQL function can now be substituted with the
  following AQL (provided there is a geo index present on the `doc.latitude`
  and `doc.longitude` attributes):

      FOR doc in geoSort
        SORT DISTANCE(doc.latitude, doc.longitude, 0, 0)
        LIMIT 5
        RETURN doc

  `WITHIN` can be substituted with the following AQL:

      FOR doc in geoFilter
        FILTER DISTANCE(doc.latitude, doc.longitude, 0, 0) < 2000
        RETURN doc

  Compared to using the special purpose AQL functions this approach has the
  advantage that it is more composable, and will also honor any `LIMIT` values
  used in the AQL query.

* potential fix for shutdown hangs on OSX

* added KB, MB, GB prefix for integer parameters, % for integer parameters
  with a base value

* added JEMALLOC 4.5.0

* added `--vm.resident-limit` and `--vm.path` for file-backed memory mapping
  after reaching a configurable maximum RAM size

* try recommended limit for file descriptors in case of unlimited
  hard limit

* issue #2413: improve logging in case of lock timeout and deadlocks

* added log topic attribute to /_admin/log api

* removed internal build option `USE_DEV_TIMERS`

  Enabling this option activated some proprietary timers for only selected
  events in arangod. Instead better use `perf` to gather timings.


v3.2.alpha3 (2017-03-22)
------------------------

* increase default collection lock timeout from 30 to 900 seconds

* added function `db._engine()` for retrieval of storage engine information at
  server runtime

  There is also an HTTP REST handler at GET /_api/engine that returns engine
  information.

* require at least cmake 3.2 for building ArangoDB

* make arangod start with less V8 JavaScript contexts

  This speeds up the server start (a little bit) and makes it use less memory.
  Whenever a V8 context is needed by a Foxx action or some other operation and
  there is no usable V8 context, a new one will be created dynamically now.

  Up to `--javascript.v8-contexts` V8 contexts will be created, so this option
  will change its meaning. Previously as many V8 contexts as specified by this
  option were created at server start, and the number of V8 contexts did not
  change at runtime. Now up to this number of V8 contexts will be in use at the
  same time, but the actual number of V8 contexts is dynamic.

  The garbage collector thread will automatically delete unused V8 contexts after
  a while. The number of spare contexts will go down to as few as configured in
  the new option `--javascript.v8-contexts-minimum`. Actually that many V8 contexts
  are also created at server start.

  The first few requests in new V8 contexts will take longer than in contexts
  that have been there already. Performance may therefore suffer a bit for the
  initial requests sent to ArangoDB or when there are only few but performance-
  critical situations in which new V8 contexts will be created. If this is a
  concern, it can easily be fixed by setting `--javascipt.v8-contexts-minimum`
  and `--javascript.v8-contexts` to a relatively high value, which will guarantee
  that many number of V8 contexts to be created at startup and kept around even
  when unused.

  Waiting for an unused V8 context will now also abort if no V8 context can be
  acquired/created after 120 seconds.

* improved diagnostic messages written to logfiles by supervisor process

* fixed issue #2367

* added "bindVars" to attributes of currently running and slow queries

* added "jsonl" as input file type for arangoimp

* upgraded version of bundled zlib library from 1.2.8 to 1.2.11

* added input file type `auto` for arangoimp so it can automatically detect the
  type of the input file from the filename extension

* fixed variables parsing in GraphQL

* added `--translate` option for arangoimp to translate attribute names from
  the input files to attriubte names expected by ArangoDB

  The `--translate` option can be specified multiple times (once per translation
  to be executed). The following example renames the "id" column from the input
  file to "_key", and the "from" column to "_from", and the "to" column to "_to":

      arangoimp --type csv --file data.csv --translate "id=_key" --translate "from=_from" --translate "to=_to"

  `--translate` works for CSV and TSV inputs only.

* changed default value for `--server.max-packet-size` from 128 MB to 256 MB

* fixed issue #2350

* fixed issue #2349

* fixed issue #2346

* fixed issue #2342

* change default string truncation length from 80 characters to 256 characters for
  `print`/`printShell` functions in ArangoShell and arangod. This will emit longer
  prefixes of string values before truncating them with `...`, which is helpful
  for debugging.

* always validate incoming JSON HTTP requests for duplicate attribute names

  Incoming JSON data with duplicate attribute names will now be rejected as
  invalid. Previous versions of ArangoDB only validated the uniqueness of
  attribute names inside incoming JSON for some API endpoints, but not
  consistently for all APIs.

* don't let read-only transactions block the WAL collector

* allow passing own `graphql-sync` module instance to Foxx GraphQL router

* arangoexport can now export to csv format

* arangoimp: fixed issue #2214

* Foxx: automatically add CORS response headers

* added "OPTIONS" to CORS `access-control-allow-methods` header

* Foxx: Fix arangoUser sometimes not being set correctly

* fixed issue #1974


v3.2.alpha2 (2017-02-20)
------------------------

* ui: fixed issue #2065

* ui: fixed a dashboard related memory issue

* Internal javascript rest actions will now hide their stack traces to the client
  unless maintainer mode is activated. Instead they will always log to the logfile

* Removed undocumented internal HTTP API:
  * PUT _api/edges

  The documented GET _api/edges and the undocumented POST _api/edges remains unmodified.

* updated V8 version to 5.7.0.0

* change undocumented behaviour in case of invalid revision ids in
  If-Match and If-None-Match headers from 400 (BAD) to 412 (PRECONDITION
  FAILED).

* change undocumented behaviour in case of invalid revision ids in
  JavaScript document operations from 1239 ("illegal document revision")
  to 1200 ("conflict").

* added data export tool, arangoexport.

  arangoexport can be used to export collections to json, jsonl or xml
  and export a graph or collections to xgmml.

* fixed a race condition when closing a connection

* raised default hard limit on threads for very small to 64

* fixed negative counting of http connection in UI


v3.2.alpha1 (2017-02-05)
------------------------

* added figure `httpRequests` to AQL query statistics

* removed revisions cache intermediate layer implementation

* obsoleted startup options `--database.revision-cache-chunk-size` and
  `--database.revision-cache-target-size`

* fix potential port number over-/underruns

* added startup option `--log.shorten-filenames` for controlling whether filenames
  in log messages should be shortened to just the filename with the absolute path

* removed IndexThreadFeature, made `--database.index-threads` option obsolete

* changed index filling to make it more parallel, dispatch tasks to boost::asio

* more detailed stacktraces in Foxx apps

* generated Foxx services now use swagger tags


v3.1.24 (XXXX-XX-XX)
--------------------

* fixed one more LIMIT issue in traversals


v3.1.23 (2017-06-19)
--------------------

* potentially fixed issue #2559: Duplicate _key generated on insertion

* fix races in SSL communication code

* fix invalid results (too many) when a skipping LIMIT was used for a
  traversal. `LIMIT x` or `LIMIT 0, x` were not affected, but `LIMIT s, x`
  may have returned too many results

* fix invalid first group results for sorted AQL COLLECT when LIMIT
  was used

* fix invalid locking in JWT authentication cache, which could have
  crashed the server

* fix undefined behavior in traverser when traversals were used inside
  a FOR loop


v3.1.22 (2017-06-07)
--------------------

* fixed issue #2505: Problem with export + report of a bug

* documented changed behavior of WITH

* fixed ui glitch in aardvark

* avoid agency compaction bug

* fixed issue #2283: disabled proxy communication internally


v3.1.21 (2017-05-22)
--------------------

* fixed issue #2488:  AQL operator IN error when data use base64 chars

* more randomness in seeding RNG

v3.1.20 (2016-05-16)
--------------------

* fixed incorrect sorting for distributeShardsLike

* improve reliability of AgencyComm communication with Agency

* fixed shard numbering bug, where ids were erouneously incremented by 1

* remove an unnecessary precondition in createCollectionCoordinator

* funny fail rotation fix

* fix in SimpleHttpClient for correct advancement of readBufferOffset

* forward SIG_HUP in supervisor process to the server process to fix logrotaion
  You need to stop the remaining arangod server process manually for the upgrade to work.


v3.1.19 (2017-04-28)
--------------------

* Fixed a StackOverflow issue in Traversal and ShortestPath. Occured if many (>1000) input
  values in a row do not return any result. Fixes issue: #2445

* fixed issue #2448

* fixed issue #2442

* added 'x-content-type-options: nosniff' to avoid MSIE bug

* fixed issue #2441

* fixed issue #2440

* Fixed a StackOverflow issue in Traversal and ShortestPath. Occured if many (>1000) input
  values in a row do not return any result. Fixes issue: #2445

* fix occasional hanging shutdowns on OS X


v3.1.18 (2017-04-18)
--------------------

* fixed error in continuous synchronization of collections

* fixed spurious hangs on server shutdown

* better error messages during restore collection

* completely overhaul supervision. More detailed tests

* Fixed a dead-lock situation in cluster traversers, it could happen in
  rare cases if the computation on one DBServer could be completed much earlier
  than the other server. It could also be restricted to SmartGraphs only.

* (Enterprise only) Fixed a bug in SmartGraph DepthFirstSearch. In some
  more complicated queries, the maxDepth limit of 1 was not considered strictly
  enough, causing the traverser to do unlimited depth searches.

* fixed issue #2415

* fixed issue #2422

* fixed issue #1974


v3.1.17 (2017-04-04)
--------------------

* (Enterprise only) fixed a bug where replicationFactor was not correctly
  forwarded in SmartGraph creation.

* fixed issue #2404

* fixed issue #2397

* ui - fixed smart graph option not appearing

* fixed issue #2389

* fixed issue #2400


v3.1.16 (2017-03-27)
--------------------

* fixed issue #2392

* try to raise file descriptors to at least 8192, warn otherwise

* ui - aql editor improvements + updated ace editor version (memory leak)

* fixed lost HTTP requests

* ui - fixed some event issues

* avoid name resolution when given connection string is a valid ip address

* helps with issue #1842, bug in COLLECT statement in connection with LIMIT.

* fix locking bug in cluster traversals

* increase lock timeout defaults

* increase various cluster timeouts

* limit default target size for revision cache to 1GB, which is better for
  tight RAM situations (used to be 40% of (totalRAM - 1GB), use
  --database.revision-cache-target-size <VALUEINBYTES> to get back the
  old behaviour

* fixed a bug with restarted servers indicating status as "STARTUP"
  rather that "SERVING" in Nodes UI.


v3.1.15 (2017-03-20)
--------------------

* add logrotate configuration as requested in #2355

* fixed issue #2376

* ui - changed document api due a chrome bug

* ui - fixed a submenu bug

* added endpoint /_api/cluster/endpoints in cluster case to get all
  coordinator endpoints

* fix documentation of /_api/endpoint, declaring this API obsolete.

* Foxx response objects now have a `type` method for manipulating the content-type header

* Foxx tests now support `xunit` and `tap` reporters


v3.1.14 (2017-03-13)
--------------------

* ui - added feature request (multiple start nodes within graph viewer) #2317

* added missing locks to authentication cache methods

* ui - added feature request (multiple start nodes within graph viewer) #2317

* ui - fixed wrong merge of statistics information from different coordinators

* ui - fixed issue #2316

* ui - fixed wrong protocol usage within encrypted environment

* fixed compile error on Mac Yosemite

* minor UI fixes


v3.1.13 (2017-03-06)
--------------------

* fixed variables parsing in GraphQL

* fixed issue #2214

* fixed issue #2342

* changed thread handling to queue only user requests on coordinator

* use exponential backoff when waiting for collection locks

* repair short name server lookup in cluster in the case of a removed
  server


v3.1.12 (2017-02-28)
--------------------

* disable shell color escape sequences on Windows

* fixed issue #2326

* fixed issue #2320

* fixed issue #2315

* fixed a race condition when closing a connection

* raised default hard limit on threads for very small to 64

* fixed negative counting of http connection in UI

* fixed a race when renaming collections

* fixed a race when dropping databases


v3.1.11 (2017-02-17)
--------------------

* fixed a race between connection closing and sending out last chunks of data to clients
  when the "Connection: close" HTTP header was set in requests

* ui: optimized smart graph creation usability

* ui: fixed #2308

* fixed a race in async task cancellation via `require("@arangodb/tasks").unregisterTask()`

* fixed spuriously hanging threads in cluster AQL that could sit idle for a few minutes

* fixed potential numeric overflow for big index ids in index deletion API

* fixed sort issue in cluster, occurring when one of the local sort buffers of a
  GatherNode was empty

* reduce number of HTTP requests made for certain kinds of join queries in cluster,
  leading to speedup of some join queries

* supervision deals with demised coordinators correctly again

* implement a timeout in TraverserEngineRegistry

* agent communication reduced in large batches of append entries RPCs

* inception no longer estimates RAFT timings

* compaction in agents has been moved to a separate thread

* replicated logs hold local timestamps

* supervision jobs failed leader and failed follower revisited for
  function in precarious stability situations

* fixed bug in random number generator for 64bit int


v3.1.10 (2017-02-02)
--------------------

* updated versions of bundled node modules:
  - joi: from 8.4.2 to 9.2.0
  - joi-to-json-schema: from 2.2.0 to 2.3.0
  - sinon: from 1.17.4 to 1.17.6
  - lodash: from 4.13.1 to 4.16.6

* added shortcut for AQL ternary operator
  instead of `condition ? true-part : false-part` it is now possible to also use a
  shortcut variant `condition ? : false-part`, e.g.

      FOR doc IN docs RETURN doc.value ?: 'not present'

  instead of

      FOR doc IN docs RETURN doc.value ? doc.value : 'not present'

* fixed wrong sorting order in cluster, if an index was used to sort with many
  shards.

* added --replication-factor, --number-of-shards and --wait-for-sync to arangobench

* turn on UTF-8 string validation for VelocyPack values received via VST connections

* fixed issue #2257

* upgraded Boost version to 1.62.0

* added optional detail flag for db.<collection>.count()
  setting the flag to `true` will make the count operation returned the per-shard
  counts for the collection:

      db._create("test", { numberOfShards: 10 });
      for (i = 0; i < 1000; ++i) {
        db.test.insert({value: i});
      }
      db.test.count(true);

      {
        "s100058" : 99,
        "s100057" : 103,
        "s100056" : 100,
        "s100050" : 94,
        "s100055" : 90,
        "s100054" : 122,
        "s100051" : 109,
        "s100059" : 99,
        "s100053" : 95,
        "s100052" : 89
      }

* added optional memory limit for AQL queries:

      db._query("FOR i IN 1..100000 SORT i RETURN i", {}, { options: { memoryLimit: 100000 } });

  This option limits the default maximum amount of memory (in bytes) that a single
  AQL query can use.
  When a single AQL query reaches the specified limit value, the query will be
  aborted with a *resource limit exceeded* exception. In a cluster, the memory
  accounting is done per shard, so the limit value is effectively a memory limit per
  query per shard.

  The global limit value can be overriden per query by setting the *memoryLimit*
  option value for individual queries when running an AQL query.

* added server startup option `--query.memory-limit`

* added convenience function to create vertex-centric indexes.

  Usage: `db.collection.ensureVertexCentricIndex("label", {type: "hash", direction: "outbound"})`
  That will create an index that can be used on OUTBOUND with filtering on the
  edge attribute `label`.

* change default log output for tools to stdout (instead of stderr)

* added option -D to define a configuration file environment key=value

* changed encoding behavior for URLs encoded in the C++ code of ArangoDB:
  previously the special characters `-`, `_`, `~` and `.` were returned as-is
  after URL-encoding, now `.` will be encoded to be `%2e`.
  This also changes the behavior of how incoming URIs are processed: previously
  occurrences of `..` in incoming request URIs were collapsed (e.g. `a/../b/` was
  collapsed to a plain `b/`). Now `..` in incoming request URIs are not collapsed.

* Foxx request URL suffix is no longer unescaped

* @arangodb/request option json now defaults to `true` if the response body is not empty and encoding is not explicitly set to `null` (binary).
  The option can still be set to `false` to avoid unnecessary attempts at parsing the response as JSON.

* Foxx configuration values for unknown options will be discarded when saving the configuration in production mode using the web interface

* module.context.dependencies is now immutable

* process.stdout.isTTY now returns `true` in arangosh and when running arangod with the `--console` flag

* add support for Swagger tags in Foxx


v3.1.9 (XXXX-XX-XX)
-------------------

* macos CLI package: store databases and apps in the users home directory

* ui: fixed re-login issue within a non system db, when tab was closed

* fixed a race in the VelocyStream Commtask implementation

* fixed issue #2256


v3.1.8 (2017-01-09)
-------------------

* add Windows silent installer

* add handling of debug symbols during Linux & windows release builds.

* fixed issue #2181

* fixed issue #2248: reduce V8 max old space size from 3 GB to 1 GB on 32 bit systems

* upgraded Boost version to 1.62.0

* fixed issue #2238

* fixed issue #2234

* agents announce new endpoints in inception phase to leader

* agency leadership accepts updatet endpoints to given uuid

* unified endpoints replace localhost with 127.0.0.1

* fix several problems within an authenticated cluster


v3.1.7 (2016-12-29)
-------------------

* fixed one too many elections in RAFT

* new agency comm backported from devel


v3.1.6 (2016-12-20)
-------------------

* fixed issue #2227

* fixed issue #2220

* agency constituent/agent bug fixes in race conditions picking up
  leadership

* supervision does not need waking up anymore as it is running
  regardless

* agents challenge their leadership more rigorously


v3.1.5 (2016-12-16)
-------------------

* lowered default value of `--database.revision-cache-target-size` from 75% of
  RAM to less than 40% of RAM

* fixed issue #2218

* fixed issue #2217

* Foxx router.get/post/etc handler argument can no longer accidentally omitted

* fixed issue #2223


v3.1.4 (2016-12-08)
-------------------

* fixed issue #2211

* fixed issue #2204

* at cluster start, coordinators wait until at least one DBserver is there,
  and either at least two DBservers are there or 15s have passed, before they
  initiate the bootstrap of system collections.

* more robust agency startup from devel

* supervision's AddFollower adds many followers at once

* supervision has new FailedFollower job

* agency's Node has new method getArray

* agency RAFT timing estimates more conservative in waitForSync
  scenario

* agency RAFT timing estimates capped at maximum 2.0/10.0 for low/high


v3.1.3 (2016-12-02)
-------------------

* fix a traversal bug when using skiplist indexes:
  if we have a skiplist of ["a", "unused", "_from"] and a traversal like:
  FOR v,e,p IN OUTBOUND @start @@edges
    FILTER p.edges[0].a == 'foo'
    RETURN v
  And the above index applied on "a" is considered better than EdgeIndex, than
  the executor got into undefined behaviour.

* fix endless loop when trying to create a collection with replicationFactor: -1


v3.1.2 (2016-11-24)
-------------------

* added support for descriptions field in Foxx dependencies

* (Enterprise only) fixed a bug in the statistic report for SmartGraph traversals.
Now they state correctly how many documents were fetched from the index and how many
have been filtered.

* Prevent uniform shard distribution when replicationFactor == numServers

v3.1.1 (2016-11-15)
-------------------

* fixed issue #2176

* fixed issue #2168

* display index usage of traversals in AQL explainer output (previously missing)

* fixed issue #2163

* preserve last-used HLC value across server starts

* allow more control over handling of pre-3.1 _rev values

  this changes the server startup option `--database.check-30-revisions` from a boolean (true/false)
  parameter to a string parameter with the following possible values:

  - "fail":
    will validate _rev values of 3.0 collections on collection loading and throw an exception when invalid _rev values are found.
    in this case collections with invalid _rev values are marked as corrupted and cannot be used in the ArangoDB 3.1 instance.
    the fix procedure for such collections is to export the collections from 3.0 database with arangodump and restore them in 3.1 with arangorestore.
    collections that do not contain invalid _rev values are marked as ok and will not be re-checked on following loads.
    collections that contain invalid _rev values will be re-checked on following loads.

  - "true":
    will validate _rev values of 3.0 collections on collection loading and print a warning when invalid _rev values are found.
    in this case collections with invalid _rev values can be used in the ArangoDB 3.1 instance.
    however, subsequent operations on documents with invalid _rev values may silently fail or fail with explicit errors.
    the fix procedure for such collections is to export the collections from 3.0 database with arangodump and restore them in 3.1 with arangorestore.
    collections that do not contain invalid _rev values are marked as ok and will not be re-checked on following loads.
    collections that contain invalid _rev values will be re-checked on following loads.

  - "false":
    will not validate _rev values on collection loading and not print warnings.
    no hint is given when invalid _rev values are found.
    subsequent operations on documents with invalid _rev values may silently fail or fail with explicit errors.
    this setting does not affect whether collections are re-checked later.
    collections will be re-checked on following loads if `--database.check-30-revisions` is later set to either `true` or `fail`.

  The change also suppresses warnings that were printed when collections were restored using arangorestore, and the restore
  data contained invalid _rev values. Now these warnings are suppressed, and new HLC _rev values are generated for these documents
  as before.

* added missing functions to AQL syntax highlighter in web interface

* fixed display of `ANY` direction in traversal explainer output (direction `ANY` was shown as either
  `INBOUND` or `OUTBOUND`)

* changed behavior of toJSON() function when serializing an object before saving it in the database

  if an object provides a toJSON() function, this function is still called for serializing it.
  the change is that the result of toJSON() is not stringified anymore, but saved as is. previous
  versions of ArangoDB called toJSON() and after that additionally stringified its result.

  This change will affect the saving of JS Buffer objects, which will now be saved as arrays of
  bytes instead of a comma-separated string of the Buffer's byte contents.

* allow creating unique indexes on more attributes than present in shardKeys

  The following combinations of shardKeys and indexKeys are allowed/not allowed:

  shardKeys     indexKeys
      a             a        ok
      a             b    not ok
      a           a b        ok
    a b             a    not ok
    a b             b    not ok
    a b           a b        ok
    a b         a b c        ok
  a b c           a b    not ok
  a b c         a b c        ok

* fixed wrong version in web interface login screen (EE only)

* make web interface not display an exclamation mark next to ArangoDB version number 3.1

* fixed search for arbitrary document attributes in web interface in case multiple
  search values were used on different attribute names. in this case, the search always
  produced an empty result

* disallow updating `_from` and `_to` values of edges in Smart Graphs. Updating these
  attributes would lead to potential redistribution of edges to other shards, which must be
  avoided.

* fixed issue #2148

* updated graphql-sync dependency to 0.6.2

* fixed issue #2156

* fixed CRC4 assembly linkage


v3.1.0 (2016-10-29)
-------------------

* AQL breaking change in cluster:

  from ArangoDB 3.1 onwards `WITH` is required for traversals in a
  clustered environment in order to avoid deadlocks.

  Note that for queries that access only a single collection or that have all
  collection names specified somewhere else in the query string, there is no
  need to use *WITH*. *WITH* is only useful when the AQL query parser cannot
  automatically figure out which collections are going to be used by the query.
  *WITH* is only useful for queries that dynamically access collections, e.g.
  via traversals, shortest path operations or the *DOCUMENT()* function.

  more info can be found [here](https://github.com/arangodb/arangodb/blob/devel/Documentation/Books/AQL/Operations/With.md)

* added AQL function `DISTANCE` to calculate the distance between two arbitrary
  coordinates (haversine formula)

* fixed issue #2110

* added Auto-aptation of RAFT timings as calculations only


v3.1.rc2 (2016-10-10)
---------------------

* second release candidate


v3.1.rc1 (2016-09-30)
---------------------

* first release candidate


v3.1.alpha2 (2016-09-01)
------------------------

* added module.context.createDocumentationRouter to replace module.context.apiDocumentation

* bug in RAFT implementation of reads. dethroned leader still answered requests in isolation

* ui: added new graph viewer

* ui: aql-editor added tabular & graph display

* ui: aql-editor improved usability

* ui: aql-editor: query profiling support

* fixed issue #2109

* fixed issue #2111

* fixed issue #2075

* added AQL function `DISTANCE` to calculate the distance between two arbitrary
  coordinates (haversine formula)

* rewrote scheduler and dispatcher based on boost::asio

  parameters changed:
    `--scheduler.threads` and `--server.threads` are now merged into a single one: `--server.threads`

    hidden `--server.extra-threads` has been removed

    hidden `--server.aql-threads` has been removed

    hidden `--server.backend` has been removed

    hidden `--server.show-backends` has been removed

    hidden `--server.thread-affinity` has been removed

* fixed issue #2086

* fixed issue #2079

* fixed issue #2071

  make the AQL query optimizer inject filter condition expressions referred to
  by variables during filter condition aggregation.
  For example, in the following query

      FOR doc IN collection
        LET cond1 = (doc.value == 1)
        LET cond2 = (doc.value == 2)
        FILTER cond1 || cond2
        RETURN { doc, cond1, cond2 }

  the optimizer will now inject the conditions for `cond1` and `cond2` into the filter
  condition `cond1 || cond2`, expanding it to `(doc.value == 1) || (doc.value == 2)`
  and making these conditions available for index searching.

  Note that the optimizer previously already injected some conditions into other
  conditions, but only if the variable that defined the condition was not used
  elsewhere. For example, the filter condition in the query

      FOR doc IN collection
        LET cond = (doc.value == 1)
        FILTER cond
        RETURN { doc }

  already got optimized before because `cond` was only used once in the query and
  the optimizer decided to inject it into the place where it was used.

  This only worked for variables that were referred to once in the query.
  When a variable was used multiple times, the condition was not injected as
  in the following query:

      FOR doc IN collection
        LET cond = (doc.value == 1)
        FILTER cond
        RETURN { doc, cond }

  The fix for #2070 now will enable this optimization so that the query can
  use an index on `doc.value` if available.

* changed behavior of AQL array comparison operators for empty arrays:
  * `ALL` and `ANY` now always return `false` when the left-hand operand is an
    empty array. The behavior for non-empty arrays does not change:
    * `[] ALL == 1` will return `false`
    * `[1] ALL == 1` will return `true`
    * `[1, 2] ALL == 1` will return `false`
    * `[2, 2] ALL == 1` will return `false`
    * `[] ANY == 1` will return `false`
    * `[1] ANY == 1` will return `true`
    * `[1, 2] ANY == 1` will return `true`
    * `[2, 2] ANY == 1` will return `false`
  * `NONE` now always returns `true` when the left-hand operand is an empty array.
    The behavior for non-empty arrays does not change:
    * `[] NONE == 1` will return `true`
    * `[1] NONE == 1` will return `false`
    * `[1, 2] NONE == 1` will return `false`
    * `[2, 2] NONE == 1` will return `true`

* added experimental AQL functions `JSON_STRINGIFY` and `JSON_PARSE`

* added experimental support for incoming gzip-compressed requests

* added HTTP REST APIs for online loglevel adjustments:

  - GET `/_admin/log/level` returns the current loglevel settings
  - PUT `/_admin/log/level` modifies the current loglevel settings

* PATCH /_api/gharial/{graph-name}/vertex/{collection-name}/{vertex-key}
  - changed default value for keepNull to true

* PATCH /_api/gharial/{graph-name}/edge/{collection-name}/{edge-key}
  - changed default value for keepNull to true

* renamed `maximalSize` attribute in parameter.json files to `journalSize`

  The `maximalSize` attribute will still be picked up from collections that
  have not been adjusted. Responses from the replication API will now also use
  `journalSize` instead of `maximalSize`.

* added `--cluster.system-replication-factor` in order to adjust the
  replication factor for new system collections

* fixed issue #2012

* added a memory expection in case V8 memory gets too low

* added Optimizer Rule for other indexes in Traversals
  this allows AQL traversals to use other indexes than the edge index.
  So traversals with filters on edges can now make use of more specific
  indexes, e.g.

      FOR v, e, p IN 2 OUTBOUND @start @@edge FILTER p.edges[0].foo == "bar"

  will prefer a Hash Index on [_from, foo] above the EdgeIndex.

* fixed epoch computation in hybrid logical clock

* fixed thread affinity

* replaced require("internal").db by require("@arangodb").db

* added option `--skip-lines` for arangoimp
  this allows skipping the first few lines from the import file in case the
  CSV or TSV import are used

* fixed periodic jobs: there should be only one instance running - even if it
  runs longer than the period

* improved performance of primary index and edge index lookups

* optimizations for AQL `[*]` operator in case no filter, no projection and
  no offset/limit are used

* added AQL function `OUTERSECTION` to return the symmetric difference of its
  input arguments

* Foxx manifests of installed services are now saved to disk with indentation

* Foxx tests and scripts in development mode should now always respect updated
  files instead of loading stale modules

* When disabling Foxx development mode the setup script is now re-run

* Foxx now provides an easy way to directly serve GraphQL requests using the
  `@arangodb/foxx/graphql` module and the bundled `graphql-sync` dependency

* Foxx OAuth2 module now correctly passes the `access_token` to the OAuth2 server

* added iconv-lite and timezone modules

* web interface now allows installing GitHub and zip services in legacy mode

* added module.context.createDocumentationRouter to replace module.context.apiDocumentation

* bug in RAFT implementation of reads. dethroned leader still answered
  requests in isolation

* all lambdas in ClusterInfo might have been left with dangling references.

* Agency bug fix for handling of empty json objects as values.

* Foxx tests no longer support the Mocha QUnit interface as this resulted in weird
  inconsistencies in the BDD and TDD interfaces. This fixes the TDD interface
  as well as out-of-sequence problems when using the BDD before/after functions.

* updated bundled JavaScript modules to latest versions; joi has been updated from 8.4 to 9.2
  (see [joi 9.0.0 release notes](https://github.com/hapijs/joi/issues/920) for information on
  breaking changes and new features)

* fixed issue #2139

* updated graphql-sync dependency to 0.6.2

* fixed issue #2156


v3.0.13 (XXXX-XX-XX)
--------------------

* fixed issue #2315

* fixed issue #2210


v3.0.12 (2016-11-23)
--------------------

* fixed issue #2176

* fixed issue #2168

* fixed issues #2149, #2159

* fixed error reporting for issue #2158

* fixed assembly linkage bug in CRC4 module

* added support for descriptions field in Foxx dependencies


v3.0.11 (2016-11-08)
--------------------

* fixed issue #2140: supervisor dies instead of respawning child

* fixed issue #2131: use shard key value entered by user in web interface

* fixed issue #2129: cannot kill a long-run query

* fixed issue #2110

* fixed issue #2081

* fixed issue #2038

* changes to Foxx service configuration or dependencies should now be
  stored correctly when options are cleared or omitted

* Foxx tests no longer support the Mocha QUnit interface as this resulted in weird
  inconsistencies in the BDD and TDD interfaces. This fixes the TDD interface
  as well as out-of-sequence problems when using the BDD before/after functions.

* fixed issue #2148


v3.0.10 (2016-09-26)
--------------------

* fixed issue #2072

* fixed issue #2070

* fixed slow cluster starup issues. supervision will demonstrate more
  patience with db servers


v3.0.9 (2016-09-21)
-------------------

* fixed issue #2064

* fixed issue #2060

* speed up `collection.any()` and skiplist index creation

* fixed multiple issues where ClusterInfo bug hung agency in limbo
  timeouting on multiple collection and database callbacks


v3.0.8 (2016-09-14)
-------------------

* fixed issue #2052

* fixed issue #2005

* fixed issue #2039

* fixed multiple issues where ClusterInfo bug hung agency in limbo
  timeouting on multiple collection and database callbacks


v3.0.7 (2016-09-05)
-------------------

* new supervision job handles db server failure during collection creation.


v3.0.6 (2016-09-02)
-------------------

* fixed issue #2026

* slightly better error diagnostics for AQL query compilation and replication

* fixed issue #2018

* fixed issue #2015

* fixed issue #2012

* fixed wrong default value for arangoimp's `--on-duplicate` value

* fix execution of AQL traversal expressions when there are multiple
  conditions that refer to variables set outside the traversal

* properly return HTTP 503 in JS actions when backend is gone

* supervision creates new key in agency for failed servers

* new shards will not be allocated on failed or cleaned servers


v3.0.5 (2016-08-18)
-------------------

* execute AQL ternary operator via C++ if possible

* fixed issue #1977

* fixed extraction of _id attribute in AQL traversal conditions

* fix SSL agency endpoint

* Minimum RAFT timeout was one order of magnitude to short.

* Optimized RAFT RPCs from leader to followers for efficiency.

* Optimized RAFT RPC handling on followers with respect to compaction.

* Fixed bug in handling of duplicates and overlapping logs

* Fixed bug in supervision take over after leadership change.

v3.0.4 (2016-08-01)
-------------------

* added missing lock for periodic jobs access

* fix multiple foxx related cluster issues

* fix handling of empty AQL query strings

* fixed issue in `INTERSECTION` AQL function with duplicate elements
  in the source arrays

* fixed issue #1970

* fixed issue #1968

* fixed issue #1967

* fixed issue #1962

* fixed issue #1959

* replaced require("internal").db by require("@arangodb").db

* fixed issue #1954

* fixed issue #1953

* fixed issue #1950

* fixed issue #1949

* fixed issue #1943

* fixed segfault in V8, by backporting https://bugs.chromium.org/p/v8/issues/detail?id=5033

* Foxx OAuth2 module now correctly passes the `access_token` to the OAuth2 server

* fixed credentialed CORS requests properly respecting --http.trusted-origin

* fixed a crash in V8Periodic task (forgotten lock)

* fixed two bugs in synchronous replication (syncCollectionFinalize)


v3.0.3 (2016-07-17)
-------------------

* fixed issue #1942

* fixed issue #1941

* fixed array index batch insertion issues for hash indexes that caused problems when
  no elements remained for insertion

* fixed AQL MERGE() function with External objects originating from traversals

* fixed some logfile recovery errors with error message "document not found"

* fixed issue #1937

* fixed issue #1936

* improved performance of arangorestore in clusters with synchronous
  replication

* Foxx tests and scripts in development mode should now always respect updated
  files instead of loading stale modules

* When disabling Foxx development mode the setup script is now re-run

* Foxx manifests of installed services are now saved to disk with indentation


v3.0.2 (2016-07-09)
-------------------

* fixed assertion failure in case multiple remove operations were used in the same query

* fixed upsert behavior in case upsert was used in a loop with the same document example

* fixed issue #1930

* don't expose local file paths in Foxx error messages.

* fixed issue #1929

* make arangodump dump the attribute `isSystem` when dumping the structure
  of a collection, additionally make arangorestore not fail when the attribute
  is missing

* fixed "Could not extract custom attribute" issue when using COLLECT with
  MIN/MAX functions in some contexts

* honor presence of persistent index for sorting

* make AQL query optimizer not skip "use-indexes-rule", even if enough
  plans have been created already

* make AQL optimizer not skip "use-indexes-rule", even if enough execution plans
  have been created already

* fix double precision value loss in VelocyPack JSON parser

* added missing SSL support for arangorestore

* improved cluster import performance

* fix Foxx thumbnails on DC/OS

* fix Foxx configuration not being saved

* fix Foxx app access from within the frontend on DC/OS

* add option --default-replication-factor to arangorestore and simplify
  the control over the number of shards when restoring

* fix a bug in the VPack -> V8 conversion if special attributes _key,
  _id, _rev, _from and _to had non-string values, which is allowed
  below the top level

* fix malloc_usable_size for darwin


v3.0.1 (2016-06-30)
-------------------

* fixed periodic jobs: there should be only one instance running - even if it
  runs longer than the period

* increase max. number of collections in AQL queries from 32 to 256

* fixed issue #1916: header "authorization" is required" when opening
  services page

* fixed issue #1915: Explain: member out of range

* fixed issue #1914: fix unterminated buffer

* don't remove lockfile if we are the same (now stale) pid
  fixes docker setups (our pid will always be 1)

* do not use revision id comparisons in compaction for determining whether a
  revision is obsolete, but marker memory addresses
  this ensures revision ids don't matter when compacting documents

* escape Unicode characters in JSON HTTP responses
  this converts UTF-8 characters in HTTP responses of arangod into `\uXXXX`
  escape sequences. This makes the HTTP responses fit into the 7 bit ASCII
  character range, which speeds up HTTP response parsing for some clients,
  namely node.js/v8

* add write before read collections when starting a user transaction
  this allows specifying the same collection in both read and write mode without
  unintended side effects

* fixed buffer overrun that occurred when building very large result sets

* index lookup optimizations for primary index and edge index

* fixed "collection is a nullptr" issue when starting a traversal from a transaction

* enable /_api/import on coordinator servers


v3.0.0 (2016-06-22)
-------------------

* minor GUI fixxes

* fix for replication and nonces


v3.0.0-rc3 (2016-06-19)
-----------------------

* renamed various Foxx errors to no longer refer to Foxx services as apps

* adjusted various error messages in Foxx to be more informative

* specifying "files" in a Foxx manifest to be mounted at the service root
  no longer results in 404s when trying to access non-file routes

* undeclared path parameters in Foxx no longer break the service

* trusted reverse proxy support is now handled more consistently

* ArangoDB request compatibility and user are now exposed in Foxx

* all bundled NPM modules have been upgraded to their latest versions


v3.0.0-rc2 (2016-06-12)
-----------------------

* added option `--server.max-packet-size` for client tools

* renamed option `--server.ssl-protocol` to `--ssl.protocol` in client tools
  (was already done for arangod, but overlooked for client tools)

* fix handling of `--ssl.protocol` value 5 (TLS v1.2) in client tools, which
  claimed to support it but didn't

* config file can use '@include' to include a different config file as base


v3.0.0-rc1 (2016-06-10)
-----------------------

* the user management has changed: it now has users that are independent of
  databases. A user can have one or more database assigned to the user.

* forward ported V8 Comparator bugfix for inline heuristics from
  https://github.com/v8/v8/commit/5ff7901e24c2c6029114567de5a08ed0f1494c81

* changed to-string conversion for AQL objects and arrays, used by the AQL
  function `TO_STRING()` and implicit to-string casts in AQL

  - arrays are now converted into their JSON-stringify equivalents, e.g.

    - `[ ]` is now converted to `[]`
    - `[ 1, 2, 3 ]` is now converted to `[1,2,3]`
    - `[ "test", 1, 2 ] is now converted to `["test",1,2]`

    Previous versions of ArangoDB converted arrays with no members into the
    empty string, and non-empty arrays into a comma-separated list of member
    values, without the surrounding angular brackets. Additionally, string
    array members were not enclosed in quotes in the result string:

    - `[ ]` was converted to ``
    - `[ 1, 2, 3 ]` was converted to `1,2,3`
    - `[ "test", 1, 2 ] was converted to `test,1,2`

  - objects are now converted to their JSON-stringify equivalents, e.g.

    - `{ }` is converted to `{}`
    - `{ a: 1, b: 2 }` is converted to `{"a":1,"b":2}`
    - `{ "test" : "foobar" }` is converted to `{"test":"foobar"}`

    Previous versions of ArangoDB always converted objects into the string
    `[object Object]`

  This change affects also the AQL functions `CONCAT()` and `CONCAT_SEPARATOR()`
  which treated array values differently in previous versions. Previous versions
  of ArangoDB automatically flattened array values on the first level of the array,
  e.g. `CONCAT([1, 2, 3, [ 4, 5, 6 ]])` produced `1,2,3,4,5,6`. Now this will produce
  `[1,2,3,[4,5,6]]`. To flatten array members on the top level, you can now use
  the more explicit `CONCAT(FLATTEN([1, 2, 3, [4, 5, 6]], 1))`.

* added C++ implementations for AQL functions `SLICE()`, `CONTAINS()` and
  `RANDOM_TOKEN()`

* as a consequence of the upgrade to V8 version 5, the implementation of the
  JavaScript `Buffer` object had to be changed. JavaScript `Buffer` objects in
  ArangoDB now always store their data on the heap. There is no shared pool
  for small Buffer values, and no pointing into existing Buffer data when
  extracting slices. This change may increase the cost of creating Buffers with
  short contents or when peeking into existing Buffers, but was required for
  safer memory management and to prevent leaks.

* the `db` object's function `_listDatabases()` was renamed to just `_databases()`
  in order to make it more consistent with the existing `_collections()` function.
  Additionally the `db` object's `_listEndpoints()` function was renamed to just
  `_endpoints()`.

* changed default value of `--server.authentication` from `false` to `true` in
  configuration files etc/relative/arangod.conf and etc/arangodb/arangod.conf.in.
  This means the server will be started with authentication enabled by default,
  requiring all client connections to provide authentication data when connecting
  to ArangoDB. Authentication can still be turned off via setting the value of
  `--server.authentication` to `false` in ArangoDB's configuration files or by
  specifying the option on the command-line.

* Changed result format for querying all collections via the API GET `/_api/collection`.

  Previous versions of ArangoDB returned an object with an attribute named `collections`
  and an attribute named `names`. Both contained all available collections, but
  `collections` contained the collections as an array, and `names` contained the
  collections again, contained in an object in which the attribute names were the
  collection names, e.g.

  ```
  {
    "collections": [
      {"id":"5874437","name":"test","isSystem":false,"status":3,"type":2},
      {"id":"17343237","name":"something","isSystem":false,"status":3,"type":2},
      ...
    ],
    "names": {
      "test": {"id":"5874437","name":"test","isSystem":false,"status":3,"type":2},
      "something": {"id":"17343237","name":"something","isSystem":false,"status":3,"type":2},
      ...
    }
  }
  ```
  This result structure was redundant, and therefore has been simplified to just

  ```
  {
    "result": [
      {"id":"5874437","name":"test","isSystem":false,"status":3,"type":2},
      {"id":"17343237","name":"something","isSystem":false,"status":3,"type":2},
      ...
    ]
  }
  ```

  in ArangoDB 3.0.

* added AQL functions `TYPENAME()` and `HASH()`

* renamed arangob tool to arangobench

* added AQL string comparison operator `LIKE`

  The operator can be used to compare strings like this:

      value LIKE search

  The operator is currently implemented by calling the already existing AQL
  function `LIKE`.

  This change also makes `LIKE` an AQL keyword. Using `LIKE` in either case as
  an attribute or collection name in AQL thus requires quoting.

* make AQL optimizer rule "remove-unnecessary-calculations" fire in more cases

  The rule will now remove calculations that are used exactly once in other
  expressions (e.g. `LET a = doc RETURN a.value`) and calculations,
  or calculations that are just references (e.g. `LET a = b`).

* renamed AQL optimizer rule "merge-traversal-filter" to "optimize-traversals"
  Additionally, the optimizer rule will remove unused edge and path result variables
  from the traversal in case they are specified in the `FOR` section of the traversal,
  but not referenced later in the query. This saves constructing edges and paths
  results.

* added AQL optimizer rule "inline-subqueries"

  This rule can pull out certain subqueries that are used as an operand to a `FOR`
  loop one level higher, eliminating the subquery completely. For example, the query

      FOR i IN (FOR j IN [1,2,3] RETURN j) RETURN i

  will be transformed by the rule to:

      FOR i IN [1,2,3] RETURN i

  The query

      FOR name IN (FOR doc IN _users FILTER doc.status == 1 RETURN doc.name) LIMIT 2 RETURN name

  will be transformed into

      FOR tmp IN _users FILTER tmp.status == 1 LIMIT 2 RETURN tmp.name

  The rule will only fire when the subquery is used as an operand to a `FOR` loop, and
  if the subquery does not contain a `COLLECT` with an `INTO` variable.

* added new endpoint "srv://" for DNS service records

* The result order of the AQL functions VALUES and ATTRIBUTES has never been
  guaranteed and it only had the "correct" ordering by accident when iterating
  over objects that were not loaded from the database. This accidental behavior
  is now changed by introduction of VelocyPack. No ordering is guaranteed unless
  you specify the sort parameter.

* removed configure option `--enable-logger`

* added AQL array comparison operators

  All AQL comparison operators now also exist in an array variant. In the
  array variant, the operator is preceded with one of the keywords *ALL*, *ANY*
  or *NONE*. Using one of these keywords changes the operator behavior to
  execute the comparison operation for all, any, or none of its left hand
  argument values. It is therefore expected that the left hand argument
  of an array operator is an array.

  Examples:

      [ 1, 2, 3 ] ALL IN [ 2, 3, 4 ]   // false
      [ 1, 2, 3 ] ALL IN [ 1, 2, 3 ]   // true
      [ 1, 2, 3 ] NONE IN [ 3 ]        // false
      [ 1, 2, 3 ] NONE IN [ 23, 42 ]   // true
      [ 1, 2, 3 ] ANY IN [ 4, 5, 6 ]   // false
      [ 1, 2, 3 ] ANY IN [ 1, 42 ]     // true
      [ 1, 2, 3 ] ANY == 2             // true
      [ 1, 2, 3 ] ANY == 4             // false
      [ 1, 2, 3 ] ANY > 0              // true
      [ 1, 2, 3 ] ANY <= 1             // true
      [ 1, 2, 3 ] NONE < 99            // false
      [ 1, 2, 3 ] NONE > 10            // true
      [ 1, 2, 3 ] ALL > 2              // false
      [ 1, 2, 3 ] ALL > 0              // true
      [ 1, 2, 3 ] ALL >= 3             // false
      ["foo", "bar"] ALL != "moo"      // true
      ["foo", "bar"] NONE == "bar"     // false
      ["foo", "bar"] ANY == "foo"      // true

* improved AQL optimizer to remove unnecessary sort operations in more cases

* allow enclosing AQL identifiers in forward ticks in addition to using
  backward ticks

  This allows for convenient writing of AQL queries in JavaScript template strings
  (which are delimited with backticks themselves), e.g.

      var q = `FOR doc IN ´collection´ RETURN doc.´name´`;

* allow to set `print.limitString` to configure the number of characters
  to output before truncating

* make logging configurable per log "topic"

  `--log.level <level>` sets the global log level to <level>, e.g. `info`,
  `debug`, `trace`.

  `--log.level topic=<level>` sets the log level for a specific topic.
  Currently, the following topics exist: `collector`, `compactor`, `mmap`,
  `performance`, `queries`, and `requests`. `performance` and `requests` are
  set to FATAL by default. `queries` is set to info. All others are
  set to the global level by default.

  The new log option `--log.output <definition>` allows directing the global
  or per-topic log output to different outputs. The output definition
  "<definition>" can be one of

    "-" for stdin
    "+" for stderr
    "syslog://<syslog-facility>"
    "syslog://<syslog-facility>/<application-name>"
    "file://<relative-path>"

  The option can be specified multiple times in order to configure the output
  for different log topics. To set up a per-topic output configuration, use
  `--log.output <topic>=<definition>`, e.g.

    queries=file://queries.txt

  logs all queries to the file "queries.txt".

* the option `--log.requests-file` is now deprecated. Instead use

    `--log.level requests=info`
    `--log.output requests=file://requests.txt`

* the option `--log.facility` is now deprecated. Instead use

    `--log.output requests=syslog://facility`

* the option `--log.performance` is now deprecated. Instead use

    `--log.level performance=trace`

* removed option `--log.source-filter`

* removed configure option `--enable-logger`

* change collection directory names to include a random id component at the end

  The new pattern is `collection-<id>-<random>`, where `<id>` is the collection
  id and `<random>` is a random number. Previous versions of ArangoDB used a
  pattern `collection-<id>` without the random number.

  ArangoDB 3.0 understands both the old and name directory name patterns.

* removed mostly unused internal spin-lock implementation

* removed support for pre-Windows 7-style locks. This removes compatibility for
  Windows versions older than Windows 7 (e.g. Windows Vista, Windows XP) and
  Windows 2008R2 (e.g. Windows 2008).

* changed names of sub-threads started by arangod

* added option `--default-number-of-shards` to arangorestore, allowing creating
  collections with a specifiable number of shards from a non-cluster dump

* removed support for CoffeeScript source files

* removed undocumented SleepAndRequeue

* added WorkMonitor to inspect server threads

* when downloading a Foxx service from the web interface the suggested filename
  is now based on the service's mount path instead of simply "app.zip"

* the `@arangodb/request` response object now stores the parsed JSON response
  body in a property `json` instead of `body` when the request was made using the
  `json` option. The `body` instead contains the response body as a string.

* the Foxx API has changed significantly, 2.8 services are still supported
  using a backwards-compatible "legacy mode"


v2.8.12 (XXXX-XX-XX)
--------------------

* issue #2091: decrease connect timeout to 5 seconds on startup

* fixed issue #2072

* slightly better error diagnostics for some replication errors

* fixed issue #1977

* fixed issue in `INTERSECTION` AQL function with duplicate elements
  in the source arrays

* fixed issue #1962

* fixed issue #1959

* export aqlQuery template handler as require('org/arangodb').aql for forwards-compatibility


v2.8.11 (2016-07-13)
--------------------

* fixed array index batch insertion issues for hash indexes that caused problems when
  no elements remained for insertion

* fixed issue #1937


v2.8.10 (2016-07-01)
--------------------

* make sure next local _rev value used for a document is at least as high as the
  _rev value supplied by external sources such as replication

* make adding a collection in both read- and write-mode to a transaction behave as
  expected (write includes read). This prevents the `unregister collection used in
  transaction` error

* fixed sometimes invalid result for `byExample(...).count()` when an index plus
  post-filtering was used

* fixed "collection is a nullptr" issue when starting a traversal from a transaction

* honor the value of startup option `--database.wait-for-sync` (that is used to control
  whether new collections are created with `waitForSync` set to `true` by default) also
  when creating collections via the HTTP API (and thus the ArangoShell). When creating
  a collection via these mechanisms, the option was ignored so far, which was inconsistent.

* fixed issue #1826: arangosh --javascript.execute: internal error (geo index issue)

* fixed issue #1823: Arango crashed hard executing very simple query on windows


v2.8.9 (2016-05-13)
-------------------

* fixed escaping and quoting of extra parameters for executables in Mac OS X App

* added "waiting for" status variable to web interface collection figures view

* fixed undefined behavior in query cache invaldation

* fixed access to /_admin/statistics API in case statistics are disable via option
  `--server.disable-statistics`

* Foxx manager will no longer fail hard when Foxx store is unreachable unless installing
  a service from the Foxx store (e.g. when behind a firewall or GitHub is unreachable).


v2.8.8 (2016-04-19)
-------------------

* fixed issue #1805: Query: internal error (location: arangod/Aql/AqlValue.cpp:182).
  Please report this error to arangodb.com (while executing)

* allow specifying collection name prefixes for `_from` and `_to` in arangoimp:

  To avoid specifying complete document ids (consisting of collection names and document
  keys) for *_from* and *_to* values when importing edges with arangoimp, there are now
  the options *--from-collection-prefix* and *--to-collection-prefix*.

  If specified, these values will be automatically prepended to each value in *_from*
  (or *_to* resp.). This allows specifying only document keys inside *_from* and/or *_to*.

  *Example*

      > arangoimp --from-collection-prefix users --to-collection-prefix products ...

  Importing the following document will then create an edge between *users/1234* and
  *products/4321*:

  ```js
  { "_from" : "1234", "_to" : "4321", "desc" : "users/1234 is connected to products/4321" }
  ```

* requests made with the interactive system API documentation in the web interface
  (Swagger) will now respect the active database instead of always using `_system`


v2.8.7 (2016-04-07)
-------------------

* optimized primary=>secondary failover

* fix to-boolean conversion for documents in AQL

* expose the User-Agent HTTP header from the ArangoShell since Github seems to
  require it now, and we use the ArangoShell for fetching Foxx repositories from Github

* work with http servers that only send

* fixed potential race condition between compactor and collector threads

* fix removal of temporary directories on arangosh exit

* javadoc-style comments in Foxx services are no longer interpreted as
  Foxx comments outside of controller/script/exports files (#1748)

* removed remaining references to class syntax for Foxx Model and Repository
  from the documentation

* added a safe-guard for corrupted master-pointer


v2.8.6 (2016-03-23)
-------------------

* arangosh can now execute JavaScript script files that contain a shebang
  in the first line of the file. This allows executing script files directly.

  Provided there is a script file `/path/to/script.js` with the shebang
  `#!arangosh --javascript.execute`:

      > cat /path/to/script.js
      #!arangosh --javascript.execute
      print("hello from script.js");

  If the script file is made executable

      > chmod a+x /path/to/script.js

  it can be invoked on the shell directly and use arangosh for its execution:

      > /path/to/script.js
      hello from script.js

  This did not work in previous versions of ArangoDB, as the whole script contents
  (including the shebang) were treated as JavaScript code.
  Now shebangs in script files will now be ignored for all files passed to arangosh's
  `--javascript.execute` parameter.

  The alternative way of executing a JavaScript file with arangosh still works:

      > arangosh --javascript.execute /path/to/script.js
      hello from script.js

* added missing reset of traversal state for nested traversals.
  The state of nested traversals (a traversal in an AQL query that was
  located in a repeatedly executed subquery or inside another FOR loop)
  was not reset properly, so that multiple invocations of the same nested
  traversal with different start vertices led to the nested traversal
  always using the start vertex provided on the first invocation.

* fixed issue #1781: ArangoDB startup time increased tremendously

* fixed issue #1783: SIGHUP should rotate the log


v2.8.5 (2016-03-11)
-------------------

* Add OpenSSL handler for TLS V1.2 as sugested by kurtkincaid in #1771

* fixed issue #1765 (The webinterface should display the correct query time)
  and #1770 (Display ACTUAL query time in aardvark's AQL editor)

* Windows: the unhandled exception handler now calls the windows logging
  facilities directly without locks.
  This fixes lockups on crashes from the logging framework.

* improve nullptr handling in logger.

* added new endpoint "srv://" for DNS service records

* `org/arangodb/request` no longer sets the content-type header to the
  string "undefined" when no content-type header should be sent (issue #1776)


v2.8.4 (2016-03-01)
-------------------

* global modules are no longer incorrectly resolved outside the ArangoDB
  JavaScript directory or the Foxx service's root directory (issue #1577)

* improved error messages from Foxx and JavaScript (issues #1564, #1565, #1744)


v2.8.3 (2016-02-22)
-------------------

* fixed AQL filter condition collapsing for deeply-nested cases, potentially
  enabling usage of indexes in some dedicated cases

* added parentheses in AQL explain command output to correctly display precedence
  of logical and arithmetic operators

* Foxx Model event listeners defined on the model are now correctly invoked by
  the Repository methods (issue #1665)

* Deleting a Foxx service in the frontend should now always succeed even if the
  files no longer exist on the file system (issue #1358)

* Routing actions loaded from the database no longer throw exceptions when
  trying to load other modules using "require"

* The `org/arangodb/request` response object now sets a property `json` to the
  parsed JSON response body in addition to overwriting the `body` property when
  the request was made using the `json` option.

* Improved Windows stability

* Fixed a bug in the interactive API documentation that would escape slashes
  in document-handle fields. Document handles are now provided as separate
  fields for collection name and document key.


v2.8.2 (2016-02-09)
-------------------

* the continuous replication applier will now prevent the master's WAL logfiles
  from being removed if they are still needed by the applier on the slave. This
  should help slaves that suffered from masters garbage collection WAL logfiles
  which would have been needed by the slave later.

  The initial synchronization will block removal of still needed WAL logfiles
  on the master for 10 minutes initially, and will extend this period when further
  requests are made to the master. Initial synchronization hands over its handle
  for blocking logfile removal to the continuous replication when started via
  the *setupReplication* function. In this case, continuous replication will
  extend the logfile removal blocking period for the required WAL logfiles when
  the slave makes additional requests.

  All handles that block logfile removal will time out automatically after at
  most 5 minutes should a master not be contacted by the slave anymore (e.g. in
  case the slave's replication is turned off, the slaves loses the connection
  to the master or the slave goes down).

* added all-in-one function *setupReplication* to synchronize data from master
  to slave and start the continuous replication:

      require("@arangodb/replication").setupReplication(configuration);

  The command will return when the initial synchronization is finished and the
  continuous replication has been started, or in case the initial synchronization
  has failed.

  If the initial synchronization is successful, the command will store the given
  configuration on the slave. It also configures the continuous replication to start
  automatically if the slave is restarted, i.e. *autoStart* is set to *true*.

  If the command is run while the slave's replication applier is already running,
  it will first stop the running applier, drop its configuration and do a
  resynchronization of data with the master. It will then use the provided configration,
  overwriting any previously existing replication configuration on the slave.

  The following example demonstrates how to use the command for setting up replication
  for the *_system* database. Note that it should be run on the slave and not the
  master:

      db._useDatabase("_system");
      require("@arangodb/replication").setupReplication({
        endpoint: "tcp://master.domain.org:8529",
        username: "myuser",
        password: "mypasswd",
        verbose: false,
        includeSystem: false,
        incremental: true,
        autoResync: true
      });

* the *sync* and *syncCollection* functions now always start the data synchronization
  as an asynchronous server job. The call to *sync* or *syncCollection* will block
  until synchronization is either complete or has failed with an error. The functions
  will automatically poll the slave periodically for status updates.

  The main benefit is that the connection to the slave does not need to stay open
  permanently and is thus not affected by timeout issues. Additionally the caller does
  not need to query the synchronization status from the slave manually as this is
  now performed automatically by these functions.

* fixed undefined behavior when explaining some types of AQL traversals, fixed
  display of some types of traversals in AQL explain output


v2.8.1 (2016-01-29)
-------------------

* Improved AQL Pattern matching by allowing to specify a different traversal
  direction for one or many of the edge collections.

      FOR v, e, p IN OUTBOUND @start @@ec1, INBOUND @@ec2, @@ec3

  will traverse *ec1* and *ec3* in the OUTBOUND direction and for *ec2* it will use
  the INBOUND direction. These directions can be combined in arbitrary ways, the
  direction defined after *IN [steps]* will we used as default direction and can
  be overriden for specific collections.
  This feature is only available for collection lists, it is not possible to
  combine it with graph names.

* detect more types of transaction deadlocks early

* fixed display of relational operators in traversal explain output

* fixed undefined behavior in AQL function `PARSE_IDENTIFIER`

* added "engines" field to Foxx services generated in the admin interface

* added AQL function `IS_SAME_COLLECTION`:

  *IS_SAME_COLLECTION(collection, document)*: Return true if *document* has the same
  collection id as the collection specified in *collection*. *document* can either be
  a [document handle](../Glossary/README.md#document-handle) string, or a document with
  an *_id* attribute. The function does not validate whether the collection actually
  contains the specified document, but only compares the name of the specified collection
  with the collection name part of the specified document.
  If *document* is neither an object with an *id* attribute nor a *string* value,
  the function will return *null* and raise a warning.

      /* true */
      IS_SAME_COLLECTION('_users', '_users/my-user')
      IS_SAME_COLLECTION('_users', { _id: '_users/my-user' })

      /* false */
      IS_SAME_COLLECTION('_users', 'foobar/baz')
      IS_SAME_COLLECTION('_users', { _id: 'something/else' })


v2.8.0 (2016-01-25)
-------------------

* avoid recursive locking


v2.8.0-beta8 (2016-01-19)
-------------------------

* improved internal datafile statistics for compaction and compaction triggering
  conditions, preventing excessive growth of collection datafiles under some
  workloads. This should also fix issue #1596.

* renamed AQL optimizer rule `remove-collect-into` to `remove-collect-variables`

* fixed primary and edge index lookups prematurely aborting searches when the
  specified id search value contained a different collection than the collection
  the index was created for


v2.8.0-beta7 (2016-01-06)
-------------------------

* added vm.runInThisContext

* added AQL keyword `AGGREGATE` for use in AQL `COLLECT` statement

  Using `AGGREGATE` allows more efficient aggregation (incrementally while building
  the groups) than previous versions of AQL, which built group aggregates afterwards
  from the total of all group values.

  `AGGREGATE` can be used inside a `COLLECT` statement only. If used, it must follow
  the declaration of grouping keys:

      FOR doc IN collection
        COLLECT gender = doc.gender AGGREGATE minAge = MIN(doc.age), maxAge = MAX(doc.age)
        RETURN { gender, minAge, maxAge }

  or, if no grouping keys are used, it can follow the `COLLECT` keyword:

      FOR doc IN collection
        COLLECT AGGREGATE minAge = MIN(doc.age), maxAge = MAX(doc.age)
        RETURN {
  minAge, maxAge
}

  Only specific expressions are allowed on the right-hand side of each `AGGREGATE`
  assignment:

  - on the top level the expression must be a call to one of the supported aggregation
    functions `LENGTH`, `MIN`, `MAX`, `SUM`, `AVERAGE`, `STDDEV_POPULATION`, `STDDEV_SAMPLE`,
    `VARIANCE_POPULATION`, or `VARIANCE_SAMPLE`

  - the expression must not refer to variables introduced in the `COLLECT` itself

* Foxx: mocha test paths with wildcard characters (asterisks) now work on Windows

* reserved AQL keyword `NONE` for future use

* web interface: fixed a graph display bug concerning dashboard view

* web interface: fixed several bugs during the dashboard initialize process

* web interface: included several bugfixes: #1597, #1611, #1623

* AQL query optimizer now converts `LENGTH(collection-name)` to an optimized
  expression that returns the number of documents in a collection

* adjusted the behavior of the expansion (`[*]`) operator in AQL for non-array values

  In ArangoDB 2.8, calling the expansion operator on a non-array value will always
  return an empty array. Previous versions of ArangoDB expanded non-array values by
  calling the `TO_ARRAY()` function for the value, which for example returned an
  array with a single value for boolean, numeric and string input values, and an array
  with the object's values for an object input value. This behavior was inconsistent
  with how the expansion operator works for the array indexes in 2.8, so the behavior
  is now unified:

  - if the left-hand side operand of `[*]` is an array, the array will be returned as
    is when calling `[*]` on it
  - if the left-hand side operand of `[*]` is not an array, an empty array will be
    returned by `[*]`

  AQL queries that rely on the old behavior can be changed by either calling `TO_ARRAY`
  explicitly or by using the `[*]` at the correct position.

  The following example query will change its result in 2.8 compared to 2.7:

      LET values = "foo" RETURN values[*]

  In 2.7 the query has returned the array `[ "foo" ]`, but in 2.8 it will return an
  empty array `[ ]`. To make it return the array `[ "foo" ]` again, an explicit
  `TO_ARRAY` function call is needed in 2.8 (which in this case allows the removal
  of the `[*]` operator altogether). This also works in 2.7:

      LET values = "foo" RETURN TO_ARRAY(values)

  Another example:

      LET values = [ { name: "foo" }, { name: "bar" } ]
      RETURN values[*].name[*]

  The above returned `[ [ "foo" ], [ "bar" ] ] in 2.7. In 2.8 it will return
  `[ [ ], [ ] ]`, because the value of `name` is not an array. To change the results
  to the 2.7 style, the query can be changed to

      LET values = [ { name: "foo" }, { name: "bar" } ]
      RETURN values[* RETURN TO_ARRAY(CURRENT.name)]

  The above also works in 2.7.
  The following types of queries won't change:

      LET values = [ 1, 2, 3 ] RETURN values[*]
      LET values = [ { name: "foo" }, { name: "bar" } ] RETURN values[*].name
      LET values = [ { names: [ "foo", "bar" ] }, { names: [ "baz" ] } ] RETURN values[*].names[*]
      LET values = [ { names: [ "foo", "bar" ] }, { names: [ "baz" ] } ] RETURN values[*].names[**]

* slightly adjusted V8 garbage collection strategy so that collection eventually
  happens in all contexts that hold V8 external references to documents and
  collections.

  also adjusted default value of `--javascript.gc-frequency` from 10 seconds to
  15 seconds, as less internal operations are carried out in JavaScript.

* fixes for AQL optimizer and traversal

* added `--create-collection-type` option to arangoimp

  This allows specifying the type of the collection to be created when
  `--create-collection` is set to `true`.

* Foxx export cache should no longer break if a broken app is loaded in the
  web admin interface.


v2.8.0-beta2 (2015-12-16)
-------------------------

* added AQL query optimizer rule "sort-in-values"

  This rule pre-sorts the right-hand side operand of the `IN` and `NOT IN`
  operators so the operation can use a binary search with logarithmic complexity
  instead of a linear search. The rule is applied when the right-hand side
  operand of an `IN` or `NOT IN` operator in a filter condition is a variable that
  is defined in a different loop/scope than the operator itself. Additionally,
  the filter condition must consist of solely the `IN` or `NOT IN` operation
  in order to avoid any side-effects.

* changed collection status terminology in web interface for collections for
  which an unload request has been issued from `in the process of being unloaded`
  to `will be unloaded`.

* unloading a collection via the web interface will now trigger garbage collection
  in all v8 contexts and force a WAL flush. This increases the chances of perfoming
  the unload faster.

* added the following attributes to the result of `collection.figures()` and the
  corresponding HTTP API at `PUT /_api/collection/<name>/figures`:

  - `documentReferences`: The number of references to documents in datafiles
    that JavaScript code currently holds. This information can be used for
    debugging compaction and unload issues.
  - `waitingFor`: An optional string value that contains information about
    which object type is at the head of the collection's cleanup queue. This
    information can be used for debugging compaction and unload issues.
  - `compactionStatus.time`: The point in time the compaction for the collection
    was last executed. This information can be used for debugging compaction
    issues.
  - `compactionStatus.message`: The action that was performed when the compaction
    was last run for the collection. This information can be used for debugging
    compaction issues.

  Note: `waitingFor` and `compactionStatus` may be empty when called on a coordinator
  in a cluster.

* the compaction will now provide queryable status info that can be used to track
  its progress. The compaction status is displayed in the web interface, too.

* better error reporting for arangodump and arangorestore

* arangodump will now fail by default when trying to dump edges that
  refer to already dropped collections. This can be circumvented by
  specifying the option `--force true` when invoking arangodump

* fixed cluster upgrade procedure

* the AQL functions `NEAR` and `WITHIN` now have stricter validations
  for their input parameters `limit`, `radius` and `distance`. They may now throw
  exceptions when invalid parameters are passed that may have not led
  to exceptions in previous versions.

* deprecation warnings now log stack traces

* Foxx: improved backwards compatibility with 2.5 and 2.6

  - reverted Model and Repository back to non-ES6 "classes" because of
    compatibility issues when using the extend method with a constructor

  - removed deprecation warnings for extend and controller.del

  - restored deprecated method Model.toJSONSchema

  - restored deprecated `type`, `jwt` and `sessionStorageApp` options
    in Controller#activateSessions

* Fixed a deadlock problem in the cluster


v2.8.0-beta1 (2015-12-06)
-------------------------

* added AQL function `IS_DATESTRING(value)`

  Returns true if *value* is a string that can be used in a date function.
  This includes partial dates such as *2015* or *2015-10* and strings containing
  invalid dates such as *2015-02-31*. The function will return false for all
  non-string values, even if some of them may be usable in date functions.


v2.8.0-alpha1 (2015-12-03)
--------------------------

* added AQL keywords `GRAPH`, `OUTBOUND`, `INBOUND` and `ANY` for use in graph
  traversals, reserved AQL keyword `ALL` for future use

  Usage of these keywords as collection names, variable names or attribute names
  in AQL queries will not be possible without quoting. For example, the following
  AQL query will still work as it uses a quoted collection name and a quoted
  attribute name:

      FOR doc IN `OUTBOUND`
        RETURN doc.`any`

* issue #1593: added AQL `POW` function for exponentation

* added cluster execution site info in explain output for AQL queries

* replication improvements:

  - added `autoResync` configuration parameter for continuous replication.

    When set to `true`, a replication slave will automatically trigger a full data
    re-synchronization with the master when the master cannot provide the log data
    the slave had asked for. Note that `autoResync` will only work when the option
    `requireFromPresent` is also set to `true` for the continuous replication, or
    when the continuous syncer is started and detects that no start tick is present.

    Automatic re-synchronization may transfer a lot of data from the master to the
    slave and may be expensive. It is therefore turned off by default.
    When turned off, the slave will never perform an automatic re-synchronization
    with the master.

  - added `idleMinWaitTime` and `idleMaxWaitTime` configuration parameters for
    continuous replication.

    These parameters can be used to control the minimum and maximum wait time the
    slave will (intentionally) idle and not poll for master log changes in case the
    master had sent the full logs already.
    The `idleMaxWaitTime` value will only be used when `adapativePolling` is set
    to `true`. When `adaptivePolling` is disable, only `idleMinWaitTime` will be
    used as a constant time span in which the slave will not poll the master for
    further changes. The default values are 0.5 seconds for `idleMinWaitTime` and
    2.5 seconds for `idleMaxWaitTime`, which correspond to the hard-coded values
    used in previous versions of ArangoDB.

  - added `initialSyncMaxWaitTime` configuration parameter for initial and continuous
    replication

    This option controls the maximum wait time (in seconds) that the initial
    synchronization will wait for a response from the master when fetching initial
    collection data. If no response is received within this time period, the initial
    synchronization will give up and fail. This option is also relevant for
    continuous replication in case *autoResync* is set to *true*, as then the
    continuous replication may trigger a full data re-synchronization in case
    the master cannot the log data the slave had asked for.

  - HTTP requests sent from the slave to the master during initial synchronization
    will now be retried if they fail with connection problems.

  - the initial synchronization now logs its progress so it can be queried using
    the regular replication status check APIs.

  - added `async` attribute for `sync` and `syncCollection` operations called from
    the ArangoShell. Setthing this attribute to `true` will make the synchronization
    job on the server go into the background, so that the shell does not block. The
    status of the started asynchronous synchronization job can be queried from the
    ArangoShell like this:

        /* starts initial synchronization */
        var replication = require("@arangodb/replication");
        var id = replication.sync({
          endpoint: "tcp://master.domain.org:8529",
          username: "myuser",
          password: "mypasswd",
          async: true
       });

       /* now query the id of the returned async job and print the status */
       print(replication.getSyncResult(id));

    The result of `getSyncResult()` will be `false` while the server-side job
    has not completed, and different to `false` if it has completed. When it has
    completed, all job result details will be returned by the call to `getSyncResult()`.


* fixed non-deterministic query results in some cluster queries

* fixed issue #1589

* return HTTP status code 410 (gone) instead of HTTP 408 (request timeout) for
  server-side operations that are canceled / killed. Sending 410 instead of 408
  prevents clients from re-starting the same (canceled) operation. Google Chrome
  for example sends the HTTP request again in case it is responded with an HTTP
  408, and this is exactly the opposite of the desired behavior when an operation
  is canceled / killed by the user.

* web interface: queries in AQL editor now cancelable

* web interface: dashboard - added replication information

* web interface: AQL editor now supports bind parameters

* added startup option `--server.hide-product-header` to make the server not send
  the HTTP response header `"Server: ArangoDB"` in its HTTP responses. By default,
  the option is turned off so the header is still sent as usual.

* added new AQL function `UNSET_RECURSIVE` to recursively unset attritutes from
  objects/documents

* switched command-line editor in ArangoShell and arangod to linenoise-ng

* added automatic deadlock detection for transactions

  In case a deadlock is detected, a multi-collection operation may be rolled back
  automatically and fail with error 29 (`deadlock detected`). Client code for
  operations containing more than one collection should be aware of this potential
  error and handle it accordingly, either by giving up or retrying the transaction.

* Added C++ implementations for the AQL arithmetic operations and the following
  AQL functions:
  - ABS
  - APPEND
  - COLLECTIONS
  - CURRENT_DATABASE
  - DOCUMENT
  - EDGES
  - FIRST
  - FIRST_DOCUMENT
  - FIRST_LIST
  - FLATTEN
  - FLOOR
  - FULLTEXT
  - LAST
  - MEDIAN
  - MERGE_RECURSIVE
  - MINUS
  - NEAR
  - NOT_NULL
  - NTH
  - PARSE_IDENTIFIER
  - PERCENTILE
  - POP
  - POSITION
  - PUSH
  - RAND
  - RANGE
  - REMOVE_NTH
  - REMOVE_VALUE
  - REMOVE_VALUES
  - ROUND
  - SHIFT
  - SQRT
  - STDDEV_POPULATION
  - STDDEV_SAMPLE
  - UNSHIFT
  - VARIANCE_POPULATION
  - VARIANCE_SAMPLE
  - WITHIN
  - ZIP

* improved performance of skipping over many documents in an AQL query when no
  indexes and no filters are used, e.g.

      FOR doc IN collection
        LIMIT 1000000, 10
        RETURN doc

* Added array indexes

  Hash indexes and skiplist indexes can now optionally be defined for array values
  so they index individual array members.

  To define an index for array values, the attribute name is extended with the
  expansion operator `[*]` in the index definition:

      arangosh> db.colName.ensureHashIndex("tags[*]");

  When given the following document

      { tags: [ "AQL", "ArangoDB", "Index" ] }

  the index will now contain the individual values `"AQL"`, `"ArangoDB"` and `"Index"`.

  Now the index can be used for finding all documents having `"ArangoDB"` somewhere in their
  tags array using the following AQL query:

      FOR doc IN colName
        FILTER "ArangoDB" IN doc.tags[*]
        RETURN doc

* rewrote AQL query optimizer rule `use-index-range` and renamed it to `use-indexes`.
  The name change affects rule names in the optimizer's output.

* rewrote AQL execution node `IndexRangeNode` and renamed it to `IndexNode`. The name
  change affects node names in the optimizer's explain output.

* added convenience function `db._explain(query)` for human-readable explanation
  of AQL queries

* module resolution as used by `require` now behaves more like in node.js

* the `org/arangodb/request` module now returns response bodies for error responses
  by default. The old behavior of not returning bodies for error responses can be
  re-enabled by explicitly setting the option `returnBodyOnError` to `false` (#1437)


v2.7.6 (2016-01-30)
-------------------

* detect more types of transaction deadlocks early


v2.7.5 (2016-01-22)
-------------------

* backported added automatic deadlock detection for transactions

  In case a deadlock is detected, a multi-collection operation may be rolled back
  automatically and fail with error 29 (`deadlock detected`). Client code for
  operations containing more than one collection should be aware of this potential
  error and handle it accordingly, either by giving up or retrying the transaction.

* improved internal datafile statistics for compaction and compaction triggering
  conditions, preventing excessive growth of collection datafiles under some
  workloads. This should also fix issue #1596.

* Foxx export cache should no longer break if a broken app is loaded in the
  web admin interface.

* Foxx: removed some incorrect deprecation warnings.

* Foxx: mocha test paths with wildcard characters (asterisks) now work on Windows


v2.7.4 (2015-12-21)
-------------------

* slightly adjusted V8 garbage collection strategy so that collection eventually
  happens in all contexts that hold V8 external references to documents and
  collections.

* added the following attributes to the result of `collection.figures()` and the
  corresponding HTTP API at `PUT /_api/collection/<name>/figures`:

  - `documentReferences`: The number of references to documents in datafiles
    that JavaScript code currently holds. This information can be used for
    debugging compaction and unload issues.
  - `waitingFor`: An optional string value that contains information about
    which object type is at the head of the collection's cleanup queue. This
    information can be used for debugging compaction and unload issues.
  - `compactionStatus.time`: The point in time the compaction for the collection
    was last executed. This information can be used for debugging compaction
    issues.
  - `compactionStatus.message`: The action that was performed when the compaction
    was last run for the collection. This information can be used for debugging
    compaction issues.

  Note: `waitingFor` and `compactionStatus` may be empty when called on a coordinator
  in a cluster.

* the compaction will now provide queryable status info that can be used to track
  its progress. The compaction status is displayed in the web interface, too.


v2.7.3 (2015-12-17)
-------------------

* fixed some replication value conversion issues when replication applier properties
  were set via ArangoShell

* fixed disappearing of documents for collections transferred via `sync` or
  `syncCollection` if the collection was dropped right before synchronization
  and drop and (re-)create collection markers were located in the same WAL file


* fixed an issue where overwriting the system sessions collection would break
  the web interface when authentication is enabled

v2.7.2 (2015-12-01)
-------------------

* replication improvements:

  - added `autoResync` configuration parameter for continuous replication.

    When set to `true`, a replication slave will automatically trigger a full data
    re-synchronization with the master when the master cannot provide the log data
    the slave had asked for. Note that `autoResync` will only work when the option
    `requireFromPresent` is also set to `true` for the continuous replication, or
    when the continuous syncer is started and detects that no start tick is present.

    Automatic re-synchronization may transfer a lot of data from the master to the
    slave and may be expensive. It is therefore turned off by default.
    When turned off, the slave will never perform an automatic re-synchronization
    with the master.

  - added `idleMinWaitTime` and `idleMaxWaitTime` configuration parameters for
    continuous replication.

    These parameters can be used to control the minimum and maximum wait time the
    slave will (intentionally) idle and not poll for master log changes in case the
    master had sent the full logs already.
    The `idleMaxWaitTime` value will only be used when `adapativePolling` is set
    to `true`. When `adaptivePolling` is disable, only `idleMinWaitTime` will be
    used as a constant time span in which the slave will not poll the master for
    further changes. The default values are 0.5 seconds for `idleMinWaitTime` and
    2.5 seconds for `idleMaxWaitTime`, which correspond to the hard-coded values
    used in previous versions of ArangoDB.

  - added `initialSyncMaxWaitTime` configuration parameter for initial and continuous
    replication

    This option controls the maximum wait time (in seconds) that the initial
    synchronization will wait for a response from the master when fetching initial
    collection data. If no response is received within this time period, the initial
    synchronization will give up and fail. This option is also relevant for
    continuous replication in case *autoResync* is set to *true*, as then the
    continuous replication may trigger a full data re-synchronization in case
    the master cannot the log data the slave had asked for.

  - HTTP requests sent from the slave to the master during initial synchronization
    will now be retried if they fail with connection problems.

  - the initial synchronization now logs its progress so it can be queried using
    the regular replication status check APIs.

* fixed non-deterministic query results in some cluster queries

* added missing lock instruction for primary index in compactor size calculation

* fixed issue #1589

* fixed issue #1583

* fixed undefined behavior when accessing the top level of a document with the `[*]`
  operator

* fixed potentially invalid pointer access in shaper when the currently accessed
  document got re-located by the WAL collector at the very same time

* Foxx: optional configuration options no longer log validation errors when assigned
  empty values (#1495)

* Foxx: constructors provided to Repository and Model sub-classes via extend are
  now correctly called (#1592)


v2.7.1 (2015-11-07)
-------------------

* switch to linenoise next generation

* exclude `_apps` collection from replication

  The slave has its own `_apps` collection which it populates on server start.
  When replicating data from the master to the slave, the data from the master may
  clash with the slave's own data in the `_apps` collection. Excluding the `_apps`
  collection from replication avoids this.

* disable replication appliers when starting in modes `--upgrade`, `--no-server`
  and `--check-upgrade`

* more detailed output in arango-dfdb

* fixed "no start tick" issue in replication applier

  This error could occur after restarting a slave server after a shutdown
  when no data was ever transferred from the master to the slave via the
  continuous replication

* fixed problem during SSL client connection abort that led to scheduler thread
  staying at 100% CPU saturation

* fixed potential segfault in AQL `NEIGHBORS` function implementation when C++ function
  variant was used and collection names were passed as strings

* removed duplicate target for some frontend JavaScript files from the Makefile

* make AQL function `MERGE()` work on a single array parameter, too.
  This allows combining the attributes of multiple objects from an array into
  a single object, e.g.

      RETURN MERGE([
        { foo: 'bar' },
        { quux: 'quetzalcoatl', ruled: true },
        { bar: 'baz', foo: 'done' }
      ])

  will now return:

      {
        "foo": "done",
        "quux": "quetzalcoatl",
        "ruled": true,
        "bar": "baz"
      }

* fixed potential deadlock in collection status changing on Windows

* fixed hard-coded `incremental` parameter in shell implementation of
  `syncCollection` function in replication module

* fix for GCC5: added check for '-stdlib' option


v2.7.0 (2015-10-09)
-------------------

* fixed request statistics aggregation
  When arangod was started in supervisor mode, the request statistics always showed
  0 requests, as the statistics aggregation thread did not run then.

* read server configuration files before dropping privileges. this ensures that
  the SSL keyfile specified in the configuration can be read with the server's start
  privileges (i.e. root when using a standard ArangoDB package).

* fixed replication with a 2.6 replication configuration and issues with a 2.6 master

* raised default value of `--server.descriptors-minimum` to 1024

* allow Foxx apps to be installed underneath URL path `/_open/`, so they can be
  (intentionally) accessed without authentication.

* added *allowImplicit* sub-attribute in collections declaration of transactions.
  The *allowImplicit* attributes allows making transactions fail should they
  read-access a collection that was not explicitly declared in the *collections*
  array of the transaction.

* added "special" password ARANGODB_DEFAULT_ROOT_PASSWORD. If you pass
  ARANGODB_DEFAULT_ROOT_PASSWORD as password, it will read the password
  from the environment variable ARANGODB_DEFAULT_ROOT_PASSWORD


v2.7.0-rc2 (2015-09-22)
-----------------------

* fix over-eager datafile compaction

  This should reduce the need to compact directly after loading a collection when a
  collection datafile contained many insertions and updates for the same documents. It
  should also prevent from re-compacting already merged datafiles in case not many
  changes were made. Compaction will also make fewer index lookups than before.

* added `syncCollection()` function in module `org/arangodb/replication`

  This allows synchronizing the data of a single collection from a master to a slave
  server. Synchronization can either restore the whole collection by transferring all
  documents from the master to the slave, or incrementally by only transferring documents
  that differ. This is done by partitioning the collection's entire key space into smaller
  chunks and comparing the data chunk-wise between master and slave. Only chunks that are
  different will be re-transferred.

  The `syncCollection()` function can be used as follows:

      require("org/arangodb/replication").syncCollection(collectionName, options);

  e.g.

      require("org/arangodb/replication").syncCollection("myCollection", {
        endpoint: "tcp://127.0.0.1:8529",  /* master */
        username: "root",                  /* username for master */
        password: "secret",                /* password for master */
        incremental: true                  /* use incremental mode */
      });


* additionally allow the following characters in document keys:

  `(` `)` `+` `,` `=` `;` `$` `!` `*` `'` `%`


v2.7.0-rc1 (2015-09-17)
-----------------------

* removed undocumented server-side-only collection functions:
  * collection.OFFSET()
  * collection.NTH()
  * collection.NTH2()
  * collection.NTH3()

* upgraded Swagger to version 2.0 for the Documentation

  This gives the user better prepared test request structures.
  More conversions will follow so finally client libraries can be auto-generated.

* added extra AQL functions for date and time calculation and manipulation.
  These functions were contributed by GitHub users @CoDEmanX and @friday.
  A big thanks for their work!

  The following extra date functions are available from 2.7 on:

  * `DATE_DAYOFYEAR(date)`: Returns the day of year number of *date*.
    The return values range from 1 to 365, or 366 in a leap year respectively.

  * `DATE_ISOWEEK(date)`: Returns the ISO week date of *date*.
    The return values range from 1 to 53. Monday is considered the first day of the week.
    There are no fractional weeks, thus the last days in December may belong to the first
    week of the next year, and the first days in January may be part of the previous year's
    last week.

  * `DATE_LEAPYEAR(date)`: Returns whether the year of *date* is a leap year.

  * `DATE_QUARTER(date)`: Returns the quarter of the given date (1-based):
    * 1: January, February, March
    * 2: April, May, June
    * 3: July, August, September
    * 4: October, November, December

  - *DATE_DAYS_IN_MONTH(date)*: Returns the number of days in *date*'s month (28..31).

  * `DATE_ADD(date, amount, unit)`: Adds *amount* given in *unit* to *date* and
    returns the calculated date.

    *unit* can be either of the following to specify the time unit to add or
    subtract (case-insensitive):
    - y, year, years
    - m, month, months
    - w, week, weeks
    - d, day, days
    - h, hour, hours
    - i, minute, minutes
    - s, second, seconds
    - f, millisecond, milliseconds

    *amount* is the number of *unit*s to add (positive value) or subtract
    (negative value).

  * `DATE_SUBTRACT(date, amount, unit)`: Subtracts *amount* given in *unit* from
    *date* and returns the calculated date.

    It works the same as `DATE_ADD()`, except that it subtracts. It is equivalent
    to calling `DATE_ADD()` with a negative amount, except that `DATE_SUBTRACT()`
    can also subtract ISO durations. Note that negative ISO durations are not
    supported (i.e. starting with `-P`, like `-P1Y`).

  * `DATE_DIFF(date1, date2, unit, asFloat)`: Calculate the difference
    between two dates in given time *unit*, optionally with decimal places.
    Returns a negative value if *date1* is greater than *date2*.

  * `DATE_COMPARE(date1, date2, unitRangeStart, unitRangeEnd)`: Compare two
    partial dates and return true if they match, false otherwise. The parts to
    compare are defined by a range of time units.

    The full range is: years, months, days, hours, minutes, seconds, milliseconds.
    Pass the unit to start from as *unitRangeStart*, and the unit to end with as
    *unitRangeEnd*. All units in between will be compared. Leave out *unitRangeEnd*
    to only compare *unitRangeStart*.

  * `DATE_FORMAT(date, format)`: Format a date according to the given format string.
    It supports the following placeholders (case-insensitive):
    - %t: timestamp, in milliseconds since midnight 1970-01-01
    - %z: ISO date (0000-00-00T00:00:00.000Z)
    - %w: day of week (0..6)
    - %y: year (0..9999)
    - %yy: year (00..99), abbreviated (last two digits)
    - %yyyy: year (0000..9999), padded to length of 4
    - %yyyyyy: year (-009999 .. +009999), with sign prefix and padded to length of 6
    - %m: month (1..12)
    - %mm: month (01..12), padded to length of 2
    - %d: day (1..31)
    - %dd: day (01..31), padded to length of 2
    - %h: hour (0..23)
    - %hh: hour (00..23), padded to length of 2
    - %i: minute (0..59)
    - %ii: minute (00..59), padded to length of 2
    - %s: second (0..59)
    - %ss: second (00..59), padded to length of 2
    - %f: millisecond (0..999)
    - %fff: millisecond (000..999), padded to length of 3
    - %x: day of year (1..366)
    - %xxx: day of year (001..366), padded to length of 3
    - %k: ISO week date (1..53)
    - %kk: ISO week date (01..53), padded to length of 2
    - %l: leap year (0 or 1)
    - %q: quarter (1..4)
    - %a: days in month (28..31)
    - %mmm: abbreviated English name of month (Jan..Dec)
    - %mmmm: English name of month (January..December)
    - %www: abbreviated English name of weekday (Sun..Sat)
    - %wwww: English name of weekday (Sunday..Saturday)
    - %&: special escape sequence for rare occasions
    - %%: literal %
    - %: ignored

* new WAL logfiles and datafiles are now created non-sparse

  This prevents SIGBUS signals being raised when memory of a sparse datafile is accessed
  and the disk is full and the accessed file part is not actually disk-backed. In
  this case the mapped memory region is not necessarily backed by physical memory, and
  accessing the memory may raise SIGBUS and crash arangod.

* the `internal.download()` function and the module `org/arangodb/request` used some
  internal library function that handled the sending of HTTP requests from inside of
  ArangoDB. This library unconditionally set an HTTP header `Accept-Encoding: gzip`
  in all outgoing HTTP requests.

  This has been fixed in 2.7, so `Accept-Encoding: gzip` is not set automatically anymore.
  Additionally, the header `User-Agent: ArangoDB` is not set automatically either. If
  client applications desire to send these headers, they are free to add it when
  constructing the requests using the `download` function or the request module.

* fixed issue #1436: org/arangodb/request advertises deflate without supporting it

* added template string generator function `aqlQuery` for generating AQL queries

  This can be used to generate safe AQL queries with JavaScript parameter
  variables or expressions easily:

      var name = 'test';
      var attributeName = '_key';
      var query = aqlQuery`FOR u IN users FILTER u.name == ${name} RETURN u.${attributeName}`;
      db._query(query);

* report memory usage for document header data (revision id, pointer to data etc.)
  in `db.collection.figures()`. The memory used for document headers will now
  show up in the already existing attribute `indexes.size`. Due to that, the index
  sizes reported by `figures()` in 2.7 will be higher than those reported by 2.6,
  but the 2.7 values are more accurate.

* IMPORTANT CHANGE: the filenames in dumps created by arangodump now contain
  not only the name of the dumped collection, but also an additional 32-digit hash
  value. This is done to prevent overwriting dump files in case-insensitive file
  systems when there exist multiple collections with the same name (but with
  different cases).

  For example, if a database has two collections: `test` and `Test`, previous
  versions of ArangoDB created the files

  * `test.structure.json` and `test.data.json` for collection `test`
  * `Test.structure.json` and `Test.data.json` for collection `Test`

  This did not work for case-insensitive filesystems, because the files for the
  second collection would have overwritten the files of the first. arangodump in
  2.7 will create the following filenames instead:

  * `test_098f6bcd4621d373cade4e832627b4f6.structure.json` and `test_098f6bcd4621d373cade4e832627b4f6.data.json`
  * `Test_0cbc6611f5540bd0809a388dc95a615b.structure.json` and `Test_0cbc6611f5540bd0809a388dc95a615b.data.json`

  These filenames will be unambiguous even in case-insensitive filesystems.

* IMPORTANT CHANGE: make arangod actually close lingering client connections
  when idle for at least the duration specified via `--server.keep-alive-timeout`.
  In previous versions of ArangoDB, connections were not closed by the server
  when the timeout was reached and the client was still connected. Now the
  connection is properly closed by the server in case of timeout. Client
  applications relying on the old behavior may now need to reconnect to the
  server when their idle connections time out and get closed (note: connections
  being idle for a long time may be closed by the OS or firewalls anyway -
  client applications should be aware of that and try to reconnect).

* IMPORTANT CHANGE: when starting arangod, the server will drop the process
  privileges to the specified values in options `--server.uid` and `--server.gid`
  instantly after parsing the startup options.

  That means when either `--server.uid` or `--server.gid` are set, the privilege
  change will happen earlier. This may prevent binding the server to an endpoint
  with a port number lower than 1024 if the arangodb user has no privileges
  for that. Previous versions of ArangoDB changed the privileges later, so some
  startup actions were still carried out under the invoking user (i.e. likely
  *root* when started via init.d or system scripts) and especially binding to
  low port numbers was still possible there.

  The default privileges for user *arangodb* will not be sufficient for binding
  to port numbers lower than 1024. To have an ArangoDB 2.7 bind to a port number
  lower than 1024, it needs to be started with either a different privileged user,
  or the privileges of the *arangodb* user have to raised manually beforehand.

* added AQL optimizer rule `patch-update-statements`

* Linux startup scripts and systemd configuration for arangod now try to
  adjust the NOFILE (number of open files) limits for the process. The limit
  value is set to 131072 (128k) when ArangoDB is started via start/stop
  commands

* When ArangoDB is started/stopped manually via the start/stop commands, the
  main process will wait for up to 10 seconds after it forks the supervisor
  and arangod child processes. If the startup fails within that period, the
  start/stop script will fail with an exit code other than zero. If the
  startup of the supervisor or arangod is still ongoing after 10 seconds,
  the main program will still return with exit code 0. The limit of 10 seconds
  is arbitrary because the time required for a startup is not known in advance.

* added startup option `--database.throw-collection-not-loaded-error`

  Accessing a not-yet loaded collection will automatically load a collection
  on first access. This flag controls what happens in case an operation
  would need to wait for another thread to finalize loading a collection. If
  set to *true*, then the first operation that accesses an unloaded collection
  will load it. Further threads that try to access the same collection while
  it is still loading immediately fail with an error (1238, *collection not loaded*).
  This is to prevent all server threads from being blocked while waiting on the
  same collection to finish loading. When the first thread has completed loading
  the collection, the collection becomes regularly available, and all operations
  from that point on can be carried out normally, and error 1238 will not be
  thrown anymore for that collection.

  If set to *false*, the first thread that accesses a not-yet loaded collection
  will still load it. Other threads that try to access the collection while
  loading will not fail with error 1238 but instead block until the collection
  is fully loaded. This configuration might lead to all server threads being
  blocked because they are all waiting for the same collection to complete
  loading. Setting the option to *true* will prevent this from happening, but
  requires clients to catch error 1238 and react on it (maybe by scheduling
  a retry for later).

  The default value is *false*.

* added better control-C support in arangosh

  When CTRL-C is pressed in arangosh, it will now print a `^C` first. Pressing
  CTRL-C again will reset the prompt if something was entered before, or quit
  arangosh if no command was entered directly before.

  This affects the arangosh version build with Readline-support only (Linux
  and MacOS).

  The MacOS version of ArangoDB for Homebrew now depends on Readline, too. The
  Homebrew formula has been changed accordingly.
  When self-compiling ArangoDB on MacOS without Homebrew, Readline now is a
  prerequisite.

* increased default value for collection-specific `indexBuckets` value from 1 to 8

  Collections created from 2.7 on will use the new default value of `8` if not
  overridden on collection creation or later using
  `collection.properties({ indexBuckets: ... })`.

  The `indexBuckets` value determines the number of buckets to use for indexes of
  type `primary`, `hash` and `edge`. Having multiple index buckets allows splitting
  an index into smaller components, which can be filled in parallel when a collection
  is loading. Additionally, resizing and reallocation of indexes are faster and
  less intrusive if the index uses multiple buckets, because resize and reallocation
  will affect only data in a single bucket instead of all index values.

  The index buckets will be filled in parallel when loading a collection if the collection
  has an `indexBuckets` value greater than 1 and the collection contains a significant
  amount of documents/edges (the current threshold is 256K documents but this value
  may change in future versions of ArangoDB).

* changed HTTP client to use poll instead of select on Linux and MacOS

  This affects the ArangoShell and user-defined JavaScript code running inside
  arangod that initiates its own HTTP calls.

  Using poll instead of select allows using arbitrary high file descriptors
  (bigger than the compiled in FD_SETSIZE). Server connections are still handled using
  epoll, which has never been affected by FD_SETSIZE.

* implemented AQL `LIKE` function using ICU regexes

* added `RETURN DISTINCT` for AQL queries to return unique results:

      FOR doc IN collection
        RETURN DISTINCT doc.status

  This change also introduces `DISTINCT` as an AQL keyword.

* removed `createNamedQueue()` and `addJob()` functions from org/arangodb/tasks

* use less locks and more atomic variables in the internal dispatcher
  and V8 context handling implementations. This leads to improved throughput in
  some ArangoDB internals and allows for higher HTTP request throughput for
  many operations.

  A short overview of the improvements can be found here:

  https://www.arangodb.com/2015/08/throughput-enhancements/

* added shorthand notation for attribute names in AQL object literals:

      LET name = "Peter"
      LET age = 42
      RETURN { name, age }

  The above is the shorthand equivalent of the generic form

      LET name = "Peter"
      LET age = 42
      RETURN { name : name, age : age }

* removed configure option `--enable-timings`

  This option did not have any effect.

* removed configure option `--enable-figures`

  This option previously controlled whether HTTP request statistics code was
  compiled into ArangoDB or not. The previous default value was `true` so
  statistics code was available in official packages. Setting the option to
  `false` led to compile errors so it is doubtful the default value was
  ever changed. By removing the option some internal statistics code was also
  simplified.

* removed run-time manipulation methods for server endpoints:

  * `db._removeEndpoint()`
  * `db._configureEndpoint()`
  * HTTP POST `/_api/endpoint`
  * HTTP DELETE `/_api/endpoint`

* AQL query result cache

  The query result cache can optionally cache the complete results of all or selected AQL queries.
  It can be operated in the following modes:

  * `off`: the cache is disabled. No query results will be stored
  * `on`: the cache will store the results of all AQL queries unless their `cache`
    attribute flag is set to `false`
  * `demand`: the cache will store the results of AQL queries that have their
    `cache` attribute set to `true`, but will ignore all others

  The mode can be set at server startup using the `--database.query-cache-mode` configuration
  option and later changed at runtime.

  The following HTTP REST APIs have been added for controlling the query cache:

  * HTTP GET `/_api/query-cache/properties`: returns the global query cache configuration
  * HTTP PUT `/_api/query-cache/properties`: modifies the global query cache configuration
  * HTTP DELETE `/_api/query-cache`: invalidates all results in the query cache

  The following JavaScript functions have been added for controlling the query cache:

  * `require("org/arangodb/aql/cache").properties()`: returns the global query cache configuration
  * `require("org/arangodb/aql/cache").properties(properties)`: modifies the global query cache configuration
  * `require("org/arangodb/aql/cache").clear()`: invalidates all results in the query cache

* do not link arangoimp against V8

* AQL function call arguments optimization

  This will lead to arguments in function calls inside AQL queries not being copied but passed
  by reference. This may speed up calls to functions with bigger argument values or queries that
  call functions a lot of times.

* upgraded V8 version to 4.3.61

* removed deprecated AQL `SKIPLIST` function.

  This function was introduced in older versions of ArangoDB with a less powerful query optimizer to
  retrieve data from a skiplist index using a `LIMIT` clause. It was marked as deprecated in ArangoDB
  2.6.

  Since ArangoDB 2.3 the behavior of the `SKIPLIST` function can be emulated using regular AQL
  constructs, e.g.

      FOR doc IN @@collection
        FILTER doc.value >= @value
        SORT doc.value DESC
        LIMIT 1
        RETURN doc

* the `skip()` function for simple queries does not accept negative input any longer.
  This feature was deprecated in 2.6.0.

* fix exception handling

  In some cases JavaScript exceptions would re-throw without information of the original problem.
  Now the original exception is logged for failure analysis.

* based REST API method PUT `/_api/simple/all` on the cursor API and make it use AQL internally.

  The change speeds up this REST API method and will lead to additional query information being
  returned by the REST API. Clients can use this extra information or ignore it.

* Foxx Queue job success/failure handlers arguments have changed from `(jobId, jobData, result, jobFailures)` to `(result, jobData, job)`.

* added Foxx Queue job options `repeatTimes`, `repeatUntil` and `repeatDelay` to automatically re-schedule jobs when they are completed.

* added Foxx manifest configuration type `password` to mask values in the web interface.

* fixed default values in Foxx manifest configurations sometimes not being used as defaults.

* fixed optional parameters in Foxx manifest configurations sometimes not being cleared correctly.

* Foxx dependencies can now be marked as optional using a slightly more verbose syntax in your manifest file.

* converted Foxx constructors to ES6 classes so you can extend them using class syntax.

* updated aqb to 2.0.

* updated chai to 3.0.

* Use more madvise calls to speed up things when memory is tight, in particular
  at load time but also for random accesses later.

* Overhauled web interface

  The web interface now has a new design.

  The API documentation for ArangoDB has been moved from "Tools" to "Links" in the web interface.

  The "Applications" tab in the web interfaces has been renamed to "Services".


v2.6.12 (2015-12-02)
--------------------

* fixed disappearing of documents for collections transferred via `sync` if the
  the collection was dropped right before synchronization and drop and (re-)create
  collection markers were located in the same WAL file

* added missing lock instruction for primary index in compactor size calculation

* fixed issue #1589

* fixed issue #1583

* Foxx: optional configuration options no longer log validation errors when assigned
  empty values (#1495)


v2.6.11 (2015-11-18)
--------------------

* fixed potentially invalid pointer access in shaper when the currently accessed
  document got re-located by the WAL collector at the very same time


v2.6.10 (2015-11-10)
--------------------

* disable replication appliers when starting in modes `--upgrade`, `--no-server`
  and `--check-upgrade`

* more detailed output in arango-dfdb

* fixed potential deadlock in collection status changing on Windows

* issue #1521: Can't dump/restore with user and password


v2.6.9 (2015-09-29)
-------------------

* added "special" password ARANGODB_DEFAULT_ROOT_PASSWORD. If you pass
  ARANGODB_DEFAULT_ROOT_PASSWORD as password, it will read the password
  from the environment variable ARANGODB_DEFAULT_ROOT_PASSWORD

* fixed failing AQL skiplist, sort and limit combination

  When using a Skiplist index on an attribute (say "a") and then using sort
  and skip on this attribute caused the result to be empty e.g.:

    require("internal").db.test.ensureSkiplist("a");
    require("internal").db._query("FOR x IN test SORT x.a LIMIT 10, 10");

  Was always empty no matter how many documents are stored in test.
  This is now fixed.

v2.6.8 (2015-09-09)
-------------------

* ARM only:

  The ArangoDB packages for ARM require the kernel to allow unaligned memory access.
  How the kernel handles unaligned memory access is configurable at runtime by
  checking and adjusting the contents `/proc/cpu/alignment`.

  In order to operate on ARM, ArangoDB requires the bit 1 to be set. This will
  make the kernel trap and adjust unaligned memory accesses. If this bit is not
  set, the kernel may send a SIGBUS signal to ArangoDB and terminate it.

  To set bit 1 in `/proc/cpu/alignment` use the following command as a privileged
  user (e.g. root):

      echo "2" > /proc/cpu/alignment

  Note that this setting affects all user processes and not just ArangoDB. Setting
  the alignment with the above command will also not make the setting permanent,
  so it will be lost after a restart of the system. In order to make the setting
  permanent, it should be executed during system startup or before starting arangod.

  The ArangoDB start/stop scripts do not adjust the alignment setting, but rely on
  the environment to have the correct alignment setting already. The reason for this
  is that the alignment settings also affect all other user processes (which ArangoDB
  is not aware of) and thus may have side-effects outside of ArangoDB. It is therefore
  more reasonable to have the system administrator carry out the change.


v2.6.7 (2015-08-25)
-------------------

* improved AssocMulti index performance when resizing.

  This makes the edge index perform less I/O when under memory pressure.


v2.6.6 (2015-08-23)
-------------------

* added startup option `--server.additional-threads` to create separate queues
  for slow requests.


v2.6.5 (2015-08-17)
-------------------

* added startup option `--database.throw-collection-not-loaded-error`

  Accessing a not-yet loaded collection will automatically load a collection
  on first access. This flag controls what happens in case an operation
  would need to wait for another thread to finalize loading a collection. If
  set to *true*, then the first operation that accesses an unloaded collection
  will load it. Further threads that try to access the same collection while
  it is still loading immediately fail with an error (1238, *collection not loaded*).
  This is to prevent all server threads from being blocked while waiting on the
  same collection to finish loading. When the first thread has completed loading
  the collection, the collection becomes regularly available, and all operations
  from that point on can be carried out normally, and error 1238 will not be
  thrown anymore for that collection.

  If set to *false*, the first thread that accesses a not-yet loaded collection
  will still load it. Other threads that try to access the collection while
  loading will not fail with error 1238 but instead block until the collection
  is fully loaded. This configuration might lead to all server threads being
  blocked because they are all waiting for the same collection to complete
  loading. Setting the option to *true* will prevent this from happening, but
  requires clients to catch error 1238 and react on it (maybe by scheduling
  a retry for later).

  The default value is *false*.

* fixed busy wait loop in scheduler threads that sometimes consumed 100% CPU while
  waiting for events on connections closed unexpectedly by the client side

* handle attribute `indexBuckets` when restoring collections via arangorestore.
  Previously the `indexBuckets` attribute value from the dump was ignored, and the
   server default value for `indexBuckets` was used when restoring a collection.

* fixed "EscapeValue already set error" crash in V8 actions that might have occurred when
  canceling V8-based operations.


v2.6.4 (2015-08-01)
-------------------

* V8: Upgrade to version 4.1.0.27 - this is intended to be the stable V8 version.

* fixed issue #1424: Arango shell should not processing arrows pushing on keyboard


v2.6.3 (2015-07-21)
-------------------

* issue #1409: Document values with null character truncated


v2.6.2 (2015-07-04)
-------------------

* fixed issue #1383: bindVars for HTTP API doesn't work with empty string

* fixed handling of default values in Foxx manifest configurations

* fixed handling of optional parameters in Foxx manifest configurations

* fixed a reference error being thrown in Foxx queues when a function-based job type is used that is not available and no options object is passed to queue.push


v2.6.1 (2015-06-24)
-------------------

* Add missing swagger files to cmake build. fixes #1368

* fixed documentation errors


v2.6.0 (2015-06-20)
-------------------

* using negative values for `SimpleQuery.skip()` is deprecated.
  This functionality will be removed in future versions of ArangoDB.

* The following simple query functions are now deprecated:

  * collection.near
  * collection.within
  * collection.geo
  * collection.fulltext
  * collection.range
  * collection.closedRange

  This also lead to the following REST API methods being deprecated from now on:

  * PUT /_api/simple/near
  * PUT /_api/simple/within
  * PUT /_api/simple/fulltext
  * PUT /_api/simple/range

  It is recommended to replace calls to these functions or APIs with equivalent AQL queries,
  which are more flexible because they can be combined with other operations:

      FOR doc IN NEAR(@@collection, @latitude, @longitude, @limit)
        RETURN doc

      FOR doc IN WITHIN(@@collection, @latitude, @longitude, @radius, @distanceAttributeName)
        RETURN doc

      FOR doc IN FULLTEXT(@@collection, @attributeName, @queryString, @limit)
        RETURN doc

      FOR doc IN @@collection
        FILTER doc.value >= @left && doc.value < @right
        LIMIT @skip, @limit
        RETURN doc`

  The above simple query functions and REST API methods may be removed in future versions
  of ArangoDB.

* deprecated now-obsolete AQL `SKIPLIST` function

  The function was introduced in older versions of ArangoDB with a less powerful query optimizer to
  retrieve data from a skiplist index using a `LIMIT` clause.

  Since 2.3 the same goal can be achieved by using regular AQL constructs, e.g.

      FOR doc IN collection FILTER doc.value >= @value SORT doc.value DESC LIMIT 1 RETURN doc

* fixed issues when switching the database inside tasks and during shutdown of database cursors

  These features were added during 2.6 alpha stage so the fixes affect devel/2.6-alpha builds only

* issue #1360: improved foxx-manager help

* added `--enable-tcmalloc` configure option.

  When this option is set, arangod and the client tools will be linked against tcmalloc, which replaces
  the system allocator. When the option is set, a tcmalloc library must be present on the system under
  one of the names `libtcmalloc`, `libtcmalloc_minimal` or `libtcmalloc_debug`.

  As this is a configure option, it is supported for manual builds on Linux-like systems only. tcmalloc
  support is currently experimental.

* issue #1353: Windows: HTTP API - incorrect path in errorMessage

* issue #1347: added option `--create-database` for arangorestore.

  Setting this option to `true` will now create the target database if it does not exist. When creating
  the target database, the username and passwords passed to arangorestore will be used to create an
  initial user for the new database.

* issue #1345: advanced debug information for User Functions

* issue #1341: Can't use bindvars in UPSERT

* fixed vulnerability in JWT implementation.

* changed default value of option `--database.ignore-datafile-errors` from `true` to `false`

  If the new default value of `false` is used, then arangod will refuse loading collections that contain
  datafiles with CRC mismatches or other errors. A collection with datafile errors will then become
  unavailable. This prevents follow up errors from happening.

  The only way to access such collection is to use the datafile debugger (arango-dfdb) and try to repair
  or truncate the datafile with it.

  If `--database.ignore-datafile-errors` is set to `true`, then collections will become available
  even if parts of their data cannot be loaded. This helps availability, but may cause (partial) data
  loss and follow up errors.

* added server startup option `--server.session-timeout` for controlling the timeout of user sessions
  in the web interface

* add sessions and cookie authentication for ArangoDB's web interface

  ArangoDB's built-in web interface now uses sessions. Session information ids are stored in cookies,
  so clients using the web interface must accept cookies in order to use it

* web interface: display query execution time in AQL editor

* web interface: renamed AQL query *submit* button to *execute*

* web interface: added query explain feature in AQL editor

* web interface: demo page added. only working if demo data is available, hidden otherwise

* web interface: added support for custom app scripts with optional arguments and results

* web interface: mounted apps that need to be configured are now indicated in the app overview

* web interface: added button for running tests to app details

* web interface: added button for configuring app dependencies to app details

* web interface: upgraded API documentation to use Swagger 2

* INCOMPATIBLE CHANGE

  removed startup option `--log.severity`

  The docs for `--log.severity` mentioned lots of severities (e.g. `exception`, `technical`, `functional`, `development`)
  but only a few severities (e.g. `all`, `human`) were actually used, with `human` being the default and `all` enabling the
  additional logging of requests. So the option pretended to control a lot of things which it actually didn't. Additionally,
  the option `--log.requests-file` was around for a long time already, also controlling request logging.

  Because the `--log.severity` option effectively did not control that much, it was removed. A side effect of removing the
  option is that 2.5 installations which used `--log.severity all` will not log requests after the upgrade to 2.6. This can
  be adjusted by setting the `--log.requests-file` option.

* add backtrace to fatal log events

* added optional `limit` parameter for AQL function `FULLTEXT`

* make fulltext index also index text values contained in direct sub-objects of the indexed
  attribute.

  Previous versions of ArangoDB only indexed the attribute value if it was a string. Sub-attributes
  of the index attribute were ignored when fulltext indexing.

  Now, if the index attribute value is an object, the object's values will each be included in the
  fulltext index if they are strings. If the index attribute value is an array, the array's values
  will each be included in the fulltext index if they are strings.

  For example, with a fulltext index present on the `translations` attribute, the following text
  values will now be indexed:

      var c = db._create("example");
      c.ensureFulltextIndex("translations");
      c.insert({ translations: { en: "fox", de: "Fuchs", fr: "renard", ru: "лиса" } });
      c.insert({ translations: "Fox is the English translation of the German word Fuchs" });
      c.insert({ translations: [ "ArangoDB", "document", "database", "Foxx" ] });

      c.fulltext("translations", "лиса").toArray();       // returns only first document
      c.fulltext("translations", "Fox").toArray();        // returns first and second documents
      c.fulltext("translations", "prefix:Fox").toArray(); // returns all three documents

* added batch document removal and lookup commands:

      collection.lookupByKeys(keys)
      collection.removeByKeys(keys)

  These commands can be used to perform multi-document lookup and removal operations efficiently
  from the ArangoShell. The argument to these operations is an array of document keys.

  Also added HTTP APIs for batch document commands:

  * PUT /_api/simple/lookup-by-keys
  * PUT /_api/simple/remove-by-keys

* properly prefix document address URLs with the current database name for calls to the REST
  API method GET `/_api/document?collection=...` (that method will return partial URLs to all
  documents in the collection).

  Previous versions of ArangoDB returned the URLs starting with `/_api/` but without the current
  database name, e.g. `/_api/document/mycollection/mykey`. Starting with 2.6, the response URLs
  will include the database name as well, e.g. `/_db/_system/_api/document/mycollection/mykey`.

* added dedicated collection export HTTP REST API

  ArangoDB now provides a dedicated collection export API, which can take snapshots of entire
  collections more efficiently than the general-purpose cursor API. The export API is useful
  to transfer the contents of an entire collection to a client application. It provides optional
  filtering on specific attributes.

  The export API is available at endpoint `POST /_api/export?collection=...`. The API has the
  same return value structure as the already established cursor API (`POST /_api/cursor`).

  An introduction to the export API is given in this blog post:
  http://jsteemann.github.io/blog/2015/04/04/more-efficient-data-exports/

* subquery optimizations for AQL queries

  This optimization avoids copying intermediate results into subqueries that are not required
  by the subquery.

  A brief description can be found here:
  http://jsteemann.github.io/blog/2015/05/04/subquery-optimizations/

* return value optimization for AQL queries

  This optimization avoids copying the final query result inside the query's main `ReturnNode`.

  A brief description can be found here:
  http://jsteemann.github.io/blog/2015/05/04/return-value-optimization-for-aql/

* speed up AQL queries containing big `IN` lists for index lookups

  `IN` lists used for index lookups had performance issues in previous versions of ArangoDB.
  These issues have been addressed in 2.6 so using bigger `IN` lists for filtering is much
  faster.

  A brief description can be found here:
  http://jsteemann.github.io/blog/2015/05/07/in-list-improvements/

* allow `@` and `.` characters in document keys, too

  This change also leads to document keys being URL-encoded when returned in HTTP `location`
  response headers.

* added alternative implementation for AQL COLLECT

  The alternative method uses a hash table for grouping and does not require its input elements
  to be sorted. It will be taken into account by the optimizer for `COLLECT` statements that do
  not use an `INTO` clause.

  In case a `COLLECT` statement can use the hash table variant, the optimizer will create an extra
  plan for it at the beginning of the planning phase. In this plan, no extra `SORT` node will be
  added in front of the `COLLECT` because the hash table variant of `COLLECT` does not require
  sorted input. Instead, a `SORT` node will be added after it to sort its output. This `SORT` node
  may be optimized away again in later stages. If the sort order of the result is irrelevant to
  the user, adding an extra `SORT null` after a hash `COLLECT` operation will allow the optimizer to
  remove the sorts altogether.

  In addition to the hash table variant of `COLLECT`, the optimizer will modify the original plan
  to use the regular `COLLECT` implementation. As this implementation requires sorted input, the
  optimizer will insert a `SORT` node in front of the `COLLECT`. This `SORT` node may be optimized
  away in later stages.

  The created plans will then be shipped through the regular optimization pipeline. In the end,
  the optimizer will pick the plan with the lowest estimated total cost as usual. The hash table
  variant does not require an up-front sort of the input, and will thus be preferred over the
  regular `COLLECT` if the optimizer estimates many input elements for the `COLLECT` node and
  cannot use an index to sort them.

  The optimizer can be explicitly told to use the regular *sorted* variant of `COLLECT` by
  suffixing a `COLLECT` statement with `OPTIONS { "method" : "sorted" }`. This will override the
  optimizer guesswork and only produce the *sorted* variant of `COLLECT`.

  A blog post on the new `COLLECT` implementation can be found here:
  http://jsteemann.github.io/blog/2015/04/22/collecting-with-a-hash-table/

* refactored HTTP REST API for cursors

  The HTTP REST API for cursors (`/_api/cursor`) has been refactored to improve its performance
  and use less memory.

  A post showing some of the performance improvements can be found here:
  http://jsteemann.github.io/blog/2015/04/01/improvements-for-the-cursor-api/

* simplified return value syntax for data-modification AQL queries

  ArangoDB 2.4 since version allows to return results from data-modification AQL queries. The
  syntax for this was quite limited and verbose:

      FOR i IN 1..10
        INSERT { value: i } IN test
        LET inserted = NEW
        RETURN inserted

  The `LET inserted = NEW RETURN inserted` was required literally to return the inserted
  documents. No calculations could be made using the inserted documents.

  This is now more flexible. After a data-modification clause (e.g. `INSERT`, `UPDATE`, `REPLACE`,
  `REMOVE`, `UPSERT`) there can follow any number of `LET` calculations. These calculations can
  refer to the pseudo-values `OLD` and `NEW` that are created by the data-modification statements.

  This allows returning projections of inserted or updated documents, e.g.:

      FOR i IN 1..10
        INSERT { value: i } IN test
        RETURN { _key: NEW._key, value: i }

  Still not every construct is allowed after a data-modification clause. For example, no functions
  can be called that may access documents.

  More information can be found here:
  http://jsteemann.github.io/blog/2015/03/27/improvements-for-data-modification-queries/

* added AQL `UPSERT` statement

  This adds an `UPSERT` statement to AQL that is a combination of both `INSERT` and `UPDATE` /
  `REPLACE`. The `UPSERT` will search for a matching document using a user-provided example.
  If no document matches the example, the *insert* part of the `UPSERT` statement will be
  executed. If there is a match, the *update* / *replace* part will be carried out:

      UPSERT { page: 'index.html' }                 /* search example */
        INSERT { page: 'index.html', pageViews: 1 } /* insert part */
        UPDATE { pageViews: OLD.pageViews + 1 }     /* update part */
        IN pageViews

  `UPSERT` can be used with an `UPDATE` or `REPLACE` clause. The `UPDATE` clause will perform
  a partial update of the found document, whereas the `REPLACE` clause will replace the found
  document entirely. The `UPDATE` or `REPLACE` parts can refer to the pseudo-value `OLD`, which
  contains all attributes of the found document.

  `UPSERT` statements can optionally return values. In the following query, the return
  attribute `found` will return the found document before the `UPDATE` was applied. If no
  document was found, `found` will contain a value of `null`. The `updated` result attribute will
  contain the inserted / updated document:

      UPSERT { page: 'index.html' }                 /* search example */
        INSERT { page: 'index.html', pageViews: 1 } /* insert part */
        UPDATE { pageViews: OLD.pageViews + 1 }     /* update part */
        IN pageViews
        RETURN { found: OLD, updated: NEW }

  A more detailed description of `UPSERT` can be found here:
  http://jsteemann.github.io/blog/2015/03/27/preview-of-the-upsert-command/

* adjusted default configuration value for `--server.backlog-size` from 10 to 64.

* issue #1231: bug xor feature in AQL: LENGTH(null) == 4

  This changes the behavior of the AQL `LENGTH` function as follows:

  - if the single argument to `LENGTH()` is `null`, then the result will now be `0`. In previous
    versions of ArangoDB, the result of `LENGTH(null)` was `4`.

  - if the single argument to `LENGTH()` is `true`, then the result will now be `1`. In previous
    versions of ArangoDB, the result of `LENGTH(true)` was `4`.

  - if the single argument to `LENGTH()` is `false`, then the result will now be `0`. In previous
    versions of ArangoDB, the result of `LENGTH(false)` was `5`.

  The results of `LENGTH()` with string, numeric, array object argument values do not change.

* issue #1298: Bulk import if data already exists (#1298)

  This change extends the HTTP REST API for bulk imports as follows:

  When documents are imported and the `_key` attribute is specified for them, the import can be
  used for inserting and updating/replacing documents. Previously, the import could be used for
  inserting new documents only, and re-inserting a document with an existing key would have failed
  with a *unique key constraint violated* error.

  The above behavior is still the default. However, the API now allows controlling the behavior
  in case of a unique key constraint error via the optional URL parameter `onDuplicate`.

  This parameter can have one of the following values:

  - `error`: when a unique key constraint error occurs, do not import or update the document but
    report an error. This is the default.

  - `update`: when a unique key constraint error occurs, try to (partially) update the existing
    document with the data specified in the import. This may still fail if the document would
    violate secondary unique indexes. Only the attributes present in the import data will be
    updated and other attributes already present will be preserved. The number of updated documents
    will be reported in the `updated` attribute of the HTTP API result.

  - `replace`: when a unique key constraint error occurs, try to fully replace the existing
    document with the data specified in the import. This may still fail if the document would
    violate secondary unique indexes. The number of replaced documents will be reported in the
    `updated` attribute of the HTTP API result.

  - `ignore`: when a unique key constraint error occurs, ignore this error. There will be no
    insert, update or replace for the particular document. Ignored documents will be reported
    separately in the `ignored` attribute of the HTTP API result.

  The result of the HTTP import API will now contain the attributes `ignored` and `updated`, which
  contain the number of ignored and updated documents respectively. These attributes will contain a
  value of zero unless the `onDuplicate` URL parameter is set to either `update` or `replace`
  (in this case the `updated` attribute may contain non-zero values) or `ignore` (in this case the
  `ignored` attribute may contain a non-zero value).

  To support the feature, arangoimp also has a new command line option `--on-duplicate` which can
  have one of the values `error`, `update`, `replace`, `ignore`. The default value is `error`.

  A few examples for using arangoimp with the `--on-duplicate` option can be found here:
  http://jsteemann.github.io/blog/2015/04/14/updating-documents-with-arangoimp/

* changed behavior of `db._query()` in the ArangoShell:

  if the command's result is printed in the shell, the first 10 results will be printed. Previously
  only a basic description of the underlying query result cursor was printed. Additionally, if the
  cursor result contains more than 10 results, the cursor is assigned to a global variable `more`,
  which can be used to iterate over the cursor result.

  Example:

      arangosh [_system]> db._query("FOR i IN 1..15 RETURN i")
      [object ArangoQueryCursor, count: 15, hasMore: true]

      [
        1,
        2,
        3,
        4,
        5,
        6,
        7,
        8,
        9,
        10
      ]

      type 'more' to show more documents


      arangosh [_system]> more
      [object ArangoQueryCursor, count: 15, hasMore: false]

      [
        11,
        12,
        13,
        14,
        15
      ]

* Disallow batchSize value 0 in HTTP `POST /_api/cursor`:

  The HTTP REST API `POST /_api/cursor` does not accept a `batchSize` parameter value of
  `0` any longer. A batch size of 0 never made much sense, but previous versions of ArangoDB
  did not check for this value. Now creating a cursor using a `batchSize` value 0 will
  result in an HTTP 400 error response

* REST Server: fix memory leaks when failing to add jobs

* 'EDGES' AQL Function

  The AQL function `EDGES` got a new fifth option parameter.
  Right now only one option is available: 'includeVertices'. This is a boolean parameter
  that allows to modify the result of the `EDGES` function.
  Default is 'includeVertices: false' which does not have any effect.
  'includeVertices: true' modifies the result, such that
  {vertex: <vertexDocument>, edge: <edgeDocument>} is returned.

* INCOMPATIBLE CHANGE:

  The result format of the AQL function `NEIGHBORS` has been changed.
  Before it has returned an array of objects containing 'vertex' and 'edge'.
  Now it will only contain the vertex directly.
  Also an additional option 'includeData' has been added.
  This is used to define if only the 'vertex._id' value should be returned (false, default),
  or if the vertex should be looked up in the collection and the complete JSON should be returned
  (true).
  Using only the id values can lead to significantly improved performance if this is the only information
  required.

  In order to get the old result format prior to ArangoDB 2.6, please use the function EDGES instead.
  Edges allows for a new option 'includeVertices' which, set to true, returns exactly the format of NEIGHBORS.
  Example:

      NEIGHBORS(<vertexCollection>, <edgeCollection>, <vertex>, <direction>, <example>)

  This can now be achieved by:

      EDGES(<edgeCollection>, <vertex>, <direction>, <example>, {includeVertices: true})

  If you are nesting several NEIGHBORS steps you can speed up their performance in the following way:

  Old Example:

  FOR va IN NEIGHBORS(Users, relations, 'Users/123', 'outbound') FOR vc IN NEIGHBORS(Products, relations, va.vertex._id, 'outbound') RETURN vc

  This can now be achieved by:

  FOR va IN NEIGHBORS(Users, relations, 'Users/123', 'outbound') FOR vc IN NEIGHBORS(Products, relations, va, 'outbound', null, {includeData: true}) RETURN vc
                                                                                                          ^^^^                  ^^^^^^^^^^^^^^^^^^^
                                                                                                  Use intermediate directly     include Data for final

* INCOMPATIBLE CHANGE:

  The AQL function `GRAPH_NEIGHBORS` now provides an additional option `includeData`.
  This option allows controlling whether the function should return the complete vertices
  or just their IDs. Returning only the IDs instead of the full vertices can lead to
  improved performance .

  If provided, `includeData` is set to `true`, all vertices in the result will be returned
  with all their attributes. The default value of `includeData` is `false`.
  This makes the default function results incompatible with previous versions of ArangoDB.

  To get the old result style in ArangoDB 2.6, please set the options as follows in calls
  to `GRAPH_NEIGHBORS`:

      GRAPH_NEIGHBORS(<graph>, <vertex>, { includeData: true })

* INCOMPATIBLE CHANGE:

  The AQL function `GRAPH_COMMON_NEIGHBORS` now provides an additional option `includeData`.
  This option allows controlling whether the function should return the complete vertices
  or just their IDs. Returning only the IDs instead of the full vertices can lead to
  improved performance .

  If provided, `includeData` is set to `true`, all vertices in the result will be returned
  with all their attributes. The default value of `includeData` is `false`.
  This makes the default function results incompatible with previous versions of ArangoDB.

  To get the old result style in ArangoDB 2.6, please set the options as follows in calls
  to `GRAPH_COMMON_NEIGHBORS`:

      GRAPH_COMMON_NEIGHBORS(<graph>, <vertexExamples1>, <vertexExamples2>, { includeData: true }, { includeData: true })

* INCOMPATIBLE CHANGE:

  The AQL function `GRAPH_SHORTEST_PATH` now provides an additional option `includeData`.
  This option allows controlling whether the function should return the complete vertices
  and edges or just their IDs. Returning only the IDs instead of full vertices and edges
  can lead to improved performance .

  If provided, `includeData` is set to `true`, all vertices and edges in the result will
  be returned with all their attributes. There is also an optional parameter `includePath` of
  type object.
  It has two optional sub-attributes `vertices` and `edges`, both of type boolean.
  Both can be set individually and the result will include all vertices on the path if
  `includePath.vertices == true` and all edges if `includePath.edges == true` respectively.

  The default value of `includeData` is `false`, and paths are now excluded by default.
  This makes the default function results incompatible with previous versions of ArangoDB.

  To get the old result style in ArangoDB 2.6, please set the options as follows in calls
  to `GRAPH_SHORTEST_PATH`:

      GRAPH_SHORTEST_PATH(<graph>, <source>, <target>, { includeData: true, includePath: { edges: true, vertices: true } })

  The attributes `startVertex` and `vertex` that were present in the results of `GRAPH_SHORTEST_PATH`
  in previous versions of ArangoDB will not be produced in 2.6. To calculate these attributes in 2.6,
  please extract the first and last elements from the `vertices` result attribute.

* INCOMPATIBLE CHANGE:

  The AQL function `GRAPH_DISTANCE_TO` will now return only the id the destination vertex
  in the `vertex` attribute, and not the full vertex data with all vertex attributes.

* INCOMPATIBLE CHANGE:

  All graph measurements functions in JavaScript module `general-graph` that calculated a
  single figure previously returned an array containing just the figure. Now these functions
  will return the figure directly and not put it inside an array.

  The affected functions are:

  * `graph._absoluteEccentricity`
  * `graph._eccentricity`
  * `graph._absoluteCloseness`
  * `graph._closeness`
  * `graph._absoluteBetweenness`
  * `graph._betweenness`
  * `graph._radius`
  * `graph._diameter`

* Create the `_graphs` collection in new databases with `waitForSync` attribute set to `false`

  The previous `waitForSync` value was `true`, so default the behavior when creating and dropping
  graphs via the HTTP REST API changes as follows if the new settings are in effect:

  * `POST /_api/graph` by default returns `HTTP 202` instead of `HTTP 201`
  * `DELETE /_api/graph/graph-name` by default returns `HTTP 202` instead of `HTTP 201`

  If the `_graphs` collection still has its `waitForSync` value set to `true`, then the HTTP status
  code will not change.

* Upgraded ICU to version 54; this increases performance in many places.
  based on https://code.google.com/p/chromium/issues/detail?id=428145

* added support for HTTP push aka chunked encoding

* issue #1051: add info whether server is running in service or user mode?

  This will add a "mode" attribute to the result of the result of HTTP GET `/_api/version?details=true`

  "mode" can have the following values:

  - `standalone`: server was started manually (e.g. on command-line)
  - `service`: service is running as Windows service, in daemon mode or under the supervisor

* improve system error messages in Windows port

* increased default value of `--server.request-timeout` from 300 to 1200 seconds for client tools
  (arangosh, arangoimp, arangodump, arangorestore)

* increased default value of `--server.connect-timeout` from 3 to 5 seconds for client tools
  (arangosh, arangoimp, arangodump, arangorestore)

* added startup option `--server.foxx-queues-poll-interval`

  This startup option controls the frequency with which the Foxx queues manager is checking
  the queue (or queues) for jobs to be executed.

  The default value is `1` second. Lowering this value will result in the queue manager waking
  up and checking the queues more frequently, which may increase CPU usage of the server.
  When not using Foxx queues, this value can be raised to save some CPU time.

* added startup option `--server.foxx-queues`

  This startup option controls whether the Foxx queue manager will check queue and job entries.
  Disabling this option can reduce server load but will prevent jobs added to Foxx queues from
  being processed at all.

  The default value is `true`, enabling the Foxx queues feature.

* make Foxx queues really database-specific.

  Foxx queues were and are stored in a database-specific collection `_queues`. However, a global
  cache variable for the queues led to the queue names being treated database-independently, which
  was wrong.

  Since 2.6, Foxx queues names are truly database-specific, so the same queue name can be used in
  two different databases for two different queues. Until then, it is advisable to think of queues
  as already being database-specific, and using the database name as a queue name prefix to be
  avoid name conflicts, e.g.:

      var queueName = "myQueue";
      var Foxx = require("org/arangodb/foxx");
      Foxx.queues.create(db._name() + ":" + queueName);

* added support for Foxx queue job types defined as app scripts.

  The old job types introduced in 2.4 are still supported but are known to cause issues in 2.5
  and later when the server is restarted or the job types are not defined in every thread.

  The new job types avoid this issue by storing an explicit mount path and script name rather
  than an assuming the job type is defined globally. It is strongly recommended to convert your
  job types to the new script-based system.

* renamed Foxx sessions option "sessionStorageApp" to "sessionStorage". The option now also accepts session storages directly.

* Added the following JavaScript methods for file access:
  * fs.copyFile() to copy single files
  * fs.copyRecursive() to copy directory trees
  * fs.chmod() to set the file permissions (non-Windows only)

* Added process.env for accessing the process environment from JavaScript code

* Cluster: kickstarter shutdown routines will more precisely follow the shutdown of its nodes.

* Cluster: don't delete agency connection objects that are currently in use.

* Cluster: improve passing along of HTTP errors

* fixed issue #1247: debian init script problems

* multi-threaded index creation on collection load

  When a collection contains more than one secondary index, they can be built in memory in
  parallel when the collection is loaded. How many threads are used for parallel index creation
  is determined by the new configuration parameter `--database.index-threads`. If this is set
  to 0, indexes are built by the opening thread only and sequentially. This is equivalent to
  the behavior in 2.5 and before.

* speed up building up primary index when loading collections

* added `count` attribute to `parameters.json` files of collections. This attribute indicates
  the number of live documents in the collection on unload. It is read when the collection is
  (re)loaded to determine the initial size for the collection's primary index

* removed remainders of MRuby integration, removed arangoirb

* simplified `controllers` property in Foxx manifests. You can now specify a filename directly
  if you only want to use a single file mounted at the base URL of your Foxx app.

* simplified `exports` property in Foxx manifests. You can now specify a filename directly if
  you only want to export variables from a single file in your Foxx app.

* added support for node.js-style exports in Foxx exports. Your Foxx exports file can now export
  arbitrary values using the `module.exports` property instead of adding properties to the
  `exports` object.

* added `scripts` property to Foxx manifests. You should now specify the `setup` and `teardown`
  files as properties of the `scripts` object in your manifests and can define custom,
  app-specific scripts that can be executed from the web interface or the CLI.

* added `tests` property to Foxx manifests. You can now define test cases using the `mocha`
  framework which can then be executed inside ArangoDB.

* updated `joi` package to 6.0.8.

* added `extendible` package.

* added Foxx model lifecycle events to repositories. See #1257.

* speed up resizing of edge index.

* allow to split an edge index into buckets which are resized individually.
  This is controlled by the `indexBuckets` attribute in the `properties`
  of the collection.

* fix a cluster deadlock bug in larger clusters by marking a thread waiting
  for a lock on a DBserver as blocked


v2.5.7 (2015-08-02)
-------------------

* V8: Upgrade to version 4.1.0.27 - this is intended to be the stable V8 version.


v2.5.6 (2015-07-21)
-------------------

* alter Windows build infrastructure so we can properly store pdb files.

* potentially fixed issue #1313: Wrong metric calculation at dashboard

  Escape whitespace in process name when scanning /proc/pid/stats

  This fixes statistics values read from that file

* Fixed variable naming in AQL `COLLECT INTO` results in case the COLLECT is placed
  in a subquery which itself is followed by other constructs that require variables


v2.5.5 (2015-05-29)
-------------------

* fixed vulnerability in JWT implementation.

* fixed format string for reading /proc/pid/stat

* take into account barriers used in different V8 contexts


v2.5.4 (2015-05-14)
-------------------

* added startup option `--log.performance`: specifying this option at startup will log
  performance-related info messages, mainly timings via the regular logging mechanisms

* cluster fixes

* fix for recursive copy under Windows


v2.5.3 (2015-04-29)
-------------------

* Fix fs.move to work across filesystem borders; Fixes Foxx app installation problems;
  issue #1292.

* Fix Foxx app install when installed on a different drive on Windows

* issue #1322: strange AQL result

* issue #1318: Inconsistent db._create() syntax

* issue #1315: queries to a collection fail with an empty response if the
  collection contains specific JSON data

* issue #1300: Make arangodump not fail if target directory exists but is empty

* allow specifying higher values than SOMAXCONN for `--server.backlog-size`

  Previously, arangod would not start when a `--server.backlog-size` value was
  specified that was higher than the platform's SOMAXCONN header value.

  Now, arangod will use the user-provided value for `--server.backlog-size` and
  pass it to the listen system call even if the value is higher than SOMAXCONN.
  If the user-provided value is higher than SOMAXCONN, arangod will log a warning
  on startup.

* Fixed a cluster deadlock bug. Mark a thread that is in a RemoteBlock as
  blocked to allow for additional dispatcher threads to be started.

* Fix locking in cluster by using another ReadWriteLock class for collections.

* Add a second DispatcherQueue for AQL in the cluster. This fixes a
  cluster-AQL thread explosion bug.


v2.5.2 (2015-04-11)
-------------------

* modules stored in _modules are automatically flushed when changed

* added missing query-id parameter in documentation of HTTP DELETE `/_api/query` endpoint

* added iterator for edge index in AQL queries

  this change may lead to less edges being read when used together with a LIMIT clause

* make graph viewer in web interface issue less expensive queries for determining
  a random vertex from the graph, and for determining vertex attributes

* issue #1285: syntax error, unexpected $undefined near '@_to RETURN obj

  this allows AQL bind parameter names to also start with underscores

* moved /_api/query to C++

* issue #1289: Foxx models created from database documents expose an internal method

* added `Foxx.Repository#exists`

* parallelize initialization of V8 context in multiple threads

* fixed a possible crash when the debug-level was TRACE

* cluster: do not initialize statistics collection on each
  coordinator, this fixes a race condition at startup

* cluster: fix a startup race w.r.t. the _configuration collection

* search for db:// JavaScript modules only after all local files have been
  considered, this speeds up the require command in a cluster considerably

* general cluster speedup in certain areas


v2.5.1 (2015-03-19)
-------------------

* fixed bug that caused undefined behavior when an AQL query was killed inside
  a calculation block

* fixed memleaks in AQL query cleanup in case out-of-memory errors are thrown

* by default, Debian and RedHat packages are built with debug symbols

* added option `--database.ignore-logfile-errors`

  This option controls how collection datafiles with a CRC mismatch are treated.

  If set to `false`, CRC mismatch errors in collection datafiles will lead
  to a collection not being loaded at all. If a collection needs to be loaded
  during WAL recovery, the WAL recovery will also abort (if not forced with
  `--wal.ignore-recovery-errors true`). Setting this flag to `false` protects
  users from unintentionally using a collection with corrupted datafiles, from
  which only a subset of the original data can be recovered.

  If set to `true`, CRC mismatch errors in collection datafiles will lead to
  the datafile being partially loaded. All data up to until the mismatch will
  be loaded. This will enable users to continue with collection datafiles
  that are corrupted, but will result in only a partial load of the data.
  The WAL recovery will still abort when encountering a collection with a
  corrupted datafile, at least if `--wal.ignore-recovery-errors` is not set to
  `true`.

  The default value is *true*, so for collections with corrupted datafiles
  there might be partial data loads once the WAL recovery has finished. If
  the WAL recovery will need to load a collection with a corrupted datafile,
  it will still stop when using the default values.

* INCOMPATIBLE CHANGE:

  make the arangod server refuse to start if during startup it finds a non-readable
  `parameter.json` file for a database or a collection.

  Stopping the startup process in this case requires manual intervention (fixing
  the unreadable files), but prevents follow-up errors due to ignored databases or
  collections from happening.

* datafiles and `parameter.json` files written by arangod are now created with read and write
  privileges for the arangod process user, and with read and write privileges for the arangod
  process group.

  Previously, these files were created with user read and write permissions only.

* INCOMPATIBLE CHANGE:

  abort WAL recovery if one of the collection's datafiles cannot be opened

* INCOMPATIBLE CHANGE:

  never try to raise the privileges after dropping them, this can lead to a race condition while
  running the recovery

  If you require to run ArangoDB on a port lower than 1024, you must run ArangoDB as root.

* fixed inefficiencies in `remove` methods of general-graph module

* added option `--database.slow-query-threshold` for controlling the default AQL slow query
  threshold value on server start

* add system error strings for Windows on many places

* rework service startup so we announce 'RUNNING' only when we're finished starting.

* use the Windows eventlog for FATAL and ERROR - log messages

* fix service handling in NSIS Windows installer, specify human readable name

* add the ICU_DATA environment variable to the fatal error messages

* fixed issue #1265: arangod crashed with SIGSEGV

* fixed issue #1241: Wildcards in examples


v2.5.0 (2015-03-09)
-------------------

* installer fixes for Windows

* fix for downloading Foxx

* fixed issue #1258: http pipelining not working?


v2.5.0-beta4 (2015-03-05)
-------------------------

* fixed issue #1247: debian init script problems


v2.5.0-beta3 (2015-02-27)
-------------------------

* fix Windows install path calculation in arango

* fix Windows logging of long strings

* fix possible undefinedness of const strings in Windows


v2.5.0-beta2 (2015-02-23)
-------------------------

* fixed issue #1256: agency binary not found #1256

* fixed issue #1230: API: document/col-name/_key and cursor return different floats

* front-end: dashboard tries not to (re)load statistics if user has no access

* V8: Upgrade to version 3.31.74.1

* etcd: Upgrade to version 2.0 - This requires go 1.3 to compile at least.

* refuse to startup if ICU wasn't initialized, this will i.e. prevent errors from being printed,
  and libraries from being loaded.

* front-end: unwanted removal of index table header after creating new index

* fixed issue #1248: chrome: applications filtering not working

* fixed issue #1198: queries remain in aql editor (front-end) if you navigate through different tabs

* Simplify usage of Foxx

  Thanks to our user feedback we learned that Foxx is a powerful, yet rather complicated concept.
  With this release we tried to make it less complicated while keeping all its strength.
  That includes a rewrite of the documentation as well as some code changes as listed below:

  * Moved Foxx applications to a different folder.

    The naming convention now is: <app-path>/_db/<dbname>/<mountpoint>/APP
    Before it was: <app-path>/databases/<dbname>/<appname>:<appversion>
    This caused some trouble as apps where cached based on name and version and updates did not apply.
    Hence the path on filesystem and the app's access URL had no relation to one another.
    Now the path on filesystem is identical to the URL (except for slashes and the appended APP)

  * Rewrite of Foxx routing

    The routing of Foxx has been exposed to major internal changes we adjusted because of user feedback.
    This allows us to set the development mode per mountpoint without having to change paths and hold
    apps at separate locations.

  * Foxx Development mode

    The development mode used until 2.4 is gone. It has been replaced by a much more mature version.
    This includes the deprecation of the javascript.dev-app-path parameter, which is useless since 2.5.
    Instead of having two separate app directories for production and development, apps now reside in
    one place, which is used for production as well as for development.
    Apps can still be put into development mode, changing their behavior compared to production mode.
    Development mode apps are still reread from disk at every request, and still they ship more debug
    output.

    This change has also made the startup options `--javascript.frontend-development-mode` and
    `--javascript.dev-app-path` obsolete. The former option will not have any effect when set, and the
    latter option is only read and used during the upgrade to 2.5 and does not have any effects later.

  * Foxx install process

    Installing Foxx apps has been a two step process: import them into ArangoDB and mount them at a
    specific mountpoint. These operations have been joined together. You can install an app at one
    mountpoint, that's it. No fetch, mount, unmount, purge cycle anymore. The commands have been
    simplified to just:

    * install: get your Foxx app up and running
    * uninstall: shut it down and erase it from disk

  * Foxx error output

    Until 2.4 the errors produced by Foxx were not optimal. Often, the error message was just
    `unable to parse manifest` and contained only an internal stack trace.
    In 2.5 we made major improvements there, including a much more fine-grained error output that
    helps you debug your Foxx apps. The error message printed is now much closer to its source and
    should help you track it down.

    Also we added the default handlers for unhandled errors in Foxx apps:

    * You will get a nice internal error page whenever your Foxx app is called but was not installed
      due to any error
    * You will get a proper error message when having an uncaught error appears in any app route

    In production mode the messages above will NOT contain any information about your Foxx internals
    and are safe to be exposed to third party users.
    In development mode the messages above will contain the stacktrace (if available), making it easier for
    your in-house devs to track down errors in the application.

* added `console` object to Foxx apps. All Foxx apps now have a console object implementing
  the familiar Console API in their global scope, which can be used to log diagnostic
  messages to the database.

* added `org/arangodb/request` module, which provides a simple API for making HTTP requests
  to external services.

* added optimizer rule `propagate-constant-attributes`

  This rule will look inside `FILTER` conditions for constant value equality comparisons,
  and insert the constant values in other places in `FILTER`s. For example, the rule will
  insert `42` instead of `i.value` in the second `FILTER` of the following query:

      FOR i IN c1 FOR j IN c2 FILTER i.value == 42 FILTER j.value == i.value RETURN 1

* added `filtered` value to AQL query execution statistics

  This value indicates how many documents were filtered by `FilterNode`s in the AQL query.
  Note that `IndexRangeNode`s can also filter documents by selecting only the required ranges
  from the index. The `filtered` value will not include the work done by `IndexRangeNode`s,
  but only the work performed by `FilterNode`s.

* added support for sparse hash and skiplist indexes

  Hash and skiplist indexes can optionally be made sparse. Sparse indexes exclude documents
  in which at least one of the index attributes is either not set or has a value of `null`.

  As such documents are excluded from sparse indexes, they may contain fewer documents than
  their non-sparse counterparts. This enables faster indexing and can lead to reduced memory
  usage in case the indexed attribute does occur only in some, but not all documents of the
  collection. Sparse indexes will also reduce the number of collisions in non-unique hash
  indexes in case non-existing or optional attributes are indexed.

  In order to create a sparse index, an object with the attribute `sparse` can be added to
  the index creation commands:

      db.collection.ensureHashIndex(attributeName, { sparse: true });
      db.collection.ensureHashIndex(attributeName1, attributeName2, { sparse: true });
      db.collection.ensureUniqueConstraint(attributeName, { sparse: true });
      db.collection.ensureUniqueConstraint(attributeName1, attributeName2, { sparse: true });

      db.collection.ensureSkiplist(attributeName, { sparse: true });
      db.collection.ensureSkiplist(attributeName1, attributeName2, { sparse: true });
      db.collection.ensureUniqueSkiplist(attributeName, { sparse: true });
      db.collection.ensureUniqueSkiplist(attributeName1, attributeName2, { sparse: true });

  Note that in place of the above specialized index creation commands, it is recommended to use
  the more general index creation command `ensureIndex`:

  ```js
  db.collection.ensureIndex({ type: "hash", sparse: true, unique: true, fields: [ attributeName ] });
  db.collection.ensureIndex({ type: "skiplist", sparse: false, unique: false, fields: [ "a", "b" ] });
  ```

  When not explicitly set, the `sparse` attribute defaults to `false` for new indexes.

  This causes a change in behavior when creating a unique hash index without specifying the
  sparse flag: in 2.4, unique hash indexes were implicitly sparse, always excluding `null` values.
  There was no option to control this behavior, and sparsity was neither supported for non-unique
  hash indexes nor skiplists in 2.4. This implicit sparsity of unique hash indexes was considered
  an inconsistency, and therefore the behavior was cleaned up in 2.5. As of 2.5, indexes will
  only be created sparse if sparsity is explicitly requested. Existing unique hash indexes from 2.4
  or before will automatically be migrated so they are still sparse after the upgrade to 2.5.

  Geo indexes are implicitly sparse, meaning documents without the indexed location attribute or
  containing invalid location coordinate values will be excluded from the index automatically. This
  is also a change when compared to pre-2.5 behavior, when documents with missing or invalid
  coordinate values may have caused errors on insertion when the geo index' `unique` flag was set
  and its `ignoreNull` flag was not.

  This was confusing and has been rectified in 2.5. The method `ensureGeoConstaint()` now does the
  same as `ensureGeoIndex()`. Furthermore, the attributes `constraint`, `unique`, `ignoreNull` and
  `sparse` flags are now completely ignored when creating geo indexes.

  The same is true for fulltext indexes. There is no need to specify non-uniqueness or sparsity for
  geo or fulltext indexes. They will always be non-unique and sparse.

  As sparse indexes may exclude some documents, they cannot be used for every type of query.
  Sparse hash indexes cannot be used to find documents for which at least one of the indexed
  attributes has a value of `null`. For example, the following AQL query cannot use a sparse
  index, even if one was created on attribute `attr`:

      FOR doc In collection
        FILTER doc.attr == null
        RETURN doc

  If the lookup value is non-constant, a sparse index may or may not be used, depending on
  the other types of conditions in the query. If the optimizer can safely determine that
  the lookup value cannot be `null`, a sparse index may be used. When uncertain, the optimizer
  will not make use of a sparse index in a query in order to produce correct results.

  For example, the following queries cannot use a sparse index on `attr` because the optimizer
  will not know beforehand whether the comparison values for `doc.attr` will include `null`:

      FOR doc In collection
        FILTER doc.attr == SOME_FUNCTION(...)
        RETURN doc

      FOR other IN otherCollection
        FOR doc In collection
          FILTER doc.attr == other.attr
          RETURN doc

  Sparse skiplist indexes can be used for sorting if the optimizer can safely detect that the
  index range does not include `null` for any of the index attributes.

* inspection of AQL data-modification queries will now detect if the data-modification part
  of the query can run in lockstep with the data retrieval part of the query, or if the data
  retrieval part must be executed before the data modification can start.

  Executing the two in lockstep allows using much smaller buffers for intermediate results
  and starts the actual data-modification operations much earlier than if the two phases
  were executed separately.

* Allow dynamic attribute names in AQL object literals

  This allows using arbitrary expressions to construct attribute names in object
  literals specified in AQL queries. To disambiguate expressions and other unquoted
  attribute names, dynamic attribute names need to be enclosed in brackets (`[` and `]`).
  Example:

      FOR i IN 1..100
        RETURN { [ CONCAT('value-of-', i) ] : i }

* make AQL optimizer rule "use-index-for-sort" remove sort also in case a non-sorted
  index (e.g. a hash index) is used for only equality lookups and all sort attributes
  are covered by the index.

  Example that does not require an extra sort (needs hash index on `value`):

      FOR doc IN collection FILTER doc.value == 1 SORT doc.value RETURN doc

  Another example that does not require an extra sort (with hash index on `value1`, `value2`):

      FOR doc IN collection FILTER doc.value1 == 1 && doc.value2 == 2 SORT doc.value1, doc.value2 RETURN doc

* make AQL optimizer rule "use-index-for-sort" remove sort also in case the sort criteria
  excludes the left-most index attributes, but the left-most index attributes are used
  by the index for equality-only lookups.

  Example that can use the index for sorting (needs skiplist index on `value1`, `value2`):

      FOR doc IN collection FILTER doc.value1 == 1 SORT doc.value2 RETURN doc

* added selectivity estimates for primary index, edge index, and hash index

  The selectivity estimates are returned by the `GET /_api/index` REST API method
  in a sub-attribute `selectivityEstimate` for each index that supports it. This
  attribute will be omitted for indexes that do not provide selectivity estimates.
  If provided, the selectivity estimate will be a numeric value between 0 and 1.

  Selectivity estimates will also be reported in the result of `collection.getIndexes()`
  for all indexes that support this. If no selectivity estimate can be determined for
  an index, the attribute `selectivityEstimate` will be omitted here, too.

  The web interface also shows selectivity estimates for each index that supports this.

  Currently the following index types can provide selectivity estimates:
  - primary index
  - edge index
  - hash index (unique and non-unique)

  No selectivity estimates will be provided when running in cluster mode.

* fixed issue #1226: arangod log issues

* added additional logger if arangod is started in foreground mode on a tty

* added AQL optimizer rule "move-calculations-down"

* use exclusive native SRWLocks on Windows instead of native mutexes

* added AQL functions `MD5`, `SHA1`, and `RANDOM_TOKEN`.

* reduced number of string allocations when parsing certain AQL queries

  parsing numbers (integers or doubles) does not require a string allocation
  per number anymore

* RequestContext#bodyParam now accepts arbitrary joi schemas and rejects invalid (but well-formed) request bodies.

* enforce that AQL user functions are wrapped inside JavaScript function () declarations

  AQL user functions were always expected to be wrapped inside a JavaScript function, but previously
  this was not enforced when registering a user function. Enforcing the AQL user functions to be contained
  inside functions prevents functions from doing some unexpected things that may have led to undefined
  behavior.

* Windows service uninstalling: only remove service if it points to the currently running binary,
  or --force was specified.

* Windows (debug only): print stacktraces on crash and run minidump

* Windows (cygwin): if you run arangosh in a cygwin shell or via ssh we will detect this and use
  the appropriate output functions.

* Windows: improve process management

* fix IPv6 reverse ip lookups - so far we only did IPv4 addresses.

* improve join documentation, add outer join example

* run jslint for unit tests too, to prevent "memory leaks" by global js objects with native code.

* fix error logging for exceptions - we wouldn't log the exception message itself so far.

* improve error reporting in the http client (Windows & *nix)

* improve error reports in cluster

* Standard errors can now contain custom messages.


v2.4.7 (XXXX-XX-XX)
-------------------

* fixed issue #1282: Geo WITHIN_RECTANGLE for nested lat/lng


v2.4.6 (2015-03-18)
-------------------

* added option `--database.ignore-logfile-errors`

  This option controls how collection datafiles with a CRC mismatch are treated.

  If set to `false`, CRC mismatch errors in collection datafiles will lead
  to a collection not being loaded at all. If a collection needs to be loaded
  during WAL recovery, the WAL recovery will also abort (if not forced with
  `--wal.ignore-recovery-errors true`). Setting this flag to `false` protects
  users from unintentionally using a collection with corrupted datafiles, from
  which only a subset of the original data can be recovered.

  If set to `true`, CRC mismatch errors in collection datafiles will lead to
  the datafile being partially loaded. All data up to until the mismatch will
  be loaded. This will enable users to continue with a collection datafiles
  that are corrupted, but will result in only a partial load of the data.
  The WAL recovery will still abort when encountering a collection with a
  corrupted datafile, at least if `--wal.ignore-recovery-errors` is not set to
  `true`.

  The default value is *true*, so for collections with corrupted datafiles
  there might be partial data loads once the WAL recovery has finished. If
  the WAL recovery will need to load a collection with a corrupted datafile,
  it will still stop when using the default values.

* INCOMPATIBLE CHANGE:

  make the arangod server refuse to start if during startup it finds a non-readable
  `parameter.json` file for a database or a collection.

  Stopping the startup process in this case requires manual intervention (fixing
  the unreadable files), but prevents follow-up errors due to ignored databases or
  collections from happening.

* datafiles and `parameter.json` files written by arangod are now created with read and write
  privileges for the arangod process user, and with read and write privileges for the arangod
  process group.

  Previously, these files were created with user read and write permissions only.

* INCOMPATIBLE CHANGE:

  abort WAL recovery if one of the collection's datafiles cannot be opened

* INCOMPATIBLE CHANGE:

  never try to raise the privileges after dropping them, this can lead to a race condition while
  running the recovery

  If you require to run ArangoDB on a port lower than 1024, you must run ArangoDB as root.

* fixed inefficiencies in `remove` methods of general-graph module

* added option `--database.slow-query-threshold` for controlling the default AQL slow query
  threshold value on server start


v2.4.5 (2015-03-16)
-------------------

* added elapsed time to HTTP request logging output (`--log.requests-file`)

* added AQL current and slow query tracking, killing of AQL queries

  This change enables retrieving the list of currently running AQL queries inside the selected database.
  AQL queries with an execution time beyond a certain threshold can be moved to a "slow query" facility
  and retrieved from there. Queries can also be killed by specifying the query id.

  This change adds the following HTTP REST APIs:

  - `GET /_api/query/current`: for retrieving the list of currently running queries
  - `GET /_api/query/slow`: for retrieving the list of slow queries
  - `DELETE /_api/query/slow`: for clearing the list of slow queries
  - `GET /_api/query/properties`: for retrieving the properties for query tracking
  - `PUT /_api/query/properties`: for adjusting the properties for query tracking
  - `DELETE /_api/query/<id>`: for killing an AQL query

  The following JavaScript APIs have been added:

  - require("org/arangodb/aql/queries").current();
  - require("org/arangodb/aql/queries").slow();
  - require("org/arangodb/aql/queries").clearSlow();
  - require("org/arangodb/aql/queries").properties();
  - require("org/arangodb/aql/queries").kill();

* fixed issue #1265: arangod crashed with SIGSEGV

* fixed issue #1241: Wildcards in examples

* fixed comment parsing in Foxx controllers


v2.4.4 (2015-02-24)
-------------------

* fixed the generation template for foxx apps. It now does not create deprecated functions anymore

* add custom visitor functionality for `GRAPH_NEIGHBORS` function, too

* increased default value of traversal option *maxIterations* to 100 times of its previous
  default value


v2.4.3 (2015-02-06)
-------------------

* fix multi-threading with openssl when running under Windows

* fix timeout on socket operations when running under Windows

* Fixed an error in Foxx routing which caused some apps that worked in 2.4.1 to fail with status 500: `undefined is not a function` errors in 2.4.2
  This error was occurring due to seldom internal rerouting introduced by the malformed application handler.


v2.4.2 (2015-01-30)
-------------------

* added custom visitor functionality for AQL traversals

  This allows more complex result processing in traversals triggered by AQL. A few examples
  are shown in [this article](http://jsteemann.github.io/blog/2015/01/28/using-custom-visitors-in-aql-graph-traversals/).

* improved number of results estimated for nodes of type EnumerateListNode and SubqueryNode
  in AQL explain output

* added AQL explain helper to explain arbitrary AQL queries

  The helper function prints the query execution plan and the indexes to be used in the
  query. It can be invoked from the ArangoShell or the web interface as follows:

      require("org/arangodb/aql/explainer").explain(query);

* enable use of indexes for certain AQL conditions with non-equality predicates, in
  case the condition(s) also refer to indexed attributes

  The following queries will now be able to use indexes:

      FILTER a.indexed == ... && a.indexed != ...
      FILTER a.indexed == ... && a.nonIndexed != ...
      FILTER a.indexed == ... && ! (a.indexed == ...)
      FILTER a.indexed == ... && ! (a.nonIndexed == ...)
      FILTER a.indexed == ... && ! (a.indexed != ...)
      FILTER a.indexed == ... && ! (a.nonIndexed != ...)
      FILTER (a.indexed == ... && a.nonIndexed == ...) || (a.indexed == ... && a.nonIndexed == ...)
      FILTER (a.indexed == ... && a.nonIndexed != ...) || (a.indexed == ... && a.nonIndexed != ...)

* Fixed spuriously occurring "collection not found" errors when running queries on local
  collections on a cluster DB server

* Fixed upload of Foxx applications to the server for apps exceeding approx. 1 MB zipped.

* Malformed Foxx applications will now return a more useful error when any route is requested.

  In Production a Foxx app mounted on /app will display an html page on /app/* stating a 503 Service temporarily not available.
  It will not state any information about your Application.
  Before it was a 404 Not Found without any information and not distinguishable from a correct not found on your route.

  In Development Mode the html page also contains information about the error occurred.

* Unhandled errors thrown in Foxx routes are now handled by the Foxx framework itself.

  In Production the route will return a status 500 with a body {error: "Error statement"}.
  In Development the route will return a status 500 with a body {error: "Error statement", stack: "..."}

  Before, it was status 500 with a plain text stack including ArangoDB internal routing information.

* The Applications tab in web interface will now request development apps more often.
  So if you have a fixed a syntax error in your app it should always be visible after reload.


v2.4.1 (2015-01-19)
-------------------

* improved WAL recovery output

* fixed certain OR optimizations in AQL optimizer

* better diagnostics for arangoimp

* fixed invalid result of HTTP REST API method `/_admin/foxx/rescan`

* fixed possible segmentation fault when passing a Buffer object into a V8 function
  as a parameter

* updated AQB module to 1.8.0.


v2.4.0 (2015-01-13)
-------------------

* updated AQB module to 1.7.0.

* fixed V8 integration-related crashes

* make `fs.move(src, dest)` also fail when both `src` and `dest` are
  existing directories. This ensures the same behavior of the move operation
  on different platforms.

* fixed AQL insert operation for multi-shard collections in cluster

* added optional return value for AQL data-modification queries.
  This allows returning the documents inserted, removed or updated with the query, e.g.

      FOR doc IN docs REMOVE doc._key IN docs LET removed = OLD RETURN removed
      FOR doc IN docs INSERT { } IN docs LET inserted = NEW RETURN inserted
      FOR doc IN docs UPDATE doc._key WITH { } IN docs LET previous = OLD RETURN previous
      FOR doc IN docs UPDATE doc._key WITH { } IN docs LET updated = NEW RETURN updated

  The variables `OLD` and `NEW` are automatically available when a `REMOVE`, `INSERT`,
  `UPDATE` or `REPLACE` statement is immediately followed by a `LET` statement.
  Note that the `LET` and `RETURN` statements in data-modification queries are not as
  flexible as the general versions of `LET` and `RETURN`. When returning documents from
  data-modification operations, only a single variable can be assigned using `LET`, and
  the assignment can only be either `OLD` or `NEW`, but not an arbitrary expression. The
  `RETURN` statement also allows using the just-created variable only, and no arbitrary
  expressions.


v2.4.0-beta1 (2014-12-26)
--------------------------

* fixed superstates in FoxxGenerator

* fixed issue #1065: Aardvark: added creation of documents and edges with _key property

* fixed issue #1198: Aardvark: current AQL editor query is now cached

* Upgraded V8 version from 3.16.14 to 3.29.59

  The built-in version of V8 has been upgraded from 3.16.14 to 3.29.59.
  This activates several ES6 (also dubbed *Harmony* or *ES.next*) features in
  ArangoDB, both in the ArangoShell and the ArangoDB server. They can be
  used for scripting and in server-side actions such as Foxx routes, traversals
  etc.

  The following ES6 features are available in ArangoDB 2.4 by default:

  * iterators
  * the `of` operator
  * symbols
  * predefined collections types (Map, Set etc.)
  * typed arrays

  Many other ES6 features are disabled by default, but can be made available by
  starting arangod or arangosh with the appropriate options:

  * arrow functions
  * proxies
  * generators
  * String, Array, and Number enhancements
  * constants
  * enhanced object and numeric literals

  To activate all these ES6 features in arangod or arangosh, start it with
  the following options:

      arangosh --javascript.v8-options="--harmony --harmony_generators"

  More details on the available ES6 features can be found in
  [this blog](https://jsteemann.github.io/blog/2014/12/19/using-es6-features-in-arangodb/).

* Added Foxx generator for building Hypermedia APIs

  A more detailed description is [here](https://www.arangodb.com/2014/12/08/building-hypermedia-apis-foxxgenerator)

* New `Applications` tab in web interface:

  The `applications` tab got a complete redesign.
  It will now only show applications that are currently running on ArangoDB.
  For a selected application, a new detailed view has been created.
  This view provides a better overview of the app:
  * author
  * license
  * version
  * contributors
  * download links
  * API documentation

  To install a new application, a new dialog is now available.
  It provides the features already available in the console application `foxx-manager` plus some more:
  * install an application from Github
  * install an application from a zip file
  * install an application from ArangoDB's application store
  * create a new application from scratch: this feature uses a generator to
    create a Foxx application with pre-defined CRUD methods for a given list
    of collections. The generated Foxx app can either be downloaded as a zip file or
    be installed on the server. Starting with a new Foxx app has never been easier.

* fixed issue #1102: Aardvark: Layout bug in documents overview

  The documents overview was entirely destroyed in some situations on Firefox.
  We replaced the plugin we used there.

* fixed issue #1168: Aardvark: pagination buttons jumping

* fixed issue #1161: Aardvark: Click on Import JSON imports previously uploaded file

* removed configure options `--enable-all-in-one-v8`, `--enable-all-in-one-icu`,
  and `--enable-all-in-one-libev`.

* global internal rename to fix naming incompatibilities with JSON:

  Internal functions with names containing `array` have been renamed to `object`,
  internal functions with names containing `list` have been renamed to `array`.
  The renaming was mainly done in the C++ parts. The documentation has also been
  adjusted so that the correct JSON type names are used in most places.

  The change also led to the addition of a few function aliases in AQL:

  * `TO_LIST` now is an alias of the new `TO_ARRAY`
  * `IS_LIST` now is an alias of the new `IS_ARRAY`
  * `IS_DOCUMENT` now is an alias of the new `IS_OBJECT`

  The changed also renamed the option `mergeArrays` to `mergeObjects` for AQL
  data-modification query options and HTTP document modification API

* AQL: added optimizer rule "remove-filter-covered-by-index"

  This rule removes FilterNodes and CalculationNodes from an execution plan if the
  filter is already covered by a previous IndexRangeNode. Removing the CalculationNode
  and the FilterNode will speed up query execution because the query requires less
  computation.

* AQL: added optimizer rule "remove-sort-rand"

  This rule removes a `SORT RAND()` expression from a query and moves the random
  iteration into the appropriate `EnumerateCollectionNode`. This is more efficient
  than individually enumerating and then sorting randomly.

* AQL: range optimizations for IN and OR

  This change enables usage of indexes for several additional cases. Filters containing
  the `IN` operator can now make use of indexes, and multiple OR- or AND-combined filter
  conditions can now also use indexes if the filters are accessing the same indexed
  attribute.

  Here are a few examples of queries that can now use indexes but couldn't before:

    FOR doc IN collection
      FILTER doc.indexedAttribute == 1 || doc.indexedAttribute > 99
      RETURN doc

    FOR doc IN collection
      FILTER doc.indexedAttribute IN [ 3, 42 ] || doc.indexedAttribute > 99
      RETURN doc

    FOR doc IN collection
      FILTER (doc.indexedAttribute > 2 && doc.indexedAttribute < 10) ||
             (doc.indexedAttribute > 23 && doc.indexedAttribute < 42)
      RETURN doc

* fixed issue #500: AQL parentheses issue

  This change allows passing subqueries as AQL function parameters without using
  duplicate brackets (e.g. `FUNC(query)` instead of `FUNC((query))`

* added optional `COUNT` clause to AQL `COLLECT`

  This allows more efficient group count calculation queries, e.g.

      FOR doc IN collection
        COLLECT age = doc.age WITH COUNT INTO length
        RETURN { age: age, count: length }

  A count-only query is also possible:

      FOR doc IN collection
        COLLECT WITH COUNT INTO length
        RETURN length

* fixed missing makeDirectory when fetching a Foxx application from a zip file

* fixed issue #1134: Change the default endpoint to localhost

  This change will modify the IP address ArangoDB listens on to 127.0.0.1 by default.
  This will make new ArangoDB installations unaccessible from clients other than
  localhost unless changed. This is a security feature.

  To make ArangoDB accessible from any client, change the server's configuration
  (`--server.endpoint`) to either `tcp://0.0.0.0:8529` or the server's publicly
  visible IP address.

* deprecated `Repository#modelPrototype`. Use `Repository#model` instead.

* IMPORTANT CHANGE: by default, system collections are included in replication and all
  replication API return values. This will lead to user accounts and credentials
  data being replicated from master to slave servers. This may overwrite
  slave-specific database users.

  If this is undesired, the `_users` collection can be excluded from replication
  easily by setting the `includeSystem` attribute to `false` in the following commands:

  * replication.sync({ includeSystem: false });
  * replication.applier.properties({ includeSystem: false });

  This will exclude all system collections (including `_aqlfunctions`, `_graphs` etc.)
  from the initial synchronization and the continuous replication.

  If this is also undesired, it is also possible to specify a list of collections to
  exclude from the initial synchronization and the continuous replication using the
  `restrictCollections` attribute, e.g.:

      replication.applier.properties({
        includeSystem: true,
        restrictType: "exclude",
        restrictCollections: [ "_users", "_graphs", "foo" ]
      });

  The HTTP API methods for fetching the replication inventory and for dumping collections
  also support the `includeSystem` control flag via a URL parameter.

* removed DEPRECATED replication methods:
  * `replication.logger.start()`
  * `replication.logger.stop()`
  * `replication.logger.properties()`
  * HTTP PUT `/_api/replication/logger-start`
  * HTTP PUT `/_api/replication/logger-stop`
  * HTTP GET `/_api/replication/logger-config`
  * HTTP PUT `/_api/replication/logger-config`

* fixed issue #1174, which was due to locking problems in distributed
  AQL execution

* improved cluster locking for AQL avoiding deadlocks

* use DistributeNode for modifying queries with REPLACE and UPDATE, if
  possible


v2.3.6 (2015-XX-XX)
-------------------

* fixed AQL subquery optimization that produced wrong result when multiple subqueries
  directly followed each other and and a directly following `LET` statement did refer
  to any but the first subquery.


v2.3.5 (2015-01-16)
-------------------

* fixed intermittent 404 errors in Foxx apps after mounting or unmounting apps

* fixed issue #1200: Expansion operator results in "Cannot call method 'forEach' of null"

* fixed issue #1199: Cannot unlink root node of plan


v2.3.4 (2014-12-23)
-------------------

* fixed cerberus path for MyArangoDB


v2.3.3 (2014-12-17)
-------------------

* fixed error handling in instantiation of distributed AQL queries, this
  also fixes a bug in cluster startup with many servers

* issue #1185: parse non-fractional JSON numbers with exponent (e.g. `4e-261`)

* issue #1159: allow --server.request-timeout and --server.connect-timeout of 0


v2.3.2 (2014-12-09)
-------------------

* fixed issue #1177: Fix bug in the user app's storage

* fixed issue #1173: AQL Editor "Save current query" resets user password

* fixed missing makeDirectory when fetching a Foxx application from a zip file

* put in warning about default changed: fixed issue #1134: Change the default endpoint to localhost

* fixed issue #1163: invalid fullCount value returned from AQL

* fixed range operator precedence

* limit default maximum number of plans created by AQL optimizer to 256 (from 1024)

* make AQL optimizer not generate an extra plan if an index can be used, but modify
  existing plans in place

* fixed AQL cursor ttl (time-to-live) issue

  Any user-specified cursor ttl value was not honored since 2.3.0.

* fixed segfault in AQL query hash index setup with unknown shapes

* fixed memleaks

* added AQL optimizer rule for removing `INTO` from a `COLLECT` statement if not needed

* fixed issue #1131

  This change provides the `KEEP` clause for `COLLECT ... INTO`. The `KEEP` clause
  allows controlling which variables will be kept in the variable created by `INTO`.

* fixed issue #1147, must protect dispatcher ID for etcd

v2.3.1 (2014-11-28)
-------------------

* recreate password if missing during upgrade

* fixed issue #1126

* fixed non-working subquery index optimizations

* do not restrict summary of Foxx applications to 60 characters

* fixed display of "required" path parameters in Foxx application documentation

* added more optimizations of constants values in AQL FILTER conditions

* fixed invalid or-to-in optimization for FILTERs containing comparisons
  with boolean values

* fixed replication of `_graphs` collection

* added AQL list functions `PUSH`, `POP`, `UNSHIFT`, `SHIFT`, `REMOVE_VALUES`,
  `REMOVE_VALUE`, `REMOVE_NTH` and `APPEND`

* added AQL functions `CALL` and `APPLY` to dynamically call other functions

* fixed AQL optimizer cost estimation for LIMIT node

* prevent Foxx queues from permanently writing to the journal even when
  server is idle

* fixed AQL COLLECT statement with INTO clause, which copied more variables
  than v2.2 and thus lead to too much memory consumption.
  This deals with #1107.

* fixed AQL COLLECT statement, this concerned every COLLECT statement,
  only the first group had access to the values of the variables before
  the COLLECT statement. This deals with #1127.

* fixed some AQL internals, where sometimes too many items were
  fetched from upstream in the presence of a LIMIT clause. This should
  generally improve performance.


v2.3.0 (2014-11-18)
-------------------

* fixed syslog flags. `--log.syslog` is deprecated and setting it has no effect,
  `--log.facility` now works as described. Application name has been changed from
  `triagens` to `arangod`. It can be changed using `--log.application`. The syslog
  will only contain the actual log message. The datetime prefix is omitted.

* fixed deflate in SimpleHttpClient

* fixed issue #1104: edgeExamples broken or changed

* fixed issue #1103: Error while importing user queries

* fixed issue #1100: AQL: HAS() fails on doc[attribute_name]

* fixed issue #1098: runtime error when creating graph vertex

* hide system applications in **Applications** tab by default

  Display of system applications can be toggled by using the *system applications*
  toggle in the UI.

* added HTTP REST API for managing tasks (`/_api/tasks`)

* allow passing character lists as optional parameter to AQL functions `TRIM`,
  `LTRIM` and `RTRIM`

  These functions now support trimming using custom character lists. If no character
  lists are specified, all whitespace characters will be removed as previously:

      TRIM("  foobar\t \r\n ")         // "foobar"
      TRIM(";foo;bar;baz, ", "; ")     // "foo;bar;baz"

* added AQL string functions `LTRIM`, `RTRIM`, `FIND_FIRST`, `FIND_LAST`, `SPLIT`,
  `SUBSTITUTE`

* added AQL functions `ZIP`, `VALUES` and `PERCENTILE`

* made AQL functions `CONCAT` and `CONCAT_SEPARATOR` work with list arguments

* dynamically create extra dispatcher threads if required

* fixed issue #1097: schemas in the API docs no longer show required properties as optional


v2.3.0-beta2 (2014-11-08)
-------------------------

* front-end: new icons for uploading and downloading JSON documents into a collection

* front-end: fixed documents pagination css display error

* front-end: fixed flickering of the progress view

* front-end: fixed missing event for documents filter function

* front-end: jsoneditor: added CMD+Return (Mac) CTRL+Return (Linux/Win) shortkey for
  saving a document

* front-end: added information tooltip for uploading json documents.

* front-end: added database management view to the collapsed navigation menu

* front-end: added collection truncation feature

* fixed issue #1086: arangoimp: Odd errors if arguments are not given properly

* performance improvements for AQL queries that use JavaScript-based expressions
  internally

* added AQL geo functions `WITHIN_RECTANGLE` and `IS_IN_POLYGON`

* fixed non-working query results download in AQL editor of web interface

* removed debug print message in AQL editor query export routine

* fixed issue #1075: Aardvark: user name required even if auth is off #1075

  The fix for this prefills the username input field with the current user's
  account name if any and `root` (the default username) otherwise. Additionally,
  the tooltip text has been slightly adjusted.

* fixed issue #1069: Add 'raw' link to swagger ui so that the raw swagger
  json can easily be retrieved

  This adds a link to the Swagger API docs to an application's detail view in
  the **Applications** tab of the web interface. The link produces the Swagger
  JSON directly. If authentication is turned on, the link requires authentication,
  too.

* documentation updates


v2.3.0-beta1 (2014-11-01)
-------------------------

* added dedicated `NOT IN` operator for AQL

  Previously, a `NOT IN` was only achievable by writing a negated `IN` condition:

      FOR i IN ... FILTER ! (i IN [ 23, 42 ]) ...

  This can now alternatively be expressed more intuitively as follows:

      FOR i IN ... FILTER i NOT IN [ 23, 42 ] ...

* added alternative logical operator syntax for AQL

  Previously, the logical operators in AQL could only be written as:
  - `&&`: logical and
  - `||`: logical or
  - `!`: negation

  ArangoDB 2.3 introduces the alternative variants for these operators:
  - `AND`: logical and
  - `OR`: logical or
  - `NOT`: negation

  The new syntax is just an alternative to the old syntax, allowing easier
  migration from SQL. The old syntax is still fully supported and will be.

* improved output of `ArangoStatement.parse()` and POST `/_api/query`

  If an AQL query can be parsed without problems, The return value of
  `ArangoStatement.parse()` now contains an attribute `ast` with the abstract
  syntax tree of the query (before optimizations). Though this is an internal
  representation of the query and is subject to change, it can be used to inspect
  how ArangoDB interprets a given query.

* improved `ArangoStatement.explain()` and POST `/_api/explain`

  The commands for explaining AQL queries have been improved.

* added command-line option `--javascript.v8-contexts` to control the number of
  V8 contexts created in arangod.

  Previously, the number of V8 contexts was equal to the number of server threads
  (as specified by option `--server.threads`).

  However, it may be sensible to create different amounts of threads and V8
  contexts. If the option is not specified, the number of V8 contexts created
  will be equal to the number of server threads. Thus no change in configuration
  is required to keep the old behavior.

  If you are using the default config files or merge them with your local config
  files, please review if the default number of server threads is okay in your
  environment. Additionally you should verify that the number of V8 contexts
  created (as specified in option `--javascript.v8-contexts`) is okay.

* the number of server.threads specified is now the minimum of threads
  started. There are situation in which threads are waiting for results of
  distributed database servers. In this case the number of threads is
  dynamically increased.

* removed index type "bitarray"

  Bitarray indexes were only half-way documented and integrated in previous versions
  of ArangoDB so their benefit was limited. The support for bitarray indexes has
  thus been removed in ArangoDB 2.3. It is not possible to create indexes of type
  "bitarray" with ArangoDB 2.3.

  When a collection is opened that contains a bitarray index definition created
  with a previous version of ArangoDB, ArangoDB will ignore it and log the following
  warning:

      index type 'bitarray' is not supported in this version of ArangoDB and is ignored

  Future versions of ArangoDB may automatically remove such index definitions so the
  warnings will eventually disappear.

* removed internal "_admin/modules/flush" in order to fix requireApp

* added basic support for handling binary data in Foxx

  Requests with binary payload can be processed in Foxx applications by
  using the new method `res.rawBodyBuffer()`. This will return the unparsed request
  body as a Buffer object.

  There is now also the method `req.requestParts()` available in Foxx to retrieve
  the individual components of a multipart HTTP request.

  Buffer objects can now be used when setting the response body of any Foxx action.
  Additionally, `res.send()` has been added as a convenience method for returning
  strings, JSON objects or buffers from a Foxx action:

      res.send("<p>some HTML</p>");
      res.send({ success: true });
      res.send(new Buffer("some binary data"));

  The convenience method `res.sendFile()` can now be used to easily return the
  contents of a file from a Foxx action:

      res.sendFile(applicationContext.foxxFilename("image.png"));

  `fs.write` now accepts not only strings but also Buffer objects as second parameter:

      fs.write(filename, "some data");
      fs.write(filename, new Buffer("some binary data"));

  `fs.readBuffer` can be used to return the contents of a file in a Buffer object.

* improved performance of insertion into non-unique hash indexes significantly in case
  many duplicate keys are used in the index

* issue #1042: set time zone in log output

  the command-line option `--log.use-local-time` was added to print dates and times in
  the server-local timezone instead of UTC

* command-line options that require a boolean value now validate the
  value given on the command-line

  This prevents issues if no value is specified for an option that
  requires a boolean value. For example, the following command-line would
  have caused trouble in 2.2, because `--server.endpoint` would have been
  used as the value for the `--server.disable-authentication` options
  (which requires a boolean value):

      arangod --server.disable-authentication --server.endpoint tcp://127.0.0.1:8529 data

  In 2.3, running this command will fail with an error and requires to
  be modified to:

      arangod --server.disable-authentication true --server.endpoint tcp://127.0.0.1:8529 data

* improved performance of CSV import in arangoimp

* fixed issue #1027: Stack traces are off-by-one

* fixed issue #1026: Modules loaded in different files within the same app
  should refer to the same module

* fixed issue #1025: Traversal not as expected in undirected graph

* added a _relation function in the general-graph module.

  This deprecated _directedRelation and _undirectedRelation.
  ArangoDB does not offer any constraints for undirected edges
  which caused some confusion of users how undirected relations
  have to be handled. Relation now only supports directed relations
  and the user can actively simulate undirected relations.

* changed return value of Foxx.applicationContext#collectionName:

  Previously, the function could return invalid collection names because
  invalid characters were not replaced in the application name prefix, only
  in the collection name passed.

  Now, the function replaces invalid characters also in the application name
  prefix, which might to slightly different results for application names that
  contained any characters outside the ranges [a-z], [A-Z] and [0-9].

* prevent XSS in AQL editor and logs view

* integrated tutorial into ArangoShell and web interface

* added option `--backslash-escape` for arangoimp when running CSV file imports

* front-end: added download feature for (filtered) documents

* front-end: added download feature for the results of a user query

* front-end: added function to move documents to another collection

* front-end: added sort-by attribute to the documents filter

* front-end: added sorting feature to database, graph management and user management view.

* issue #989: front-end: Databases view not refreshing after deleting a database

* issue #991: front-end: Database search broken

* front-end: added infobox which shows more information about a document (_id, _rev, _key) or
  an edge (_id, _rev, _key, _from, _to). The from and to attributes are clickable and redirect
  to their document location.

* front-end: added edit-mode for deleting multiple documents at the same time.

* front-end: added delete button to the detailed document/edge view.

* front-end: added visual feedback for saving documents/edges inside the editor (error/success).

* front-end: added auto-focusing for the first input field in a modal.

* front-end: added validation for user input in a modal.

* front-end: user defined queries are now stored inside the database and are bound to the current
  user, instead of using the local storage functionality of the browsers. The outcome of this is
  that user defined queries are now independently usable from any device. Also queries can now be
  edited through the standard document editor of the front-end through the _users collection.

* front-end: added import and export functionality for user defined queries.

* front-end: added new keywords and functions to the aql-editor theme

* front-end: applied tile-style to the graph view

* front-end: now using the new graph api including multi-collection support

* front-end: foxx apps are now deletable

* front-end: foxx apps are now installable and updateable through github, if github is their
  origin.

* front-end: added foxx app version control. Multiple versions of a single foxx app are now
  installable and easy to manage and are also arranged in groups.

* front-end: the user-set filter of a collection is now stored until the user navigates to
  another collection.

* front-end: fetching and filtering of documents, statistics, and query operations are now
  handled with asynchronous ajax calls.

* front-end: added progress indicator if the front-end is waiting for a server operation.

* front-end: fixed wrong count of documents in the documents view of a collection.

* front-end: fixed unexpected styling of the manage db view and navigation.

* front-end: fixed wrong handling of select fields in a modal view.

* front-end: fixed wrong positioning of some tooltips.

* automatically call `toJSON` function of JavaScript objects (if present)
  when serializing them into database documents. This change allows
  storing JavaScript date objects in the database in a sensible manner.


v2.2.7 (2014-11-19)
-------------------

* fixed issue #998: Incorrect application URL for non-system Foxx apps

* fixed issue #1079: AQL editor: keyword WITH in UPDATE query is not highlighted

* fix memory leak in cluster nodes

* fixed registration of AQL user-defined functions in Web UI (JS shell)

* fixed error display in Web UI for certain errors
  (now error message is printed instead of 'undefined')

* fixed issue #1059: bug in js module console

* fixed issue #1056: "fs": zip functions fail with passwords

* fixed issue #1063: Docs: measuring unit of --wal.logfile-size?

* fixed issue #1062: Docs: typo in 14.2 Example data


v2.2.6 (2014-10-20)
-------------------

* fixed issue #972: Compilation Issue

* fixed issue #743: temporary directories are now unique and one can read
  off the tool that created them, if empty, they are removed atexit

* Highly improved performance of all AQL GRAPH_* functions.

* Orphan collections in general graphs can now be found via GRAPH_VERTICES
  if either "any" or no direction is defined

* Fixed documentation for AQL function GRAPH_NEIGHBORS.
  The option "vertexCollectionRestriction" is meant to filter the target
  vertices only, and should not filter the path.

* Fixed a bug in GRAPH_NEIGHBORS which enforced only empty results
  under certain conditions


v2.2.5 (2014-10-09)
-------------------

* fixed issue #961: allow non-JSON values in undocument request bodies

* fixed issue 1028: libicu is now statically linked

* fixed cached lookups of collections on the server, which may have caused spurious
  problems after collection rename operations


v2.2.4 (2014-10-01)
-------------------

* fixed accessing `_from` and `_to` attributes in `collection.byExample` and
  `collection.firstExample`

  These internal attributes were not handled properly in the mentioned functions, so
  searching for them did not always produce documents

* fixed issue #1030: arangoimp 2.2.3 crashing, not logging on large Windows CSV file

* fixed issue #1025: Traversal not as expected in undirected graph

* fixed issue #1020

  This requires re-introducing the startup option `--database.force-sync-properties`.

  This option can again be used to force fsyncs of collection, index and database properties
  stored as JSON strings on disk in files named `parameter.json`. Syncing these files after
  a write may be necessary if the underlying storage does not sync file contents by itself
  in a "sensible" amount of time after a file has been written and closed.

  The default value is `true` so collection, index and database properties will always be
  synced to disk immediately. This affects creating, renaming and dropping collections as
  well as creating and dropping databases and indexes. Each of these operations will perform
  an additional fsync on the `parameter.json` file if the option is set to `true`.

  It might be sensible to set this option to `false` for workloads that create and drop a
  lot of collections (e.g. test runs).

  Document operations such as creating, updating and dropping documents are not affected
  by this option.

* fixed issue #1016: AQL editor bug

* fixed issue #1014: WITHIN function returns wrong distance

* fixed AQL shortest path calculation in function `GRAPH_SHORTEST_PATH` to return
  complete vertex objects instead of just vertex ids

* allow changing of attributes of documents stored in server-side JavaScript variables

  Previously, the following did not work:

      var doc = db.collection.document(key);
      doc._key = "abc"; // overwriting internal attributes not supported
      doc.value = 123;  // overwriting existing attributes not supported

  Now, modifying documents stored in server-side variables (e.g. `doc` in the above case)
  is supported. Modifying the variables will not update the documents in the database,
  but will modify the JavaScript object (which can be written back to the database using
  `db.collection.update` or `db.collection.replace`)

* fixed issue #997: arangoimp apparently doesn't support files >2gig on Windows

  large file support (requires using `_stat64` instead of `stat`) is now supported on
  Windows


v2.2.3 (2014-09-02)
-------------------

* added `around` for Foxx controller

* added `type` option for HTTP API `GET /_api/document?collection=...`

  This allows controlling the type of results to be returned. By default, paths to
  documents will be returned, e.g.

      [
        `/_api/document/test/mykey1`,
        `/_api/document/test/mykey2`,
        ...
      ]

  To return a list of document ids instead of paths, the `type` URL parameter can be
  set to `id`:

      [
        `test/mykey1`,
        `test/mykey2`,
        ...
      ]

  To return a list of document keys only, the `type` URL parameter can be set to `key`:

      [
        `mykey1`,
        `mykey2`,
        ...
      ]


* properly capitalize HTTP response header field names in case the `x-arango-async`
  HTTP header was used in a request.

* fixed several documentation issues

* speedup for several general-graph functions, AQL functions starting with `GRAPH_`
  and traversals


v2.2.2 (2014-08-08)
-------------------

* allow storing non-reserved attribute names starting with an underscore

  Previous versions of ArangoDB parsed away all attribute names that started with an
  underscore (e.g. `_test', '_foo', `_bar`) on all levels of a document (root level
  and sub-attribute levels). While this behavior was documented, it was unintuitive and
  prevented storing documents inside other documents, e.g.:

      {
        "_key" : "foo",
        "_type" : "mydoc",
        "references" : [
          {
            "_key" : "something",
            "_rev" : "...",
            "value" : 1
          },
          {
            "_key" : "something else",
            "_rev" : "...",
            "value" : 2
          }
        ]
      }

  In the above example, previous versions of ArangoDB removed all attributes and
  sub-attributes that started with underscores, meaning the embedded documents would lose
  some of their attributes. 2.2.2 should preserve such attributes, and will also allow
  storing user-defined attribute names on the top-level even if they start with underscores
  (such as `_type` in the above example).

* fix conversion of JavaScript String, Number and Boolean objects to JSON.

  Objects created in JavaScript using `new Number(...)`, `new String(...)`, or
  `new Boolean(...)` were not converted to JSON correctly.

* fixed a race condition on task registration (i.e. `require("org/arangodb/tasks").register()`)

  this race condition led to undefined behavior when a just-created task with no offset and
  no period was instantly executed and deleted by the task scheduler, before the `register`
  function returned to the caller.

* changed run-tests.sh to execute all suitable tests.

* switch to new version of gyp

* fixed upgrade button


v2.2.1 (2014-07-24)
-------------------

* fixed hanging write-ahead log recovery for certain cases that involved dropping
  databases

* fixed issue with --check-version: when creating a new database the check failed

* issue #947 Foxx applicationContext missing some properties

* fixed issue with --check-version: when creating a new database the check failed

* added startup option `--wal.suppress-shape-information`

  Setting this option to `true` will reduce memory and disk space usage and require
  less CPU time when modifying documents or edges. It should therefore be turned on
  for standalone ArangoDB servers. However, for servers that are used as replication
  masters, setting this option to `true` will effectively disable the usage of the
  write-ahead log for replication, so it should be set to `false` for any replication
  master servers.

  The default value for this option is `false`.

* added optional `ttl` attribute to specify result cursor expiration for HTTP API method
  `POST /_api/cursor`

  The `ttl` attribute can be used to prevent cursor results from timing out too early.

* issue #947: Foxx applicationContext missing some properties

* (reported by Christian Neubauer):

  The problem was that in Google's V8, signed and unsigned chars are not always declared cleanly.
  so we need to force v8 to compile with forced signed chars which is done by the Flag:
    -fsigned-char
  at least it is enough to follow the instructions of compiling arango on rasperry
  and add "CFLAGS='-fsigned-char'" to the make command of V8 and remove the armv7=0

* Fixed a bug with the replication client. In the case of single document
  transactions the collection was not write locked.


v2.2.0 (2014-07-10)
-------------------

* The replication methods `logger.start`, `logger.stop` and `logger.properties` are
  no-ops in ArangoDB 2.2 as there is no separate replication logger anymore. Data changes
  are logged into the write-ahead log in ArangoDB 2.2, and not separately by the
  replication logger. The replication logger object is still there in ArangoDB 2.2 to
  ensure backwards-compatibility, however, logging cannot be started, stopped or
  configured anymore. Using any of these methods will do nothing.

  This also affects the following HTTP API methods:
  - `PUT /_api/replication/logger-start`
  - `PUT /_api/replication/logger-stop`
  - `GET /_api/replication/logger-config`
  - `PUT /_api/replication/logger-config`

  Using any of these methods is discouraged from now on as they will be removed in
  future versions of ArangoDB.

* INCOMPATIBLE CHANGE: replication of transactions has changed. Previously, transactions
  were logged on a master in one big block and shipped to a slave in one block, too.
  Now transactions will be logged and replicated as separate entries, allowing transactions
  to be bigger and also ensure replication progress.

  This change also affects the behavior of the `stop` method of the replication applier.
  If the replication applier is now stopped manually using the `stop` method and later
  restarted using the `start` method, any transactions that were unfinished at the
  point of stopping will be aborted on a slave, even if they later commit on the master.

  In ArangoDB 2.2, stopping the replication applier manually should be avoided unless the
  goal is to stop replication permanently or to do a full resync with the master anyway.
  If the replication applier still must be stopped, it should be made sure that the
  slave has fetched and applied all pending operations from a master, and that no
  extra transactions are started on the master before the `stop` command on the slave
  is executed.

  Replication of transactions in ArangoDB 2.2 might also lock the involved collections on
  the slave while a transaction is either committed or aborted on the master and the
  change has been replicated to the slave. This change in behavior may be important for
  slave servers that are used for read-scaling. In order to avoid long lasting collection
  locks on the slave, transactions should be kept small.

  The `_replication` system collection is not used anymore in ArangoDB 2.2 and its usage is
  discouraged.

* INCOMPATIBLE CHANGE: the figures reported by the `collection.figures` method
  now only reflect documents and data contained in the journals and datafiles of
  collections. Documents or deletions contained only in the write-ahead log will
  not influence collection figures until the write-ahead log garbage collection
  kicks in. The figures for a collection might therefore underreport the total
  resource usage of a collection.

  Additionally, the attributes `lastTick` and `uncollectedLogfileEntries` have been
  added to the result of the `figures` operation and the HTTP API method
  `PUT /_api/collection/figures`

* added `insert` method as an alias for `save`. Documents can now be inserted into
  a collection using either method:

      db.test.save({ foo: "bar" });
      db.test.insert({ foo: "bar" });

* added support for data-modification AQL queries

* added AQL keywords `INSERT`, `UPDATE`, `REPLACE` and `REMOVE` (and `WITH`) to
  support data-modification AQL queries.

  Unquoted usage of these keywords for attribute names in AQL queries will likely
  fail in ArangoDB 2.2. If any such attribute name needs to be used in a query, it
  should be enclosed in backticks to indicate the usage of a literal attribute
  name.

  For example, the following query will fail in ArangoDB 2.2 with a parse error:

      FOR i IN foo RETURN i.remove

  and needs to be rewritten like this:

      FOR i IN foo RETURN i.`remove`

* disallow storing of JavaScript objects that contain JavaScript native objects
  of type `Date`, `Function`, `RegExp` or `External`, e.g.

      db.test.save({ foo: /bar/ });
      db.test.save({ foo: new Date() });

  will now print

      Error: <data> cannot be converted into JSON shape: could not shape document

  Previously, objects of these types were silently converted into an empty object
  (i.e. `{ }`).

  To store such objects in a collection, explicitly convert them into strings
  like this:

      db.test.save({ foo: String(/bar/) });
      db.test.save({ foo: String(new Date()) });

* The replication methods `logger.start`, `logger.stop` and `logger.properties` are
  no-ops in ArangoDB 2.2 as there is no separate replication logger anymore. Data changes
  are logged into the write-ahead log in ArangoDB 2.2, and not separately by the
  replication logger. The replication logger object is still there in ArangoDB 2.2 to
  ensure backwards-compatibility, however, logging cannot be started, stopped or
  configured anymore. Using any of these methods will do nothing.

  This also affects the following HTTP API methods:
  - `PUT /_api/replication/logger-start`
  - `PUT /_api/replication/logger-stop`
  - `GET /_api/replication/logger-config`
  - `PUT /_api/replication/logger-config`

  Using any of these methods is discouraged from now on as they will be removed in
  future versions of ArangoDB.

* INCOMPATIBLE CHANGE: replication of transactions has changed. Previously, transactions
  were logged on a master in one big block and shipped to a slave in one block, too.
  Now transactions will be logged and replicated as separate entries, allowing transactions
  to be bigger and also ensure replication progress.

  This change also affects the behavior of the `stop` method of the replication applier.
  If the replication applier is now stopped manually using the `stop` method and later
  restarted using the `start` method, any transactions that were unfinished at the
  point of stopping will be aborted on a slave, even if they later commit on the master.

  In ArangoDB 2.2, stopping the replication applier manually should be avoided unless the
  goal is to stop replication permanently or to do a full resync with the master anyway.
  If the replication applier still must be stopped, it should be made sure that the
  slave has fetched and applied all pending operations from a master, and that no
  extra transactions are started on the master before the `stop` command on the slave
  is executed.

  Replication of transactions in ArangoDB 2.2 might also lock the involved collections on
  the slave while a transaction is either committed or aborted on the master and the
  change has been replicated to the slave. This change in behavior may be important for
  slave servers that are used for read-scaling. In order to avoid long lasting collection
  locks on the slave, transactions should be kept small.

  The `_replication` system collection is not used anymore in ArangoDB 2.2 and its usage is
  discouraged.

* INCOMPATIBLE CHANGE: the figures reported by the `collection.figures` method
  now only reflect documents and data contained in the journals and datafiles of
  collections. Documents or deletions contained only in the write-ahead log will
  not influence collection figures until the write-ahead log garbage collection
  kicks in. The figures for a collection might therefore underreport the total
  resource usage of a collection.

  Additionally, the attributes `lastTick` and `uncollectedLogfileEntries` have been
  added to the result of the `figures` operation and the HTTP API method
  `PUT /_api/collection/figures`

* added `insert` method as an alias for `save`. Documents can now be inserted into
  a collection using either method:

      db.test.save({ foo: "bar" });
      db.test.insert({ foo: "bar" });

* added support for data-modification AQL queries

* added AQL keywords `INSERT`, `UPDATE`, `REPLACE` and `REMOVE` (and `WITH`) to
  support data-modification AQL queries.

  Unquoted usage of these keywords for attribute names in AQL queries will likely
  fail in ArangoDB 2.2. If any such attribute name needs to be used in a query, it
  should be enclosed in backticks to indicate the usage of a literal attribute
  name.

  For example, the following query will fail in ArangoDB 2.2 with a parse error:

      FOR i IN foo RETURN i.remove

  and needs to be rewritten like this:

      FOR i IN foo RETURN i.`remove`

* disallow storing of JavaScript objects that contain JavaScript native objects
  of type `Date`, `Function`, `RegExp` or `External`, e.g.

      db.test.save({ foo: /bar/ });
      db.test.save({ foo: new Date() });

  will now print

      Error: <data> cannot be converted into JSON shape: could not shape document

  Previously, objects of these types were silently converted into an empty object
  (i.e. `{ }`).

  To store such objects in a collection, explicitly convert them into strings
  like this:

      db.test.save({ foo: String(/bar/) });
      db.test.save({ foo: String(new Date()) });

* honor startup option `--server.disable-statistics` when deciding whether or not
  to start periodic statistics collection jobs

  Previously, the statistics collection jobs were started even if the server was
  started with the `--server.disable-statistics` flag being set to `true`

* removed startup option `--random.no-seed`

  This option had no effect in previous versions of ArangoDB and was thus removed.

* removed startup option `--database.remove-on-drop`

  This option was used for debugging only.

* removed startup option `--database.force-sync-properties`

  This option is now superfluous as collection properties are now stored in the
  write-ahead log.

* introduced write-ahead log

  All write operations in an ArangoDB server instance are automatically logged
  to the server's write-ahead log. The write-ahead log is a set of append-only
  logfiles, and it is used in case of a crash recovery and for replication.
  Data from the write-ahead log will eventually be moved into the journals or
  datafiles of collections, allowing the server to remove older write-ahead log
  logfiles. Figures of collections will be updated when data are moved from the
  write-ahead log into the journals or datafiles of collections.

  Cross-collection transactions in ArangoDB should benefit considerably by this
  change, as less writes than in previous versions are required to ensure the data
  of multiple collections are atomically and durably committed. All data-modifying
  operations inside transactions (insert, update, remove) will write their
  operations into the write-ahead log directly, making transactions with multiple
  operations also require less physical memory than in previous versions of ArangoDB,
  that required all transaction data to fit into RAM.

  The `_trx` system collection is not used anymore in ArangoDB 2.2 and its usage is
  discouraged.

  The data in the write-ahead log can also be used in the replication context.
  The `_replication` collection that was used in previous versions of ArangoDB to
  store all changes on the server is not used anymore in ArangoDB 2.2. Instead,
  slaves can read from a master's write-ahead log to get informed about most
  recent changes. This removes the need to store data-modifying operations in
  both the actual place and the `_replication` collection.

* removed startup option `--server.disable-replication-logger`

  This option is superfluous in ArangoDB 2.2. There is no dedicated replication
  logger in ArangoDB 2.2. There is now always the write-ahead log, and it is also
  used as the server's replication log. Specifying the startup option
  `--server.disable-replication-logger` will do nothing in ArangoDB 2.2, but the
  option should not be used anymore as it might be removed in a future version.

* changed behavior of replication logger

  There is no dedicated replication logger in ArangoDB 2.2 as there is the
  write-ahead log now. The existing APIs for starting and stopping the replication
  logger still exist in ArangoDB 2.2 for downwards-compatibility, but calling
  the start or stop operations are no-ops in ArangoDB 2.2. When querying the
  replication logger status via the API, the server will always report that the
  replication logger is running. Configuring the replication logger is a no-op
  in ArangoDB 2.2, too. Changing the replication logger configuration has no
  effect. Instead, the write-ahead log configuration can be changed.

* removed MRuby integration for arangod

  ArangoDB had an experimental MRuby integration in some of the publish builds.
  This wasn't continuously developed, and so it has been removed in ArangoDB 2.2.

  This change has led to the following startup options being superfluous:

  - `--ruby.gc-interval`
  - `--ruby.action-directory`
  - `--ruby.modules-path`
  - `--ruby.startup-directory`

  Specifying these startup options will do nothing in ArangoDB 2.2, but the
  options should be avoided from now on as they might be removed in future versions.

* reclaim index memory when last document in collection is deleted

  Previously, deleting documents from a collection did not lead to index sizes being
  reduced. Instead, the already allocated index memory was re-used when a collection
  was refilled.

  Now, index memory for primary indexes and hash indexes is reclaimed instantly when
  the last document from a collection is removed.

* inlined and optimized functions in hash indexes

* added AQL TRANSLATE function

  This function can be used to perform lookups from static lists, e.g.

      LET countryNames = { US: "United States", UK: "United Kingdom", FR: "France" }
      RETURN TRANSLATE("FR", countryNames)

* fixed datafile debugger

* fixed check-version for empty directory

* moved try/catch block to the top of routing chain

* added mountedApp function for foxx-manager

* fixed issue #883: arango 2.1 - when starting multi-machine cluster, UI web
  does not change to cluster overview

* fixed dfdb: should not start any other V8 threads

* cleanup of version-check, added module org/arangodb/database-version,
  added --check-version option

* fixed issue #881: [2.1.0] Bombarded (every 10 sec or so) with
  "WARNING format string is corrupt" when in non-system DB Dashboard

* specialized primary index implementation to allow faster hash table
  rebuilding and reduce lookups in datafiles for the actual value of `_key`.

* issue #862: added `--overwrite` option to arangoimp

* removed number of property lookups for documents during AQL queries that
  access documents

* prevent buffering of long print results in arangosh's and arangod's print
  command

  this change will emit buffered intermediate print results and discard the
  output buffer to quickly deliver print results to the user, and to prevent
  constructing very large buffers for large results

* removed sorting of attribute names for use in a collection's shaper

  sorting attribute names was done on document insert to keep attributes
  of a collection in sorted order for faster comparisons. The sort order
  of attributes was only used in one particular and unlikely case, so it
  was removed. Collections with many different attribute names should
  benefit from this change by faster inserts and slightly less memory usage.

* fixed a bug in arangodump which got the collection name in _from and _to
  attributes of edges wrong (all were "_unknown")

* fixed a bug in arangorestore which did not recognize wrong _from and _to
  attributes of edges

* improved error detection and reporting in arangorestore


v2.1.1 (2014-06-06)
-------------------

* fixed dfdb: should not start any other V8 threads

* signature for collection functions was modified

  The basic change was the substitution of the input parameter of the
  function by an generic options object which can contain multiple
  option parameter of the function.
  Following functions were modified
  remove
  removeBySample
  replace
  replaceBySample
  update
  updateBySample

  Old signature is yet supported but it will be removed in future versions

v2.1.0 (2014-05-29)
-------------------

* implemented upgrade procedure for clusters

* fixed communication issue with agency which prevented reconnect
  after an agent failure

* fixed cluster dashboard in the case that one but not all servers
  in the cluster are down

* fixed a bug with coordinators creating local database objects
  in the wrong order (_system needs to be done first)

* improved cluster dashboard


v2.1.0-rc2 (2014-05-25)
-----------------------

* fixed issue #864: Inconsistent behavior of AQL REVERSE(list) function


v2.1.0-rc1 (XXXX-XX-XX)
-----------------------

* added server-side periodic task management functions:

  - require("org/arangodb/tasks").register(): registers a periodic task
  - require("org/arangodb/tasks").unregister(): unregisters and removes a
    periodic task
  - require("org/arangodb/tasks").get(): retrieves a specific tasks or all
    existing tasks

  the previous undocumented function `internal.definePeriodic` is now
  deprecated and will be removed in a future release.

* decrease the size of some seldom used system collections on creation.

  This will make these collections use less disk space and mapped memory.

* added AQL date functions

* added AQL FLATTEN() list function

* added index memory statistics to `db.<collection>.figures()` function

  The `figures` function will now return a sub-document `indexes`, which lists
  the number of indexes in the `count` sub-attribute, and the total memory
  usage of the indexes in bytes in the `size` sub-attribute.

* added AQL CURRENT_DATABASE() function

  This function returns the current database's name.

* added AQL CURRENT_USER() function

  This function returns the current user from an AQL query. The current user is the
  username that was specified in the `Authorization` HTTP header of the request. If
  authentication is turned off or the query was executed outside a request context,
  the function will return `null`.

* fixed issue #796: Searching with newline chars broken?

  fixed slightly different handling of backslash escape characters in a few
  AQL functions. Now handling of escape sequences should be consistent, and
  searching for newline characters should work the same everywhere

* added OpenSSL version check for configure

  It will report all OpenSSL versions < 1.0.1g as being too old.
  `configure` will only complain about an outdated OpenSSL version but not stop.

* require C++ compiler support (requires g++ 4.8, clang++ 3.4 or Visual Studio 13)

* less string copying returning JSONified documents from ArangoDB, e.g. via
  HTTP GET `/_api/document/<collection>/<document>`

* issue #798: Lower case http headers from arango

  This change allows returning capitalized HTTP headers, e.g.
  `Content-Length` instead of `content-length`.
  The HTTP spec says that headers are case-insensitive, but
  in fact several clients rely on a specific case in response
  headers.
  This change will capitalize HTTP headers if the `X-Arango-Version`
  request header is sent by the client and contains a value of at
  least `20100` (for version 2.1). The default value for the
  compatibility can also be set at server start, using the
  `--server.default-api-compatibility` option.

* simplified usage of `db._createStatement()`

  Previously, the function could not be called with a query string parameter as
  follows:

      db._createStatement(queryString);

  Calling it as above resulted in an error because the function expected an
  object as its parameter. From now on, it's possible to call the function with
  just the query string.

* make ArangoDB not send back a `WWW-Authenticate` header to a client in case the
  client sends the `X-Omit-WWW-Authenticate` HTTP header.

  This is done to prevent browsers from showing their built-in HTTP authentication
  dialog for AJAX requests that require authentication.
  ArangoDB will still return an HTTP 401 (Unauthorized) if the request doesn't
  contain valid credentials, but it will omit the `WWW-Authenticate` header,
  allowing clients to bypass the browser's authentication dialog.

* added REST API method HTTP GET `/_api/job/job-id` to query the status of an
  async job without potentially fetching it from the list of done jobs

* fixed non-intuitive behavior in jobs API: previously, querying the status
  of an async job via the API HTTP PUT `/_api/job/job-id` removed a currently
  executing async job from the list of queryable jobs on the server.
  Now, when querying the result of an async job that is still executing,
  the job is kept in the list of queryable jobs so its result can be fetched
  by a subsequent request.

* use a new data structure for the edge index of an edge collection. This
  improves the performance for the creation of the edge index and in
  particular speeds up removal of edges in graphs. Note however that
  this change might change the order in which edges starting at
  or ending in a vertex are returned. However, this order was never
  guaranteed anyway and it is not sensible to guarantee any particular
  order.

* provide a size hint to edge and hash indexes when initially filling them
  this will lead to less re-allocations when populating these indexes

  this may speed up building indexes when opening an existing collection

* don't requeue identical context methods in V8 threads in case a method is
  already registered

* removed arangod command line option `--database.remove-on-compacted`

* export the sort attribute for graph traversals to the HTTP interface

* add support for arangodump/arangorestore for clusters


v2.0.8 (XXXX-XX-XX)
-------------------

* fixed too-busy iteration over skiplists

  Even when a skiplist query was restricted by a limit clause, the skiplist
  index was queried without the limit. this led to slower-than-necessary
  execution times.

* fixed timeout overflows on 32 bit systems

  this bug has led to problems when select was called with a high timeout
  value (2000+ seconds) on 32bit systems that don't have a forgiving select
  implementation. when the call was made on these systems, select failed
  so no data would be read or sent over the connection

  this might have affected some cluster-internal operations.

* fixed ETCD issues on 32 bit systems

  ETCD was non-functional on 32 bit systems at all. The first call to the
  watch API crashed it. This was because atomic operations worked on data
  structures that were not properly aligned on 32 bit systems.

* fixed issue #848: db.someEdgeCollection.inEdge does not return correct
  value when called the 2nd time after a .save to the edge collection


v2.0.7 (2014-05-05)
-------------------

* issue #839: Foxx Manager missing "unfetch"

* fixed a race condition at startup

  this fixes undefined behavior in case the logger was involved directly at
  startup, before the logger initialization code was called. This should have
  occurred only for code that was executed before the invocation of main(),
  e.g. during ctor calls of statically defined objects.


v2.0.6 (2014-04-22)
-------------------

* fixed issue #835: arangosh doesn't show correct database name



v2.0.5 (2014-04-21)
-------------------

* Fixed a caching problem in IE JS Shell

* added cancelation for async jobs

* upgraded to new gyp for V8

* new Windows installer


v2.0.4 (2014-04-14)
-------------------

* fixed cluster authentication front-end issues for Firefox and IE, there are
  still problems with Chrome


v2.0.3 (2014-04-14)
-------------------

* fixed AQL optimizer bug

* fixed front-end issues

* added password change dialog


v2.0.2 (2014-04-06)
-------------------

* during cluster startup, do not log (somewhat expected) connection errors with
  log level error, but with log level info

* fixed dashboard modals

* fixed connection check for cluster planning front end: firefox does
  not support async:false

* document how to persist a cluster plan in order to relaunch an existing
  cluster later


v2.0.1 (2014-03-31)
-------------------

* make ArangoDB not send back a `WWW-Authenticate` header to a client in case the
  client sends the `X-Omit-WWW-Authenticate` HTTP header.

  This is done to prevent browsers from showing their built-in HTTP authentication
  dialog for AJAX requests that require authentication.
  ArangoDB will still return an HTTP 401 (Unauthorized) if the request doesn't
  contain valid credentials, but it will omit the `WWW-Authenticate` header,
  allowing clients to bypass the browser's authentication dialog.

* fixed isses in arango-dfdb:

  the dfdb was not able to unload certain system collections, so these couldn't be
  inspected with the dfdb sometimes. Additionally, it did not truncate corrupt
  markers from datafiles under some circumstances

* added `changePassword` attribute for users

* fixed non-working "save" button in collection edit view of web interface
  clicking the save button did nothing. one had to press enter in one of the input
  fields to send modified form data

* fixed V8 compile error on MacOS X

* prevent `body length: -9223372036854775808` being logged in development mode for
  some Foxx HTTP responses

* fixed several bugs in web interface dashboard

* fixed issue #783: coffee script not working in manifest file

* fixed issue #783: coffee script not working in manifest file

* fixed issue #781: Cant save current query from AQL editor ui

* bumped version in `X-Arango-Version` compatibility header sent by arangosh and other
  client tools from `1.5` to `2.0`.

* fixed startup options for arango-dfdb, added details option for arango-dfdb

* fixed display of missing error messages and codes in arangosh

* when creating a collection via the web interface, the collection type was always
  "document", regardless of the user's choice


v2.0.0 (2014-03-10)
-------------------

* first 2.0 release


v2.0.0-rc2 (2014-03-07)
-----------------------

* fixed cluster authorization


v2.0.0-rc1 (2014-02-28)
-----------------------

* added sharding :-)

* added collection._dbName attribute to query the name of the database from a collection

  more detailed documentation on the sharding and cluster features can be found in the user
  manual, section **Sharding**

* INCOMPATIBLE CHANGE: using complex values in AQL filter conditions with operators other
  than equality (e.g. >=, >, <=, <) will disable usage of skiplist indexes for filter
  evaluation.

  For example, the following queries will be affected by change:

      FOR doc IN docs FILTER doc.value < { foo: "bar" } RETURN doc
      FOR doc IN docs FILTER doc.value >= [ 1, 2, 3 ] RETURN doc

  The following queries will not be affected by the change:

      FOR doc IN docs FILTER doc.value == 1 RETURN doc
      FOR doc IN docs FILTER doc.value == "foo" RETURN doc
      FOR doc IN docs FILTER doc.value == [ 1, 2, 3 ] RETURN doc
      FOR doc IN docs FILTER doc.value == { foo: "bar" } RETURN doc

* INCOMPATIBLE CHANGE: removed undocumented method `collection.saveOrReplace`

  this feature was never advertised nor documented nor tested.

* INCOMPATIBLE CHANGE: removed undocumented REST API method `/_api/simple/BY-EXAMPLE-HASH`

  this feature was never advertised nor documented nor tested.

* added explicit startup parameter `--server.reuse-address`

  This flag can be used to control whether sockets should be acquired with the SO_REUSEADDR
  flag.

  Regardless of this setting, sockets on Windows are always acquired using the
  SO_EXCLUSIVEADDRUSE flag.

* removed undocumented REST API method GET `/_admin/database-name`

* added user validation API at POST `/_api/user/<username>`

* slightly improved users management API in `/_api/user`:

  Previously, when creating a new user via HTTP POST, the username needed to be
  passed in an attribute `username`. When users were returned via this API,
  the usernames were returned in an attribute named `user`. This was slightly
  confusing and was changed in 2.0 as follows:

  - when adding a user via HTTP POST, the username can be specified in an attribute
  `user`. If this attribute is not used, the API will look into the attribute `username`
  as before and use that value.
  - when users are returned via HTTP GET, the usernames are still returned in an
    attribute `user`.

  This change should be fully downwards-compatible with the previous version of the API.

* added AQL SLICE function to extract slices from lists

* made module loader more node compatible

* the startup option `--javascript.package-path` for arangosh is now deprecated and does
  nothing. Using it will not cause an error, but the option is ignored.

* added coffee script support

* Several UI improvements.

* Exchanged icons in the graphviewer toolbar

* always start networking and HTTP listeners when starting the server (even in
  console mode)

* allow vertex and edge filtering with user-defined functions in TRAVERSAL,
  TRAVERSAL_TREE and SHORTEST_PATH AQL functions:

      // using user-defined AQL functions for edge and vertex filtering
      RETURN TRAVERSAL(friends, friendrelations, "friends/john", "outbound", {
        followEdges: "myfunctions::checkedge",
        filterVertices: "myfunctions::checkvertex"
      })

      // using the following custom filter functions
      var aqlfunctions = require("org/arangodb/aql/functions");
      aqlfunctions.register("myfunctions::checkedge", function (config, vertex, edge, path) {
        return (edge.type !== 'dislikes'); // don't follow these edges
      }, false);

      aqlfunctions.register("myfunctions::checkvertex", function (config, vertex, path) {
        if (vertex.isDeleted || ! vertex.isActive) {
          return [ "prune", "exclude" ]; // exclude these and don't follow them
        }
        return [ ]; // include everything else
      }, false);

* fail if invalid `strategy`, `order` or `itemOrder` attribute values
  are passed to the AQL TRAVERSAL function. Omitting these attributes
  is not considered an error, but specifying an invalid value for any
  of these attributes will make an AQL query fail.

* issue #751: Create database through API should return HTTP status code 201

  By default, the server now returns HTTP 201 (created) when creating a new
  database successfully. To keep compatibility with older ArangoDB versions, the
  startup parameter `--server.default-api-compatibility` can be set to a value
  of `10400` to indicate API compatibility with ArangoDB 1.4. The compatibility
  can also be enforced by setting the `X-Arango-Version` HTTP header in a
  client request to this API on a per-request basis.

* allow direct access from the `db` object to collections whose names start
  with an underscore (e.g. db._users).

  Previously, access to such collections via the `db` object was possible from
  arangosh, but not from arangod (and thus Foxx and actions). The only way
  to access such collections from these places was via the `db._collection(<name>)`
  workaround.

* allow `\n` (as well as `\r\n`) as line terminator in batch requests sent to
  `/_api/batch` HTTP API.

* use `--data-binary` instead of `--data` parameter in generated cURL examples

* issue #703: Also show path of logfile for fm.config()

* issue #675: Dropping a collection used in "graph" module breaks the graph

* added "static" Graph.drop() method for graphs API

* fixed issue #695: arangosh server.password error

* use pretty-printing in `--console` mode by default

* simplified ArangoDB startup options

  Some startup options are now superfluous or their usage is simplified. The
  following options have been changed:

  * `--javascript.modules-path`: this option has been removed. The modules paths
    are determined by arangod and arangosh automatically based on the value of
    `--javascript.startup-directory`.

    If the option is set on startup, it is ignored so startup will not abort with
    an error `unrecognized option`.

  * `--javascript.action-directory`: this option has been removed. The actions
    directory is determined by arangod automatically based on the value of
    `--javascript.startup-directory`.

    If the option is set on startup, it is ignored so startup will not abort with
    an error `unrecognized option`.

  * `--javascript.package-path`: this option is still available but it is not
    required anymore to set the standard package paths (e.g. `js/npm`). arangod
    will automatically use this standard package path regardless of whether it
    was specified via the options.

    It is possible to use this option to add additional package paths to the
    standard value.

  Configuration files included with arangod are adjusted accordingly.

* layout of the graphs tab adapted to better fit with the other tabs

* database selection is moved to the bottom right corner of the web interface

* removed priority queue index type

  this feature was never advertised nor documented nor tested.

* display internal attributes in document source view of web interface

* removed separate shape collections

  When upgrading to ArangoDB 2.0, existing collections will be converted to include
  shapes and attribute markers in the datafiles instead of using separate files for
  shapes.

  When a collection is converted, existing shapes from the SHAPES directory will
  be written to a new datafile in the collection directory, and the SHAPES directory
  will be removed afterwards.

  This saves up to 2 MB of memory and disk space for each collection
  (savings are higher, the less different shapes there are in a collection).
  Additionally, one less file descriptor per opened collection will be used.

  When creating a new collection, the amount of sync calls may be reduced. The same
  may be true for documents with yet-unknown shapes. This may help performance
  in these cases.

* added AQL functions `NTH` and `POSITION`

* added signal handler for arangosh to save last command in more cases

* added extra prompt placeholders for arangosh:
  - `%e`: current endpoint
  - `%u`: current user

* added arangosh option `--javascript.gc-interval` to control amount of
  garbage collection performed by arangosh

* fixed issue #651: Allow addEdge() to take vertex ids in the JS library

* removed command-line option `--log.format`

  In previous versions, this option did not have an effect for most log messages, so
  it got removed.

* removed C++ logger implementation

  Logging inside ArangoDB is now done using the LOG_XXX() macros. The LOGGER_XXX()
  macros are gone.

* added collection status "loading"


v1.4.16 (XXXX-XX-XX)
--------------------

* fixed too eager datafile deletion

  this issue could have caused a crash when the compaction had marked datafiles as obsolete
  and they were removed while "old" temporary query results still pointed to the old datafile
  positions

* fixed issue #826: Replication fails when a collection's configuration changes


v1.4.15 (2014-04-19)
--------------------

* bugfix for AQL query optimizer

  the following type of query was too eagerly optimized, leading to errors in code-generation:

      LET a = (FOR i IN [] RETURN i) LET b = (FOR i IN [] RETURN i) RETURN 1

  the problem occurred when both lists in the subqueries were empty. In this case invalid code
  was generated and the query couldn't be executed.


v1.4.14 (2014-04-05)
--------------------

* fixed race conditions during shape / attribute insertion

  A race condition could have led to spurious `cannot find attribute #xx` or
  `cannot find shape #xx` (where xx is a number) warning messages being logged
  by the server. This happened when a new attribute was inserted and at the same
  time was queried by another thread.

  Also fixed a race condition that may have occurred when a thread tried to
  access the shapes / attributes hash tables while they were resized. In this
  cases, the shape / attribute may have been hashed to a wrong slot.

* fixed a memory barrier / cpu synchronization problem with libev, affecting
  Windows with Visual Studio 2013 (probably earlier versions are affected, too)

  The issue is described in detail here:
  http://lists.schmorp.de/pipermail/libev/2014q1/002318.html


v1.4.13 (2014-03-14)
--------------------

* added diagnostic output for Foxx application upload

* allow dump & restore from ArangoDB 1.4 with an ArangoDB 2.0 server

* allow startup options `temp-path` and `default-language` to be specified from the arangod
  configuration file and not only from the command line

* fixed too eager compaction

  The compaction will now wait for several seconds before trying to re-compact the same
  collection. Additionally, some other limits have been introduced for the compaction.


v1.4.12 (2014-03-05)
--------------------

* fixed display bug in web interface which caused the following problems:
  - documents were displayed in web interface as being empty
  - document attributes view displayed many attributes with content "undefined"
  - document source view displayed many attributes with name "TYPEOF" and value "undefined"
  - an alert popping up in the browser with message "Datatables warning..."

* re-introduced old-style read-write locks to supports Windows versions older than
  Windows 2008R2 and Windows 7. This should re-enable support for Windows Vista and
  Windows 2008.


v1.4.11 (2014-02-27)
--------------------

* added SHORTEST_PATH AQL function

  this calculates the shortest paths between two vertices, using the Dijkstra
  algorithm, employing a min-heap

  By default, ArangoDB does not know the distance between any two vertices and
  will use a default distance of 1. A custom distance function can be registered
  as an AQL user function to make the distance calculation use any document
  attributes or custom logic:

      RETURN SHORTEST_PATH(cities, motorways, "cities/CGN", "cities/MUC", "outbound", {
        paths: true,
        distance: "myfunctions::citydistance"
      })

      // using the following custom distance function
      var aqlfunctions = require("org/arangodb/aql/functions");
      aqlfunctions.register("myfunctions::distance", function (config, vertex1, vertex2, edge) {
        return Math.sqrt(Math.pow(vertex1.x - vertex2.x) + Math.pow(vertex1.y - vertex2.y));
      }, false);

* fixed bug in Graph.pathTo function

* fixed small memleak in AQL optimizer

* fixed access to potentially uninitialized variable when collection had a cap constraint


v1.4.10 (2014-02-21)
--------------------

* fixed graph constructor to allow graph with some parameter to be used

* added node.js "events" and "stream"

* updated npm packages

* added loading of .json file

* Fixed http return code in graph api with waitForSync parameter.

* Fixed documentation in graph, simple and index api.

* removed 2 tests due to change in ruby library.

* issue #756: set access-control-expose-headers on CORS response

  the following headers are now whitelisted by ArangoDB in CORS responses:
  - etag
  - content-encoding
  - content-length
  - location
  - server
  - x-arango-errors
  - x-arango-async-id


v1.4.9 (2014-02-07)
-------------------

* return a document's current etag in response header for HTTP HEAD requests on
  documents that return an HTTP 412 (precondition failed) error. This allows
  retrieving the document's current revision easily.

* added AQL function `SKIPLIST` to directly access skiplist indexes from AQL

  This is a shortcut method to use a skiplist index for retrieving specific documents in
  indexed order. The function capability is rather limited, but it may be used
  for several cases to speed up queries. The documents are returned in index order if
  only one condition is used.

      /* return all documents with mycollection.created > 12345678 */
      FOR doc IN SKIPLIST(mycollection, { created: [[ '>', 12345678 ]] })
        RETURN doc

      /* return first document with mycollection.created > 12345678 */
      FOR doc IN SKIPLIST(mycollection, { created: [[ '>', 12345678 ]] }, 0, 1)
        RETURN doc

      /* return all documents with mycollection.created between 12345678 and 123456790 */
      FOR doc IN SKIPLIST(mycollection, { created: [[ '>', 12345678 ], [ '<=', 123456790 ]] })
        RETURN doc

      /* return all documents with mycollection.a equal 1 and .b equal 2 */
      FOR doc IN SKIPLIST(mycollection, { a: [[ '==', 1 ]], b: [[ '==', 2 ]] })
        RETURN doc

  The function requires a skiplist index with the exact same attributes to
  be present on the specified collection. All attributes present in the skiplist
  index must be specified in the conditions specified for the `SKIPLIST` function.
  Attribute declaration order is important, too: attributes must be specified in the
  same order in the condition as they have been declared in the skiplist index.

* added command-line option `--server.disable-authentication-unix-sockets`

  with this option, authentication can be disabled for all requests coming
  in via UNIX domain sockets, enabling clients located on the same host as
  the ArangoDB server to connect without authentication.
  Other connections (e.g. TCP/IP) are not affected by this option.

  The default value for this option is `false`.
  Note: this option is only supported on platforms that support Unix domain
  sockets.

* call global arangod instance destructor on shutdown

* issue #755: TRAVERSAL does not use strategy, order and itemOrder options

  these options were not honored when configuring a traversal via the AQL
  TRAVERSAL function. Now, these options are used if specified.

* allow vertex and edge filtering with user-defined functions in TRAVERSAL,
  TRAVERSAL_TREE and SHORTEST_PATH AQL functions:

      // using user-defined AQL functions for edge and vertex filtering
      RETURN TRAVERSAL(friends, friendrelations, "friends/john", "outbound", {
        followEdges: "myfunctions::checkedge",
        filterVertices: "myfunctions::checkvertex"
      })

      // using the following custom filter functions
      var aqlfunctions = require("org/arangodb/aql/functions");
      aqlfunctions.register("myfunctions::checkedge", function (config, vertex, edge, path) {
        return (edge.type !== 'dislikes'); // don't follow these edges
      }, false);

      aqlfunctions.register("myfunctions::checkvertex", function (config, vertex, path) {
        if (vertex.isDeleted || ! vertex.isActive) {
          return [ "prune", "exclude" ]; // exclude these and don't follow them
        }
        return [ ]; // include everything else
      }, false);

* issue #748: add vertex filtering to AQL's TRAVERSAL[_TREE]() function


v1.4.8 (2014-01-31)
-------------------

* install foxx apps in the web interface

* fixed a segfault in the import API


v1.4.7 (2014-01-23)
-------------------

* issue #744: Add usage example arangoimp from Command line

* issue #738: added __dirname, __filename pseudo-globals. Fixes #733. (@by pluma)

* mount all Foxx applications in system apps directory on startup


v1.4.6 (2014-01-20)
-------------------

* issue #736: AQL function to parse collection and key from document handle

* added fm.rescan() method for Foxx-Manager

* fixed issue #734: foxx cookie and route problem

* added method `fm.configJson` for arangosh

* include `startupPath` in result of API `/_api/foxx/config`


v1.4.5 (2014-01-15)
-------------------

* fixed issue #726: Alternate Windows Install Method

* fixed issue #716: dpkg -P doesn't remove everything

* fixed bugs in description of HTTP API `_api/index`

* fixed issue #732: Rest API GET revision number

* added missing documentation for several methods in HTTP API `/_api/edge/...`

* fixed typos in description of HTTP API `_api/document`

* defer evaluation of AQL subqueries and logical operators (lazy evaluation)

* Updated font in WebFrontend, it now contains a version that renders properly on Windows

* generally allow function return values as call parameters to AQL functions

* fixed potential deadlock in global context method execution

* added override file "arangod.conf.local" (and co)


v1.4.4 (2013-12-24)
-------------------

* uid and gid are now set in the scripts, there is no longer a separate config file for
  arangod when started from a script

* foxx-manager is now an alias for arangosh

* arango-dfdb is now an alias for arangod, moved from bin to sbin

* changed from readline to linenoise for Windows

* added --install-service and --uninstall-service for Windows

* removed --daemon and --supervisor for Windows

* arangosh and arangod now uses the config-file which maps the binary name, i. e. if you
  rename arangosh to foxx-manager it will use the config file foxx-manager.conf

* fixed lock file for Windows

* fixed issue #711, #687: foxx-manager throws internal errors

* added `--server.ssl-protocol` option for client tools
  this allows connecting from arangosh, arangoimp, arangoimp etc. to an ArangoDB
  server that uses a non-default value for `--server.ssl-protocol`. The default
  value for the SSL protocol is 4 (TLSv1). If the server is configured to use a
  different protocol, it was not possible to connect to it with the client tools.

* added more detailed request statistics

  This adds the number of async-executed HTTP requests plus the number of HTTP
  requests per individual HTTP method type.

* added `--force` option for arangorestore
  this option allows continuing a restore operation even if the server reports errors
  in the middle of the restore operation

* better error reporting for arangorestore
  in case the server returned an HTTP error, arangorestore previously reported this
  error as `internal error` without any details only. Now server-side errors are
  reported by arangorestore with the server's error message

* include more system collections in dumps produced by arangodump
  previously some system collections were intentionally excluded from dumps, even if the
  dump was run with `--include-system-collections`. for example, the collections `_aal`,
  `_modules`, `_routing`, and `_users` were excluded. This makes sense in a replication
  context but not always in a dump context.
  When specifying `--include-system-collections`, arangodump will now include the above-
  mentioned collections in the dump, too. Some other system collections are still excluded
  even when the dump is run with `--include-system-collections`, for example `_replication`
  and `_trx`.

* fixed issue #701: ArangoStatement undefined in arangosh

* fixed typos in configuration files


v1.4.3 (2013-11-25)
-------------------

* fixed a segfault in the AQL optimizer, occurring when a constant non-list value was
  used on the right-hand side of an IN operator that had a collection attribute on the
  left-hand side

* issue #662:

  Fixed access violation errors (crashes) in the Windows version, occurring under some
  circumstances when accessing databases with multiple clients in parallel

* fixed issue #681: Problem with ArchLinux PKGBUILD configuration


v1.4.2 (2013-11-20)
-------------------

* fixed issue #669: Tiny documentation update

* ported Windows version to use native Windows API SRWLocks (slim read-write locks)
  and condition variables instead of homemade versions

  MSDN states the following about the compatibility of SRWLocks and Condition Variables:

      Minimum supported client:
      Windows Server 2008 [desktop apps | Windows Store apps]

      Minimum supported server:
      Windows Vista [desktop apps | Windows Store apps]

* fixed issue #662: ArangoDB on Windows hanging

  This fixes a deadlock issue that occurred on Windows when documents were written to
  a collection at the same time when some other thread tried to drop the collection.

* fixed file-based logging in Windows

  the logger complained on startup if the specified log file already existed

* fixed startup of server in daemon mode (`--daemon` startup option)

* fixed a segfault in the AQL optimizer

* issue #671: Method graph.measurement does not exist

* changed Windows condition variable implementation to use Windows native
  condition variables

  This is an attempt to fix spurious Windows hangs as described in issue #662.

* added documentation for JavaScript traversals

* added --code-page command-line option for Windows version of arangosh

* fixed a problem when creating edges via the web interface.

  The problem only occurred if a collection was created with type "document
  collection" via the web interface, and afterwards was dropped and re-created
  with type "edge collection". If the web interface page was not reloaded,
  the old collection type (document) was cached, making the subsequent creation
  of edges into the (seeming-to-be-document) collection fail.

  The fix is to not cache the collection type in the web interface. Users of
  an older version of the web interface can reload the collections page if they
  are affected.

* fixed a caching problem in arangosh: if a collection was created using the web
  interface, and then removed via arangosh, arangosh did not actually drop the
  collection due to caching.

  Because the `drop` operation was not carried out, this caused misleading error
  messages when trying to re-create the collection (e.g. `cannot create collection:
  duplicate name`).

* fixed ALT-introduced characters for arangosh console input on Windows

  The Windows readline port was not able to handle characters that are built
  using CTRL or ALT keys. Regular characters entered using the CTRL or ALT keys
  were silently swallowed and not passed to the terminal input handler.

  This did not seem to cause problems for the US keyboard layout, but was a
  severe issue for keyboard layouts that require the ALT (or ALT-GR) key to
  construct characters. For example, entering the character `{` with a German
  keyboard layout requires pressing ALT-GR + 9.

* fixed issue #665: Hash/skiplist combo madness bit my ass

  this fixes a problem with missing/non-deterministic rollbacks of inserts in
  case of a unique constraint violation into a collection with multiple secondary
  indexes (with at least one of them unique)

* fixed issue #664: ArangoDB installer on Windows requires drive c:

* partly fixed issue #662: ArangoDB on Windows hanging

  This fixes dropping databases on Windows. In previous 1.4 versions on Windows,
  one shape collection file was not unloaded and removed when dropping a database,
  leaving one directory and one shape collection file in the otherwise-dropped
  database directory.

* fixed issue #660: updated documentation on indexes


v1.4.1 (2013-11-08)
-------------------

* performance improvements for skip-list deletes


v1.4.1-rc1 (2013-11-07)
-----------------------

* fixed issue #635: Web-Interface should have a "Databases" Menu for Management

* fixed issue #624: Web-Interface is missing a Database selector

* fixed segfault in bitarray query

* fixed issue #656: Cannot create unique index through web interface

* fixed issue #654: bitarray index makes server down

* fixed issue #653: Slow query

* fixed issue #650: Randomness of any() should be improved

* made AQL `DOCUMENT()` function polymorphic and work with just one parameter.

  This allows using the `DOCUMENT` function like this:

      DOCUMENT('users/john')
      DOCUMENT([ 'users/john', 'users/amy' ])

  in addition to the existing use cases:

      DOCUMENT(users, 'users/john')
      DOCUMENT(users, 'john')
      DOCUMENT(users, [ 'users/john' ])
      DOCUMENT(users, [ 'users/john', 'users/amy' ])
      DOCUMENT(users, [ 'john', 'amy' ])

* simplified usage of ArangoDB batch API

  It is not necessary anymore to send the batch boundary in the HTTP `Content-Type`
  header. Previously, the batch API expected the client to send a Content-Type header
  of`multipart/form-data; boundary=<some boundary value>`. This is still supported in
  ArangoDB 2.0, but clients can now also omit this header. If the header is not
  present in a client request, ArangoDB will ignore the request content type and
  read the MIME boundary from the beginning of the request body.

  This also allows using the batch API with the Swagger "Try it out" feature (which is
  not too good at sending a different or even dynamic content-type request header).

* added API method GET `/_api/database/user`

  This returns the list of databases a specific user can see without changing the
  username/passwd.

* issue #424: Documentation about IDs needs to be upgraded


v1.4.0 (2013-10-29)
-------------------

* fixed issue #648: /batch API is missing from Web Interface API Documentation (Swagger)

* fixed issue #647: Icon tooltips missing

* fixed issue #646: index creation in web interface

* fixed issue #645: Allow jumping from edge to linked vertices

* merged PR for issue #643: Some minor corrections and a link to "Downloads"

* fixed issue #642: Completion of error handling

* fixed issue #639: compiling v1.4 on maverick produces warnings on -Wstrict-null-sentinel

* fixed issue #634: Web interface bug: Escape does not always propagate

* fixed issue #620: added startup option `--server.default-api-compatibility`

  This adds the following changes to the ArangoDB server and clients:
  - the server provides a new startup option `--server.default-api-compatibility`.
    This option can be used to determine the compatibility of (some) server API
    return values. The value for this parameter is a server version number,
    calculated as follows: `10000 * major + 100 * minor` (e.g. `10400` for ArangoDB
    1.3). The default value is `10400` (1.4), the minimum allowed value is `10300`
    (1.3).

    When setting this option to a value lower than the current server version,
    the server might respond with old-style results to "old" clients, increasing
    compatibility with "old" (non-up-to-date) clients.

  - the server will on each incoming request check for an HTTP header
    `x-arango-version`. Clients can optionally set this header to the API
    version number they support. For example, if a client sends the HTTP header
    `x-arango-version: 10300`, the server will pick this up and might send ArangoDB
    1.3-style responses in some situations.

    Setting either the startup parameter or using the HTTP header (or both) allows
    running "old" clients with newer versions of ArangoDB, without having to adjust
    the clients too much.

  - the `location` headers returned by the server for the APIs `/_api/document/...`
    and `/_api/collection/...` will have different values depending on the used API
    version. If the API compatibility is `10300`, the `location` headers returned
    will look like this:

        location: /_api/document/....

    whereas when an API compatibility of `10400` or higher is used, the `location`
    headers will look like this:

        location: /_db/<database name>/_api/document/...

  Please note that even in the presence of this, old API versions still may not
  be supported forever by the server.

* fixed issue #643: Some minor corrections and a link to "Downloads" by @frankmayer

* started issue #642: Completion of error handling

* fixed issue #639: compiling v1.4 on maverick produces warnings on
  -Wstrict-null-sentinel

* fixed issue #621: Standard Config needs to be fixed

* added function to manage indexes (web interface)

* improved server shutdown time by signaling shutdown to applicationserver,
  logging, cleanup and compactor threads

* added foxx-manager `replace` command

* added foxx-manager `installed` command (a more intuitive alias for `list`)

* fixed issue #617: Swagger API is missing '/_api/version'

* fixed issue #615: Swagger API: Some commands have no parameter entry forms

* fixed issue #614: API : Typo in : Request URL /_api/database/current

* fixed issue #609: Graph viz tool - different background color

* fixed issue #608: arangosh config files - eventually missing in the manual

* fixed issue #607: Admin interface: no core documentation

* fixed issue #603: Aardvark Foxx App Manager

* fixed a bug in type-mapping between AQL user functions and the AQL layer

  The bug caused errors like the following when working with collection documents
  in an AQL user function:

      TypeError: Cannot assign to read only property '_id' of #<ShapedJson>

* create less system collections when creating a new database

  This is achieved by deferring collection creation until the collections are actually
  needed by ArangoDB. The following collections are affected by the change:
  - `_fishbowl`
  - `_structures`


v1.4.0-beta2 (2013-10-14)
-------------------------

* fixed compaction on Windows

  The compaction on Windows did not ftruncate the cleaned datafiles to a smaller size.
  This has been fixed so not only the content of the files is cleaned but also files
  are re-created with potentially smaller sizes.

* only the following system collections will be excluded from replication from now on:
  - `_replication`
  - `_trx`
  - `_users`
  - `_aal`
  - `_fishbowl`
  - `_modules`
  - `_routing`

  Especially the following system collections will now be included in replication:
  - `_aqlfunctions`
  - `_graphs`

  In previous versions of ArangoDB, all system collections were excluded from the
  replication.

  The change also caused a change in the replication logger and applier:
  in previous versions of ArangoDB, only a collection's id was logged for an operation.
  This has not caused problems for non-system collections but for system collections
  there ids might differ. In addition to a collection id ArangoDB will now also log the
  name of a collection for each replication event.

  The replication applier will now look for the collection name attribute in logged
  events preferably.

* added database selection to arango-dfdb

* provide foxx-manager, arangodump, and arangorestore in Windows build

* ArangoDB 1.4 will refuse to start if option `--javascript.app-path` is not set.

* added startup option `--server.allow-method-override`

  This option can be set to allow overriding the HTTP request method in a request using
  one of the following custom headers:

  - x-http-method-override
  - x-http-method
  - x-method-override

  This allows bypassing proxies and tools that would otherwise just let certain types of
  requests pass. Enabling this option may impose a security risk, so it should only be
  used in very controlled environments.

  The default value for this option is `false` (no method overriding allowed).

* added "details" URL parameter for bulk import API

  Setting the `details` URL parameter to `true` in a call to POST `/_api/import` will make
  the import return details about non-imported documents in the `details` attribute. If
  `details` is `false` or omitted, no `details` attribute will be present in the response.
  This is the same behavior that previous ArangoDB versions exposed.

* added "complete" option for bulk import API

  Setting the `complete` URL parameter to `true` in a call to POST `/_api/import` will make
  the import completely fail if at least one of documents cannot be imported successfully.

  It defaults to `false`, which will make ArangoDB continue importing the other documents
  from the import even if some documents cannot be imported. This is the same behavior that
  previous ArangoDB versions exposed.

* added missing swagger documentation for `/_api/log`

* calling `/_api/logs` (or `/_admin/logs`) is only permitted from the `_system` database now.

  Calling this API method for/from other database will result in an HTTP 400.

' ported fix from https://github.com/novus/nvd3/commit/0894152def263b8dee60192f75f66700cea532cc

  This prevents JavaScript errors from occurring in Chrome when in the admin interface,
  section "Dashboard".

* show current database name in web interface (bottom right corner)

* added missing documentation for /_api/import in swagger API docs

* allow specification of database name for replication sync command replication applier

  This allows syncing from a master database with a different name than the slave database.

* issue #601: Show DB in prompt

  arangosh now displays the database name as part of the prompt by default.

  Can change the prompt by using the `--prompt` option, e.g.

      > arangosh --prompt "my db is named \"%d\"> "


v1.4.0-beta1 (2013-10-01)
-------------------------

* make the Foxx manager use per-database app directories

  Each database now has its own subdirectory for Foxx applications. Each database
  can thus use different Foxx applications if required. A Foxx app for a specific
  database resides in `<app-path>/databases/<database-name>/<app-name>`.

  System apps are shared between all databases. They reside in `<app-path>/system/<app-name>`.

* only trigger an engine reset in development mode for URLs starting with `/dev/`

  This prevents ArangoDB from reloading all Foxx applications when it is not
  actually necessary.

* changed error code from 10 (bad parameter) to 1232 (invalid key generator) for
  errors that are due to an invalid key generator specification when creating a new
  collection

* automatic detection of content-type / mime-type for Foxx assets based on filenames,
  added possibility to override auto detection

* added endpoint management API at `/_api/endpoint`

* changed HTTP return code of PUT `/_api/cursor` from 400 to 404 in case a
  non-existing cursor is referred to

* issue #360: added support for asynchronous requests

  Incoming HTTP requests with the headers `x-arango-async: true` or
  `x-arango-async: store` will be answered by the server instantly with a generic
  HTTP 202 (Accepted) response.

  The actual requests will be queued and processed by the server asynchronously,
  allowing the client to continue sending other requests without waiting for the
  server to process the actually requested operation.

  The exact point in time when a queued request is executed is undefined. If an
  error occurs during execution of an asynchronous request, the client will not
  be notified by the server.

  The maximum size of the asynchronous task queue can be controlled using the new
  option `--scheduler.maximal-queue-size`. If the queue contains this many number of
  tasks and a new asynchronous request comes in, the server will reject it with an
  HTTP 500 (internal server error) response.

  Results of incoming requests marked with header `x-arango-async: true` will be
  discarded by the server immediately. Clients have no way of accessing the result
  of such asynchronously executed request. This is just _fire and forget_.

  To later retrieve the result of an asynchronously executed request, clients can
  mark a request with the header `x-arango-async: keep`. This makes the server
  store the result of the request in memory until explicitly fetched by a client
  via the `/_api/job` API. The `/_api/job` API also provides methods for basic
  inspection of which pending or already finished requests there are on the server,
  plus ways for garbage collecting unneeded results.

* Added new option `--scheduler.maximal-queue-size`.

* issue #590: Manifest Lint

* added data dump and restore tools, arangodump and arangorestore.

  arangodump can be used to create a logical dump of an ArangoDB database, or
  just dedicated collections. It can be used to dump both a collection's structure
  (properties and indexes) and data (documents).

  arangorestore can be used to restore data from a dump created with arangodump.
  arangorestore currently does not re-create any indexes, and doesn't yet handle
  referenced documents in edges properly when doing just partial restores.
  This will be fixed until 1.4 stable.

* introduced `--server.database` option for arangosh, arangoimp, and arangob.

  The option allows these client tools to use a certain database for their actions.
  In arangosh, the current database can be switched at any time using the command

      db._useDatabase(<name>);

  When no database is specified, all client tools will assume they should use the
  default database `_system`. This is done for downwards-compatibility reasons.

* added basic multi database support (alpha)

  New databases can be created using the REST API POST `/_api/database` and the
  shell command `db._createDatabase(<name>)`.

  The default database in ArangoDB is called `_system`. This database is always
  present and cannot be deleted by the user. When an older version of ArangoDB is
  upgraded to 1.4, the previously only database will automatically become the
  `_system` database.

  New databases can be created with the above commands, and can be deleted with the
  REST API DELETE `/_api/database/<name>` or the shell command `db._dropDatabase(<name>);`.

  Deleting databases is still unstable in ArangoDB 1.4 alpha and might crash the
  server. This will be fixed until 1.4 stable.

  To access a specific database via the HTTP REST API, the `/_db/<name>/` prefix
  can be used in all URLs. ArangoDB will check if an incoming request starts with
  this prefix, and will automatically pick the database name from it. If the prefix
  is not there, ArangoDB will assume the request is made for the default database
  (`_system`). This is done for downwards-compatibility reasons.

  That means, the following URL pathnames are logically identical:

      /_api/document/mycollection/1234
      /_db/_system/document/mycollection/1234

  To access a different database (e.g. `test`), the URL pathname would look like this:

      /_db/test/document/mycollection/1234

  New databases can also be created and existing databases can only be dropped from
  within the default database (`_system`). It is not possible to drop the `_system`
  database itself.

  Cross-database operations are unintended and unsupported. The intention of the
  multi-database feature is to have the possibility to have a few databases managed
  by ArangoDB in parallel, but to only access one database at a time from a connection
  or a request.

  When accessing the web interface via the URL pathname `/_admin/html/` or `/_admin/aardvark`,
  the web interface for the default database (`_system`) will be displayed.
  To access the web interface for a different database, the database name can be
  put into the URLs as a prefix, e.g. `/_db/test/_admin/html` or
  `/_db/test/_admin/aardvark`.

  All internal request handlers and also all user-defined request handlers and actions
  (including Foxx) will only get to see the unprefixed URL pathnames (i.e. excluding
  any database name prefix). This is to ensure downwards-compatibility.

  To access the name of the requested database from any action (including Foxx), use
  use `req.database`.

  For example, when calling the URL `/myapp/myaction`, the content of `req.database`
  will be `_system` (the default database because no database got specified) and the
  content of `req.url` will be `/myapp/myaction`.

  When calling the URL `/_db/test/myapp/myaction`, the content of `req.database` will be
  `test`, and the content of `req.url` will still be `/myapp/myaction`.

* Foxx now excludes files starting with . (dot) when bundling assets

  This mitigates problems with editor swap files etc.

* made the web interface a Foxx application

  This change caused the files for the web interface to be moved from `html/admin` to
  `js/apps/aardvark` in the file system.

  The base URL for the admin interface changed from `_admin/html/index.html` to
  `_admin/aardvark/index.html`.

  The "old" redirection to `_admin/html/index.html` will now produce a 404 error.

  When starting ArangoDB with the `--upgrade` option, this will automatically be remedied
  by putting in a redirection from `/` to `/_admin/aardvark/index.html`, and from
  `/_admin/html/index.html` to `/_admin/aardvark/index.html`.

  This also obsoletes the following configuration (command-line) options:
  - `--server.admin-directory`
  - `--server.disable-admin-interface`

  when using these now obsolete options when the server is started, no error is produced
  for downwards-compatibility.

* changed User-Agent value sent by arangoimp, arangosh, and arangod from "VOC-Agent" to
  "ArangoDB"

* changed journal file creation behavior as follows:

  Previously, a journal file for a collection was always created when a collection was
  created. When a journal filled up and became full, the current journal was made a
  datafile, and a new (empty) journal was created automatically. There weren't many
  intended situations when a collection did not have at least one journal.

  This is changed now as follows:
  - when a collection is created, no journal file will be created automatically
  - when there is a write into a collection without a journal, the journal will be
    created lazily
  - when there is a write into a collection with a full journal, a new journal will
    be created automatically

  From the end user perspective, nothing should have changed, except that there is now
  less disk usage for empty collections. Disk usage of infrequently updated collections
  might also be reduced significantly by running the `rotate()` method of a collection,
  and not writing into a collection subsequently.

* added method `collection.rotate()`

  This allows premature rotation of a collection's current journal file into a (read-only)
  datafile. The purpose of using `rotate()` is to prematurely allow compaction (which is
  performed on datafiles only) on data, even if the journal was not filled up completely.

  Using `rotate()` may make sense in the following scenario:

      c = db._create("test");
      for (i = 0; i < 1000; ++i) {
        c.save(...); // insert lots of data here
      }

      ...
      c.truncate(); // collection is now empty
      // only data in datafiles will be compacted by following compaction runs
      // all data in the current journal would not be compacted

      // calling rotate will make the current journal a datafile, and thus make it
      // eligible for compaction
      c.rotate();

  Using `rotate()` may also be useful when data in a collection is known to not change
  in the immediate future. After having completed all write operations on a collection,
  performing a `rotate()` will reduce the size of the current journal to the actually
  required size (remember that journals are pre-allocated with a specific size) before
  making the journal a datafile. Thus `rotate()` may cause disk space savings, even if
  the datafiles does not qualify for compaction after rotation.

  Note: rotating the journal is asynchronous, so that the actual rotation may be executed
  after `rotate()` returns to the caller.

* changed compaction to merge small datafiles together (up to 3 datafiles are merged in
  a compaction run)

  In the regular case, this should leave less small datafiles stay around on disk and allow
  using less file descriptors in total.

* added AQL MINUS function

* added AQL UNION_DISTINCT function (more efficient than combination of `UNIQUE(UNION())`)

* updated mruby to 2013-08-22

* issue #587: Add db._create() in help for startup arangosh

* issue #586: Share a link on installation instructions in the User Manual

* issue #585: Bison 2.4 missing on Mac for custom build

* issue #584: Web interface images broken in devel

* issue #583: Small documentation update

* issue #581: Parameter binding for attributes

* issue #580: Small improvements (by @guidoreina)

* issue #577: Missing documentation for collection figures in implementor manual

* issue #576: Get disk usage for collections and graphs

  This extends the result of the REST API for /_api/collection/figures with
  the attributes `compactors.count`, `compactors.fileSize`, `shapefiles.count`,
  and `shapefiles.fileSize`.

* issue #575: installing devel version on mac (low prio)

* issue #574: Documentation (POST /_admin/routing/reload)

* issue #558: HTTP cursors, allow count to ignore LIMIT


v1.4.0-alpha1 (2013-08-02)
--------------------------

* added replication. check online manual for details.

* added server startup options `--server.disable-replication-logger` and
  `--server.disable-replication-applier`

* removed action deployment tool, this now handled with Foxx and its manager or
  by kaerus node utility

* fixed a server crash when using byExample / firstExample inside a transaction
  and the collection contained a usable hash/skiplist index for the example

* defineHttp now only expects a single context

* added collection detail dialog (web interface)

  Shows collection properties, figures (datafiles, journals, attributes, etc.)
  and indexes.

* added documents filter (web interface)

  Allows searching for documents based on attribute values. One or many filter
  conditions can be defined, using comparison operators such as '==', '<=', etc.

* improved AQL editor (web interface)

  Editor supports keyboard shortcuts (Submit, Undo, Redo, Select).
  Editor allows saving and reusing of user-defined queries.
  Added example queries to AQL editor.
  Added comment button.

* added document import (web interface)

  Allows upload of JSON-data from files. Files must have an extension of .json.

* added dashboard (web interface)

  Shows the status of replication and multiple system charts, e.g.
  Virtual Memory Size, Request Time, HTTP Connections etc.

* added API method `/_api/graph` to query all graphs with all properties.

* added example queries in web interface AQL editor

* added arango.reconnect(<host>) method for arangosh to dynamically switch server or
  user name

* added AQL range operator `..`

  The `..` operator can be used to easily iterate over a sequence of numeric
  values. It will produce a list of values in the defined range, with both bounding
  values included.

  Example:

      2010..2013

  will produce the following result:

      [ 2010, 2011, 2012, 2013 ]

* added AQL RANGE function

* added collection.first(count) and collection.last(count) document access functions

  These functions allow accessing the first or last n documents in a collection. The order
  is determined by document insertion/update time.

* added AQL INTERSECTION function

* INCOMPATIBLE CHANGE: changed AQL user function namespace resolution operator from `:` to `::`

  AQL user-defined functions were introduced in ArangoDB 1.3, and the namespace resolution
  operator for them was the single colon (`:`). A function call looked like this:

      RETURN mygroup:myfunc()

  The single colon caused an ambiguity in the AQL grammar, making it indistinguishable from
  named attributes or the ternary operator in some cases, e.g.

      { mygroup:myfunc ? mygroup:myfunc }

  The change of the namespace resolution operator from `:` to `::` fixes this ambiguity.

  Existing user functions in the database will be automatically fixed when starting ArangoDB
  1.4 with the `--upgrade` option. However, queries using user-defined functions need to be
  adjusted on the client side to use the new operator.

* allow multiple AQL LET declarations separated by comma, e.g.
  LET a = 1, b = 2, c = 3

* more useful AQL error messages

  The error position (line/column) is more clearly indicated for parse errors.
  Additionally, if a query references a collection that cannot be found, the error
  message will give a hint on the collection name

* changed return value for AQL `DOCUMENT` function in case document is not found

  Previously, when the AQL `DOCUMENT` function was called with the id of a document and
  the document could not be found, it returned `undefined`. This value is not part of the
  JSON type system and this has caused some problems.
  Starting with ArangoDB 1.4, the `DOCUMENT` function will return `null` if the document
  looked for cannot be found.

  In case the function is called with a list of documents, it will continue to return all
  found documents, and will not return `null` for non-found documents. This has not changed.

* added single line comments for AQL

  Single line comments can be started with a double forward slash: `//`.
  They end at the end of the line, or the end of the query string, whichever is first.

* fixed documentation issues #567, #568, #571.

* added collection.checksum(<withData>) method to calculate CRC checksums for
  collections

  This can be used to
  - check if data in a collection has changed
  - compare the contents of two collections on different ArangoDB instances

* issue #565: add description line to aal.listAvailable()

* fixed several out-of-memory situations when double freeing or invalid memory
  accesses could happen

* less msyncing during the creation of collections

  This is achieved by not syncing the initial (standard) markers in shapes collections.
  After all standard markers are written, the shapes collection will get synced.

* renamed command-line option `--log.filter` to `--log.source-filter` to avoid
  misunderstandings

* introduced new command-line option `--log.content-filter` to optionally restrict
  logging to just specific log messages (containing the filter string, case-sensitive).

  For example, to filter on just log entries which contain `ArangoDB`, use:

      --log.content-filter "ArangoDB"

* added optional command-line option `--log.requests-file` to log incoming HTTP
  requests to a file.

  When used, all HTTP requests will be logged to the specified file, containing the
  client IP address, HTTP method, requests URL, HTTP response code, and size of the
  response body.

* added a signal handler for SIGUSR1 signal:

  when ArangoDB receives this signal, it will respond all further incoming requests
  with an HTTP 503 (Service Unavailable) error. This will be the case until another
  SIGUSR1 signal is caught. This will make ArangoDB start serving requests regularly
  again. Note: this is not implemented on Windows.

* limited maximum request URI length to 16384 bytes:

  Incoming requests with longer request URIs will be responded to with an HTTP
  414 (Request-URI Too Long) error.

* require version 1.0 or 1.1 in HTTP version signature of requests sent by clients:

  Clients sending requests with a non-HTTP 1.0 or non-HTTP 1.1 version number will
  be served with an HTTP 505 (HTTP Version Not Supported) error.

* updated manual on indexes:

  using system attributes such as `_id`, `_key`, `_from`, `_to`, `_rev` in indexes is
  disallowed and will be rejected by the server. This was the case since ArangoDB 1.3,
  but was not properly documented.

* issue #563: can aal become a default object?

  aal is now a prefab object in arangosh

* prevent certain system collections from being renamed, dropped, or even unloaded.

  Which restrictions there are for which system collections may vary from release to
  release, but users should in general not try to modify system collections directly
  anyway.

  Note: there are no such restrictions for user-created collections.

* issue #559: added Foxx documentation to user manual

* added server startup option `--server.authenticate-system-only`. This option can be
  used to restrict the need for HTTP authentication to internal functionality and APIs,
  such as `/_api/*` and `/_admin/*`.
  Setting this option to `true` will thus force authentication for the ArangoDB APIs
  and the web interface, but allow unauthenticated requests for other URLs (including
  user defined actions and Foxx applications).
  The default value of this option is `false`, meaning that if authentication is turned
  on, authentication is still required for *all* incoming requests. Only by setting the
  option to `true` this restriction is lifted and authentication becomes required for
  URLs starting with `/_` only.

  Please note that authentication still needs to be enabled regularly by setting the
  `--server.disable-authentication` parameter to `false`. Otherwise no authentication
  will be required for any URLs as before.

* protect collections against unloading when there are still document barriers around.

* extended cap constraints to optionally limit the active data size in a collection to
  a specific number of bytes.

  The arguments for creating a cap constraint are now:
  `collection.ensureCapConstraint(<count>, <byteSize>);`

  It is supported to specify just a count as in ArangoDB 1.3 and before, to specify
  just a fileSize, or both. The first met constraint will trigger the automated
  document removal.

* added `db._exists(doc)` and `collection.exists(doc)` for easy document existence checks

* added API `/_api/current-database` to retrieve information about the database the
  client is currently connected to (note: the API `/_api/current-database` has been
  removed in the meantime. The functionality is accessible via `/_api/database/current`
  now).

* ensure a proper order of tick values in datafiles/journals/compactors.
  any new files written will have the _tick values of their markers in order. for
  older files, there are edge cases at the beginning and end of the datafiles when
  _tick values are not properly in order.

* prevent caching of static pages in PathHandler.
  whenever a static page is requested that is served by the general PathHandler, the
  server will respond to HTTP GET requests with a "Cache-Control: max-age=86400" header.

* added "doCompact" attribute when creating collections and to collection.properties().
  The attribute controls whether collection datafiles are compacted.

* changed the HTTP return code from 400 to 404 for some cases when there is a referral
  to a non-existing collection or document.

* introduced error code 1909 `too many iterations` that is thrown when graph traversals
  hit the `maxIterations` threshold.

* optionally limit traversals to a certain number of iterations
  the limitation can be achieved via the traversal API by setting the `maxIterations`
  attribute, and also via the AQL `TRAVERSAL` and `TRAVERSAL_TREE` functions by setting
  the same attribute. If traversals are not limited by the end user, a server-defined
  limit for `maxIterations` may be used to prevent server-side traversals from running
  endlessly.

* added graph traversal API at `/_api/traversal`

* added "API" link in web interface, pointing to REST API generated with Swagger

* moved "About" link in web interface into "links" menu

* allow incremental access to the documents in a collection from out of AQL
  this allows reading documents from a collection chunks when a full collection scan
  is required. memory usage might be must lower in this case and queries might finish
  earlier if there is an additional LIMIT statement

* changed AQL COLLECT to use a stable sort, so any previous SORT order is preserved

* issue #547: Javascript error in the web interface

* issue #550: Make AQL graph functions support key in addition to id

* issue #526: Unable to escape when an errorneous command is entered into the js shell

* issue #523: Graph and vertex methods for the javascript api

* issue #517: Foxx: Route parameters with capital letters fail

* issue #512: Binded Parameters for LIMIT


v1.3.3 (2013-08-01)
-------------------

* issue #570: updateFishbowl() fails once

* updated and fixed generated examples

* issue #559: added Foxx documentation to user manual

* added missing error reporting for errors that happened during import of edges


v1.3.2 (2013-06-21)
-------------------

* fixed memleak in internal.download()

* made the shape-collection journal size adaptive:
  if too big shapes come in, a shape journal will be created with a big-enough size
  automatically. the maximum size of a shape journal is still restricted, but to a
  very big value that should never be reached in practice.

* fixed a segfault that occurred when inserting documents with a shape size bigger
  than the default shape journal size (2MB)

* fixed a locking issue in collection.truncate()

* fixed value overflow in accumulated filesizes reported by collection.figures()

* issue #545: AQL FILTER unnecessary (?) loop

* issue #549: wrong return code with --daemon


v1.3.1 (2013-05-24)
-------------------

* removed currently unused _ids collection

* fixed usage of --temp-path in aranogd and arangosh

* issue #540: suppress return of temporary internal variables in AQL

* issue #530: ReferenceError: ArangoError is not a constructor

* issue #535: Problem with AQL user functions javascript API

* set --javascript.app-path for test execution to prevent startup error

* issue #532: Graph _edgesCache returns invalid data?

* issue #531: Arangod errors

* issue #529: Really weird transaction issue

* fixed usage of --temp-path in aranogd and arangosh


v1.3.0 (2013-05-10)
-------------------

* fixed problem on restart ("datafile-xxx is not sealed") when server was killed
  during a compaction run

* fixed leak when using cursors with very small batchSize

* issue #508: `unregistergroup` function not mentioned in http interface docs

* issue #507: GET /_api/aqlfunction returns code inside parentheses

* fixed issue #489: Bug in aal.install

* fixed issue 505: statistics not populated on MacOS


v1.3.0-rc1 (2013-04-24)
-----------------------

* updated documentation for 1.3.0

* added node modules and npm packages

* changed compaction to only compact datafiles with more at least 10% of dead
  documents (byte size-wise)

* issue #498: fixed reload of authentication info when using
  `require("org/arangodb/users").reload()`

* issue #495: Passing an empty array to create a document results in a
  "phantom" document

* added more precision for requests statistics figures

* added "sum" attribute for individual statistics results in statistics API
  at /_admin/statistics

* made "limit" an optional parameter in AQL function NEAR().
  limit can now be either omitted completely, or set to 0. If so, an internal
  default value (currently 100) will be applied for the limit.

* issue #481

* added "attributes.count" to output of `collection.figures()`
  this also affects the REST API /_api/collection/<name>/figures

* added IndexedPropertyGetter for ShapedJson objects

* added API for user-defined AQL functions

* issue #475: A better error message for deleting a non-existent graph

* issue #474: Web interface problems with the JS Shell

* added missing documentation for AQL UNION function

* added transaction support.
  This provides ACID transactions for ArangoDB. Transactions can be invoked
  using the `db._executeTransaction()` function, or the `/_api/transaction`
  REST API.

* switched to semantic versioning (at least for alpha & alpha naming)

* added saveOrReplace() for server-side JS

v1.3.alpha1 (2013-04-05)
------------------------

* cleanup of Module, Package, ArangoApp and modules "internal", "fs", "console"

* use Error instead of string in throw to allow stack-trace

* issue #454: error while creation of Collection

* make `collection.count()` not recalculate the number of documents on the fly, but
  use some internal document counters.

* issue #457: invalid string value in web interface

* make datafile id (datafile->_fid) identical to the numeric part of the filename.
  E.g. the datafile `journal-123456.db` will now have a datafile marker with the same
  fid (i.e. `123456`) instead of a different value. This change will only affect
  datafiles that are created with 1.3 and not any older files.
  The intention behind this change is to make datafile debugging easier.

* consistently discard document attributes with reserved names (system attributes)
  but without any known meaning, for example `_test`, `_foo`, ...

  Previously, these attributes were saved with the document regularly in some cases,
  but were discarded in other cases.
  Now these attributes are discarded consistently. "Real" system attributes such as
  `_key`, `_from`, `_to` are not affected and will work as before.

  Additionally, attributes with an empty name (``) are discarded when documents are
  saved.

  Though using reserved or empty attribute names in documents was not really and
  consistently supported in previous versions of ArangoDB, this change might cause
  an incompatibility for clients that rely on this feature.

* added server startup flag `--database.force-sync-properties` to force syncing of
  collection properties on collection creation, deletion and on property update.
  The default value is true to mimic the behavior of previous versions of ArangoDB.
  If set to false, collection properties are written to disk but no call to sync()
  is made.

* added detailed output of server version and components for REST APIs
  `/_admin/version` and `/_api/version`. To retrieve this extended information,
  call the REST APIs with URL parameter `details=true`.

* issue #443: For git-based builds include commit hash in version

* adjust startup log output to be more compact, less verbose

* set the required minimum number of file descriptors to 256.
  On server start, this number is enforced on systems that have rlimit. If the limit
  cannot be enforced, starting the server will fail.
  Note: 256 is considered to be the absolute minimum value. Depending on the use case
  for ArangoDB, a much higher number of file descriptors should be used.

  To avoid checking & potentially changing the number of maximum open files, use the
  startup option `--server.descriptors-minimum 0`

* fixed shapedjson to json conversion for special numeric values (NaN, +inf, -inf).
  Before, "NaN", "inf", or "-inf" were written into the JSONified output, but these
  values are not allowed in JSON. Now, "null" is written to the JSONified output as
  required.

* added AQL functions VARIANCE_POPULATION(), VARIANCE_SAMPLE(), STDDEV_POPULATION(),
  STDDEV_SAMPLE(), AVERAGE(), MEDIAN() to calculate statistical values for lists

* added AQL SQRT() function

* added AQL TRIM(), LEFT() and RIGHT() string functions

* fixed issue #436: GET /_api/document on edge

* make AQL REVERSE() and LENGTH() functions work on strings, too

* disabled DOT generation in `make doxygen`. this speeds up docs generation

* renamed startup option `--dispatcher.report-intervall` to `--dispatcher.report-interval`

* renamed startup option `--scheduler.report-intervall` to `--scheduler.report-interval`

* slightly changed output of REST API method /_admin/log.
  Previously, the log messages returned also contained the date and log level, now
  they will only contain the log message, and no date and log level information.
  This information can be re-created by API users from the `timestamp` and `level`
  attributes of the result.

* removed configure option `--enable-zone-debug`
  memory zone debugging is now automatically turned on when compiling with ArangoDB
  `--enable-maintainer-mode`

* removed configure option `--enable-arangob`
  arangob is now always included in the build


v1.2.3 (XXXX-XX-XX)
-------------------

* added optional parameter `edgexamples` for AQL function EDGES() and NEIGHBORS()

* added AQL function NEIGHBORS()

* added freebsd support

* fixed firstExample() query with `_id` and `_key` attributes

* issue triAGENS/ArangoDB-PHP#55: AQL optimizer may have mis-optimized duplicate
  filter statements with limit


v1.2.2 (2013-03-26)
-------------------

* fixed save of objects with common sub-objects

* issue #459: fulltext internal memory allocation didn't scale well
  This fix improves loading times for collections with fulltext indexes that have
  lots of equal words indexed.

* issue #212: auto-increment support

  The feature can be used by creating a collection with the extra `keyOptions`
  attribute as follows:

      db._create("mycollection", { keyOptions: { type: "autoincrement", offset: 1, increment: 10, allowUserKeys: true } });

  The `type` attribute will make sure the keys will be auto-generated if no
  `_key` attribute is specified for a document.

  The `allowUserKeys` attribute determines whether users might still supply own
  `_key` values with documents or if this is considered an error.

  The `increment` value determines the actual increment value, whereas the `offset`
  value can be used to seed to value sequence with a specific starting value.
  This will be useful later in a multi-master setup, when multiple servers can use
  different auto-increment seed values and thus generate non-conflicting auto-increment values.

  The default values currently are:

  - `allowUserKeys`: `true`
  - `offset`: `0`
  - `increment`: `1`

  The only other available key generator type currently is `traditional`.
  The `traditional` key generator will auto-generate keys in a fashion as ArangoDB
  always did (some increasing integer value, with a more or less unpredictable
  increment value).

  Note that for the `traditional` key generator there is only the option to disallow
  user-supplied keys and give the server the sole responsibility for key generation.
  This can be achieved by setting the `allowUserKeys` property to `false`.

  This change also introduces the following errors that API implementors may want to check
  the return values for:

  - 1222: `document key unexpected`: will be raised when a document is created with
    a `_key` attribute, but the underlying collection was set up with the `keyOptions`
    attribute `allowUserKeys: false`.

  - 1225: `out of keys`: will be raised when the auto-increment key generator runs
    out of keys. This may happen when the next key to be generated is 2^64 or higher.
    In practice, this will only happen if the values for `increment` or `offset` are
    not set appropriately, or if users are allowed to supply own keys, those keys
    are near the 2^64 threshold, and later the auto-increment feature kicks in and
    generates keys that cross that threshold.

    In practice it should not occur with proper configuration and proper usage of the
    collections.

  This change may also affect the following REST APIs:
  - POST `/_api/collection`: the server does now accept the optional `keyOptions`
    attribute in the second parameter
  - GET `/_api/collection/properties`: will return the `keyOptions` attribute as part
    of the collection's properties. The previous optional attribute `createOptions`
    is now gone.

* fixed `ArangoStatement.explain()` method with bind variables

* fixed misleading "cursor not found" error message in arangosh that occurred when
  `count()` was called for client-side cursors

* fixed handling of empty attribute names, which may have crashed the server under
  certain circumstances before

* fixed usage of invalid pointer in error message output when index description could
  not be opened


v1.2.1 (2013-03-14)
-------------------

* issue #444: please darken light color in arangosh

* issue #442: pls update post install info on osx

* fixed conversion of special double values (NaN, -inf, +inf) when converting from
  shapedjson to JSON

* fixed compaction of markers (location of _key was not updated correctly in memory,
  leading to _keys pointing to undefined memory after datafile rotation)

* fixed edge index key pointers to use document master pointer plus offset instead
  of direct _key address

* fixed case when server could not create any more journal or compactor files.
  Previously a wrong status code may have been returned, and not being able to create
  a new compactor file may have led to an infinite loop with error message
  "could not create compactor".

* fixed value truncation for numeric filename parts when renaming datafiles/journals


v1.2.0 (2013-03-01)
-------------------

* by default statistics are now switch off; in order to enable comment out
  the "disable-statistics = yes" line in "arangod.conf"

* fixed issue #435: csv parser skips data at buffer border

* added server startup option `--server.disable-statistics` to turn off statistics
  gathering without recompilation of ArangoDB.
  This partly addresses issue #432.

* fixed dropping of indexes without collection name, e.g.
  `db.xxx.dropIndex("123456");`
  Dropping an index like this failed with an assertion error.

* fixed issue #426: arangoimp should be able to import edges into edge collections

* fixed issue #425: In case of conflict ArangoDB returns HTTP 400 Bad request
  (with 1207 Error) instead of HTTP 409 Conflict

* fixed too greedy token consumption in AQL for negative values:
  e.g. in the statement `RETURN { a: 1 -2 }` the minus token was consumed as part
  of the value `-2`, and not interpreted as the binary arithmetic operator


v1.2.beta3 (2013-02-22)
-----------------------

* issue #427: ArangoDB Importer Manual has no navigation links (previous|home|next)

* issue #319: Documentation missing for Emergency console and incomplete for datafile debugger.

* issue #370: add documentation for reloadRouting and flushServerModules

* issue #393: added REST API for user management at /_api/user

* issue #393, #128: added simple cryptographic functions for user actions in module "crypto":
  * require("org/arangodb/crypto").md5()
  * require("org/arangodb/crypto").sha256()
  * require("org/arangodb/crypto").rand()

* added replaceByExample() Javascript and REST API method

* added updateByExample() Javascript and REST API method

* added optional "limit" parameter for removeByExample() Javascript and REST API method

* fixed issue #413

* updated bundled V8 version from 3.9.4 to 3.16.14.1
  Note: the Windows version used a more recent version (3.14.0.1) and was not updated.

* fixed issue #404: keep original request url in request object


v1.2.beta2 (2013-02-15)
-----------------------

* fixed issue #405: 1.2 compile warnings

* fixed issue #333: [debian] Group "arangodb" is not used when starting vie init.d script

* added optional parameter 'excludeSystem' to GET /_api/collection
  This parameter can be used to disable returning system collections in the list
  of all collections.

* added AQL functions KEEP() and UNSET()

* fixed issue #348: "HTTP Interface for Administration and Monitoring"
  documentation errors.

* fix stringification of specific positive int64 values. Stringification of int64
  values with the upper 32 bits cleared and the 33rd bit set were broken.

* issue #395:  Collection properties() function should return 'isSystem' for
  Javascript and REST API

* make server stop after upgrade procedure when invoked with `--upgrade option`.
  When started with the `--upgrade` option, the server will perfom
  the upgrade, and then exit with a status code indicating the result of the
  upgrade (0 = success, 1 = failure). To start the server regularly in either
  daemon or console mode, the `--upgrade` option must not be specified.
  This change was introduced to allow init.d scripts check the result of
  the upgrade procedure, even in case an upgrade was successful.
  this was introduced as part of issue #391.

* added AQL function EDGES()

* added more crash-protection when reading corrupted collections at startup

* added documentation for AQL function CONTAINS()

* added AQL function LIKE()

* replaced redundant error return code 1520 (Unable to open collection) with error code
  1203 (Collection not found). These error codes have the same meanings, but one of
  them was returned from AQL queries only, the other got thrown by other parts of
  ArangoDB. Now, error 1203 (Collection not found) is used in AQL too in case a
  non-existing collection is used.

v1.2.beta1 (2013-02-01)
-----------------------

* fixed issue #382: [Documentation error] Maschine... should be Machine...

* unified history file locations for arangod, arangosh, and arangoirb.
  - The readline history for arangod (emergency console) is now stored in file
    $HOME/.arangod. It was stored in $HOME/.arango before.
  - The readline history for arangosh is still stored in $HOME/.arangosh.
  - The readline history for arangoirb is now stored in $HOME/.arangoirb. It was
    stored in $HOME/.arango-mrb before.

* fixed issue #381: _users user should have a unique constraint

* allow negative list indexes in AQL to access elements from the end of a list,
  e.g. ```RETURN values[-1]``` will return the last element of the `values` list.

* collection ids, index ids, cursor ids, and document revision ids created and
  returned by ArangoDB are now returned as strings with numeric content inside.
  This is done to prevent some value overrun/truncation in any part of the
  complete client/server workflow.
  In ArangoDB 1.1 and before, these values were previously returned as
  (potentially very big) integer values. This may cause problems (clipping, overrun,
  precision loss) for clients that do not support big integers natively and store
  such values in IEEE754 doubles internally. This type loses precision after about
  52 bits and is thus not safe to hold an id.
  Javascript and 32 bit-PHP are examples for clients that may cause such problems.
  Therefore, ids are now returned by ArangoDB as strings, with the string
  content being the integer value as before.

  Example for documents ("_rev" attribute):
  - Document returned by ArangoDB 1.1: { "_rev": 1234, ... }
  - Document returned by ArangoDB 1.2: { "_rev": "1234", ... }

  Example for collections ("id" attribute / "_id" property):
  - Collection returned by ArangoDB 1.1: { "id": 9327643, "name": "test", ... }
  - Collection returned by ArangoDB 1.2: { "id": "9327643", "name": "test", ... }

  Example for cursors ("id" attribute):
  - Collection returned by ArangoDB 1.1: { "id": 11734292, "hasMore": true, ... }
  - Collection returned by ArangoDB 1.2: { "id": "11734292", "hasMore": true, ... }

* global variables are not automatically available anymore when starting the
  arangod Javascript emergency console (i.e. ```arangod --console```).

  Especially, the variables `db`, `edges`, and `internal` are not available
  anymore. `db` and `internal` can be made available in 1.2 by
  ```var db = require("org/arangodb").db;``` and
  ```var internal = require("internal");```, respectively.
  The reason for this change is to get rid of global variables in the server
  because this will allow more specific inclusion of functionality.

  For convenience, the global variable `db` is still available by default in
  arangosh. The global variable `edges`, which since ArangoDB 1.1 was kind of
  a redundant wrapper of `db`, has been removed in 1.2 completely.
  Please use `db` instead, and if creating an edge collection, use the explicit
  ```db._createEdgeCollection()``` command.

* issue #374: prevent endless redirects when calling admin interface with
  unexpected URLs

* issue #373: TRAVERSAL() `trackPaths` option does not work. Instead `paths` does work

* issue #358: added support for CORS

* honor optional waitForSync property for document removal, replace, update, and
  save operations in arangosh. The waitForSync parameter for these operations
  was previously honored by the REST API and on the server-side, but not when
  the waitForSync parameter was specified for a document operation in arangosh.

* calls to db.collection.figures() and /_api/collection/<collection>/figures now
  additionally return the number of shapes used in the collection in the
  extra attribute "shapes.count"

* added AQL TRAVERSAL_TREE() function to return a hierarchical result from a traversal

* added AQL TRAVERSAL() function to return the results from a traversal

* added AQL function ATTRIBUTES() to return the attribute names of a document

* removed internal server-side AQL functions from global scope.

  Now the AQL internal functions can only be accessed via the exports of the
  ahuacatl module, which can be included via ```require("org/arangodb/ahuacatl")```.
  It shouldn't be necessary for clients to access this module at all, but
  internal code may use this module.

  The previously global AQL-related server-side functions were moved to the
  internal namespace. This produced the following function name changes on
  the server:

     old name              new name
     ------------------------------------------------------
     AHUACATL_RUN       => require("internal").AQL_QUERY
     AHUACATL_EXPLAIN   => require("internal").AQL_EXPLAIN
     AHUACATL_PARSE     => require("internal").AQL_PARSE

  Again, clients shouldn't have used these functions at all as there is the
  ArangoStatement object to execute AQL queries.

* fixed issue #366: Edges index returns strange description

* added AQL function MATCHES() to check a document against a list of examples

* added documentation and tests for db.collection.removeByExample

* added --progress option for arangoimp. This will show the percentage of the input
  file that has been processed by arangoimp while the import is still running. It can
  be used as a rough indicator of progress for the entire import.

* make the server log documents that cannot be imported via /_api/import into the
  logfile using the warning log level. This may help finding illegal documents in big
  import runs.

* check on server startup whether the database directory and all collection directories
  are writable. if not, the server startup will be aborted. this prevents serious
  problems with collections being non-writable and this being detected at some pointer
  after the server has been started

* allow the following AQL constructs: FUNC(...)[...], FUNC(...).attribute

* fixed issue #361: Bug in Admin Interface. Header disappears when clicking new collection

* Added in-memory only collections

  Added collection creation parameter "isVolatile":
  if set to true, the collection is created as an in-memory only collection,
  meaning that all document data of that collection will reside in memory only,
  and will not be stored permanently to disk.
  This means that all collection data will be lost when the collection is unloaded
  or the server is shut down.
  As this collection type does not have datafile disk overhead for the regular
  document operations, it may be faster than normal disk-backed collections. The
  actual performance gains strongly depend on the underlying OS, filesystem, and
  settings though.
  This collection type should be used for caches only and not for any sensible data
  that cannot be re-created otherwise.
  Some platforms, namely Windows, currently do not support this collection type.
  When creating an in-memory collection on such platform, an error message will be
  returned by ArangoDB telling the user the platform does not support it.

  Note: in-memory collections are an experimental feature. The feature might
  change drastically or even be removed altogether in a future version of ArangoDB.

* fixed issue #353: Please include "pretty print" in Emergency Console

* fixed issue #352: "pretty print" console.log
  This was achieved by adding the dump() function for the "internal" object

* reduced insertion time for edges index
  Inserting into the edges index now avoids costly comparisons in case of a hash
  collision, reducing the prefilling/loading timer for bigger edge collections

* added fulltext queries to AQL via FULLTEXT() function. This allows search
  fulltext indexes from an AQL query to find matching documents

* added fulltext index type. This index type allows indexing words and prefixes of
  words from a specific document attribute. The index can be queries using a
  SimpleQueryFull object, the HTTP REST API at /_api/simple/fulltext, or via AQL

* added collection.revision() method to determine whether a collection has changed.
  The revision method returns a revision string that can be used by client programs
  for equality/inequality comparisons. The value returned by the revision method
  should be treated by clients as an opaque string and clients should not try to
  figure out the sense of the revision id. This is still useful enough to check
  whether data in a collection has changed.

* issue #346: adaptively determine NUMBER_HEADERS_PER_BLOCK

* issue #338: arangosh cursor positioning problems

* issue #326: use limit optimization with filters

* issue #325: use index to avoid sorting

* issue #324: add limit optimization to AQL

* removed arango-password script and added Javascript functionality to add/delete
  users instead. The functionality is contained in module `users` and can be invoked
  as follows from arangosh and arangod:
  * require("users").save("name", "passwd");
  * require("users").replace("name", "newPasswd");
  * require("users").remove("name");
  * require("users").reload();
  These functions are intentionally not offered via the web interface.
  This also addresses issue #313

* changed print output in arangosh and the web interface for JSON objects.
  Previously, printing a JSON object in arangosh resulted in the attribute values
  being printed as proper JSON, but attribute names were printed unquoted and
  unescaped. This was fine for the purpose of arangosh, but lead to invalid
  JSON being produced. Now, arangosh will produce valid JSON that can be used
  to send it back to ArangoDB or use it with arangoimp etc.

* fixed issue #300: allow importing documents via the REST /_api/import API
  from a JSON list, too.
  So far, the API only supported importing from a format that had one JSON object
  on each line. This is sometimes inconvenient, e.g. when the result of an AQL
  query or any other list is to be imported. This list is a JSON list and does not
  necessary have a document per line if pretty-printed.
  arangoimp now supports the JSON list format, too. However, the format requires
  arangoimp and the server to read the entire dataset at once. If the dataset is
  too big (bigger than --max-upload-size) then the import will be rejected. Even if
  increased, the entire list must fit in memory on both the client and the server,
  and this may be more resource-intensive than importing individual lines in chunks.

* removed unused parameter --reuse-ids for arangoimp. This parameter did not have
  any effect in 1.2, was never publicly announced and did evil (TM) things.

* fixed issue #297 (partly): added whitespace between command line and
  command result in arangosh, added shell colors for better usability

* fixed issue #296: system collections not usable from AQL

* fixed issue #295: deadlock on shutdown

* fixed issue #293: AQL queries should exploit edges index

* fixed issue #292: use index when filtering on _key in AQL

* allow user-definable document keys
  users can now define their own document keys by using the _key attribute
  when creating new documents or edges. Once specified, the value of _key is
  immutable.
  The restrictions for user-defined key values are:
  * the key must be at most 254 bytes long
  * it must consist of the letters a-z (lower or upper case), the digits 0-9,
    the underscore (_) or dash (-) characters only
  * any other characters, especially multi-byte sequences, whitespace or
    punctuation characters cannot be used inside key values

  Specifying a document key is optional when creating new documents. If no
  document key is specified, ArangoDB will create a document key itself.
  There are no guarantees about the format and pattern of auto-generated document
  keys other than the above restrictions.
  Clients should therefore treat auto-generated document keys as opaque values.
  Keys can be used to look up and reference documents, e.g.:
  * saving a document: `db.users.save({ "_key": "fred", ... })`
  * looking up a document: `db.users.document("fred")`
  * referencing other documents: `edges.relations.save("users/fred", "users/john", ...)`

  This change is downwards-compatible to ArangoDB 1.1 because in ArangoDB 1.1
  users were not able to define their own keys. If the user does not supply a _key
  attribute when creating a document, ArangoDB 1.2 will still generate a key of
  its own as ArangoDB 1.1 did. However, all documents returned by ArangoDB 1.2 will
  include a _key attribute and clients should be able to handle that (e.g. by
  ignoring it if not needed). Documents returned will still include the _id attribute
  as in ArangoDB 1.1.

* require collection names everywhere where a collection id was allowed in
  ArangoDB 1.1 & 1.0
  This change requires clients to use a collection name in place of a collection id
  at all places the client deals with collections.
  Examples:
  * creating edges: the _from and _to attributes must now contain collection names instead
    of collection ids: `edges.relations.save("test/my-key1", "test/my-key2", ...)`
  * retrieving edges: the returned _from and _to attributes now will contain collection
    names instead of ids, too: _from: `test/fred` instead of `1234/3455`
  * looking up documents: db.users.document("fred") or db._document("users/fred")

  Collection names must be used in REST API calls instead of collection ids, too.
  This change is thus not completely downwards-compatible to ArangoDB 1.1. ArangoDB 1.1
  required users to use collection ids in many places instead of collection names.
  This was unintuitive and caused overhead in cases when just the collection name was
  known on client-side but not its id. This overhead can now be avoided so clients can
  work with the collection names directly. There is no need to work with collection ids
  on the client side anymore.
  This change will likely require adjustments to API calls issued by clients, and also
  requires a change in how clients handle the _id value of returned documents. Previously,
  the _id value of returned documents contained the collection id, a slash separator and
  the document number. Since 1.2, _id will contain the collection name, a slash separator
  and the document key. The same applies to the _from and _to attribute values of edges
  that are returned by ArangoDB.

  Also removed (now unnecessary) location header in responses of the collections REST API.
  The location header was previously returned because it was necessary for clients.
  When clients created a collection, they specified the collection name. The collection
  id was generated on the server, but the client needed to use the server-generated
  collection id for further API calls, e.g. when creating edges etc. Therefore, the
  full collection URL, also containing the collection id, was returned by the server in
  responses to the collection API, in the HTTP location header.
  Returning the location header has become unnecessary in ArangoDB 1.2 because users
  can access collections by name and do not need to care about collection ids.


v1.1.3 (2013-XX-XX)
-------------------

* fix case when an error message was looked up for an error code but no error
  message was found. In this case a NULL ptr was returned and not checked everywhere.
  The place this error popped up was when inserting into a non-unique hash index
  failed with a specific, invalid error code.

* fixed issue #381:  db._collection("_users").getIndexes();

* fixed issue #379: arango-password fatal issue javscript.startup-directory

* fixed issue #372: Command-Line Options for the Authentication and Authorization


v1.1.2 (2013-01-20)
-------------------

* upgraded to mruby 2013-01-20 583983385b81c21f82704b116eab52d606a609f4

* fixed issue #357: Some spelling and grammar errors

* fixed issue #355: fix quotes in pdf manual

* fixed issue #351: Strange arangosh error message for long running query

* fixed randomly hanging connections in arangosh on MacOS

* added "any" query method: this returns a random document from a collection. It
  is also available via REST HTTP at /_api/simple/any.

* added deployment tool

* added getPeerVertex

* small fix for logging of long messages: the last character of log messages longer
  than 256 bytes was not logged.

* fixed truncation of human-readable log messages for web interface: the trailing \0
  byte was not appended for messages longer than 256 bytes

* fixed issue #341: ArangoDB crashes when stressed with Batch jobs
  Contrary to the issue title, this did not have anything to do with batch jobs but
  with too high memory usage. The memory usage of ArangoDB is now reduced for cases
   when there are lots of small collections with few documents each

* started with issue #317: Feature Request (from Google Groups): DATE handling

* backported issue #300: Extend arangoImp to Allow importing resultset-like
  (list of documents) formatted files

* fixed issue #337: "WaitForSync" on new collection does not work on Win/X64

* fixed issue #336: Collections REST API docs

* fixed issue #335: mmap errors due to wrong memory address calculation

* fixed issue #332: arangoimp --use-ids parameter seems to have no impact

* added option '--server.disable-authentication' for arangosh as well. No more passwd
  prompts if not needed

* fixed issue #330: session logging for arangosh

* fixed issue #329: Allow passing script file(s) as parameters for arangosh to run

* fixed issue #328: 1.1 compile warnings

* fixed issue #327: Javascript parse errors in front end


v1.1.1 (2012-12-18)
-------------------

* fixed issue #339: DELETE /_api/cursor/cursor-identifier return incollect errorNum

  The fix for this has led to a signature change of the function actions.resultNotFound().
  The meaning of parameter #3 for This function has changed from the error message string
  to the error code. The error message string is now parameter #4.
  Any client code that uses this function in custom actions must be adjusted.

* fixed issue #321: Problem upgrading arangodb 1.0.4 to 1.1.0 with Homebrew (OSX 10.8.2)

* fixed issue #230: add navigation and search for online documentation

* fixed issue #315: Strange result in PATH

* fixed issue #323: Wrong function returned in error message of AQL CHAR_LENGTH()

* fixed some log errors on startup / shutdown due to pid file handling and changing
  of directories


v1.1.0 (2012-12-05)
-------------------

* WARNING:
  arangod now performs a database version check at startup. It will look for a file
  named "VERSION" in its database directory. If the file is not present, arangod will
  perform an automatic upgrade of the database directory. This should be the normal
  case when upgrading from ArangoDB 1.0 to ArangoDB 1.1.

  If the VERSION file is present but is from an older version of ArangoDB, arangod
  will refuse to start and ask the user to run a manual upgrade first. A manual upgrade
  can be performed by starting arangod with the option `--upgrade`.

  This upgrade procedure shall ensure that users have full control over when they
  perform any updates/upgrades of their data, and can plan backups accordingly. The
  procedure also guarantees that the server is not run without any required system
  collections or with in incompatible data state.

* added AQL function DOCUMENT() to retrieve a document by its _id value

* fixed issue #311: fixed segfault on unload

* fixed issue #309: renamed stub "import" button from web interface

* fixed issue #307: added WaitForSync column in collections list in in web interface

* fixed issue #306: naming in web interface

* fixed issue #304: do not clear AQL query text input when switching tabs in
  web interface

* fixed issue #303: added documentation about usage of var keyword in web interface

* fixed issue #301: PATCH does not work in web interface

# fixed issue #269: fix make distclean & clean

* fixed issue #296: system collections not usable from AQL

* fixed issue #295: deadlock on shutdown

* added collection type label to web interface

* fixed issue #290: the web interface now disallows creating non-edges in edge collections
  when creating collections via the web interface, the collection type must also be
  specified (default is document collection)

* fixed issue #289: tab-completion does not insert any spaces

* fixed issue #282: fix escaping in web interface

* made AQL function NOT_NULL take any number of arguments. Will now return its
  first argument that is not null, or null if all arguments are null. This is downwards
  compatible.

* changed misleading AQL function name NOT_LIST() to FIRST_LIST() and slightly changed
  the behavior. The function will now return its first argument that is a list, or null
  if none of the arguments are lists.
  This is mostly downwards-compatible. The only change to the previous implementation in
  1.1-beta will happen if two arguments were passed and the 1st and 2nd arguments were
  both no lists. In previous 1.1, the 2nd argument was returned as is, but now null
  will be returned.

* add AQL function FIRST_DOCUMENT(), with same behavior as FIRST_LIST(), but working
  with documents instead of lists.

* added UPGRADING help text

* fixed issue #284: fixed Javascript errors when adding edges/vertices without own
  attributes

* fixed issue #283: AQL LENGTH() now works on documents, too

* fixed issue #281: documentation for skip lists shows wrong example

* fixed AQL optimizer bug, related to OR-combined conditions that filtered on the
  same attribute but with different conditions

* fixed issue #277: allow usage of collection names when creating edges
  the fix of this issue also implies validation of collection names / ids passed to
  the REST edge create method. edges with invalid collection ids or names in the
  "from" or "to" values will be rejected and not saved


v1.1.beta2 (2012-11-13)
-----------------------

* fixed arangoirb compilation

* fixed doxygen


v1.1.beta1 (2012-10-24)
-----------------------

* fixed AQL optimizer bug

* WARNING:
  - the user has changed from "arango" to "arangodb", the start script has changed from
    "arangod" to "arangodb", the database directory has changed from "/var/arangodb" to
    "/var/lib/arangodb" to be compliant with various Linux policies

  - In 1.1, we have introduced types for collections: regular documents go into document
    collections, and edges go into edge collections. The prefixing (db.xxx vs. edges.xxx)
    works slightly different in 1.1: edges.xxx can still be used to access collections,
    however, it will not determine the type of existing collections anymore. To create an
    edge collection 1.1, you can use db._createEdgeCollection() or edges._create().
    And there's of course also db._createDocumentCollection().
    db._create() is also still there and will create a document collection by default,
    whereas edges._create() will create an edge collection.

  - the admin web interface that was previously available via the simple URL suffix /
    is now available via a dedicated URL suffix only: /_admin/html
    The reason for this is that routing and URLs are now subject to changes by the end user,
    and only URLs parts prefixed with underscores (e.g. /_admin or /_api) are reserved
    for ArangoDB's internal usage.

* the server now handles requests with invalid Content-Length header values as follows:
  - if Content-Length is negative, the server will respond instantly with HTTP 411
    (length required)

  - if Content-Length is positive but shorter than the supplied body, the server will
    respond with HTTP 400 (bad request)

  - if Content-Length is positive but longer than the supplied body, the server will
    wait for the client to send the missing bytes. The server allows 90 seconds for this
    and will close the connection if the client does not send the remaining data

  - if Content-Length is bigger than the maximum allowed size (512 MB), the server will
    fail with HTTP 413 (request entity too large).

  - if the length of the HTTP headers is greater than the maximum allowed size (1 MB),
    the server will fail with HTTP 431 (request header fields too large)

* issue #265: allow optional base64 encoding/decoding of action response data

* issue #252: create _modules collection using arango-upgrade (note: arango-upgrade was
  finally replaced by the `--upgrade` option for arangod)

* issue #251: allow passing arbitrary options to V8 engine using new command line option:
  --javascript.v8-options. Using this option, the Harmony features or other settings in
  v8 can be enabled if the end user requires them

* issue #248: allow AQL optimizer to pull out completely uncorrelated subqueries to the
  top level, resulting in less repeated evaluation of the subquery

* upgraded to Doxygen 1.8.0

* issue #247: added AQL function MERGE_RECURSIVE

* issue #246: added clear() function in arangosh

* issue #245: Documentation: Central place for naming rules/limits inside ArangoDB

* reduced size of hash index elements by 50 %, allowing more index elements to fit in
  memory

* issue #235: GUI Shell throws Error:ReferenceError: db is not defined

* issue #229: methods marked as "under construction"

* issue #228: remove unfinished APIs (/_admin/config/*)

* having the OpenSSL library installed is now a prerequisite to compiling ArangoDB
  Also removed the --enable-ssl configure option because ssl is always required.

* added AQL functions TO_LIST, NOT_LIST

* issue #224: add optional Content-Id for batch requests

* issue #221: more documentation on AQL explain functionality. Also added
  ArangoStatement.explain() client method

* added db._createStatement() method on server as well (was previously available
  on the client only)

* issue #219: continue in case of "document not found" error in PATHS() function

* issue #213: make waitForSync overridable on specific actions

* changed AQL optimizer to use indexes in more cases. Previously, indexes might
  not have been used when in a reference expression the inner collection was
  specified last. Example: FOR u1 IN users FOR u2 IN users FILTER u1._id == u2._id
  Previously, this only checked whether an index could be used for u2._id (not
  possible). It was not checked whether an index on u1._id could be used (possible).
  Now, for expressions that have references/attribute names on both sides of the
  above as above, indexes are checked for both sides.

* issue #204: extend the CSV import by TSV and by user configurable
  separator character(s)

* issue #180: added support for batch operations

* added startup option --server.backlog-size
  this allows setting the value of the backlog for the listen() system call.
  the default value is 10, the maximum value is platform-dependent

* introduced new configure option "--enable-maintainer-mode" for
  ArangoDB maintainers. this option replaces the previous compile switches
  --with-boost-test, --enable-bison, --enable-flex and --enable-errors-dependency
  the individual configure options have been removed. --enable-maintainer-mode
  turns them all on.

* removed potentially unused configure option --enable-memfail

* fixed issue #197: HTML web interface calls /_admin/user-manager/session

* fixed issue #195: VERSION file in database directory

* fixed issue #193: REST API HEAD request returns a message body on 404

* fixed issue #188: intermittent issues with 1.0.0
  (server-side cursors not cleaned up in all cases, pthreads deadlock issue)

* issue #189: key store should use ISO datetime format bug

* issue #187: run arango-upgrade on server start (note: arango-upgrade was finally
  replaced by the `--upgrade` option for arangod)n

* fixed issue #183: strange unittest error

* fixed issue #182: manual pages

* fixed issue #181: use getaddrinfo

* moved default database directory to "/var/lib/arangodb" in accordance with
  http://www.pathname.com/fhs/pub/fhs-2.3.html

* fixed issue #179: strange text in import manual

* fixed issue #178: test for aragoimp is missing

* fixed issue #177: a misleading error message was returned if unknown variables
  were used in certain positions in an AQL query.

* fixed issue #176: explain how to use AQL from the arangosh

* issue #175: re-added hidden (and deprecated) option --server.http-port. This
  option is only there to be downwards-compatible to Arango 1.0.

* fixed issue #174: missing Documentation for `within`

* fixed issue #170: add db.<coll_name>.all().toArray() to arangosh help screen

* fixed issue #169: missing argument in Simple Queries

* added program arango-upgrade. This program must be run after installing ArangoDB
  and after upgrading from a previous version of ArangoDB. The arango-upgrade script
  will ensure all system collections are created and present in the correct state.
  It will also perform any necessary data updates.
  Note: arango-upgrade was finally replaced by the `--upgrade` option for arangod.

* issue #153: edge collection should be a flag for a collection
  collections now have a type so that the distinction between document and edge
  collections can now be done at runtime using a collection's type value.
  A collection's type can be queried in Javascript using the <collection>.type() method.

  When new collections are created using db._create(), they will be document
  collections by default. When edge._create() is called, an edge collection will be created.
  To explicitly create a collection of a specific/different type, use the methods
  _createDocumentCollection() or _createEdgeCollection(), which are available for
  both the db and the edges object.
  The Javascript objects ArangoEdges and ArangoEdgesCollection have been removed
  completely.
  All internal and test code has been adjusted for this, and client code
  that uses edges.* should also still work because edges is still there and creates
  edge collections when _create() is called.

  INCOMPATIBLE CHANGE: Client code might still need to be changed in the following aspect:
  Previously, collections did not have a type so documents and edges could be inserted
  in the same collection. This is now disallowed. Edges can only be inserted into
  edge collections now. As there were no collection types in 1.0, ArangoDB will perform
  an automatic upgrade when migrating from 1.0 to 1.1.
  The automatic upgrade will check every collection and determine its type as follows:
  - if among the first 50 documents in the collection there are documents with
    attributes "_from" and "_to", the collection is typed as an edge collection
  - if among the first 50 documents in the collection there are no documents with
    attributes "_from" and "_to", the collection is made as a document collection

* issue #150: call V8 garbage collection on server periodically

* issue #110: added support for partial updates

  The REST API for documents now offers an HTTP PATCH method to partially update
  documents. Overwriting/replacing documents is still available via the HTTP PUT method
  as before. The Javascript API in the shell also offers a new update() method in extension to
  the previously existing replace() method.


v1.0.4 (2012-11-12)
-------------------

* issue #275: strange error message in arangosh 1.0.3 at startup


v1.0.3 (2012-11-08)
-------------------

* fixed AQL optimizer bug

* issue #273: fixed segfault in arangosh on HTTP 40x

* issue #265: allow optional base64 encoding/decoding of action response data

* issue #252: _modules collection not created automatically


v1.0.2 (2012-10-22)
-------------------

* repository CentOS-X.Y moved to CentOS-X, same for Debian

* bugfix for rollback from edges

* bugfix for hash indexes

* bugfix for StringBuffer::erase_front

* added autoload for modules

* added AQL function TO_LIST


v1.0.1 (2012-09-30)
-------------------

* draft for issue #165: front-end application howto

* updated mruby to cf8fdea4a6598aa470e698e8cbc9b9b492319d

* fix for issue #190: install doesn't create log directory

* fix for issue #194: potential race condition between creating and dropping collections

* fix for issue #193: REST API HEAD request returns a message body on 404

* fix for issue #188: intermittent issues with 1.0.0

* fix for issue #163: server cannot create collection because of abandoned files

* fix for issue #150: call V8 garbage collection on server periodically


v1.0.0 (2012-08-17)
-------------------

* fix for issue #157: check for readline and ncurses headers, not only libraries


v1.0.beta4 (2012-08-15)
-----------------------

* fix for issue #152: fix memleak for barriers


v1.0.beta3 (2012-08-10)
-----------------------

* fix for issue #151: Memleak, collection data not removed

* fix for issue #149: Inconsistent port for admin interface

* fix for issue #163: server cannot create collection because of abandoned files

* fix for issue #157: check for readline and ncurses headers, not only libraries

* fix for issue #108: db.<collection>.truncate() inefficient

* fix for issue #109: added startup note about cached collection names and how to
  refresh them

* fix for issue #156: fixed memleaks in /_api/import

* fix for issue #59: added tests for /_api/import

* modified return value for calls to /_api/import: now, the attribute "empty" is
  returned as well, stating the number of empty lines in the input. Also changed the
  return value of the error code attribute ("errorNum") from 1100 ("corrupted datafile")
  to 400 ("bad request") in case invalid/unexpected JSON data was sent to the server.
  This error code is more appropriate as no datafile is broken but just input data is
  incorrect.

* fix for issue #152: Memleak for barriers

* fix for issue #151: Memleak, collection data not removed

* value of --database.maximal-journal-size parameter is now validated on startup. If
  value is smaller than the minimum value (currently 1048576), an error is thrown and
  the server will not start. Before this change, the global value of maximal journal
  size was not validated at server start, but only on collection level

* increased sleep value in statistics creation loop from 10 to 500 microseconds. This
  reduces accuracy of statistics values somewhere after the decimal points but saves
  CPU time.

* avoid additional sync() calls when writing partial shape data (attribute name data)
  to disk. sync() will still be called when the shape marker (will be written after
  the attributes) is written to disk

* issue #147: added flag --database.force-sync-shapes to force synching of shape data
  to disk. The default value is true so it is the same behavior as in version 1.0.
  if set to false, shape data is synched to disk if waitForSync for the collection is
  set to true, otherwise, shape data is not synched.

* fix for issue #145: strange issue on Travis: added epsilon for numeric comparison in
  geo index

* fix for issue #136: adjusted message during indexing

* issue #131: added timeout for HTTP keep-alive connections. The default value is 300
  seconds. There is a startup parameter server.keep-alive-timeout to configure the value.
  Setting it to 0 will disable keep-alive entirely on the server.

* fix for issue #137: AQL optimizer should use indexes for ref accesses with
  2 named attributes


v1.0.beta2 (2012-08-03)
-----------------------

* fix for issue #134: improvements for centos RPM

* fixed problem with disable-admin-interface in config file


v1.0.beta1 (2012-07-29)
-----------------------

* fixed issue #118: We need a collection "debugger"

* fixed issue #126: Access-Shaper must be cached

* INCOMPATIBLE CHANGE: renamed parameters "connect-timeout" and "request-timeout"
  for arangosh and arangoimp to "--server.connect-timeout" and "--server.request-timeout"

* INCOMPATIBLE CHANGE: authorization is now required on the server side
  Clients sending requests without HTTP authorization will be rejected with HTTP 401
  To allow backwards compatibility, the server can be started with the option
  "--server.disable-authentication"

* added options "--server.username" and "--server.password" for arangosh and arangoimp
  These parameters must be used to specify the user and password to be used when
  connecting to the server. If no password is given on the command line, arangosh/
  arangoimp will interactively prompt for a password.
  If no user name is specified on the command line, the default user "root" will be
  used.

* added startup option "--server.ssl-cipher-list" to determine which ciphers to
  use in SSL context. also added SSL_OP_CIPHER_SERVER_PREFERENCE to SSL default
  options so ciphers are tried in server and not in client order

* changed default SSL protocol to TLSv1 instead of SSLv2

* changed log-level of SSL-related messages

* added SSL connections if server is compiled with OpenSSL support. Use --help-ssl

* INCOMPATIBLE CHANGE: removed startup option "--server.admin-port".
  The new endpoints feature (see --server.endpoint) allows opening multiple endpoints
  anyway, and the distinction between admin and "other" endpoints can be emulated
  later using privileges.

* INCOMPATIBLE CHANGE: removed startup options "--port", "--server.port", and
  "--server.http-port" for arangod.
  These options have been replaced by the new "--server.endpoint" parameter

* INCOMPATIBLE CHANGE: removed startup option "--server" for arangosh and arangoimp.
  These options have been replaced by the new "--server.endpoint" parameter

* Added "--server.endpoint" option to arangod, arangosh, and arangoimp.
  For arangod, this option allows specifying the bind endpoints for the server
  The server can be bound to one or multiple endpoints at once. For arangosh
  and arangoimp, the option specifies the server endpoint to connect to.
  The following endpoint syntax is currently supported:
  - tcp://host:port or http@tcp://host:port (HTTP over IPv4)
  - tcp://[host]:port or http@tcp://[host]:port (HTTP over IPv6)
  - ssl://host:port or http@tcp://host:port (HTTP over SSL-encrypted IPv4)
  - ssl://[host]:port or http@tcp://[host]:port (HTTP over SSL-encrypted IPv6)
  - unix:///path/to/socket or http@unix:///path/to/socket (HTTP over UNIX socket)

  If no port is specified, the default port of 8529 will be used.

* INCOMPATIBLE CHANGE: removed startup options "--server.require-keep-alive" and
  "--server.secure-require-keep-alive".
  The server will now behave as follows which should be more conforming to the
  HTTP standard:
  * if a client sends a "Connection: close" header, the server will close the
    connection
  * if a client sends a "Connection: keep-alive" header, the server will not
    close the connection
  * if a client does not send any "Connection" header, the server will assume
    "keep-alive" if the request was an HTTP/1.1 request, and "close" if the
    request was an HTTP/1.0 request

* (minimal) internal optimizations for HTTP request parsing and response header
  handling

* fixed Unicode unescaping bugs for \f and surrogate pairs in BasicsC/strings.c

* changed implementation of TRI_BlockCrc32 algorithm to use 8 bytes at a time

* fixed issue #122: arangod doesn't start if <log.file> cannot be created

* fixed issue #121: wrong collection size reported

* fixed issue #98: Unable to change journalSize

* fixed issue #88: fds not closed

* fixed escaping of document data in HTML admin front end

* added HTTP basic authentication, this is always turned on

* added server startup option --server.disable-admin-interface to turn off the
  HTML admin interface

* honor server startup option --database.maximal-journal-size when creating new
  collections without specific journalsize setting. Previously, these
  collections were always created with journal file sizes of 32 MB and the
  --database.maximal-journal-size setting was ignored

* added server startup option --database.wait-for-sync to control the default
  behavior

* renamed "--unit-tests" to "--javascript.unit-tests"


v1.0.alpha3 (2012-06-30)
------------------------

* fixed issue #116: createCollection=create option doesn't work

* fixed issue #115: Compilation issue under OSX 10.7 Lion & 10.8 Mountain Lion
  (homebrew)

* fixed issue #114: image not found

* fixed issue #111: crash during "make unittests"

* fixed issue #104: client.js -> ARANGO_QUIET is not defined


v1.0.alpha2 (2012-06-24)
------------------------

* fixed issue #112: do not accept document with duplicate attribute names

* fixed issue #103: Should we cleanup the directory structure

* fixed issue #100: "count" attribute exists in cursor response with "count:
  false"

* fixed issue #84 explain command

* added new MRuby version (2012-06-02)

* added --log.filter

* cleanup of command line options:
** --startup.directory => --javascript.startup-directory
** --quite => --quiet
** --gc.interval => --javascript.gc-interval
** --startup.modules-path => --javascript.modules-path
** --action.system-directory => --javascript.action-directory
** --javascript.action-threads => removed (is now the same pool as --server.threads)

* various bug-fixes

* support for import

* added option SKIP_RANGES=1 for make unittests

* fixed several range-related assertion failures in the AQL query optimizer

* fixed AQL query optimizations for some edge cases (e.g. nested subqueries with
  invalid constant filter expressions)


v1.0.alpha1 (2012-05-28)
------------------------

Alpha Release of ArangoDB 1.0<|MERGE_RESOLUTION|>--- conflicted
+++ resolved
@@ -1,15 +1,13 @@
 devel
 -----
 
-<<<<<<< HEAD
 * fixed issue #3447: ArangoError 1202: AQL: NotFound: (while executing) when 
   updating collection
-=======
+
 * potential fix for issue #3581: Unexpected "rocksdb unique constraint 
   violated" with unique hash index
 
 * fix agency precondition check for complex objects
->>>>>>> 5a604687
 
 * introduce `enforceReplicationFactor`: An optional parameter controlling
   if the server should bail out during collection creation if there are not
