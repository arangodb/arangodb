v3.4.6 (XXXX-XX-XX)
-------------------

* fixed a crash (SIGSEGV) when opening a RocksDB database directory that
  contained an empty (0 bytes filesize) journal file and encryption was in use.

<<<<<<< HEAD
* port back timestamp replication in agency from devel
=======
* improve test performance by doing the 0.1 delay between phase 1 and 2 only
  if phase 1 is slow
>>>>>>> e5908fd3

v3.4.5 (2019-03-27)
-------------------

* fixed a shutdown issue when the server was shut down while there were
  active Pregel jobs executing

* fixed internal issue #3815: fixed the removal of connected edges when
  removing a vertex graph node in a smart graph environment.

* added AQL functions CRC32 and FNV64 for hashing data

* internal issue #2276: fixed the sorting of the databases in the database 
  selection dropdown in the web ui. The sort order differed based on whether
  authentication was enabled or disabled.

* fixed internal issue #3789: restricted the allowed query names for user-
  defined custom queries within the web ui.

* fixed internal issuel #3546: improved the shards view in the web ui if there
  is only one shard to display.

* fixed a display issues when editing a graph within the web ui

* fixed internal-issue #3787: Let user know about conflicting attribute in
  AQL queries if information is available.

* fixed issue #8294: wrong equals behaviour on arrays with ArangoSearch

* fixed internal issue #528: ArangoSearch range query sometimes doesn't work
  correctly with numeric values

* fixed internal issue #3757: when restarting a follower in active failover mode,
  try an incremental sync instead of a full resync. Fixed also the case where a
  double resync was made

* don't check for the presence of ArangoDB upgrades available when firing up an
  arangosh enterprise edition build

* added startup option `--rocksdb.allow-fallocate`
  
  When set to true, allows RocksDB to use the fallocate call. If false, fallocate 
  calls are bypassed and no preallocation is done. Preallocation is turned on by 
  default, but can be turned off for operating system versions that are known to 
  have issues with it.
  This option only has an effect on operating systems that support fallocate.

* added startup option `--rocksdb.limit-open-files-at-startup`
                     
  If set to true, this will limit the amount of .sst files RocksDB will inspect at 
  startup, which can reduce the number of IO operations performed at start.

* don't run compact() on a collection after a truncate() was done in the same 
  transaction

  running compact() in the same transaction will only increase the data size on 
  disk due to RocksDB not being able to remove any documents physically due to the 
  snapshot that is taken at transaction start.

  This change also exposes db.<collection>.compact() in the arangosh, in order to 
  manually run a compaction on the data range of a collection should it be needed 
  for maintenance.

* don't attempt to remove non-existing WAL files, because such attempt will
  trigger unnecessary error log messages in the RocksDB library

* updated arangosync to 0.6.3

* added --log.file-mode to specify a file mode of newly created log files

* added --log.file-group to specify the group of newly created log files

* fixed some escaping issues within the web ui.

* fixed issue #8359: How to update a document with unique index (constraints)?

* when restarting a follower in active failover mode, try an incremental sync instead
  of a full resync

* add "PRUNE <condition>" to AQL Traversals (internal issue #3068). This allows to early
  abort searching of unnecessary branches within a traversal.
  PRUNE is only allowed in the Traversal statement and only between the graphdefinition
  and the options of the traversal.
  e.g.:

      FOR v, e, p IN 1..3 OUTBOUND @source GRAPH "myGraph"
        PRUNE v.value == "bar"
        OPTIONS {} /* These options remain optional */
        RETURN v

  for more details refer to the documentation chapter.

* added option `--console.history` to arangosh for controlling whether
  the command-line history should be loaded from and persisted in a file.

  The default value for this option is `true`. Setting it to `false`
  will make arangosh not load any command-line history from the history
  file, and not store the current session's history when the shell is
  exited. The command-line history will then only be available in the
  current shell session.

* display the server role when connecting arangosh against a server (e.g.
  SINGLE, COORDINATOR)

* added replication applier state figures `totalDocuments` and `totalRemovals` to
  access the number of document insert/replace operations and the number of document
  removals operations separately. Also added figures `totalApplyTime` and
  `totalFetchTime` for determining the total time the replication spent for
  applying changes or fetching new data from the master. Also added are the figures
  `averageApplyTime` and `averageFetchTime`, which show the average time spent
  for applying a batch or for fetching data from the master, resp.

* fixed race condition in which the value of the informational replication applier
  figure `ticksBehind` could underflow and thus show a very huge number of ticks.

* always clear all ongoing replication transactions on the slave if the slave
  discovers the data it has asked for is not present anymore on the master and the
  `requireFromPresent` value for the applier is set to `false`.

  In this case aborting the ongoing transactions on the slave is necessary because
  they may have held exclusive locks on collections, which may otherwise not be
  released.

* added option `--rocksdb.wal-archive-size-limit` for controlling the
  maximum total size (in bytes) of archived WAL files. The default is 0
  (meaning: unlimited).

  When setting the value to a size bigger than 0, the RocksDB storage engine
  will force a removal of archived WAL files if the total size of the archive
  exceeds the configured size. The option can be used to get rid of archived
  WAL files in a disk size-constrained environment.
  Note that archived WAL files are normally deleted automatically after a
  short while when there is no follower attached that may read from the archive.
  However, in case when there are followers attached that may read from the
  archive, WAL files normally remain in the archive until their contents have
  been streamed to the followers. In case there are slow followers that cannot
  catch up this will cause a growth of the WAL files archive over time.
  The option `--rocksdb.wal-archive-size-limit` can now be used to force a
  deletion of WAL files from the archive even if there are followers attached
  that may want to read the archive. In case the option is set and a leader
  deletes files from the archive that followers want to read, this will abort
  the replication on the followers. Followers can however restart the replication
  doing a resync.

* agents need to be able to overwrite a compacted state with same _key

* in case of resigned leader, set isReady=false in clusterInventory

* abort RemoveFollower job if not enough in-sync followers or leader failure

* fix shrinkCluster for satelliteCollections

* fix crash in agency supervision when leadership is lost

* speed up supervision in agency for large numbers of jobs

* fix log spamming after leader resignation in agency

* make AddFollower less aggressive

* fix cases, where invalid json could be generated in agents' store dumps

* coordinator route for full agency dumps contains compactions and
  time stamps

* lots of agency performance improvements, mostly avoiding copying

* priority queue for maintenance jobs

* do not wait for replication after each job execution in Supervision

* fix a blockage in MoveShard if a failover happens during the operation

* check health of servers in Current before scheduling removeFollower jobs

* wait for statistics collections to be created before running resilience
  tests

* fix ttl values in agency when key overwritten with no ttl

v3.4.4 (2019-03-12)
-------------------

* added missing test for success in failed leader: this could lead
  to a crash

* follow up to fix JWT authentication in arangosh (#7530):
  also fix reconnect

* now also syncing _jobs and _queues collections in active failover mode

* fixed overflow in Windows NowNanos in RocksDB

* fixed issue #8165: AQL optimizer does not pick up multiple geo index


* when creating a new database with an initial user, set the database permission
  for this user as specified in the documentation

* Supervision fix: abort MoveShard job does not leave a lock behind,

* Supervision fix: abort MoveShard (leader) job moves forwards when point
  of no return has been reached,

* Supervision fix: abort CleanOutServer job does not leave server in
  ToBeCleanedServers,

* Supervision fix: move shard with data stopped to early due to wrong usage 
  of compare function

* Supervision fix: AddFollower only counts good followers, fixing a
  situation after a FailedLeader job could not find a new working
  follower

* Supervision fix: FailedLeader now also considers temporarily BAD
  servers as replacement followers and does not block servers which
  currently receive a new shard

* Supervision fix: Servers in ToBeCleanedServers are no longer considered
  as replacement servers

* Maintenance fix: added precondition of unchanged Plan in phase2

* Allow MoveShard from leader to a follower, thus swapping the two

* Supervision fix: Satellite collections, various fixes

* Add coordinator route for agency dump

* speed up replication of transactions containing updates of existing documents.

  The replication protocol does not provide any information on whether a document
  was inserted on the master or updated/replaced. Therefore the slave will always
  try an insert first, and move to a replace if the insert fails with "unique
  constraint violation". This case is however very costly in a bigger transaction,
  as the rollback of the insert will force the underlying RocksDB write batch to be
  entirely rewritten. To circumvent rewriting entire write batches, we now do a
  quick check if the target document already exists, and then branch to either
  insert or replace internally.


v3.4.3 (2019-02-19)
-------------------

* fixed JS AQL query objects with empty query strings not being recognized as AQL queries

* fixed issue #8137: NULL input field generates U_ILLEGAL_ARGUMENT_ERROR

* fixed issue #8108: AQL variable - not working query since upgrade to 3.4 release

* fixed possible segfault when using COLLECT with a LIMIT and an offset

* fixed COLLECT forgetting top-level variables after 1000 rows

* fix undefined behavior when calling user-defined AQL functions from an AQL
  query via a streaming cursor

* fix broken validation of tick range in arangodump

* updated bundled curl library to version 7.63.0

* added "peakMemoryUsage" in query results figures, showing the peak memory
  usage of the executed query. In a cluster, the value contains the peak memory
  usage across all shards, but it is not summed up across shards.

* data masking: better documentation, fixed default phone number,
  changed default range to -100 and 100 for integer masking function

* fix supervision's failed server handling to transactionally create
  all failed leader/followers along


v3.4.2.1 (2019-02-01)
---------------------

* upgrade to new velocypack version


v3.4.2 (2019-01-24)
-------------------

* added configurable masking of dumped data via `arangodump` tool to obfuscate exported sensible data

* upgraded to OpenSSL 1.1.0j

* fixed an issue with AQL query IN index lookup conditions being converted into
  empty arrays when they were shared between multiple nodes of a lookup condition
  that used an IN array lookup in an OR that was multiplied due to DNF transformations

  This issue affected queries such as the following

      FILTER (... && ...) || doc.indexAttribute IN non-empty-array

* upgraded arangodb starter version to 0.14.0

* upgraded arangosync version to 0.6.2

* fixed an issue where a crashed coordinator can lead to some Foxx queue jobs
  erroneously either left hanging or being restarted

* fix issue #7903: Regression on ISO8601 string compatibility in AQL

  millisecond parts of AQL date values were limited to up to 3 digits.
  Now the length of the millisecond part is unrestricted, but the
  millisecond precision is still limited to up to 3 digits.

* fix issue #7900: Bind values of `null` are not replaced by
  empty string anymore, when toggling between json and table
  view in the web-ui.

* Use base64url to encode and decode JWT parts.

* added AQL function `CHECK_DOCUMENT` for document validity checks

* when detecting parse errors in the JSON input sent to the restore API, now
  abort with a proper error containing the problem description instead of aborting
  but hiding there was a problem.

* do not respond with an internal error in case of JSON parse errors detected
  in incoming HTTP requests

* added arangorestore option `--cleanup-duplicate-attributes` to clean up input documents
  with redundant attribute names

  Importing such documents without the option set will make arangorestore fail with an
  error, and setting the option will make the restore process clean up the input by using
  just the first specified value for each redundant attribute.

* the arangorestore options `--default-number-of-shards` and `--default-replication-factor`
  are now deprecated in favor of the much more powerful options `--number-of-shards`
  and `--replication-factor`

  The new options `--number-of-shards` and `--replication-factor` allow specifying
  default values for the number of shards and the replication factor, resp. for all
  restored collections. If specified, these default values will be used regardless
  of whether the number of shards or the replication factor values are already present
  in the metadata of the dumped collections.

  It is also possible to override the values on a per-collection level by specifying
  the options multiple times, e.g.

      --number-of-shards 2 --number-of-shards mycollection=3 --number-of-shards test=4

  The above will create all collections with 2 shards, except the collection "mycollection"
  (3 shards) and "test" (4 shards).

  By omitting the default value, it is also possible to use the number of shards/replication
  factor values from the dump for all collections but the explicitly specified ones, e.g.

      --number-of-shards mycollection=3 --number-of-shards test=4

  This will use the number of shards as specified in the dump, except for the collections
  "mycollection" and "test".

  The `--replication-factor` option works similarly.

* validate uniqueness of attribute names in AQL in cases in which it was not
  done before. When constructing AQL objects via object literals, there was
  no validation about object attribute names being unique. For example, it was
  possible to create objects with duplicate attribute names as follows:

      INSERT { a: 1, a: 2 } INTO collection

  This resulted in a document having two "a" attributes, which is obviously
  undesired. Now, when an attribute value is used multiple times, only the first
  assigned value will be used for that attribute in AQL. It is not possible to
  specify the same attribute multiple times and overwrite the attribute's value
  with by that. That means in the above example, the value of "a" will be 1,
  and not 2.
  This changes the behavior for overriding attribute values in AQL compared to
  previous versions of ArangoDB, as previous versions in some cases allowed
  duplicate attribute names in objects/documents (which is undesired) and in
  other cases used the _last_ value assigned to an attribute instead of the _first_
  value. In order to explicitly override a value in an existing object, use the
  AQL MERGE function.

  To avoid all these issues, users are encouraged to use unambiguous attribute
  names in objects/documents in AQL. Outside of AQL, specifying the same attribute
  multiple times may even result in a parse error, e.g. when sending such data
  to ArangoDB's HTTP REST API.

* fixed issue #7834: AQL Query crashes instance

* Added --server.jwt-secret-keyfile option.

* Improve single threaded performance by scheduler optimization.

* Releveling logging in maintenance

v3.4.1 (2018-12-19)
-------------------

* fixed issue #7757: Using multiple filters on nested objects produces wrong results

* fixed issue #7763: Collect after update does not execute updates

* fixed issue #7586: a running query within the user interface was not shown
  if the active view was `Running Queries` or `Slow Query History`.

* fixed issue #7749: AQL Query result changed for COLLECT used on empty data/array

* fixed a rare thread local dead lock situation in replication:
  If a follower tries to get in sync in the last steps it requires
  a lock on the leader. If the follower cancels the lock before the leader
  has succeeded with locking we can end up with one thread being deadlocked.

* fix thread shutdown in _WIN32 builds

  Previous versions used a wrong comparison logic to determine the current
  thread id when shutting down a thread, leading to threads hanging in their
  destructors on thread shutdown

* reverted accidental change to error handling in geo index

  In previous versions, if non-valid geo coordinates were contained in the
  indexed field of a document, the document was simply ignored an not indexed.
  In 3.4.0, this was accidentally changed to generate an error, which caused
  the upgrade procedure to break in some cases.

* fixed TypeError being thrown instead of validation errors when Foxx manifest
  validation fails

* make AQL REMOVE operations use less memory with the RocksDB storage engine

  the previous implementation of batch removals read everything to remove into
  memory first before carrying out the first remove operation. The new version
  will only read in about 1000 documents each time and then remove these. Queries
  such as

      FOR doc IN collection FILTER ... REMOVE doc IN collection

  will benefit from this change in terms of memory usage.

* make `--help-all` now also show all hidden program options

  Previously hidden program options were only returned when invoking arangod or
  a client tool with the cryptic `--help-.` option. Now `--help-all` simply
  retuns them as well.

  The program options JSON description returned by `--dump-options` was also
  improved as follows:

  - the new boolean attribute "dynamic" indicates whether the option has a dynamic
    default value, i.e. a value that depends on the target host capabilities or
    configuration

  - the new boolean attribute "requiresValue" indicates whether a boolean option
    requires a value of "true" or "false" when specified. If "requiresValue" is
    false, then the option can be specified without a boolean value following it,
    and the option will still be set to true, e.g. `--server.authentication` is
    identical to `--server.authentication true`.

  - the new "category" attribute will contain a value of "command" for command-like
    options, such as `--version`, `--dump-options`, `--dump-dependencies` etc.,
    and "option" for all others.

* Fixed a bug in synchroneous replication intialisation for, where a
  shard's db server is rebooted during that period

v3.4.0 (2018-12-06)
-------------------

* Add license key checking to enterprise version in Docker containers.


v3.4.0-rc.5 (2018-11-29)
------------------------

* Persist and check default language (locale) selection.
  Previously we would not check if the language (`--default-language`) had changed
  when the server was restarted. This could cause issues with indexes over text fields,
  as it will resulted in undefined behavior within RocksDB (potentially missing entries,
  corruption, etc.). Now if the language is changed, ArangoDB will print out an error
  message on startup and abort.

* fixed issue #7522: FILTER logic totally broke for my query in 3.4-rc4

* export version and storage engine in `_admin/cluster/health` for Coordinators
  and DBServers.

* restrict the total amount of data to build up in all in-memory RocksDB write buffers
  by default to a certain fraction of the available physical RAM. This helps restricting
  memory usage for the arangod process, but may have an effect on the RocksDB storage
  engine's write performance.

  In ArangoDB 3.3 the governing configuration option `--rocksdb.total-write-buffer-size`
  had a default value of `0`, which meant that the memory usage was not limited. ArangoDB
  3.4 now changes the default value to about 50% of available physical RAM, and 512MiB
  for setups with less than 4GiB of RAM.

* lower default value for `--cache.size` startup option from about 30% of physical RAM to
  about 25% percent of physical RAM.

* fix internal issue #2786: improved confirmation dialog when clicking the truncate
  button in the web UI

* Updated joi library (web UI), improved Foxx mount path validation

* disable startup warning for Linux kernel variable `vm.overcommit_memory` settings
  values of 0 or 1.
  Effectively `overcommit_memory` settings value of 0 or 1 fix two memory-allocation
  related issues with the default memory allocator used in ArangoDB release builds on
  64bit Linux.
  The issues will remain when running with an `overcommit_memory` settings value of 2,
  so this is now discouraged.
  Setting `overcommit_memory` to 0 or 1 (0 is the Linux kernel's default) fixes issues
  with increasing numbers of memory mappings for the arangod process (which may lead
  to an out-of-memory situation if the kernel's maximum number of mappings threshold
  is hit) and an increasing amount of memory that the kernel counts as "committed".
  With an `overcommit_memory` setting of 0 or 1, an arangod process may either be
  killed by the kernel's OOM killer or will die with a segfault when accessing memory
  it has allocated before but the kernel could not provide later on. This is still
  more acceptable than the kernel not providing any more memory to the process when
  there is still physical memory left, which may have occurred with an `overcommit_memory`
  setting of 2 after the arangod process had done lots of allocations.

  In summary, the recommendation for the `overcommit_memory` setting is now to set it
  to 0 or 1 (0 is kernel default) and not use 2.

* fixed Foxx complaining about valid `$schema` value in manifest.json

* fix for supervision, which started failing servers using old transient store

* fixed a bug where indexes are used in the cluster while still being
  built on the db servers

* fix move leader shard: wait until all but the old leader are in sync.
  This fixes some unstable tests.

* cluster health features more elaborate agent records

* agency's supervision edited for advertised endpoints

v3.4.0-rc.4 (2018-11-04)
------------------------

* fixed Foxx queues not retrying jobs with infinite `maxFailures`

* increase AQL query string parsing performance for queries with many (100K+) string
  values contained in the query string

* increase timeouts for inter-node communication in the cluster

* fixed undefined behavior in `/_api/import` when importing a single document went
  wrong

* replication bugfixes

* stop printing `connection class corrupted` in arangosh

 when just starting the arangosh without a connection to a server and running
 code such as `require("internal")`, the shell always printed "connection class
 corrupted", which was somewhat misleading.

* add separate option `--query.slow-streaming-threshold` for tracking slow
  streaming queries with a different timeout value

* increase maximum number of collections/shards in an AQL query from 256 to 2048

* don't rely on `_modules` collection being present and usable for arangod startup

* force connection timeout to be 7 seconds to allow libcurl time to retry lost DNS
  queries.

* fixes a routing issue within the web ui after the use of views

* fixes some graph data parsing issues in the ui, e.g. cleaning up duplicate
  edges inside the graph viewer.

* in a cluster environment, the arangod process now exits if wrong credentials
  are used during the startup process.

* added option `--rocksdb.total-write-buffer-size` to limit total memory usage
  across all RocksDB in-memory write buffers

* suppress warnings from statistics background threads such as
  `WARNING caught exception during statistics processing: Expecting Object`
  during version upgrade


v3.4.0-rc.3 (2018-10-23)
------------------------

* fixed handling of broken Foxx services

  Installation now also fails when the service encounters an error when
  executed. Upgrading or replacing with a broken service will still result
  in the broken services being installed.

* restored error pages for broken Foxx services

  Services that could not be executed will now show an error page (with helpful
  information if development mode is enabled) instead of a generic 404 response.
  Requests to the service that do not prefer HTML (i.e. not a browser window)
  will receive a JSON formatted 503 error response instead.

* added support for `force` flag when upgrading Foxx services

  Using the `force` flag when upgrading or replacing a service falls back to
  installing the service if it does not already exist.

* The order of JSON object attribute keys in JSON return values will now be
  "random" in more cases. In JSON, there is no defined order for object attribute
  keys anyway, so ArangoDB is taking the freedom to return the attribute keys in
  a non-deterministic, seemingly unordered way.

* Fixed an AQL bug where the `optimize-traversals` rule was falsely applied to
  extensions with inline expressions and thereby ignoring them

* fix side-effects of sorting larger arrays (>= 16 members) of constant literal
  values in AQL, when the array was used not only for IN-value filtering but also
  later in the query.
  The array values were sorted so the IN-value lookup could use a binary search
  instead of a linear search, but this did not take into account that the array
  could have been used elsewhere in the query, e.g. as a return value. The fix
  will create a copy of the array and sort the copy, leaving the original array
  untouched.

* disallow empty LDAP password

* fixes validation of allowed or not allowed foxx service mount paths within
  the Web UI

* The single database or single coordinator statistics in a cluster
  environment within the Web UI sometimes got called way too often.
  This caused artifacts in the graphs, which is now fixed.

* An aardvark statistics route could not collect and sum up the statistics of
  all coordinators if one of them was ahead and had more results than the others

* Web UI now checks if server statistics are enabled before it sends its first
  request to the statistics API

* fix internal issue #486: immediate deletion (right after creation) of
  a view with a link to one collection and indexed data reports failure
  but removes the link

* fix internal issue #480: link to a collection is not added to a view
  if it was already added to other view

* fix internal issues #407, #445: limit ArangoSearch memory consumption
  so that it won't cause OOM while indexing large collections

* upgraded arangodb starter version to 0.13.5

* removed undocumented `db.<view>.toArray()` function from ArangoShell

* prevent creation of collections and views with the same in cluster setups

* fixed issue #6770: document update: ignoreRevs parameter ignored

* added AQL query optimizer rules `simplify-conditions` and `fuse-filters`

* improve inter-server communication performance:
  - move all response processing off Communicator's socket management thread
  - create multiple Communicator objects with ClusterComm, route via round robin
  - adjust Scheduler threads to always be active, and have designated priorities.

* fix internal issue #2770: the Query Profiling modal dialog in the Web UI
  was slightly malformed.

* fix internal issue #2035: the Web UI now updates its indices view to check
  whether new indices exist or not.

* fix internal issue #6808: newly created databases within the Web UI did not
  appear when used Internet Explorer 11 as a browser.

* fix internal issue #2957: the Web UI was not able to display more than 1000
  documents, even when it was set to a higher amount.

* fix internal issue #2688: the Web UI's graph viewer created malformed node
  labels if a node was expanded multiple times.

* fix internal issue #2785: web ui's sort dialog sometimes got rendered, even
  if it should not.

* fix internal issue #2764: the waitForSync property of a satellite collection
  could not be changed via the Web UI

* dynamically manage libcurl's number of open connections to increase performance
  by reducing the number of socket close and then reopen cycles

* recover short server id from agency after a restart of a cluster node

  this fixes problems with short server ids being set to 0 after a node restart,
  which then prevented cursor result load-forwarding between multiple coordinators
  to work properly

  this should fix arangojs#573

* increased default timeouts in replication

  this decreases the chances of followers not getting in sync with leaders because
  of replication operations timing out

* include forward-ported diagnostic options for debugging LDAP connections

* fixed internal issue #3065: fix variable replacements by the AQL query
  optimizer in arangosearch view search conditions

  The consequence of the missing replacements was that some queries using view
  search conditions could have failed with error messages such as

  "missing variable #3 (a) for node #7 (EnumerateViewNode) while planning registers"

* fixed internal issue #1983: the Web UI was showing a deletion confirmation
  multiple times.

* Restricted usage of views in AQL, they will throw an error now
  (e.g. "FOR v, e, p IN 1 OUTBOUND @start edgeCollection, view")
  instead of failing the server.

* Allow VIEWs within the AQL "WITH" statement in cluster environment.
  This will now prepare the query for all collections linked within a view.
  (e.g. "WITH view FOR v, e, p IN OUTBOUND 'collectionInView/123' edgeCollection"
  will now be executed properly and not fail with unregistered collection any more)

* Properly check permissions for all collections linked to a view when
  instantiating an AQL query in cluster environment

* support installation of ArangoDB on Windows into directories with multibyte
  character filenames on Windows platforms that used a non-UTF8-codepage

  This was supported on other platforms before, but never worked for ArangoDB's
  Windows version

* display shard synchronization progress for collections outside of the
  `_system` database

* change memory protection settings for memory given back to by the bundled
  JEMalloc memory allocator. This avoids splitting of existing memory mappings
  due to changes of the protection settings

* added missing implementation for `DeleteRangeCF` in RocksDB WAL tailing handler

* fixed agents busy looping gossip

* handle missing `_frontend` collections gracefully

  the `_frontend` system collection is not required for normal ArangoDB operations,
  so if it is missing for whatever reason, ensure that normal operations can go
  on.


v3.4.0-rc.2 (2018-09-30)
------------------------

* upgraded arangosync version to 0.6.0

* upgraded arangodb starter version to 0.13.3

* fixed issue #6611: Properly display JSON properties of user defined foxx services
  configuration within the web UI

* improved shards display in web UI: included arrows to better visualize that
  collection name sections can be expanded and collapsed

* added nesting support for `aql` template strings

* added support for `undefined` and AQL literals to `aql.literal`

* added `aql.join` function

* fixed issue #6583: Agency node segfaults if sent an authenticated HTTP
  request is sent to its port

* fixed issue #6601: Context cancelled (never ending query)

* added more AQL query results cache inspection and control functionality

* fixed undefined behavior in AQL query result cache

* the query editor within the web UI is now catching HTTP 501 responses
  properly

* added AQL VERSION function to return the server version as a string

* added startup parameter `--cluster.advertised-endpoints`

* AQL query optimizer now makes better choices regarding indexes to use in a
  query when there are multiple competing indexes and some of them are prefixes
  of others

  In this case, the optimizer could have preferred indexes that covered less
  attributes, but it should rather pick the indexes that covered more attributes.

  For example, if there was an index on ["a"] and another index on ["a", "b"], then
  previously the optimizer may have picked the index on just ["a"] instead the
  index on ["a", "b"] for queries that used all index attributes but did range
  queries on them (e.g. `FILTER doc.a == @val1 && doc.b >= @val2`).

* Added compression for the AQL intermediate results transfer in the cluster,
  leading to less data being transferred between coordinator and database servers
  in many cases

* forward-ported a bugfix from RocksDB (https://github.com/facebook/rocksdb/pull/4386)
  that fixes range deletions (used internally in ArangoDB when dropping or truncating
  collections)

  The non-working range deletes could have triggered errors such as
  `deletion check in index drop failed - not all documents in the index have been deleted.`
  when dropping or truncating collections

* improve error messages in Windows installer

* allow retrying installation in Windows installer in case an existing database is still
  running and needs to be manually shut down before continuing with the installation

* fix database backup functionality in Windows installer

* fixed memory leak in `/_api/batch` REST handler

* `db._profileQuery()` now also tracks operations triggered when using `LIMIT`
  clauses in a query

* added proper error messages when using views as an argument to AQL functions
  (doing so triggered an `internal error` before)

* fixed return value encoding for collection ids ("cid" attribute") in REST API
  `/_api/replication/logger-follow`

* fixed dumping and restoring of views with arangodump and arangorestore

* fix replication from 3.3 to 3.4

* fixed some TLS errors that occurred when combining HTTPS/TLS transport with the
  VelocyStream protocol (VST)

  That combination could have led to spurious errors such as "TLS padding error"
  or "Tag mismatch" and connections being closed

* make synchronous replication detect more error cases when followers cannot
  apply the changes from the leader

* fixed issue #6379: RocksDB arangorestore time degeneration on dead documents

* fixed issue #6495: Document not found when removing records

* fixed undefined behavior in cluster plan-loading procedure that may have
  unintentionally modified a shared structure

* reduce overhead of function initialization in AQL COLLECT aggregate functions,
  for functions COUNT/LENGTH, SUM and AVG

  this optimization will only be noticable when the COLLECT produces many groups
  and the "hash" COLLECT variant is used

* fixed potential out-of-bounds access in admin log REST handler `/_admin/log`,
  which could have led to the server returning an HTTP 500 error

* catch more exceptions in replication and handle them appropriately

* agency endpoint updates now go through RAFT

* fixed a cleanup issue in Current when a follower was removed from Plan

* catch exceptions in MaintenanceWorker thread

* fixed a bug in cleanOutServer which could lead to a cleaned out server
  still being a follower for some shard

v3.4.0-rc.1 (2018-09-06)
------------------------

* Release Candidate for 3.4.0, please check the `ReleaseNotes/KnownIssues34.md`
  file for a list of known issues.

* upgraded bundled RocksDB version to 5.16.0

* upgraded bundled Snappy compression library to 1.1.7

* fixed issue #5941: if using breadth first search in traversals uniqueness checks
  on path (vertices and edges) have not been applied. In SmartGraphs the checks
  have been executed properly.

* added more detailed progress output to arangorestore, showing the percentage of
  how much data is restored for bigger collections plus a set of overview statistics
  after each processed collection

* added option `--rocksdb.use-file-logging` to enable writing of RocksDB's own
  informational LOG files into RocksDB's database directory.

  This option is turned off by default, but can be enabled for debugging RocksDB
  internals and performance.

* improved error messages when managing Foxx services

  Install/replace/upgrade will now provide additional information when an error
  is encountered during setup. Errors encountered during a `require` call will
  also include information about the underlying cause in the error message.

* fixed some Foxx script names being displayed incorrectly in web UI and Foxx CLI

* major revision of the maintenance feature

* added `uuidv4` and `genRandomBytes` methods to crypto module

* added `hexSlice` methods `hexWrite` to JS Buffer type

* added `Buffer.from`, `Buffer.of`, `Buffer.alloc` and `Buffer.allocUnsafe`
  for improved compatibility with Node.js

* Foxx HTTP API errors now log stacktraces

* fixed issue #5831: custom queries in the ui could not be loaded if the user
  only has read access to the _system database.

* fixed issue #6128: ArangoDb Cluster: Task moved from DBS to Coordinator

* fixed some web ui action events related to Running Queries view and Slow
  Queries History view

* fixed internal issue #2566: corrected web UI alignment of the nodes table

* fixed issue #5736: Foxx HTTP API responds with 500 error when request body
  is too short

* fixed issue #6106: Arithmetic operator type casting documentation incorrect

* The arangosh now supports the velocystream transport protocol via the schemas
  "vst+tcp://", "vst+ssl://", "vst+unix://" schemes.

* The server will no longer lowercase the input in --server.endpoint. This means
  Unix domain socket paths will now  be treated as specified, previously they were lowercased

* fixed logging of requests. A wrong log level was used

* fixed issue #5943: misplaced database ui icon and wrong cursor type were used

* fixed issue #5354: updated the web UI JSON editor, improved usability

* fixed issue #5648: fixed error message when saving unsupported document types

* fixed internal issue #2812: Cluster fails to create many indexes in parallel

* Added C++ implementation, load balancer support, and user restriction to Pregel API.

  If an execution is accessed on a different coordinator than where it was
  created, the request(s) will be forwarded to the correct coordinator. If an
  execution is accessed by a different user than the one who created it, the
  request will be denied.

* the AQL editor in the web UI now supports detailed AQL query profiling

* fixed issue #5884: Subquery nodes are no longer created on DBServers

* intermediate commits in the RocksDB engine are now only enabled in standalone AQL queries

  (not within a JS transaction), standalone truncate as well as for the "import" API

* the AQL editor in the web UI now supports GeoJSON types and is able to render them.

* fixed issue #5035: fixed a vulnerability issue within the web ui's index view

* PR #5552: add "--latency true" option to arangoimport.  Lists microsecond latency

* added `"pbkdf2"` method to `@arangodb/foxx/auth` module

* the `@arangodb/foxx/auth` module now uses a different method to generate salts,
  so salts are no longer guaranteed to be alphanumeric

* fixed internal issue #2567: the Web UI was showing the possibility to move a shard
  from a follower to the current leader

* Renamed RocksDB engine-specific statistics figure `rocksdb.block-cache-used`
  to `rocksdb.block-cache-usage` in output of `db._engineStats()`

  The new figure name is in line with the statistics that the RocksDB library
  provides in its new versions.

* Added RocksDB engine-specific statistics figures `rocksdb.block-cache-capacity`,
  `rocksdb.block-cache-pinned-usage` as well as level-specific figures
  `rocksdb.num-files-at-level` and `rocksdb.compression-ratio-at-level` in
  output of `db._engineStats()`

* Added RocksDB-engine configuration option `--rocksdb.block-align-data-blocks`

  If set to true, data blocks are aligned on lesser of page size and block size,
  which may waste some memory but may reduce the number of cross-page I/Os operations.

* Usage RocksDB format version 3 for new block-based tables

* Bugfix: The AQL syntax variants `UPDATE/REPLACE k WITH d` now correctly take
  _rev from k instead of d (when ignoreRevs is false) and ignore d._rev.

* Added C++ implementation, load balancer support, and user restriction to tasks API

  If a task is accessed on a different coordinator than where it was created,
  the request(s) will be forwarded to the correct coordinator. If a
  task is accessed by a different user than the one who created it, the request
  will be denied.

* Added load balancer support and user-restriction to async jobs API.

  If an async job is accessed on a different coordinator than where it was
  created, the request(s) will be forwarded to the correct coordinator. If a
  job is accessed by a different user than the one who created it, the request
  will be denied.

* switch default storage engine from MMFiles to RocksDB

  In ArangoDB 3.4, the default storage engine for new installations is the RocksDB
  engine. This differs to previous versions (3.2 and 3.3), in which the default
  storage engine was the MMFiles engine.

  The MMFiles engine can still be explicitly selected as the storage engine for
  all new installations. It's only that the "auto" setting for selecting the storage
  engine will now use the RocksDB engine instead of MMFiles engine.

  In the following scenarios, the effectively selected storage engine for new
  installations will be RocksDB:

  * `--server.storage-engine rocksdb`
  * `--server.storage-engine auto`
  * `--server.storage-engine` option not specified

  The MMFiles storage engine will be selected for new installations only when
  explicitly selected:

  * `--server.storage-engine mmfiles`

  On upgrade, any existing ArangoDB installation will keep its previously selected
  storage engine. The change of the default storage engine is thus only relevant
  for new ArangoDB installations and/or existing cluster setups for which new server
  nodes get added later. All server nodes in a cluster setup should use the same
  storage engine to work reliably. Using different storage engines in a cluster is
  unsupported.

* added collection.indexes() as an alias for collection.getIndexes()

* disable V8 engine and JavaScript APIs for agency nodes

* renamed MMFiles engine compactor thread from "Compactor" to "MMFilesCompactor".

  This change will be visible only on systems which allow assigning names to
  threads.

* added configuration option `--rocksdb.sync-interval`

  This option specifies interval (in milliseconds) that ArangoDB will use to
  automatically synchronize data in RocksDB's write-ahead log (WAL) files to
  disk. Automatic syncs will only be performed for not-yet synchronized data,
  and only for operations that have been executed without the *waitForSync*
  attribute.

  Automatic synchronization is performed by a background thread. The default
  sync interval is 100 milliseconds.

  Note: this option is not supported on Windows platforms. Setting the sync
  interval to a value greater 0 will produce a startup warning.

* added AQL functions `TO_BASE64`, `TO_HEX`, `ENCODE_URI_COMPONENT` and `SOUNDEX`

* PR #5857: RocksDB engine would frequently request a new DelayToken.  This caused
  excessive write delay on the next Put() call.  Alternate approach taken.

* changed the thread handling in the scheduler. `--server.maximal-threads` will be
  the maximum number of threads for the scheduler.

* The option `--server.threads` is now obsolete.

* use sparse indexes in more cases now, when it is clear that the index attribute
  value cannot be null

* introduce SingleRemoteOperationNode via "optimize-cluster-single-document-operations"
  optimizer rule, which triggers single document operations directly from the coordinator
  instead of using a full-featured AQL setup. This saves cluster roundtrips.

  Queries directly referencing the document key benefit from this:

      UPDATE {_key: '1'} WITH {foo: 'bar'} IN collection RETURN OLD

* Added load balancer support and user-restriction to cursor API.

  If a cursor is accessed on a different coordinator than where it was created,
  the requests will be forwarded to the correct coordinator. If a cursor is
  accessed by a different user than the one who created it, the request will
  be denied.

* if authentication is turned on requests to databases by users with insufficient rights
 will be answered with the HTTP forbidden (401) response.

* upgraded bundled RocksDB library version to 5.15

* added key generators `uuid` and `padded`

  The `uuid` key generator generates universally unique 128 bit keys, which are
  stored in hexadecimal human-readable format.
  The `padded` key generator generates keys of a fixed length (16 bytes) in
  ascending lexicographical sort order.

* The REST API of `/_admin/status` added: "operationMode" filed with same meaning as
  the "mode" field and field "readOnly" that has the inverted meaning of the field
  "writeOpsEnabled". The old field names will be deprecated in upcoming versions.

* added `COUNT_DISTINCT` AQL function

* make AQL optimizer rule `collect-in-cluster` optimize aggregation functions
  `AVERAGE`, `VARIANCE`, `STDDEV`, `UNIQUE`, `SORTED_UNIQUE` and `COUNT_DISTINCT`
  in a cluster by pushing parts of the aggregation onto the DB servers and only
  doing the total aggregation on the coordinator

* replace JavaScript functions FULLTEXT, NEAR, WITHIN and WITHIN_RECTANGLE with
  regular AQL subqueries via a new optimizer rule "replace-function-with-index".

* the existing "fulltext-index-optimizer" optimizer rule has been removed because its
  duty is now handled by the "replace-function-with-index" rule.

* added option "--latency true" option to arangoimport. Lists microsecond latency
  statistics on 10 second intervals.

* fixed internal issue #2256: ui, document id not showing up when deleting a document

* fixed internal issue #2163: wrong labels within foxx validation of service
  input parameters

* fixed internal issue #2160: fixed misplaced tooltips in indices view

* Added exclusive option for rocksdb collections. Modifying AQL queries can
  now set the exclusive option as well as it can be set on JavaScript transactions.

* added optimizer rule "optimize-subqueries", which makes qualifying subqueries
  return less data

  The rule fires in the following situations:
  * in case only a few results are used from a non-modifying subquery, the rule
    will add a LIMIT statement into the subquery. For example

	LET docs = (
	  FOR doc IN collection
	    FILTER ...
	    RETURN doc
	)
	RETURN docs[0]

    will be turned into

	LET docs = (
	  FOR doc IN collection
	    FILTER ...
	    LIMIT 1
	    RETURN doc
	)
	RETURN docs[0]

    Another optimization performed by this rule is to modify the result value
    of subqueries in case only the number of results is checked later. For example

	RETURN LENGTH(
	  FOR doc IN collection
	    FILTER ...
	    RETURN doc
	)

    will be turned into

	RETURN LENGTH(
	  FOR doc IN collection
	    FILTER ...
	    RETURN true
	)

  This saves copying the document data from the subquery to the outer scope and may
  enable follow-up optimizations.

* fixed Foxx queues bug when queues are created in a request handler with an
  ArangoDB authentication header

* abort startup when using SSLv2 for a server endpoint, or when connecting with
  a client tool via an SSLv2 connection.

  SSLv2 has been disabled in the OpenSSL library by default in recent versions
  because of security vulnerabilities inherent in this protocol.

  As it is not safe at all to use this protocol, the support for it has also
  been stopped in ArangoDB. End users that use SSLv2 for connecting to ArangoDB
  should change the protocol from SSLv2 to TLSv12 if possible, by adjusting
  the value of the `--ssl.protocol` startup option.

* added `overwrite` option to document insert operations to allow for easier syncing.

  This implements almost the much inquired UPSERT. In reality it is a REPSERT
  (replace/insert) because only replacement and not modification of documents
  is possible. The option does not work in cluster collections with custom
  sharding.

* added startup option `--log.escape`

  This option toggles the escaping of log output.

  If set to `true` (which is the default value), then the logging will work
  as before, and the following characters in the log output are escaped:

  * the carriage return character (hex 0d)
  * the newline character (hex 0a)
  * the tabstop character (hex 09)
  * any other characters with an ordinal value less than hex 20

  If the option is set to `false`, no characters are escaped. Characters with
  an ordinal value less than hex 20 will not be printed in this mode but will
  be replaced with a space character (hex 20).

  A side effect of turning off the escaping is that it will reduce the CPU
  overhead for the logging. However, this will only be noticable when logging
  is set to a very verbose level (e.g. debug or trace).

* increased the default values for the startup options `--javascript.gc-interval`
  from every 1000 to every 2000 requests, and for `--javascript.gc-frequency` from
  30 to 60 seconds

  This will make the V8 garbage collection run less often by default than in previous
  versions, reducing CPU load a bit and leaving more contexts available on average.

* added `/_admin/repair/distributeShardsLike` that repairs collections with
  distributeShardsLike where the shards aren't actually distributed like in the
  prototype collection, as could happen due to internal issue #1770

* Fixed issue #4271: Change the behavior of the `fullCount` option for AQL query
  cursors so that it will only take into account `LIMIT` statements on the top level
  of the query.

  `LIMIT` statements in subqueries will not have any effect on the `fullCount` results
  any more.

* We added a new geo-spatial index implementation. On the RocksDB storage engine all
  installations will need to be upgraded with `--database.auto-upgrade true`. New geo
  indexes will now only report with the type `geo` instead of `geo1` or `geo2`.
  The index types `geo1` and `geo2` are now deprecated.
  Additionally we removed the deprecated flags `constraint` and `ignoreNull` from geo
  index definitions, these fields were initially deprecated in ArangoDB 2.5

* Add revision id to RocksDB values in primary indexes to speed up replication (~10x).

* PR #5238: Create a default pacing algorithm for arangoimport to avoid TimeoutErrors
  on VMs with limited disk throughput

* Starting a cluster with coordinators and DB servers using different storage engines
  is unsupported. Doing it anyway will now produce a warning on startup

* fixed issue #4919: C++ implementation of LIKE function now matches the old and correct
  behaviour of the javascript implementation.

* added `--json` option to arangovpack, allowing to treat its input as plain JSON data
  make arangovpack work without any configuration file

* added experimental arangodb startup option `--javascript.enabled` to enable/disable the
  initialization of the V8 JavaScript engine. Only expected to work on single-servers and
  agency deployments

* pull request #5201: eliminate race scenario where handlePlanChange could run infinite times
  after an execution exceeded 7.4 second time span

* UI: fixed an unreasonable event bug within the modal view engine

* pull request #5114: detect shutdown more quickly on heartbeat thread of coordinator and
  DB servers

* fixed issue #3811: gharial api is now checking existence of `_from` and `_to` vertices
  during edge creation

* There is a new method `_profileQuery` on the database object to execute a query and
  print an explain with annotated runtime information.

* Query cursors can now be created with option `profile`, with a value of 0, 1 or 2.
  This will cause queries to include more statistics in their results and will allow tracing
  of queries.

* fixed internal issue #2147: fixed database filter in UI

* fixed internal issue #2149: number of documents in the UI is not adjusted after moving them

* fixed internal issue #2150: UI - loading a saved query does not update the list of bind
  parameters

* removed option `--cluster.my-local-info` in favor of persisted server UUIDs

  The option `--cluster.my-local-info` was deprecated since ArangoDB 3.3.

* added new collection property `cacheEnabled` which enables in-memory caching for
  documents and primary index entries. Available only when using RocksDB

* arangodump now supports `--threads` option to dump collections in parallel

* arangorestore now supports `--threads` option to restore collections in parallel

* Improvement: The AQL query planner in cluster is now a bit more clever and
  can prepare AQL queries with less network overhead.

  This should speed up simple queries in cluster mode, on complex queries it
  will most likely not show any performance effect.
  It will especially show effects on collections with a very high amount of Shards.

* removed remainders of dysfunctional `/_admin/cluster-test` and `/_admin/clusterCheckPort`
  API endpoints and removed them from documentation

* added new query option `stream` to enable streaming query execution via the
  `POST /_api/cursor` rest interface.

* fixed issue #4698: databases within the UI are now displayed in a sorted order.

* Behavior of permissions for databases and collections changed:
  The new fallback rule for databases for which an access level is not explicitly specified:
  Choose the higher access level of:
    * A wildcard database grant
    * A database grant on the `_system` database
  The new fallback rule for collections for which an access level is not explicitly specified:
  Choose the higher access level of:
    * Any wildcard access grant in the same database, or on "*/*"
    * The access level for the current database
    * The access level for the `_system` database

* fixed issue #4583: add AQL ASSERT and AQL WARN

* renamed startup option `--replication.automatic-failover` to
  `--replication.active-failover`
  using the old option name will still work in ArangoDB 3.4, but the old option
  will be removed afterwards

* index selectivity estimates for RocksDB engine are now eventually consistent

  This change addresses a previous issue where some index updates could be
  "lost" from the view of the internal selectivity estimate, leading to
  inaccurate estimates. The issue is solved now, but there can be up to a second
  or so delay before updates are reflected in the estimates.

* support `returnOld` and `returnNew` attributes for in the following HTTP REST
  APIs:

  * /_api/gharial/<graph>/vertex/<collection>
  * /_api/gharial/<graph>/edge/<collection>

  The exception from this is that the HTTP DELETE verb for these APIs does not
  support `returnOld` because that would make the existing API incompatible

* fixed internal issue #478: remove unused and undocumented REST API endpoints
  _admin/statistics/short and _admin/statistics/long

  These APIs were available in ArangoDB's REST API, but have not been called by
  ArangoDB itself nor have they been part of the documented API. They have been
  superseded by other REST APIs and were partially dysfunctional. Therefore
  these two endpoints have been removed entirely.

* fixed issue #1532: reload users on restore

* fixed internal issue #1475: when restoring a cluster dump to a single server
  ignore indexes of type primary and edge since we mustn't create them here.

* fixed internal issue #1439: improve performance of any-iterator for RocksDB

* issue #1190: added option `--create-database` for arangoimport

* UI: updated dygraph js library to version 2.1.0

* renamed arangoimp to arangoimport for consistency
  Release packages will still install arangoimp as a symlink so user scripts
  invoking arangoimp do not need to be changed

* UI: Shard distribution view now has an accordion view instead of displaying
  all shards of all collections at once.

* fixed issue #4393: broken handling of unix domain sockets in JS_Download

* added AQL function `IS_KEY`
  this function checks if the value passed to it can be used as a document key,
  i.e. as the value of the `_key` attribute

* added AQL functions `SORTED` and `SORTED_UNIQUE`

  `SORTED` will return a sorted version of the input array using AQL's internal
  comparison order
  `SORTED_UNIQUE` will do the same, but additionally removes duplicates.

* added C++ implementation for AQL functions `DATE_NOW`, `DATE_ISO8601`,
  `DATE_TIMESTAMP`, `IS_DATESTRING`, `DATE_DAYOFWEEK`, `DATE_YEAR`,
  `DATE_MONTH`, `DATE_DAY`, `DATE_HOUR`, `DATE_MINUTE`, `DATE_SECOND`,
  `DATE_MILLISECOND`, `DATE_DAYOFYEAR`, `DATE_ISOWEEK`, `DATE_LEAPYEAR`,
  `DATE_QUARTER`, `DATE_DAYS_IN_MONTH`, `DATE_ADD`, `DATE_SUBTRACT`,
  `DATE_DIFF`, `DATE_COMPARE`, `TRANSLATE` and `SHA512`

* fixed a bug where clusterinfo missed changes to plan after agency
  callback is registred for create collection

* Foxx manifest.json files can now contain a $schema key with the value
  of "http://json.schemastore.org/foxx-manifest" to improve tooling support.

* fixed agency restart from compaction without data

* fixed agency's log compaction for internal issue #2249

* only load Plan and Current from agency when actually needed


v3.3.18 (XXXX-XX-XX)
--------------------

* improved logging in case of replication errors

* recover short server id from agency after a restart of a cluster node

  this fixes problems with short server ids being set to 0 after a node restart,
  which then prevented cursor result load-forwarding between multiple coordinators
  to work properly

  this should fix arangojs#573

* increased default timeouts in replication

  this decreases the chances of followers not getting in sync with leaders because
  of replication operations timing out

* fixed internal issue #1983: the Web UI was showing a deletion confirmation
  multiple times.

* handle missing `_frontend` collections gracefully

  the `_frontend` system collection is not required for normal ArangoDB operations,
  so if it is missing for whatever reason, ensure that normal operations can go
  on.


v3.3.17 (2018-10-04)
--------------------

* upgraded arangosync version to 0.6.0

* added several advanced options for configuring and debugging LDAP connections.
  Please note that some of the following options are platform-specific and may not
  work on all platforms or with all LDAP servers reliably:

  - `--ldap.serialized`: whether or not calls into the underlying LDAP library
    should be serialized.
    This option can be used to work around thread-unsafe LDAP library functionality.
  - `--ldap.serialize-timeout`: sets the timeout value that is used when waiting to
    enter the LDAP library call serialization lock. This is only meaningful when
    `--ldap.serialized` has been set to `true`.
  - `--ldap.retries`: number of tries to attempt a connection. Setting this to values
    greater than one will make ArangoDB retry to contact the LDAP server in case no
    connection can be made initially.
  - `--ldap.restart`: whether or not the LDAP library should implicitly restart
    connections
  - `--ldap.referrals`: whether or not the LDAP library should implicitly chase
    referrals
  - `--ldap.debug`: turn on internal OpenLDAP library output (warning: will print
    to stdout).
  - `--ldap.timeout`: timeout value (in seconds) for synchronous LDAP API calls
    (a value of 0 means default timeout).
  - `--ldap.network-timeout`: timeout value (in seconds) after which network operations
    following the initial connection return in case of no activity (a value of 0 means
    default timeout).
  - `--ldap.async-connect`: whether or not the connection to the LDAP library will
    be done asynchronously.

* fixed a shutdown race in ArangoDB's logger, which could have led to some buffered
  log messages being discarded on shutdown

* display shard synchronization progress for collections outside of the
  `_system` database

* fixed issue #6611: Properly display JSON properties of user defined foxx services
  configuration within the web UI

* fixed issue #6583: Agency node segfaults if sent an authenticated HTTP request is sent to its port

* when cleaning out a leader it could happen that it became follower instead of
  being removed completely

* make synchronous replication detect more error cases when followers cannot
  apply the changes from the leader

* fix some TLS errors that occurred when combining HTTPS/TLS transport with the
  VelocyStream protocol (VST)

  That combination could have led to spurious errors such as "TLS padding error"
  or "Tag mismatch" and connections being closed

* agency endpoint updates now go through RAFT


v3.3.16 (2018-09-19)
--------------------

* fix undefined behavior in AQL query result cache

* the query editor within the web ui is now catching http 501 responses
  properly

* fixed issue #6495 (Document not found when removing records)

* fixed undefined behavior in cluster plan-loading procedure that may have
  unintentionally modified a shared structure

* reduce overhead of function initialization in AQL COLLECT aggregate functions,
  for functions COUNT/LENGTH, SUM and AVG

  this optimization will only be noticable when the COLLECT produces many groups
  and the "hash" COLLECT variant is used

* fixed potential out-of-bounds access in admin log REST handler /_admin/log,
  which could have led to the server returning an HTTP 500 error

* catch more exceptions in replication and handle them appropriately


v3.3.15 (2018-09-10)
--------------------

* fixed an issue in the "sorted" AQL COLLECT variant, that may have led to producing
  an incorrect number of results

* upgraded arangodb starter version to 0.13.3

* fixed issue #5941 if using breadth-first search in traversals uniqueness checks
  on path (vertices and edges) have not been applied. In SmartGraphs the checks
  have been executed properly.

* added more detailed progress output to arangorestore, showing the percentage of
  how much data is restored for bigger collections plus a set of overview statistics
  after each processed collection

* added option `--rocksdb.use-file-logging` to enable writing of RocksDB's own
  informational LOG files into RocksDB's database directory.

  This option is turned off by default, but can be enabled for debugging RocksDB
  internals and performance.

* improved error messages when managing Foxx services

  Install/replace/upgrade will now provide additional information when an error
  is encountered during setup. Errors encountered during a `require` call will
  also include information about the underlying cause in the error message.

* fixed some Foxx script names being displayed incorrectly in web UI and Foxx CLI

* added startup option `--query.optimizer-max-plans value`

  This option allows limiting the number of query execution plans created by the
  AQL optimizer for any incoming queries. The default value is `128`.

  By adjusting this value it can be controlled how many different query execution
  plans the AQL query optimizer will generate at most for any given AQL query.
  Normally the AQL query optimizer will generate a single execution plan per AQL query,
  but there are some cases in which it creates multiple competing plans. More plans
  can lead to better optimized queries, however, plan creation has its costs. The
  more plans are created and shipped through the optimization pipeline, the more time
  will be spent in the optimizer.

  Lowering this option's value will make the optimizer stop creating additional plans
  when it has already created enough plans.

  Note that this setting controls the default maximum number of plans to create. The
  value can still be adjusted on a per-query basis by setting the *maxNumberOfPlans*
  attribute when running a query.

  This change also lowers the default maximum number of query plans from 192 to 128.

* bug fix: facilitate faster shutdown of coordinators and db servers

* cluster nodes should retry registering in agency until successful

* fixed some web ui action events related to Running Queries view and Slow
  Queries History view

* Create a default pacing algorithm for arangoimport to avoid TimeoutErrors
  on VMs with limited disk throughput

* backport PR 6150: establish unique function to indicate when
  application is terminating and therefore network retries should not occur

* backport PR #5201: eliminate race scenario where handlePlanChange
  could run infinite times after an execution exceeded 7.4 second time span


v3.3.14 (2018-08-15)
--------------------

* upgraded arangodb starter version to 0.13.1

* Foxx HTTP API errors now log stacktraces

* fixed issue #5736: Foxx HTTP API responds with 500 error when request body
  is too short

* fixed issue #5831: custom queries in the ui could not be loaded if the user
  only has read access to the _system database.

* fixed internal issue #2566: corrected web UI alignment of the nodes table

* fixed internal issue #2869: when attaching a follower with global applier to an
  authenticated leader already existing users have not been replicated, all users
  created/modified later are replicated.

* fixed internal issue #2865: dumping from an authenticated arangodb the users have
  not been included

* fixed issue #5943: misplaced database ui icon and wrong cursor type were used

* fixed issue #5354: updated the web UI JSON editor, improved usability

* fixed issue #5648: fixed error message when saving unsupported document types

* fixed issue #6076: Segmentation fault after AQL query

  This also fixes issues #6131 and #6174

* fixed issue #5884: Subquery nodes are no longer created on DBServers

* fixed issue #6031: Broken LIMIT in nested list iterations

* fixed internal issue #2812: Cluster fails to create many indexes in parallel

* intermediate commits in the RocksDB engine are now only enabled in standalone AQL
  queries (not within a JS transaction), standalone truncate as well as for the
  "import" API

* Bug fix: race condition could request data from Agency registry that did not
  exist yet.  This caused a throw that would end the Supervision thread.
  All registry query APIs no longer throw exceptions.


v3.3.13 (2018-07-26)
--------------------

* fixed internal issue #2567: the Web UI was showing the possibility to move a
  shard from a follower to the current leader

* fixed issue #5977: Unexpected execution plan when subquery contains COLLECT

* Bugfix: The AQL syntax variants `UPDATE/REPLACE k WITH d` now correctly take
  _rev from k instead of d (when ignoreRevs is false) and ignore d._rev.

* put an upper bound on the number of documents to be scanned when using
  `db.<collection>.any()` in the RocksDB storage engine

  previous versions of ArangoDB did a scan of a random amount of documents in
  the collection, up to the total number of documents available. this produced
  a random selection with a good quality, but needed to scan half the number
  of documents in the collection on average.

  The new version will only scan up to 500 documents, so it produces a less
  random result, but will be a lot faster especially for large collections.

  The implementation of `any()` for the MMFiles engine remains unchanged. The
  MMFiles engine will pick a random document from the entire range of the
  in-memory primary index without performing scans.

* return an empty result set instead of an "out of memory" exception when
  querying the geo index with invalid (out of range) coordinates

* added load balancer support and user-restriction to cursor API.

  If a cursor is accessed on a different coordinator than where it was created,
  the requests will be forwarded to the correct coordinator. If a cursor is
  accessed by a different user than the one who created it, the request will
  be denied.

* keep failed follower in followers list in Plan.

  This increases the changes of a failed follower getting back into sync if the
  follower comes back after a short time. In this case the follower can try to
  get in sync again, which normally takes less time than seeding a completely
  new follower.

* fix assertion failure and undefined behavior in Unix domain socket connections,
  introduced by 3.3.12

* added configuration option `--rocksdb.sync-interval`

  This option specifies interval (in milliseconds) that ArangoDB will use to
  automatically synchronize data in RocksDB's write-ahead log (WAL) files to
  disk. Automatic syncs will only be performed for not-yet synchronized data,
  and only for operations that have been executed without the *waitForSync*
  attribute.

  Automatic synchronization is performed by a background thread. The default
  sync interval is 0, meaning the automatic background syncing is turned off.
  Background syncing in 3.3 is opt-in, whereas in ArangoDB 3.4 the default sync
  interval will be 100 milliseconds.

  Note: this option is not supported on Windows platforms. Setting the sync
  interval to a value greater 0 will produce a startup warning.

* fixed graph creation sometimes failing with 'edge collection
  already used in edge def' when the edge definition contained multiple vertex
  collections, despite the edge definitions being identical

* inception could get caught in a trap, where agent configuration
  version and timeout multiplier lead to incapacitated agency

* fixed issue #5827: Batch request handling incompatible with .NET's default
  ContentType format

* fixed agency's log compaction for internal issue #2249

* inspector collects additionally disk data size and storage engine statistics


v3.3.12 (2018-07-12)
--------------------

* issue #5854: RocksDB engine would frequently request a new DelayToken.  This caused
  excessive write delay on the next Put() call.  Alternate approach taken.

* fixed graph creation under some circumstances failing with 'edge collection
  already used in edge def' despite the edge definitions being identical

* fixed issue #5727: Edge document with user provided key is inserted as many
  times as the number of shards, violating the primary index

* fixed internal issue #2658: AQL modification queries did not allow `_rev`
  checking. There is now a new option `ignoreRevs` which can be set to `false`
  in order to force AQL modification queries to match revision ids before
  doing any modifications

* fixed issue #5679: Replication applier restrictions will crash synchronisation
  after initial sync

* fixed potential issue in RETURN DISTINCT CollectBlock implementation
  that led to the block producing an empty result

* changed communication tasks to use boost strands instead of locks,
  this fixes a race condition with parallel VST communication over
  SSL

* fixed agency restart from compaction without data

* fixed for agent coming back to agency with changed endpoint and
  total data loss

* more patient agency tests to allow for ASAN tests to successfully finish


v3.3.11 (2018-06-26)
--------------------

* upgraded arangosync version to 0.5.3

* upgraded arangodb starter version to 0.12.0

* fixed internal issue #2559: "unexpected document key" error when custom
  shard keys are used and the "allowUserKeys" key generator option is set
  to false

* fixed AQL DOCUMENT lookup function for documents for sharded collections with
  more than a single shard and using a custom shard key (i.e. some shard
  key attribute other than `_key`).
  The previous implementation of DOCUMENT restricted to lookup to a single
  shard in all cases, though this restriction was invalid. That lead to
  `DOCUMENT` not finding documents in cases the wrong shard was contacted. The
  fixed implementation in 3.3.11 will reach out to all shards to find the
  document, meaning it will produce the correct result, but will cause more
  cluster-internal traffic. This increase in traffic may be high if the number
  of shards is also high, because each invocation of `DOCUMENT` will have to
  contact all shards.
  There will be no performance difference for non-sharded collections or
  collections that are sharded by `_key` or that only have a single shard.

* reimplemented replication view in web UI

* fixed internal issue #2256: ui, document id not showing up when deleting a document

* fixed internal issue #2163: wrong labels within foxx validation of service
  input parameters

* fixed internal issue #2160: fixed misplaced tooltips in indices view

* added new arangoinspect client tool, to help users and customers easily collect
  information of any ArangoDB server setup, and facilitate troubleshooting for the
  ArangoDB Support Team


v3.3.10 (2018-06-04)
--------------------

* make optimizer rule "remove-filter-covered-by-index" not stop after removing
  a sub-condition from a FILTER statement, but pass the optimized FILTER
  statement again into the optimizer rule for further optimizations.
  This allows optimizing away some more FILTER conditions than before.

* allow accessing /_admin/status URL on followers too in active failover setup

* fix cluster COLLECT optimization for attributes that were in "sorted" variant of
  COLLECT and that were provided by a sorted index on the collected attribute

* apply fulltext index optimization rule for multiple fulltext searches in
  the same query

  this fixes https://stackoverflow.com/questions/50496274/two-fulltext-searches-on-arangodb-cluster-v8-is-involved

* validate `_from` and `_to` values of edges on updates consistently

* fixed issue #5400: Unexpected AQL Result

* fixed issue #5429: Frequent 'updated local foxx repository' messages

* fixed issue #5252: Empty result if FULLTEXT() is used together with LIMIT offset

* fixed issue #5035: fixed a vulnerability issue within the web ui's index view

* inception was ignoring leader's configuration


v3.3.9 (2018-05-17)
-------------------

* added `/_admin/repair/distributeShardsLike` that repairs collections with
  distributeShardsLike where the shards aren't actually distributed like in the
  prototype collection, as could happen due to internal issue #1770

* fixed Foxx queues bug when queues are created in a request handler with an
  ArangoDB authentication header

* upgraded arangosync version to 0.5.1

* upgraded arangodb starter version to 0.11.3

* fix cluster upgrading issue introduced in 3.3.8

  the issue made arangod crash when starting a DB server with option
  `--database.auto-upgrade true`

* fix C++ implementation of AQL ZIP function to return each distinct attribute
  name only once. The previous implementation added non-unique attribute names
  multiple times, which led to follow-up issues.
  Now if an attribute name occurs multiple times in the input list of attribute
  names, it will only be incorporated once into the result object, with the
  value that corresponds to the first occurrence.
  This fix also changes the V8 implementation of the ZIP function, which now
  will always return the first value for non-unique attribute names and not the
  last occurring value.

* self heal during a Foxx service install, upgrade or replace no longer breaks
  the respective operation

* make /_api/index, /_api/database and /_api/user REST handlers use the scheduler's
  internal queue, so they do not run in an I/O handling thread

* fixed issue #4919: C++ implementation of LIKE function now matches the old and
  correct behavior of the JavaScript implementation.

* added REST API endpoint /_admin/server/availability for monitoring purposes

* UI: fixed an unreasonable event bug within the modal view engine

* fixed issue #3811: gharial api is now checking existence of _from and _to vertices
  during edge creation

* fixed internal issue #2149: number of documents in the UI is not adjusted after
  moving them

* fixed internal issue #2150: UI - loading a saved query does not update the list
  of bind parameters

* fixed internal issue #2147 - fixed database filter in UI

* fixed issue #4934: Wrong used GeoIndex depending on FILTER order

* added `query` and `aql.literal` helpers to `@arangodb` module.

* remove post-sort from GatherNode in cluster AQL queries that do use indexes
  for filtering but that do not require a sorted result

  This optimization can speed up gathering data from multiple shards, because
  it allows to remove a merge sort of the individual shards' results.

* extend the already existing "reduce-extraction-to-projection" AQL optimizer
  rule for RocksDB to provide projections of up to 5 document attributes. The
  previous implementation only supported a projection for a single document
  attribute. The new implementation will extract up to 5 document attributes from
  a document while scanning a collection via an EnumerateCollectionNode.
  Additionally the new version of the optimizer rule can also produce projections
  when scanning an index via an IndexNode.
  The optimization is benefial especially for huge documents because it will copy
  out only the projected attributes from the document instead of copying the entire
  document data from the storage engine.

  When applied, the explainer will show the projected attributes in a `projections`
  remark for an EnumerateCollectionNode or IndexNode. The optimization is limited
  to the RocksDB storage engine.

* added index-only optimization for AQL queries that can satisfy the retrieval of
  all required document attributes directly from an index.

  This optimization will be triggered for the RocksDB engine if an index is used
  that covers all required attributes of the document used later on in the query.
  If applied, it will save retrieving the actual document data (which would require
  an extra lookup in RocksDB), but will instead build the document data solely
  from the index values found. It will only be applied when using up to 5 attributes
  from the document, and only if the rest of the document data is not used later
  on in the query.

  The optimization is currently available for the RocksDB engine for the index types
  primary, edge, hash, skiplist and persistent.

  If the optimization is applied, it will show up as "index only" in an AQL
  query's execution plan for an IndexNode.

* added scan-only optimization for AQL queries that iterate over collections or
  indexes and that do not need to return the actual document values.

  Not fetching the document values from the storage engine will provide a
  considerable speedup when using the RocksDB engine, but may also help a bit
  in case of the MMFiles engine. The optimization will only be applied when
  full-scanning or index-scanning a collection without refering to any of its
  documents later on, and, for an IndexNode, if all filter conditions for the
  documents of the collection are covered by the index.

  If the optimization is applied, it will show up as "scan only" in an AQL
  query's execution plan for an EnumerateCollectionNode or an IndexNode.

* extend existing "collect-in-cluster" optimizer rule to run grouping, counting
  and deduplication on the DB servers in several cases, so that the coordinator
  will only need to sum up the potentially smaller results from the individual shards.

  The following types of COLLECT queries are covered now:
  - RETURN DISTINCT expr
  - COLLECT WITH COUNT INTO ...
  - COLLECT var1 = expr1, ..., varn = exprn (WITH COUNT INTO ...), without INTO or KEEP
  - COLLECT var1 = expr1, ..., varn = exprn AGGREGATE ..., without INTO or KEEP, for
    aggregate functions COUNT/LENGTH, SUM, MIN and MAX.

* honor specified COLLECT method in AQL COLLECT options

  for example, when the user explicitly asks for the COLLECT method
  to be `sorted`, the optimizer will now not produce an alternative
  version of the plan using the hash method.

  additionally, if the user explcitly asks for the COLLECT method to
  be `hash`, the optimizer will now change the existing plan to use
  the hash method if possible instead of just creating an alternative
  plan.

  `COLLECT ... OPTIONS { method: 'sorted' }` => always use sorted method
  `COLLECT ... OPTIONS { method: 'hash' }`   => use hash if this is technically possible
  `COLLECT ...` (no options)                 => create a plan using sorted, and another plan using hash method

* added bulk document lookups for MMFiles engine, which will improve the performance
  of document lookups from an inside an index in case the index lookup produces many
  documents


v3.3.8 (2018-04-24)
-------------------

* included version of ArangoDB Starter (`arangodb` binary) updated to v0.10.11,
  see [Starter changelog](https://github.com/arangodb-helper/arangodb/blob/master/CHANGELOG.md)

* added arangod startup option `--dump-options` to print all configuration parameters
  as a JSON object

* fixed: (Enterprise only) If you restore a SmartGraph where the collections
  are still existing and are supposed to be dropped on restore we ended up in
  duplicate name error. This is now gone and the SmartGraph is correctly restored.

* fix lookups by `_id` in smart graph edge collections

* improve startup resilience in case there are datafile errors (MMFiles)

  also allow repairing broken VERSION files automatically on startup by
  specifying the option `--database.ignore-datafile-errors true`

* fix issue #4582: UI query editor now supports usage of empty string as bind parameter value

* fixed internal issue #2148: Number of documents found by filter is misleading in web UI

* added startup option `--database.required-directory-state`

  using this option it is possible to require the database directory to be
  in a specific state on startup. the options for this value are:

  - non-existing: database directory must not exist
  - existing: database directory must exist
  - empty: database directory must exist but be empty
  - populated: database directory must exist and contain specific files already
  - any: any state allowed

* field "$schema" in Foxx manifest.json files no longer produce warnings

* added `@arangodb/locals` module to expose the Foxx service context as an
  alternative to using `module.context` directly.

* `db._executeTransaction` now accepts collection objects as collections.

* supervision can be put into maintenance mode


v3.3.7 (2018-04-11)
-------------------

* added hidden option `--query.registry-ttl` to control the lifetime of cluster AQL
  query parts

* fixed internal issue #2237: AQL queries on collections with replicationFactor:
  "satellite" crashed arangod in single server mode

* fixed restore of satellite collections: replicationFactor was set to 1 during
  restore

* fixed dump and restore of smart graphs:
  a) The dump will not include the hidden shadow collections anymore, they were dumped
     accidentially and only contain duplicated data.
  b) Restore will now ignore hidden shadow collections as all data is contained
     in the smart-edge collection. You can manually include these collections from an
     old dump (3.3.5 or earlier) by using `--force`.
  c) Restore of a smart-graph will now create smart collections properly instead
     of getting into `TIMEOUT_IN_CLUSTER_OPERATION`

* fixed issue in AQL query optimizer rule "restrict-to-single-shard", which
  may have sent documents to a wrong shard in AQL INSERT queries that specified
  the value for `_key` using an expression (and not a constant value)
  Important: if you were affected by this bug in v3.3.5 it is required that you
  recreate your dataset in v3.3.6 (i.e. dumping and restoring) instead of doing
  a simple binary upgrade

* added /_admin/status HTTP API for debugging purposes

* added ArangoShell helper function for packaging all information about an
  AQL query so it can be run and analyzed elsewhere:

  query = "FOR doc IN mycollection FILTER doc.value > 42 RETURN doc";
  require("@arangodb/aql/explainer").debugDump("/tmp/query-debug-info", query);

  Entitled users can send the generated file to the ArangoDB support to facilitate
  reproduction and debugging.

* added hidden option `--server.ask-jwt-secret`. This is an internal option
  for debugging and should not be exposed to end-users.

* fix for internal issue #2215. supervision will now wait for agent to
  fully prepare before adding 10 second grace period after leadership change

* fixed internal issue #2215's FailedLeader timeout bug

v3.3.5 (2018-03-28)
-------------------

* fixed issue #4934: Wrong used GeoIndex depending on FILTER order

* make build id appear in startup log message alongside with other version info

* make AQL data modification operations that are sent to all shards and that are
  supposed to return values (i.e. `RETURN OLD` or `RETURN NEW`) not return fake
  empty result rows if the document to be updated/replaced/removed was not present
  on the target shard

* added AQL optimizer rule `restrict-to-single-shard`

  This rule will kick in if a collection operation (index lookup or data
  modification operation) will only affect a single shard, and the operation can be
  restricted to the single shard and is not applied for all shards. This optimization
  can be applied for queries that access a collection only once in the query, and that
  do not use traversals, shortest path queries and that do not access collection data
  dynamically using the `DOCUMENT`, `FULLTEXT`, `NEAR` or `WITHIN` AQL functions.
  Additionally, the optimizer will only pull off this optimization if can safely
  determine the values of all the collection's shard keys from the query, and when the
  shard keys are covered by a single index (this is always true if the shard key is
  the default `_key`)

* display missing attributes of GatherNodes in AQL explain output

* make AQL optimizer rule `undistribute-remove-after-enum-coll` fire in a few
  more cases in which it is possible

* slightly improve index selection for the RocksDB engine when there are multiple
  competing indexes with the same attribute prefixes, but different amount of
  attributes covered. In this case, the more specialized index will be preferred
  now

* fix issue #4924: removeFollower now prefers to remove the last follower(s)

* added "collect-in-cluster" optimizer rule to have COLLECT WITH COUNT queries
  without grouping being executed on the DB servers and the coordinator only summing
  up the counts from the individual shards

* fixed issue #4900: Nested FOR query uses index but ignores other filters

* properly exit v8::Context in one place where it was missing before

* added hidden option `--cluster.index-create-timeout` for controlling the
  default value of the index creation timeout in cluster
  under normal circumstances, this option does not need to be adjusted

* increase default timeout for index creation in cluster to 3600s

* fixed issue #4843: Query-Result has more Docs than the Collection itself

* fixed the behavior of ClusterInfo when waiting for current to catch
  up with plan in create collection.

* fixed issue #4827: COLLECT on edge _to field doesn't group distinct values as expected (MMFiles)


v3.3.4 (2018-03-01)
-------------------

* fix AQL `fullCount` result value in some cluster cases when it was off a bit

* fix issue #4651: Simple query taking forever until a request timeout error

* fix issue #4657: fixed incomplete content type header

* Vastly improved the Foxx Store UI

* fix issue #4677: AQL WITH with bind parameters results in "access after data-modification"
  for two independent UPSERTs

* remove unused startup option `--ldap.permissions-attribute-name`

* fix issue #4457: create /var/tmp/arangod with correct user in supervisor mode

* remove long disfunctional admin/long_echo handler

* fixed Foxx API:

  * PUT /_api/foxx/service: Respect force flag
  * PATCH /_api/foxx/service: Check whether a service under given mount exists

* internal issue #1726: supervision failed to remove multiple servers
  from health monitoring at once.

* more information from inception, why agent is activated

* fixed a bug where supervision tried to deal with shards of virtual collections

* fix internal issue #1770: collection creation using distributeShardsLike yields
  errors and did not distribute shards correctly in the following cases:
  1. If numberOfShards * replicationFactor % nrDBServers != 0
     (shards * replication is not divisible by DBServers).
  2. If there was failover / move shard case on the leading collection
     and creating the follower collection afterwards.

* fix timeout issues in replication client expiration

* added missing edge filter to neighbors-only traversals
  in case a filter condition was moved into the traverser and the traversal was
  executed in breadth-first mode and was returning each visited vertex exactly
  once, and there was a filter on the edges of the path and the resulting vertices
  and edges were not used later, the edge filter was not applied

* fixed issue #4160: Run arangod with "--database.auto-upgrade" option always crash silently without error log

* fix internal issue #1848: AQL optimizer was trying to resolve attribute accesses
  to attributes of constant object values at query compile time, but only did so far
  the very first attribute in each object

  this fixes https://stackoverflow.com/questions/48648737/beginner-bug-in-for-loops-from-objects

* fix inconvenience: If we want to start server with a non-existing
  --javascript.app-path it will now be created (if possible)

* fixed: REST API `POST _api/foxx` now returns HTTP code 201 on success, as documented.
	 returned 200 before.

* fixed: REST API `PATCH _api/foxx/dependencies` now updates the existing dependencies
	 instead of replacing them.

* fixed: Foxx upload of single javascript file. You now can upload via http-url pointing
	 to a javascript file.

* fixed issue #4395: If your foxx app includes an `APP` folder it got
	 accidently removed by selfhealing this is not the case anymore.

* fixed internal issue #1969 - command apt-get purge/remove arangodb3e was failing


v3.3.3 (2018-01-16)
-------------------

* fix issue #4272: VERSION file keeps disappearing

* fix internal issue #81: quotation marks disappeared when switching table/json
  editor in the query editor ui

* added option `--rocksdb.throttle` to control whether write-throttling is enabled
  Write-throttling is turned on by default, to reduce chances of compactions getting
  too far behind and blocking incoming writes.

* fixed issue #4308: Crash when getter for error.name throws an error (on Windows)

* UI: fixed a query editor caching and parsing issue

* Fixed internal issue #1683: fixes an UI issue where a collection name gets wrongly cached
  within the documents overview of a collection.

* Fixed an issue with the index estimates in RocksDB in the case a transaction is aborted.
  Former the index estimates were modified if the transaction commited or not.
  Now they will only be modified if the transaction commited successfully.

* UI: optimized login view for very small screen sizes

* Truncate in RocksDB will now do intermediate commits every 10.000 documents
  if truncate fails or the server crashes during this operation all deletes
  that have been commited so far are persisted.

* make the default value of `--rocksdb.block-cache-shard-bits` use the RocksDB
  default value. This will mostly mean the default number block cache shard
  bits is lower than before, allowing each shard to store more data and cause
  less evictions from block cache

* issue #4222: Permission error preventing AQL query import / export on webui

* UI: optimized error messages for invalid query bind parameter

* UI: upgraded swagger ui to version 3.9.0

* issue #3504: added option `--force-same-database` for arangorestore

  with this option set to true, it is possible to make any arangorestore attempt
  fail if the specified target database does not match the database name
  specified in the source dump's "dump.json" file. it can thus be used to
  prevent restoring data into the "wrong" database

  The option is set to `false` by default to ensure backwards-compatibility

* make the default value of `--rocksdb.block-cache-shard-bits` use the RocksDB
  default value. This will mostly mean the default number block cache shard
  bits is lower than before, allowing each shard to store more data and cause
  less evictions from block cache

* fixed issue #4255: AQL SORT consuming too much memory

* fixed incorrect persistence of RAFT vote and term


v3.3.2 (2018-01-04)
-------------------

* fixed issue #4199: Internal failure: JavaScript exception in file 'arangosh.js'
  at 98,7: ArangoError 4: Expecting type String

* fixed issue in agency supervision with a good server being left in
  failedServers

* distinguish isReady and allInSync in clusterInventory

* fixed issue #4197: AQL statement not working in 3.3.1 when upgraded from 3.2.10

* do not reuse collection ids when restoring collections from a dump, but assign new collection ids, this should prevent collection id conflicts


v3.3.1 (2017-12-28)
-------------------

* UI: displayed wrong wfs property for a collection when using RocksDB as
  storage engine

* added `--ignore-missing` option to arangoimp
  this option allows importing lines with less fields than specified in the CSV
  header line

* changed misleading error message from "no leader" to "not a leader"

* optimize usage of AQL FULLTEXT index function to a FOR loop with index
  usage in some cases
  When the optimization is applied, this especially speeds up fulltext index
  queries in the cluster

* UI: improved the behavior during collection creation in a cluster environment

* Agency lockup fixes for very small machines.

* Agency performance improvement by finer grained locking.

* Use steady_clock in agency whereever possible.

* Agency prevent Supervision thread crash.

* Fix agency integer overflow in timeout calculation.


v3.3.0 (2017-12-14)
-------------------

* release version

* added a missing try/catch block in the supervision thread


v3.3.rc8 (2017-12-12)
---------------------

* UI: fixed broken Foxx configuration keys. Some valid configuration values
  could not be edited via the ui.

* UI: pressing the return key inside a select2 box no longer triggers the modal's
  success function

* UI: coordinators and db servers are now in sorted order (ascending)


v3.3.rc7 (2017-12-07)
---------------------

* fixed issue #3741: fix terminal color output in Windows

* UI: fixed issue #3822: disabled name input field for system collections

* fixed issue #3640: limit in subquery

* fixed issue #3745: Invalid result when using OLD object with array attribute in UPSERT statement

* UI: edge collections were wrongly added to from and to vertices select box during graph creation

* UI: added not found views for documents and collections

* UI: using default user database api during database creation now

* UI: the graph viewer backend now picks one random start vertex of the
  first 1000 documents instead of calling any(). The implementation of
  "any" is known to scale bad on huge collections with RocksDB.

* UI: fixed disappearing of the navigation label in some case special case

* UI: the graph viewer now displays updated label values correctly.
  Additionally the included node/edge editor now closes automatically
  after a successful node/edge update.

* fixed issue #3917: traversals with high maximal depth take extremely long
  in planning phase.


v3.3.rc4 (2017-11-28)
---------------------

* minor bug-fixes


v3.3.rc3 (2017-11-24)
---------------------

* bug-fixes


v3.3.rc2 (2017-11-22)
---------------------

* UI: document/edge editor now remembering their modes (e.g. code or tree)

* UI: optimized error messages for invalid graph definitions. Also fixed a
  graph renderer cleanup error.

* UI: added a delay within the graph viewer while changing the colors of the
  graph. Necessary due different browser behaviour.

* added options `--encryption.keyfile` and `--encryption.key-generator` to arangodump
  and arangorestore

* UI: the graph viewer now displays updated label values correctly.
  Additionally the included node/edge editor now closes automatically
  after a successful node/edge update.

* removed `--recycle-ids` option for arangorestore

  using that option could have led to problems on the restore, with potential
  id conflicts between the originating server (the source dump server) and the
  target server (the restore server)


v3.3.rc1 (2017-11-17)
---------------------

* add readonly mode REST API

* allow compilation of ArangoDB source code with g++ 7

* upgrade minimum required g++ compiler version to g++ 5.4
  That means ArangoDB source code will not compile with g++ 4.x or g++ < 5.4 anymore.

* AQL: during a traversal if a vertex is not found. It will not print an ERROR to the log and continue
  with a NULL value, but will register a warning at the query and continue with a NULL value.
  The situation is not desired as an ERROR as ArangoDB can store edges pointing to non-existing
  vertex which is perfectly valid, but it may be a n issue on the data model, so users
  can directly see it on the query now and do not "by accident" have to check the LOG output.

* introduce `enforceReplicationFactor` attribute for creating collections:
  this optional parameter controls if the coordinator should bail out during collection
  creation if there are not enough DBServers available for the desired `replicationFactor`.

* fixed issue #3516: Show execution time in arangosh

  this change adds more dynamic prompt components for arangosh
  The following components are now available for dynamic prompts,
  settable via the `--console.prompt` option in arangosh:

  - '%t': current time as timestamp
  - '%a': elpased time since ArangoShell start in seconds
  - '%p': duration of last command in seconds
  - '%d': name of current database
  - '%e': current endpoint
  - '%E': current endpoint without protocol
  - '%u': current user

  The time a command takes can be displayed easily by starting arangosh with `--console.prompt "%p> "`.

* make the ArangoShell refill its collection cache when a yet-unknown collection
  is first accessed. This fixes the following problem:

      arangosh1> db._collections();  // shell1 lists all collections
      arangosh2> db._create("test"); // shell2 now creates a new collection 'test'
      arangosh1> db.test.insert({}); // shell1 is not aware of the collection created
				     // in shell2, so the insert will fail

* make AQL `DISTINCT` not change the order of the results it is applied on

* incremental transfer of initial collection data now can handle partial
  responses for a chunk, allowing the leader/master to send smaller chunks
  (in terms of HTTP response size) and limit memory usage

  this optimization is only active if client applications send the "offset" parameter
  in their requests to PUT `/_api/replication/keys/<id>?type=docs`

* initial creation of shards for cluster collections is now faster with
  `replicationFactor` values bigger than 1. this is achieved by an optimization
  for the case when the collection on the leader is still empty

* potential fix for issue #3517: several "filesystem full" errors in logs
  while there's a lot of disk space

* added C++ implementations for AQL function `SUBSTRING()`, `LEFT()`, `RIGHT()` and `TRIM()`

* show C++ function name of call site in ArangoDB log output

  this requires option `--log.line-number` to be set to *true*

* UI: added word wrapping to query editor

* UI: fixed wrong user attribute name validation, issue #3228

* make AQL return a proper error message in case of a unique key constraint
  violation. previously it only returned the generic "unique constraint violated"
  error message but omitted the details about which index caused the problem.

  This addresses https://stackoverflow.com/questions/46427126/arangodb-3-2-unique-constraint-violation-id-or-key

* added option `--server.local-authentication`

* UI: added user roles

* added config option `--log.color` to toggle colorful logging to terminal

* added config option `--log.thread-name` to additionally log thread names

* usernames must not start with `:role:`, added new options:
    --server.authentication-timeout
    --ldap.roles-attribute-name
    --ldap.roles-transformation
    --ldap.roles-search
    --ldap.superuser-role
    --ldap.roles-include
    --ldap.roles-exclude

* performance improvements for full collection scans and a few other operations
  in MMFiles engine

* added `--rocksdb.encryption-key-generator` for enterprise

* removed `--compat28` parameter from arangodump and replication API

  older ArangoDB versions will no longer be supported by these tools.

* increase the recommended value for `/proc/sys/vm/max_map_count` to a value
  eight times as high as the previous recommended value. Increasing the
  values helps to prevent an ArangoDB server from running out of memory mappings.

  The raised minimum recommended value may lead to ArangoDB showing some startup
  warnings as follows:

      WARNING {memory} maximum number of memory mappings per process is 65530, which seems too low. it is recommended to set it to at least 512000
      WARNING {memory} execute 'sudo sysctl -w "vm.max_map_count=512000"'

* Foxx now warns about malformed configuration/dependency names and aliases in the manifest.


v3.2.17 (XXXX-XX-XX)
--------------------

* added missing virtual destructor for MMFiles transaction data context object

* make synchronous replication detect more error cases when followers cannot
  apply the changes from the leader

* fixed undefined behavior in cluster plan-loading procedure that may have
  unintentionally modified a shared structure

* cluster nodes should retry registering in agency until successful

* fixed issue #5354: updated the ui json editor, improved usability

* fixed issue #5648: fixed error message when saving unsupported document
  types

* fixed issue #5943: misplaced database ui icon and wrong cursor type were used


v3.2.16 (2018-07-12)
--------------------

* upgraded arangodb starter version to 0.12.0

* make edge cache initialization and invalidation more portable by avoiding memset
  on non-POD types

* fixed internal issue #2256: ui, document id not showing up when deleting a document

* fixed issue #5400: Unexpected AQL Result

* Fixed issue #5035: fixed a vulnerability issue within the web ui's index view

* issue one HTTP call less per cluster AQL query

* self heal during a Foxx service install, upgrade or replace no longer breaks
  the respective operation

* inception was ignoring leader's configuration

* inception could get caught in a trap, where agent configuration
  version and timeout multiplier lead to incapacitated agency

* more patient agency tests to allow for ASAN tests to successfully finish

* fixed for agent coming back to agency with changed endpoint and
  total data loss

* fixed agency restart from compaction without data


v3.2.15 (2018-05-13)
--------------------

* upgraded arangodb starter version to 0.11.2

* make /_api/index and /_api/database REST handlers use the scheduler's internal
  queue, so they do not run in an I/O handling thread

* fixed issue #3811: gharial api is now checking existence of _from and _to vertices
  during edge creation


v3.2.14 (2018-04-20)
--------------------

* field "$schema" in Foxx manifest.json files no longer produce warnings

* added `@arangodb/locals` module to expose the Foxx service context as an
  alternative to using `module.context` directly.

* the internal implementation of REST API `/_api/simple/by-example` now uses
  C++ instead of JavaScript

* supervision can be switched to maintenance mode f.e. for rolling upgrades


v3.2.13 (2018-04-13)
--------------------

* improve startup resilience in case there are datafile errors (MMFiles)

  also allow repairing broken VERSION files automatically on startup by
  specifying the option `--database.ignore-datafile-errors true`

* fix issue #4582: UI query editor now supports usage of empty string as bind parameter value

* fix issue #4924: removeFollower now prefers to remove the last follower(s)

* fixed issue #4934: Wrong used GeoIndex depending on FILTER order

* fixed the behavior of clusterinfo when waiting for current to catch
  up with plan in create collection.

* fix for internal issue #2215. supervision will now wait for agent to
  fully prepare before adding 10 second grace period after leadership change

* fixed interal issue #2215 FailedLeader timeout bug


v3.2.12 (2018-02-27)
--------------------

* remove long disfunctional admin/long_echo handler

* fixed Foxx API:

  * PUT /_api/foxx/service: Respect force flag
  * PATCH /_api/foxx/service: Check whether a service under given mount exists

* fix issue #4457: create /var/tmp/arangod with correct user in supervisor mode

* fix internal issue #1848

  AQL optimizer was trying to resolve attribute accesses
  to attributes of constant object values at query compile time, but only did so far
  the very first attribute in each object

  this fixes https://stackoverflow.com/questions/48648737/beginner-bug-in-for-loops-from-objects

* fix inconvenience: If we want to start server with a non-existing
  --javascript.app-path it will now be created (if possible)

* fixed: REST API `POST _api/foxx` now returns HTTP code 201 on success, as documented.
	 returned 200 before.

* fixed: REST API `PATCH _api/foxx/dependencies` now updates the existing dependencies
	 instead of replacing them.

* fixed: Foxx upload of single javascript file. You now can upload via http-url pointing
	 to a javascript file.

* fixed issue #4395: If your foxx app includes an `APP` folder it got accidently removed by selfhealing
	 this is not the case anymore.

* fix internal issue 1770: collection creation using distributeShardsLike yields
  errors and did not distribute shards correctly in the following cases:
  1. If numberOfShards * replicationFactor % nrDBServers != 0
     (shards * replication is not divisible by DBServers).
  2. If there was failover / move shard case on the leading collection
     and creating the follower collection afterwards.

* fix timeout issues in replication client expiration

+ fix some inconsistencies in replication for RocksDB engine that could have led
  to some operations not being shipped from master to slave servers

* fix issue #4272: VERSION file keeps disappearing

* fix internal issue #81: quotation marks disappeared when switching table/json
  editor in the query editor ui

* make the default value of `--rocksdb.block-cache-shard-bits` use the RocksDB
  default value. This will mostly mean the default number block cache shard
  bits is lower than before, allowing each shard to store more data and cause
  less evictions from block cache

* fix issue #4393: broken handling of unix domain sockets in
  JS_Download

* fix internal bug #1726: supervision failed to remove multiple
  removed servers from health UI

* fixed internal issue #1969 - command apt-get purge/remove arangodb3e was failing

* fixed a bug where supervision tried to deal with shards of virtual collections


v3.2.11 (2018-01-17)
--------------------

* Fixed an issue with the index estimates in RocksDB in the case a transaction is aborted.
  Former the index estimates were modified if the transaction commited or not.
  Now they will only be modified if the transaction commited successfully.

* Truncate in RocksDB will now do intermediate commits every 10.000 documents
  if truncate fails or the server crashes during this operation all deletes
  that have been commited so far are persisted.

* fixed issue #4308: Crash when getter for error.name throws an error (on Windows)

* UI: fixed a query editor caching and parsing issue for arrays and objects

* Fixed internal issue #1684: Web UI: saving arrays/objects as bind parameters faulty

* Fixed internal issue #1683: fixes an UI issue where a collection name gets wrongly cached
  within the documents overview of a collection.

* issue #4222: Permission error preventing AQL query import / export on webui

* UI: optimized login view for very small screen sizes

* UI: Shard distribution view now has an accordion view instead of displaying
  all shards of all collections at once.

* UI: optimized error messages for invalid query bind parameter

* fixed missing transaction events in RocksDB asynchronous replication

* fixed issue #4255: AQL SORT consuming too much memory

* fixed issue #4199: Internal failure: JavaScript exception in file 'arangosh.js'
  at 98,7: ArangoError 4: Expecting type String

* fixed issue #3818: Foxx configuration keys cannot contain spaces (will not save)

* UI: displayed wrong "waitForSync" property for a collection when
  using RocksDB as storage engine

* prevent binding to the same combination of IP and port on Windows

* fixed incorrect persistence of RAFT vote and term


v3.2.10 (2017-12-22)
--------------------

* replication: more robust initial sync

* fixed a bug in the RocksDB engine that would prevent recalculated
  collection counts to be actually stored

* fixed issue #4095: Inconsistent query execution plan

* fixed issue #4056: Executing empty query causes crash

* fixed issue #4045: Out of memory in `arangorestore` when no access
  rights to dump files

* fixed issue #3031: New Graph: Edge definitions with edges in
  fromCollections and toCollections

* fixed issue #2668: UI: when following wrong link from edge to vertex in
  nonexisting collection misleading error is printed

* UI: improved the behavior during collection creation in a cluster environment

* UI: the graph viewer backend now picks one random start vertex of the
  first 1000 documents instead of calling any(). The implementation of
  any is known to scale bad on huge collections with rocksdb.

* fixed snapshots becoming potentially invalid after intermediate commits in
  the RocksDB engine

* backport agency inquire API changes

* fixed issue #3822: Field validation error in ArangoDB UI - Minor

* UI: fixed disappearing of the navigation label in some cases

* UI: fixed broken foxx configuration keys. Some valid configuration values
  could not be edited via the ui.

* fixed issue #3640: limit in subquery

* UI: edge collections were wrongly added to from and to vertices select
  box during graph creation

* fixed issue #3741: fix terminal color output in Windows

* fixed issue #3917: traversals with high maximal depth take extremely long
  in planning phase.

* fix equality comparison for MMFiles documents in AQL functions UNIQUE
  and UNION_DISTINCT


v3.2.9 (2017-12-04)
-------------------

* under certain conditions, replication could stop. Now fixed by adding an
  equality check for requireFromPresent tick value

* fixed locking for replication context info in RocksDB engine
  this fixes undefined behavior when parallel requests are made to the
  same replication context

* UI: added not found views for documents and collections

* fixed issue #3858: Foxx queues stuck in 'progress' status

* allow compilation of ArangoDB source code with g++ 7

* fixed issue #3224: Issue in the Foxx microservices examples

* fixed a deadlock in user privilege/permission change routine

* fixed a deadlock on server shutdown

* fixed some collection locking issues in MMFiles engine

* properly report commit errors in AQL write queries to the caller for the
  RocksDB engine

* UI: optimized error messages for invalid graph definitions. Also fixed a
  graph renderer cleanrenderer cleanup error.

* UI: document/edge editor now remembering their modes (e.g. code or tree)

* UI: added a delay within the graph viewer while changing the colors of the
  graph. Necessary due different browser behaviour.

* fix removal of failed cluster nodes via web interface

* back port of ClusterComm::wait fix in devel
  among other things this fixes too eager dropping of other followers in case
  one of the followers does not respond in time

* transact interface in agency should not be inquired as of now

* inquiry tests and blocking of inquiry on AgencyGeneralTransaction

v3.2.8 (2017-11-18)
-------------------

* fixed a race condition occuring when upgrading via linux package manager

* fixed authentication issue during replication


v3.2.7 (2017-11-13)
-------------------

* Cluster customers, which have upgraded from 3.1 to 3.2 need to upgrade
  to 3.2.7. The cluster supervision is otherwise not operational.

* Fixed issue #3597: AQL with path filters returns unexpected results
  In some cases breadth first search in combination with vertex filters
  yields wrong result, the filter was not applied correctly.

* fixed some undefined behavior in some internal value caches for AQL GatherNodes
  and SortNodes, which could have led to sorted results being effectively not
  correctly sorted.

* make the replication applier for the RocksDB engine start automatically after a
  restart of the server if the applier was configured with its `autoStart` property
  set to `true`. previously the replication appliers were only automatically restarted
  at server start for the MMFiles engine.

* fixed arangodump batch size adaptivity in cluster mode and upped default batch size
  for arangodump

  these changes speed up arangodump in cluster context

* smart graphs now return a proper inventory in response to replication inventory
  requests

* fixed issue #3618: Inconsistent behavior of OR statement with object bind parameters

* only users with read/write rights on the "_system" database can now execute
  "_admin/shutdown" as well as modify properties of the write-ahead log (WAL)

* increase default maximum number of V8 contexts to at least 16 if not explicitly
  configured otherwise.
  the procedure for determining the actual maximum value of V8 contexts is unchanged
  apart from the value `16` and works as follows:
  - if explicitly set, the value of the configuration option `--javascript.v8-contexts`
    is used as the maximum number of V8 contexts
  - when the option is not set, the maximum number of V8 contexts is determined
    by the configuration option `--server.threads` if that option is set. if
    `--server.threads` is not set, then the maximum number of V8 contexts is the
    server's reported hardware concurrency (number of processors visible
    to the arangod process). if that would result in a maximum value of less than 16
    in any of these two cases, then the maximum value will be increased to 16.

* fixed issue #3447: ArangoError 1202: AQL: NotFound: (while executing) when
  updating collection

* potential fix for issue #3581: Unexpected "rocksdb unique constraint
  violated" with unique hash index

* fixed geo index optimizer rule for geo indexes with a single (array of coordinates)
  attribute.

* improved the speed of the shards overview in cluster (API endpoint /_api/cluster/shardDistribution API)
  It is now guaranteed to return after ~2 seconds even if the entire cluster is unresponsive.

* fix agency precondition check for complex objects
  this fixes issues with several CAS operations in the agency

* several fixes for agency restart and shutdown

* the cluster-internal representation of planned collection objects is now more
  lightweight than before, using less memory and not allocating any cache for indexes
  etc.

* fixed issue #3403: How to kill long running AQL queries with the browser console's
  AQL (display issue)

* fixed issue #3549: server reading ENGINE config file fails on common standard
  newline character

* UI: fixed error notifications for collection modifications

* several improvements for the truncate operation on collections:

  * the timeout for the truncate operation was increased in cluster mode in
    order to prevent too frequent "could not truncate collection" errors

  * after a truncate operation, collections in MMFiles still used disk space.
    to reclaim disk space used by truncated collection, the truncate actions
    in the web interface and from the ArangoShell now issue an extra WAL flush
    command (in cluster mode, this command is also propagated to all servers).
    the WAL flush allows all servers to write out any pending operations into the
    datafiles of the truncated collection. afterwards, a final journal rotate
    command is sent, which enables the compaction to entirely remove all datafiles
    and journals for the truncated collection, so that all disk space can be
    reclaimed

  * for MMFiles a special method will be called after a truncate operation so that
    all indexes of the collection can free most of their memory. previously some
    indexes (hash and skiplist indexes) partially kept already allocated memory
    in order to avoid future memory allocations

  * after a truncate operation in the RocksDB engine, an additional compaction
    will be triggered for the truncated collection. this compaction removes all
    deletions from the key space so that follow-up scans over the collection's key
    range do not have to filter out lots of already-removed values

  These changes make truncate operations potentially more time-consuming than before,
  but allow for memory/disk space savings afterwards.

* enable JEMalloc background threads for purging and returning unused memory
  back to the operating system (Linux only)

  JEMalloc will create its background threads on demand. The number of background
  threads is capped by the number of CPUs or active arenas. The background threads run
  periodically and purge unused memory pages, allowing memory to be returned to the
  operating system.

  This change will make the arangod process create several additional threads.
  It is accompanied by an increased `TasksMax` value in the systemd service configuration
  file for the arangodb3 service.

* upgraded bundled V8 engine to bugfix version v5.7.492.77

  this upgrade fixes a memory leak in upstream V8 described in
  https://bugs.chromium.org/p/v8/issues/detail?id=5945 that will result in memory
  chunks only getting uncommitted but not unmapped


v3.2.6 (2017-10-26)
-------------------

* UI: fixed event cleanup in cluster shards view

* UI: reduced cluster dashboard api calls

* fixed a permission problem that prevented collection contents to be displayed
  in the web interface

* removed posix_fadvise call from RocksDB's PosixSequentialFile::Read(). This is
  consistent with Facebook PR 2573 (#3505)

  this fix should improve the performance of the replication with the RocksDB
  storage engine

* allow changing of collection replication factor for existing collections

* UI: replicationFactor of a collection is now changeable in a cluster
  environment

* several fixes for the cluster agency

* fixed undefined behavior in the RocksDB-based geo index

* fixed Foxxmaster failover

* purging or removing the Debian/Ubuntu arangodb3 packages now properly stops
  the arangod instance before actuallying purging or removing


v3.2.5 (2017-10-16)
-------------------

* general-graph module and _api/gharial now accept cluster options
  for collection creation. It is now possible to set replicationFactor and
  numberOfShards for all collections created via this graph object.
  So adding a new collection will not result in a singleShard and
  no replication anymore.

* fixed issue #3408: Hard crash in query for pagination

* minimum number of V8 contexts in console mode must be 2, not 1. this is
  required to ensure the console gets one dedicated V8 context and all other
  operations have at least one extra context. This requirement was not enforced
  anymore.

* fixed issue #3395: AQL: cannot instantiate CollectBlock with undetermined
  aggregation method

* UI: fixed wrong user attribute name validation, issue #3228

* fix potential overflow in CRC marker check when a corrupted CRC marker
  is found at the very beginning of an MMFiles datafile

* UI: fixed unresponsive events in cluster shards view

* Add statistics about the V8 context counts and number of available/active/busy
  threads we expose through the server statistics interface.


v3.2.4 (2017-09-26)
-------------------

* UI: no default index selected during index creation

* UI: added replicationFactor option during SmartGraph creation

* make the MMFiles compactor perform less writes during normal compaction
  operation

  This partially fixes issue #3144

* make the MMFiles compactor configurable

  The following options have been added:

* `--compaction.db-sleep-time`: sleep interval between two compaction runs
    (in s)
  * `--compaction.min-interval"`: minimum sleep time between two compaction
     runs (in s)
  * `--compaction.min-small-data-file-size`: minimal filesize threshold
    original datafiles have to be below for a compaction
  * `--compaction.dead-documents-threshold`: minimum unused count of documents
    in a datafile
  * `--compaction.dead-size-threshold`: how many bytes of the source data file
    are allowed to be unused at most
  * `--compaction.dead-size-percent-threshold`: how many percent of the source
    datafile should be unused at least
  * `--compaction.max-files`: Maximum number of files to merge to one file
  * `--compaction.max-result-file-size`: how large may the compaction result
    file become (in bytes)
  * `--compaction.max-file-size-factor`: how large the resulting file may
    be in comparison to the collection's `--database.maximal-journal-size' setting`

* fix downwards-incompatibility in /_api/explain REST handler

* fix Windows implementation for fs.getTempPath() to also create a
  sub-directory as we do on linux

* fixed a multi-threading issue in cluster-internal communication

* performance improvements for traversals and edge lookups

* removed internal memory zone handling code. the memory zones were a leftover
  from the early ArangoDB days and did not provide any value in the current
  implementation.

* (Enterprise only) added `skipInaccessibleCollections` option for AQL queries:
  if set, AQL queries (especially graph traversals) will treat collections to
  which a user has no access rights to as if these collections were empty.

* adjusted scheduler thread handling to start and stop less threads in
  normal operations

* leader-follower replication catchup code has been rewritten in C++

* early stage AQL optimization now also uses the C++ implementations of
  AQL functions if present. Previously it always referred to the JavaScript
  implementations and ignored the C++ implementations. This change gives
  more flexibility to the AQL optimizer.

* ArangoDB tty log output is now colored for log messages with levels
  FATAL, ERR and WARN.

* changed the return values of AQL functions `REGEX_TEST` and `REGEX_REPLACE`
  to `null` when the input regex is invalid. Previous versions of ArangoDB
  partly returned `false` for invalid regexes and partly `null`.

* added `--log.role` option for arangod

  When set to `true`, this option will make the ArangoDB logger print a single
  character with the server's role into each logged message. The roles are:

  - U: undefined/unclear (used at startup)
  - S: single server
  - C: coordinator
  - P: primary
  - A: agent

  The default value for this option is `false`, so no roles will be logged.


v3.2.3 (2017-09-07)
-------------------

* fixed issue #3106: orphan collections could not be registered in general-graph module

* fixed wrong selection of the database inside the internal cluster js api

* added startup option `--server.check-max-memory-mappings` to make arangod check
  the number of memory mappings currently used by the process and compare it with
  the maximum number of allowed mappings as determined by /proc/sys/vm/max_map_count

  The default value is `true`, so the checks will be performed. When the current
  number of mappings exceeds 90% of the maximum number of mappings, the creation
  of further V8 contexts will be deferred.

  Note that this option is effective on Linux systems only.

* arangoimp now has a `--remove-attribute` option

* added V8 context lifetime control options
  `--javascript.v8-contexts-max-invocations` and `--javascript.v8-contexts-max-age`

  These options allow specifying after how many invocations a used V8 context is
  disposed, or after what time a V8 context is disposed automatically after its
  creation. If either of the two thresholds is reached, an idl V8 context will be
  disposed.

  The default value of `--javascript.v8-contexts-max-invocations` is 0, meaning that
  the maximum number of invocations per context is unlimited. The default value
  for `--javascript.v8-contexts-max-age` is 60 seconds.

* fixed wrong UI cluster health information

* fixed issue #3070: Add index in _jobs collection

* fixed issue #3125: HTTP Foxx API JSON parsing

* fixed issue #3120: Foxx queue: job isn't running when server.authentication = true

* fixed supervision failure detection and handling, which happened with simultaneous
  agency leadership change


v3.2.2 (2017-08-23)
-------------------

* make "Rebalance shards" button work in selected database only, and not make
  it rebalance the shards of all databases

* fixed issue #2847: adjust the response of the DELETE `/_api/users/database/*` calls

* fixed issue #3075: Error when upgrading arangoDB on linux ubuntu 16.04

* fixed a buffer overrun in linenoise console input library for long input strings

* increase size of the linenoise input buffer to 8 KB

* abort compilation if the detected GCC or CLANG isn't in the range of compilers
  we support

* fixed spurious cluster hangups by always sending AQL-query related requests
  to the correct servers, even after failover or when a follower drops

  The problem with the previous shard-based approach was that responsibilities
  for shards may change from one server to another at runtime, after the query
  was already instanciated. The coordinator and other parts of the query then
  sent further requests for the query to the servers now responsible for the
  shards.
  However, an AQL query must send all further requests to the same servers on
  which the query was originally instanciated, even in case of failover.
  Otherwise this would potentially send requests to servers that do not know
  about the query, and would also send query shutdown requests to the wrong
  servers, leading to abandoned queries piling up and using resources until
  they automatically time out.

* fixed issue with RocksDB engine acquiring the collection count values too
  early, leading to the collection count values potentially being slightly off
  even in exclusive transactions (for which the exclusive access should provide
  an always-correct count value)

* fixed some issues in leader-follower catch-up code, specifically for the
  RocksDB engine

* make V8 log fatal errors to syslog before it terminates the process.
  This change is effective on Linux only.

* fixed issue with MMFiles engine creating superfluous collection journals
  on shutdown

* fixed issue #3067: Upgrade from 3.2 to 3.2.1 reset autoincrement keys

* fixed issue #3044: ArangoDB server shutdown unexpectedly

* fixed issue #3039: Incorrect filter interpretation

* fixed issue #3037: Foxx, internal server error when I try to add a new service

* improved MMFiles fulltext index document removal performance
  and fulltext index query performance for bigger result sets

* ui: fixed a display bug within the slow and running queries view

* ui: fixed a bug when success event triggers twice in a modal

* ui: fixed the appearance of the documents filter

* ui: graph vertex collections not restricted to 10 anymore

* fixed issue #2835: UI detection of JWT token in case of server restart or upgrade

* upgrade jemalloc version to 5.0.1

  This fixes problems with the memory allocator returing "out of memory" when
  calling munmap to free memory in order to return it to the OS.

  It seems that calling munmap on Linux can increase the number of mappings, at least
  when a region is partially unmapped. This can lead to the process exceeding its
  maximum number of mappings, and munmap and future calls to mmap returning errors.

  jemalloc version 5.0.1 does not have the `--enable-munmap` configure option anymore,
  so the problem is avoided. To return memory to the OS eventually, jemalloc 5's
  background purge threads are used on Linux.

* fixed issue #2978: log something more obvious when you log a Buffer

* fixed issue #2982: AQL parse error?

* fixed issue #3125: HTTP Foxx API Json parsing

v3.2.1 (2017-08-09)
-------------------

* added C++ implementations for AQL functions `LEFT()`, `RIGHT()` and `TRIM()`

* fixed docs for issue #2968: Collection _key autoincrement value increases on error

* fixed issue #3011: Optimizer rule reduce-extraction-to-projection breaks queries

* Now allowing to restore users in a sharded environment as well
  It is still not possible to restore collections that are sharded
  differently than by _key.

* fixed an issue with restoring of system collections and user rights.
  It was not possible to restore users into an authenticated server.

* fixed issue #2977: Documentation for db._createDatabase is wrong

* ui: added bind parameters to slow query history view

* fixed issue #1751: Slow Query API should provide bind parameters, webui should display them

* ui: fixed a bug when moving multiple documents was not possible

* fixed docs for issue #2968: Collection _key autoincrement value increases on error

* AQL CHAR_LENGTH(null) returns now 0. Since AQL TO_STRING(null) is '' (string of length 0)

* ui: now supports single js file upload for Foxx services in addition to zip files

* fixed a multi-threading issue in the agency when callElection was called
  while the Supervision was calling updateSnapshot

* added startup option `--query.tracking-with-bindvars`

  This option controls whether the list of currently running queries
  and the list of slow queries should contain the bind variables used
  in the queries or not.

  The option can be changed at runtime using the commands

      // enables tracking of bind variables
      // set to false to turn tracking of bind variables off
      var value = true;
      require("@arangodb/aql/queries").properties({
	trackBindVars: value
      });

* index selectivity estimates are now available in the cluster as well

* fixed issue #2943: loadIndexesIntoMemory not returning the same structure
  as the rest of the collection APIs

* fixed issue #2949: ArangoError 1208: illegal name

* fixed issue #2874: Collection properties do not return `isVolatile`
  attribute

* potential fix for issue #2939: Segmentation fault when starting
  coordinator node

* fixed issue #2810: out of memory error when running UPDATE/REPLACE
  on medium-size collection

* fix potential deadlock errors in collector thread

* disallow the usage of volatile collections in the RocksDB engine
  by throwing an error when a collection is created with attribute
  `isVolatile` set to `true`.
  Volatile collections are unsupported by the RocksDB engine, so
  creating them should not succeed and silently create a non-volatile
  collection

* prevent V8 from issuing SIGILL instructions when it runs out of memory

  Now arangod will attempt to log a FATAL error into its logfile in case V8
  runs out of memory. In case V8 runs out of memory, it will still terminate the
  entire process. But at least there should be something in the ArangoDB logs
  indicating what the problem was. Apart from that, the arangod process should
  now be exited with SIGABRT rather than SIGILL as it shouldn't return into the
  V8 code that aborted the process with `__builtin_trap`.

  this potentially fixes issue #2920: DBServer crashing automatically post upgrade to 3.2

* Foxx queues and tasks now ensure that the scripts in them run with the same
  permissions as the Foxx code who started the task / queue

* fixed issue #2928: Offset problems

* fixed issue #2876: wrong skiplist index usage in edge collection

* fixed issue #2868: cname missing from logger-follow results in rocksdb

* fixed issue #2889: Traversal query using incorrect collection id

* fixed issue #2884: AQL traversal uniqueness constraints "propagating" to other traversals? Weird results

* arangoexport: added `--query` option for passing an AQL query to export the result

* fixed issue #2879: No result when querying for the last record of a query

* ui: allows now to edit default access level for collections in database
  _system for all users except the root user.

* The _users collection is no longer accessible outside the arngod process, _queues is always read-only

* added new option "--rocksdb.max-background-jobs"

* removed options "--rocksdb.max-background-compactions", "--rocksdb.base-background-compactions" and "--rocksdb.max-background-flushes"

* option "--rocksdb.compaction-read-ahead-size" now defaults to 2MB

* change Windows build so that RocksDB doesn't enforce AVX optimizations by default
  This fixes startup crashes on servers that do not have AVX CPU extensions

* speed up RocksDB secondary index creation and dropping

* removed RocksDB note in Geo index docs


v3.2.0 (2017-07-20)
-------------------

* fixed UI issues

* fixed multi-threading issues in Pregel

* fixed Foxx resilience

* added command-line option `--javascript.allow-admin-execute`

  This option can be used to control whether user-defined JavaScript code
  is allowed to be executed on server by sending via HTTP to the API endpoint
  `/_admin/execute`  with an authenticated user account.
  The default value is `false`, which disables the execution of user-defined
  code. This is also the recommended setting for production. In test environments,
  it may be convenient to turn the option on in order to send arbitrary setup
  or teardown commands for execution on the server.


v3.2.beta6 (2017-07-18)
-----------------------

* various bugfixes


v3.2.beta5 (2017-07-16)
-----------------------

* numerous bugfixes


v3.2.beta4 (2017-07-04)
-----------------------

* ui: fixed document view _from and _to linking issue for special characters

* added function `db._parse(query)` for parsing an AQL query and returning information about it

* fixed one medium priority and two low priority security user interface
  issues found by owasp zap.

* ui: added index deduplicate options

* ui: fixed renaming of collections for the rocksdb storage engine

* documentation and js fixes for secondaries

* RocksDB storage format was changed, users of the previous beta/alpha versions
  must delete the database directory and re-import their data

* enabled permissions on database and collection level

* added and changed some user related REST APIs
    * added `PUT /_api/user/{user}/database/{database}/{collection}` to change collection permission
    * added `GET /_api/user/{user}/database/{database}/{collection}`
    * added optional `full` parameter to the `GET /_api/user/{user}/database/` REST call

* added user functions in the arangoshell `@arangodb/users` module
    * added `grantCollection` and `revokeCollection` functions
    * added `permission(user, database, collection)` to retrieve collection specific rights

* added "deduplicate" attribute for array indexes, which controls whether inserting
  duplicate index values from the same document into a unique array index will lead to
  an error or not:

      // with deduplicate = true, which is the default value:
      db._create("test");
      db.test.ensureIndex({ type: "hash", fields: ["tags[*]"], deduplicate: true });
      db.test.insert({ tags: ["a", "b"] });
      db.test.insert({ tags: ["c", "d", "c"] }); // will work, because deduplicate = true
      db.test.insert({ tags: ["a"] }); // will fail

      // with deduplicate = false
      db._create("test");
      db.test.ensureIndex({ type: "hash", fields: ["tags[*]"], deduplicate: false });
      db.test.insert({ tags: ["a", "b"] });
      db.test.insert({ tags: ["c", "d", "c"] }); // will not work, because deduplicate = false
      db.test.insert({ tags: ["a"] }); // will fail

  The "deduplicate" attribute is now also accepted by the index creation HTTP
  API endpoint POST /_api/index and is returned by GET /_api/index.

* added optimizer rule "remove-filters-covered-by-traversal"

* Debian/Ubuntu installer: make messages about future package upgrades more clear

* fix a hangup in VST

  The problem happened when the two first chunks of a VST message arrived
  together on a connection that was newly switched to VST.

* fix deletion of outdated WAL files in RocksDB engine

* make use of selectivity estimates in hash, skiplist and persistent indexes
  in RocksDB engine

* changed VM overcommit recommendation for user-friendliness

* fix a shutdown bug in the cluster: a destroyed query could still be active

* do not terminate the entire server process if a temp file cannot be created
  (Windows only)

* fix log output in the front-end, it stopped in case of too many messages


v3.2.beta3 (2017-06-27)
-----------------------

* numerous bugfixes


v3.2.beta2 (2017-06-20)
-----------------------

* potentially fixed issue #2559: Duplicate _key generated on insertion

* fix invalid results (too many) when a skipping LIMIT was used for a
  traversal. `LIMIT x` or `LIMIT 0, x` were not affected, but `LIMIT s, x`
  may have returned too many results

* fix races in SSL communication code

* fix invalid locking in JWT authentication cache, which could have
  crashed the server

* fix invalid first group results for sorted AQL COLLECT when LIMIT
  was used

* fix potential race, which could make arangod hang on startup

* removed `exception` field from transaction error result; users should throw
  explicit `Error` instances to return custom exceptions (addresses issue #2561)

* fixed issue #2613: Reduce log level when Foxx manager tries to self heal missing database

* add a read only mode for users and collection level authorization

* removed `exception` field from transaction error result; users should throw
  explicit `Error` instances to return custom exceptions (addresses issue #2561)

* fixed issue #2677: Foxx disabling development mode creates non-deterministic service bundle

* fixed issue #2684: Legacy service UI not working


v3.2.beta1 (2017-06-12)
-----------------------

* provide more context for index errors (addresses issue #342)

* arangod now validates several OS/environment settings on startup and warns if
  the settings are non-ideal. Most of the checks are executed on Linux systems only.

* fixed issue #2515: The replace-or-with-in optimization rule might prevent use of indexes

* added `REGEX_REPLACE` AQL function

* the RocksDB storage format was changed, users of the previous alpha versions
  must delete the database directory and re-import their data

* added server startup option `--query.fail-on-warning`

  setting this option to `true` will abort any AQL query with an exception if
  it causes a warning at runtime. The value can be overridden per query by
  setting the `failOnWarning` attribute in a query's options.

* added --rocksdb.num-uncompressed-levels to adjust number of non-compressed levels

* added checks for memory managment and warn (i. e. if hugepages are enabled)

* set default SSL cipher suite string to "HIGH:!EXPORT:!aNULL@STRENGTH"

* fixed issue #2469: Authentication = true does not protect foxx-routes

* fixed issue #2459: compile success but can not run with rocksdb

* `--server.maximal-queue-size` is now an absolute maximum. If the queue is
  full, then 503 is returned. Setting it to 0 means "no limit".

* (Enterprise only) added authentication against an LDAP server

* fixed issue #2083: Foxx services aren't distributed to all coordinators

* fixed issue #2384: new coordinators don't pick up existing Foxx services

* fixed issue #2408: Foxx service validation causes unintended side-effects

* extended HTTP API with routes for managing Foxx services

* added distinction between hasUser and authorized within Foxx
  (cluster internal requests are authorized requests but don't have a user)

* arangoimp now has a `--threads` option to enable parallel imports of data

* PR #2514: Foxx services that can't be fixed by self-healing now serve a 503 error

* added `time` function to `@arangodb` module


v3.2.alpha4 (2017-04-25)
------------------------

* fixed issue #2450: Bad optimization plan on simple query

* fixed issue #2448: ArangoDB Web UI takes no action when Delete button is clicked

* fixed issue #2442: Frontend shows already deleted databases during login

* added 'x-content-type-options: nosniff' to avoid MSIE bug

* set default value for `--ssl.protocol` from TLSv1 to TLSv1.2.

* AQL breaking change in cluster:
  The SHORTEST_PATH statement using edge-collection names instead
  of a graph name now requires to explicitly name the vertex-collection names
  within the AQL query in the cluster. It can be done by adding `WITH <name>`
  at the beginning of the query.

  Example:
  ```
  FOR v,e IN OUTBOUND SHORTEST_PATH @start TO @target edges [...]
  ```

  Now has to be:

  ```
  WITH vertices
  FOR v,e IN OUTBOUND SHORTEST_PATH @start TO @target edges [...]
  ```

  This change is due to avoid dead-lock sitations in clustered case.
  An error stating the above is included.

* add implicit use of geo indexes when using SORT/FILTER in AQL, without
  the need to use the special-purpose geo AQL functions `NEAR` or `WITHIN`.

  the special purpose `NEAR` AQL function can now be substituted with the
  following AQL (provided there is a geo index present on the `doc.latitude`
  and `doc.longitude` attributes):

      FOR doc in geoSort
	SORT DISTANCE(doc.latitude, doc.longitude, 0, 0)
	LIMIT 5
	RETURN doc

  `WITHIN` can be substituted with the following AQL:

      FOR doc in geoFilter
	FILTER DISTANCE(doc.latitude, doc.longitude, 0, 0) < 2000
	RETURN doc

  Compared to using the special purpose AQL functions this approach has the
  advantage that it is more composable, and will also honor any `LIMIT` values
  used in the AQL query.

* potential fix for shutdown hangs on OSX

* added KB, MB, GB prefix for integer parameters, % for integer parameters
  with a base value

* added JEMALLOC 4.5.0

* added `--vm.resident-limit` and `--vm.path` for file-backed memory mapping
  after reaching a configurable maximum RAM size

* try recommended limit for file descriptors in case of unlimited
  hard limit

* issue #2413: improve logging in case of lock timeout and deadlocks

* added log topic attribute to /_admin/log api

* removed internal build option `USE_DEV_TIMERS`

  Enabling this option activated some proprietary timers for only selected
  events in arangod. Instead better use `perf` to gather timings.


v3.2.alpha3 (2017-03-22)
------------------------

* increase default collection lock timeout from 30 to 900 seconds

* added function `db._engine()` for retrieval of storage engine information at
  server runtime

  There is also an HTTP REST handler at GET /_api/engine that returns engine
  information.

* require at least cmake 3.2 for building ArangoDB

* make arangod start with less V8 JavaScript contexts

  This speeds up the server start (a little bit) and makes it use less memory.
  Whenever a V8 context is needed by a Foxx action or some other operation and
  there is no usable V8 context, a new one will be created dynamically now.

  Up to `--javascript.v8-contexts` V8 contexts will be created, so this option
  will change its meaning. Previously as many V8 contexts as specified by this
  option were created at server start, and the number of V8 contexts did not
  change at runtime. Now up to this number of V8 contexts will be in use at the
  same time, but the actual number of V8 contexts is dynamic.

  The garbage collector thread will automatically delete unused V8 contexts after
  a while. The number of spare contexts will go down to as few as configured in
  the new option `--javascript.v8-contexts-minimum`. Actually that many V8 contexts
  are also created at server start.

  The first few requests in new V8 contexts will take longer than in contexts
  that have been there already. Performance may therefore suffer a bit for the
  initial requests sent to ArangoDB or when there are only few but performance-
  critical situations in which new V8 contexts will be created. If this is a
  concern, it can easily be fixed by setting `--javascipt.v8-contexts-minimum`
  and `--javascript.v8-contexts` to a relatively high value, which will guarantee
  that many number of V8 contexts to be created at startup and kept around even
  when unused.

  Waiting for an unused V8 context will now also abort if no V8 context can be
  acquired/created after 120 seconds.

* improved diagnostic messages written to logfiles by supervisor process

* fixed issue #2367

* added "bindVars" to attributes of currently running and slow queries

* added "jsonl" as input file type for arangoimp

* upgraded version of bundled zlib library from 1.2.8 to 1.2.11

* added input file type `auto` for arangoimp so it can automatically detect the
  type of the input file from the filename extension

* fixed variables parsing in GraphQL

* added `--translate` option for arangoimp to translate attribute names from
  the input files to attriubte names expected by ArangoDB

  The `--translate` option can be specified multiple times (once per translation
  to be executed). The following example renames the "id" column from the input
  file to "_key", and the "from" column to "_from", and the "to" column to "_to":

      arangoimp --type csv --file data.csv --translate "id=_key" --translate "from=_from" --translate "to=_to"

  `--translate` works for CSV and TSV inputs only.

* changed default value for `--server.max-packet-size` from 128 MB to 256 MB

* fixed issue #2350

* fixed issue #2349

* fixed issue #2346

* fixed issue #2342

* change default string truncation length from 80 characters to 256 characters for
  `print`/`printShell` functions in ArangoShell and arangod. This will emit longer
  prefixes of string values before truncating them with `...`, which is helpful
  for debugging.

* always validate incoming JSON HTTP requests for duplicate attribute names

  Incoming JSON data with duplicate attribute names will now be rejected as
  invalid. Previous versions of ArangoDB only validated the uniqueness of
  attribute names inside incoming JSON for some API endpoints, but not
  consistently for all APIs.

* don't let read-only transactions block the WAL collector

* allow passing own `graphql-sync` module instance to Foxx GraphQL router

* arangoexport can now export to csv format

* arangoimp: fixed issue #2214

* Foxx: automatically add CORS response headers

* added "OPTIONS" to CORS `access-control-allow-methods` header

* Foxx: Fix arangoUser sometimes not being set correctly

* fixed issue #1974


v3.2.alpha2 (2017-02-20)
------------------------

* ui: fixed issue #2065

* ui: fixed a dashboard related memory issue

* Internal javascript rest actions will now hide their stack traces to the client
  unless maintainer mode is activated. Instead they will always log to the logfile

* Removed undocumented internal HTTP API:
  * PUT _api/edges

  The documented GET _api/edges and the undocumented POST _api/edges remains unmodified.

* updated V8 version to 5.7.0.0

* change undocumented behaviour in case of invalid revision ids in
  If-Match and If-None-Match headers from 400 (BAD) to 412 (PRECONDITION
  FAILED).

* change undocumented behaviour in case of invalid revision ids in
  JavaScript document operations from 1239 ("illegal document revision")
  to 1200 ("conflict").

* added data export tool, arangoexport.

  arangoexport can be used to export collections to json, jsonl or xml
  and export a graph or collections to xgmml.

* fixed a race condition when closing a connection

* raised default hard limit on threads for very small to 64

* fixed negative counting of http connection in UI


v3.2.alpha1 (2017-02-05)
------------------------

* added figure `httpRequests` to AQL query statistics

* removed revisions cache intermediate layer implementation

* obsoleted startup options `--database.revision-cache-chunk-size` and
  `--database.revision-cache-target-size`

* fix potential port number over-/underruns

* added startup option `--log.shorten-filenames` for controlling whether filenames
  in log messages should be shortened to just the filename with the absolute path

* removed IndexThreadFeature, made `--database.index-threads` option obsolete

* changed index filling to make it more parallel, dispatch tasks to boost::asio

* more detailed stacktraces in Foxx apps

* generated Foxx services now use swagger tags


v3.1.24 (XXXX-XX-XX)
--------------------

* fixed one more LIMIT issue in traversals


v3.1.23 (2017-06-19)
--------------------

* potentially fixed issue #2559: Duplicate _key generated on insertion

* fix races in SSL communication code

* fix invalid results (too many) when a skipping LIMIT was used for a
  traversal. `LIMIT x` or `LIMIT 0, x` were not affected, but `LIMIT s, x`
  may have returned too many results

* fix invalid first group results for sorted AQL COLLECT when LIMIT
  was used

* fix invalid locking in JWT authentication cache, which could have
  crashed the server

* fix undefined behavior in traverser when traversals were used inside
  a FOR loop


v3.1.22 (2017-06-07)
--------------------

* fixed issue #2505: Problem with export + report of a bug

* documented changed behavior of WITH

* fixed ui glitch in aardvark

* avoid agency compaction bug

* fixed issue #2283: disabled proxy communication internally


v3.1.21 (2017-05-22)
--------------------

* fixed issue #2488:  AQL operator IN error when data use base64 chars

* more randomness in seeding RNG

v3.1.20 (2016-05-16)
--------------------

* fixed incorrect sorting for distributeShardsLike

* improve reliability of AgencyComm communication with Agency

* fixed shard numbering bug, where ids were erouneously incremented by 1

* remove an unnecessary precondition in createCollectionCoordinator

* funny fail rotation fix

* fix in SimpleHttpClient for correct advancement of readBufferOffset

* forward SIG_HUP in supervisor process to the server process to fix logrotaion
  You need to stop the remaining arangod server process manually for the upgrade to work.


v3.1.19 (2017-04-28)
--------------------

* Fixed a StackOverflow issue in Traversal and ShortestPath. Occured if many (>1000) input
  values in a row do not return any result. Fixes issue: #2445

* fixed issue #2448

* fixed issue #2442

* added 'x-content-type-options: nosniff' to avoid MSIE bug

* fixed issue #2441

* fixed issue #2440

* Fixed a StackOverflow issue in Traversal and ShortestPath. Occured if many (>1000) input
  values in a row do not return any result. Fixes issue: #2445

* fix occasional hanging shutdowns on OS X


v3.1.18 (2017-04-18)
--------------------

* fixed error in continuous synchronization of collections

* fixed spurious hangs on server shutdown

* better error messages during restore collection

* completely overhaul supervision. More detailed tests

* Fixed a dead-lock situation in cluster traversers, it could happen in
  rare cases if the computation on one DBServer could be completed much earlier
  than the other server. It could also be restricted to SmartGraphs only.

* (Enterprise only) Fixed a bug in SmartGraph DepthFirstSearch. In some
  more complicated queries, the maxDepth limit of 1 was not considered strictly
  enough, causing the traverser to do unlimited depth searches.

* fixed issue #2415

* fixed issue #2422

* fixed issue #1974


v3.1.17 (2017-04-04)
--------------------

* (Enterprise only) fixed a bug where replicationFactor was not correctly
  forwarded in SmartGraph creation.

* fixed issue #2404

* fixed issue #2397

* ui - fixed smart graph option not appearing

* fixed issue #2389

* fixed issue #2400


v3.1.16 (2017-03-27)
--------------------

* fixed issue #2392

* try to raise file descriptors to at least 8192, warn otherwise

* ui - aql editor improvements + updated ace editor version (memory leak)

* fixed lost HTTP requests

* ui - fixed some event issues

* avoid name resolution when given connection string is a valid ip address

* helps with issue #1842, bug in COLLECT statement in connection with LIMIT.

* fix locking bug in cluster traversals

* increase lock timeout defaults

* increase various cluster timeouts

* limit default target size for revision cache to 1GB, which is better for
  tight RAM situations (used to be 40% of (totalRAM - 1GB), use
  --database.revision-cache-target-size <VALUEINBYTES> to get back the
  old behaviour

* fixed a bug with restarted servers indicating status as "STARTUP"
  rather that "SERVING" in Nodes UI.


v3.1.15 (2017-03-20)
--------------------

* add logrotate configuration as requested in #2355

* fixed issue #2376

* ui - changed document api due a chrome bug

* ui - fixed a submenu bug

* added endpoint /_api/cluster/endpoints in cluster case to get all
  coordinator endpoints

* fix documentation of /_api/endpoint, declaring this API obsolete.

* Foxx response objects now have a `type` method for manipulating the content-type header

* Foxx tests now support `xunit` and `tap` reporters


v3.1.14 (2017-03-13)
--------------------

* ui - added feature request (multiple start nodes within graph viewer) #2317

* added missing locks to authentication cache methods

* ui - added feature request (multiple start nodes within graph viewer) #2317

* ui - fixed wrong merge of statistics information from different coordinators

* ui - fixed issue #2316

* ui - fixed wrong protocol usage within encrypted environment

* fixed compile error on Mac Yosemite

* minor UI fixes


v3.1.13 (2017-03-06)
--------------------

* fixed variables parsing in GraphQL

* fixed issue #2214

* fixed issue #2342

* changed thread handling to queue only user requests on coordinator

* use exponential backoff when waiting for collection locks

* repair short name server lookup in cluster in the case of a removed
  server


v3.1.12 (2017-02-28)
--------------------

* disable shell color escape sequences on Windows

* fixed issue #2326

* fixed issue #2320

* fixed issue #2315

* fixed a race condition when closing a connection

* raised default hard limit on threads for very small to 64

* fixed negative counting of http connection in UI

* fixed a race when renaming collections

* fixed a race when dropping databases


v3.1.11 (2017-02-17)
--------------------

* fixed a race between connection closing and sending out last chunks of data to clients
  when the "Connection: close" HTTP header was set in requests

* ui: optimized smart graph creation usability

* ui: fixed #2308

* fixed a race in async task cancellation via `require("@arangodb/tasks").unregisterTask()`

* fixed spuriously hanging threads in cluster AQL that could sit idle for a few minutes

* fixed potential numeric overflow for big index ids in index deletion API

* fixed sort issue in cluster, occurring when one of the local sort buffers of a
  GatherNode was empty

* reduce number of HTTP requests made for certain kinds of join queries in cluster,
  leading to speedup of some join queries

* supervision deals with demised coordinators correctly again

* implement a timeout in TraverserEngineRegistry

* agent communication reduced in large batches of append entries RPCs

* inception no longer estimates RAFT timings

* compaction in agents has been moved to a separate thread

* replicated logs hold local timestamps

* supervision jobs failed leader and failed follower revisited for
  function in precarious stability situations

* fixed bug in random number generator for 64bit int


v3.1.10 (2017-02-02)
--------------------

* updated versions of bundled node modules:
  - joi: from 8.4.2 to 9.2.0
  - joi-to-json-schema: from 2.2.0 to 2.3.0
  - sinon: from 1.17.4 to 1.17.6
  - lodash: from 4.13.1 to 4.16.6

* added shortcut for AQL ternary operator
  instead of `condition ? true-part : false-part` it is now possible to also use a
  shortcut variant `condition ? : false-part`, e.g.

      FOR doc IN docs RETURN doc.value ?: 'not present'

  instead of

      FOR doc IN docs RETURN doc.value ? doc.value : 'not present'

* fixed wrong sorting order in cluster, if an index was used to sort with many
  shards.

* added --replication-factor, --number-of-shards and --wait-for-sync to arangobench

* turn on UTF-8 string validation for VelocyPack values received via VST connections

* fixed issue #2257

* upgraded Boost version to 1.62.0

* added optional detail flag for db.<collection>.count()
  setting the flag to `true` will make the count operation returned the per-shard
  counts for the collection:

      db._create("test", { numberOfShards: 10 });
      for (i = 0; i < 1000; ++i) {
	db.test.insert({value: i});
      }
      db.test.count(true);

      {
	"s100058" : 99,
	"s100057" : 103,
	"s100056" : 100,
	"s100050" : 94,
	"s100055" : 90,
	"s100054" : 122,
	"s100051" : 109,
	"s100059" : 99,
	"s100053" : 95,
	"s100052" : 89
      }

* added optional memory limit for AQL queries:

      db._query("FOR i IN 1..100000 SORT i RETURN i", {}, { options: { memoryLimit: 100000 } });

  This option limits the default maximum amount of memory (in bytes) that a single
  AQL query can use.
  When a single AQL query reaches the specified limit value, the query will be
  aborted with a *resource limit exceeded* exception. In a cluster, the memory
  accounting is done per shard, so the limit value is effectively a memory limit per
  query per shard.

  The global limit value can be overriden per query by setting the *memoryLimit*
  option value for individual queries when running an AQL query.

* added server startup option `--query.memory-limit`

* added convenience function to create vertex-centric indexes.

  Usage: `db.collection.ensureVertexCentricIndex("label", {type: "hash", direction: "outbound"})`
  That will create an index that can be used on OUTBOUND with filtering on the
  edge attribute `label`.

* change default log output for tools to stdout (instead of stderr)

* added option -D to define a configuration file environment key=value

* changed encoding behavior for URLs encoded in the C++ code of ArangoDB:
  previously the special characters `-`, `_`, `~` and `.` were returned as-is
  after URL-encoding, now `.` will be encoded to be `%2e`.
  This also changes the behavior of how incoming URIs are processed: previously
  occurrences of `..` in incoming request URIs were collapsed (e.g. `a/../b/` was
  collapsed to a plain `b/`). Now `..` in incoming request URIs are not collapsed.

* Foxx request URL suffix is no longer unescaped

* @arangodb/request option json now defaults to `true` if the response body is not empty and encoding is not explicitly set to `null` (binary).
  The option can still be set to `false` to avoid unnecessary attempts at parsing the response as JSON.

* Foxx configuration values for unknown options will be discarded when saving the configuration in production mode using the web interface

* module.context.dependencies is now immutable

* process.stdout.isTTY now returns `true` in arangosh and when running arangod with the `--console` flag

* add support for Swagger tags in Foxx


v3.1.9 (XXXX-XX-XX)
-------------------

* macos CLI package: store databases and apps in the users home directory

* ui: fixed re-login issue within a non system db, when tab was closed

* fixed a race in the VelocyStream Commtask implementation

* fixed issue #2256


v3.1.8 (2017-01-09)
-------------------

* add Windows silent installer

* add handling of debug symbols during Linux & windows release builds.

* fixed issue #2181

* fixed issue #2248: reduce V8 max old space size from 3 GB to 1 GB on 32 bit systems

* upgraded Boost version to 1.62.0

* fixed issue #2238

* fixed issue #2234

* agents announce new endpoints in inception phase to leader

* agency leadership accepts updatet endpoints to given uuid

* unified endpoints replace localhost with 127.0.0.1

* fix several problems within an authenticated cluster


v3.1.7 (2016-12-29)
-------------------

* fixed one too many elections in RAFT

* new agency comm backported from devel


v3.1.6 (2016-12-20)
-------------------

* fixed issue #2227

* fixed issue #2220

* agency constituent/agent bug fixes in race conditions picking up
  leadership

* supervision does not need waking up anymore as it is running
  regardless

* agents challenge their leadership more rigorously


v3.1.5 (2016-12-16)
-------------------

* lowered default value of `--database.revision-cache-target-size` from 75% of
  RAM to less than 40% of RAM

* fixed issue #2218

* fixed issue #2217

* Foxx router.get/post/etc handler argument can no longer accidentally omitted

* fixed issue #2223


v3.1.4 (2016-12-08)
-------------------

* fixed issue #2211

* fixed issue #2204

* at cluster start, coordinators wait until at least one DBserver is there,
  and either at least two DBservers are there or 15s have passed, before they
  initiate the bootstrap of system collections.

* more robust agency startup from devel

* supervision's AddFollower adds many followers at once

* supervision has new FailedFollower job

* agency's Node has new method getArray

* agency RAFT timing estimates more conservative in waitForSync
  scenario

* agency RAFT timing estimates capped at maximum 2.0/10.0 for low/high


v3.1.3 (2016-12-02)
-------------------

* fix a traversal bug when using skiplist indexes:
  if we have a skiplist of ["a", "unused", "_from"] and a traversal like:
  FOR v,e,p IN OUTBOUND @start @@edges
    FILTER p.edges[0].a == 'foo'
    RETURN v
  And the above index applied on "a" is considered better than EdgeIndex, than
  the executor got into undefined behaviour.

* fix endless loop when trying to create a collection with replicationFactor: -1


v3.1.2 (2016-11-24)
-------------------

* added support for descriptions field in Foxx dependencies

* (Enterprise only) fixed a bug in the statistic report for SmartGraph traversals.
Now they state correctly how many documents were fetched from the index and how many
have been filtered.

* Prevent uniform shard distribution when replicationFactor == numServers

v3.1.1 (2016-11-15)
-------------------

* fixed issue #2176

* fixed issue #2168

* display index usage of traversals in AQL explainer output (previously missing)

* fixed issue #2163

* preserve last-used HLC value across server starts

* allow more control over handling of pre-3.1 _rev values

  this changes the server startup option `--database.check-30-revisions` from a boolean (true/false)
  parameter to a string parameter with the following possible values:

  - "fail":
    will validate _rev values of 3.0 collections on collection loading and throw an exception when invalid _rev values are found.
    in this case collections with invalid _rev values are marked as corrupted and cannot be used in the ArangoDB 3.1 instance.
    the fix procedure for such collections is to export the collections from 3.0 database with arangodump and restore them in 3.1 with arangorestore.
    collections that do not contain invalid _rev values are marked as ok and will not be re-checked on following loads.
    collections that contain invalid _rev values will be re-checked on following loads.

  - "true":
    will validate _rev values of 3.0 collections on collection loading and print a warning when invalid _rev values are found.
    in this case collections with invalid _rev values can be used in the ArangoDB 3.1 instance.
    however, subsequent operations on documents with invalid _rev values may silently fail or fail with explicit errors.
    the fix procedure for such collections is to export the collections from 3.0 database with arangodump and restore them in 3.1 with arangorestore.
    collections that do not contain invalid _rev values are marked as ok and will not be re-checked on following loads.
    collections that contain invalid _rev values will be re-checked on following loads.

  - "false":
    will not validate _rev values on collection loading and not print warnings.
    no hint is given when invalid _rev values are found.
    subsequent operations on documents with invalid _rev values may silently fail or fail with explicit errors.
    this setting does not affect whether collections are re-checked later.
    collections will be re-checked on following loads if `--database.check-30-revisions` is later set to either `true` or `fail`.

  The change also suppresses warnings that were printed when collections were restored using arangorestore, and the restore
  data contained invalid _rev values. Now these warnings are suppressed, and new HLC _rev values are generated for these documents
  as before.

* added missing functions to AQL syntax highlighter in web interface

* fixed display of `ANY` direction in traversal explainer output (direction `ANY` was shown as either
  `INBOUND` or `OUTBOUND`)

* changed behavior of toJSON() function when serializing an object before saving it in the database

  if an object provides a toJSON() function, this function is still called for serializing it.
  the change is that the result of toJSON() is not stringified anymore, but saved as is. previous
  versions of ArangoDB called toJSON() and after that additionally stringified its result.

  This change will affect the saving of JS Buffer objects, which will now be saved as arrays of
  bytes instead of a comma-separated string of the Buffer's byte contents.

* allow creating unique indexes on more attributes than present in shardKeys

  The following combinations of shardKeys and indexKeys are allowed/not allowed:

  shardKeys     indexKeys
      a             a        ok
      a             b    not ok
      a           a b        ok
    a b             a    not ok
    a b             b    not ok
    a b           a b        ok
    a b         a b c        ok
  a b c           a b    not ok
  a b c         a b c        ok

* fixed wrong version in web interface login screen (EE only)

* make web interface not display an exclamation mark next to ArangoDB version number 3.1

* fixed search for arbitrary document attributes in web interface in case multiple
  search values were used on different attribute names. in this case, the search always
  produced an empty result

* disallow updating `_from` and `_to` values of edges in Smart Graphs. Updating these
  attributes would lead to potential redistribution of edges to other shards, which must be
  avoided.

* fixed issue #2148

* updated graphql-sync dependency to 0.6.2

* fixed issue #2156

* fixed CRC4 assembly linkage


v3.1.0 (2016-10-29)
-------------------

* AQL breaking change in cluster:

  from ArangoDB 3.1 onwards `WITH` is required for traversals in a
  clustered environment in order to avoid deadlocks.

  Note that for queries that access only a single collection or that have all
  collection names specified somewhere else in the query string, there is no
  need to use *WITH*. *WITH* is only useful when the AQL query parser cannot
  automatically figure out which collections are going to be used by the query.
  *WITH* is only useful for queries that dynamically access collections, e.g.
  via traversals, shortest path operations or the *DOCUMENT()* function.

  more info can be found [here](https://github.com/arangodb/arangodb/blob/devel/Documentation/Books/AQL/Operations/With.md)

* added AQL function `DISTANCE` to calculate the distance between two arbitrary
  coordinates (haversine formula)

* fixed issue #2110

* added Auto-aptation of RAFT timings as calculations only


v3.1.rc2 (2016-10-10)
---------------------

* second release candidate


v3.1.rc1 (2016-09-30)
---------------------

* first release candidate


v3.1.alpha2 (2016-09-01)
------------------------

* added module.context.createDocumentationRouter to replace module.context.apiDocumentation

* bug in RAFT implementation of reads. dethroned leader still answered requests in isolation

* ui: added new graph viewer

* ui: aql-editor added tabular & graph display

* ui: aql-editor improved usability

* ui: aql-editor: query profiling support

* fixed issue #2109

* fixed issue #2111

* fixed issue #2075

* added AQL function `DISTANCE` to calculate the distance between two arbitrary
  coordinates (haversine formula)

* rewrote scheduler and dispatcher based on boost::asio

  parameters changed:
    `--scheduler.threads` and `--server.threads` are now merged into a single one: `--server.threads`

    hidden `--server.extra-threads` has been removed

    hidden `--server.aql-threads` has been removed

    hidden `--server.backend` has been removed

    hidden `--server.show-backends` has been removed

    hidden `--server.thread-affinity` has been removed

* fixed issue #2086

* fixed issue #2079

* fixed issue #2071

  make the AQL query optimizer inject filter condition expressions referred to
  by variables during filter condition aggregation.
  For example, in the following query

      FOR doc IN collection
	LET cond1 = (doc.value == 1)
	LET cond2 = (doc.value == 2)
	FILTER cond1 || cond2
	RETURN { doc, cond1, cond2 }

  the optimizer will now inject the conditions for `cond1` and `cond2` into the filter
  condition `cond1 || cond2`, expanding it to `(doc.value == 1) || (doc.value == 2)`
  and making these conditions available for index searching.

  Note that the optimizer previously already injected some conditions into other
  conditions, but only if the variable that defined the condition was not used
  elsewhere. For example, the filter condition in the query

      FOR doc IN collection
	LET cond = (doc.value == 1)
	FILTER cond
	RETURN { doc }

  already got optimized before because `cond` was only used once in the query and
  the optimizer decided to inject it into the place where it was used.

  This only worked for variables that were referred to once in the query.
  When a variable was used multiple times, the condition was not injected as
  in the following query:

      FOR doc IN collection
	LET cond = (doc.value == 1)
	FILTER cond
	RETURN { doc, cond }

  The fix for #2070 now will enable this optimization so that the query can
  use an index on `doc.value` if available.

* changed behavior of AQL array comparison operators for empty arrays:
  * `ALL` and `ANY` now always return `false` when the left-hand operand is an
    empty array. The behavior for non-empty arrays does not change:
    * `[] ALL == 1` will return `false`
    * `[1] ALL == 1` will return `true`
    * `[1, 2] ALL == 1` will return `false`
    * `[2, 2] ALL == 1` will return `false`
    * `[] ANY == 1` will return `false`
    * `[1] ANY == 1` will return `true`
    * `[1, 2] ANY == 1` will return `true`
    * `[2, 2] ANY == 1` will return `false`
  * `NONE` now always returns `true` when the left-hand operand is an empty array.
    The behavior for non-empty arrays does not change:
    * `[] NONE == 1` will return `true`
    * `[1] NONE == 1` will return `false`
    * `[1, 2] NONE == 1` will return `false`
    * `[2, 2] NONE == 1` will return `true`

* added experimental AQL functions `JSON_STRINGIFY` and `JSON_PARSE`

* added experimental support for incoming gzip-compressed requests

* added HTTP REST APIs for online log level adjustments:

  - GET `/_admin/log/level` returns the current log level settings
  - PUT `/_admin/log/level` modifies the current log level settings

* PATCH /_api/gharial/{graph-name}/vertex/{collection-name}/{vertex-key}
  - changed default value for keepNull to true

* PATCH /_api/gharial/{graph-name}/edge/{collection-name}/{edge-key}
  - changed default value for keepNull to true

* renamed `maximalSize` attribute in parameter.json files to `journalSize`

  The `maximalSize` attribute will still be picked up from collections that
  have not been adjusted. Responses from the replication API will now also use
  `journalSize` instead of `maximalSize`.

* added `--cluster.system-replication-factor` in order to adjust the
  replication factor for new system collections

* fixed issue #2012

* added a memory expection in case V8 memory gets too low

* added Optimizer Rule for other indexes in Traversals
  this allows AQL traversals to use other indexes than the edge index.
  So traversals with filters on edges can now make use of more specific
  indexes, e.g.

      FOR v, e, p IN 2 OUTBOUND @start @@edge FILTER p.edges[0].foo == "bar"

  will prefer a Hash Index on [_from, foo] above the EdgeIndex.

* fixed epoch computation in hybrid logical clock

* fixed thread affinity

* replaced require("internal").db by require("@arangodb").db

* added option `--skip-lines` for arangoimp
  this allows skipping the first few lines from the import file in case the
  CSV or TSV import are used

* fixed periodic jobs: there should be only one instance running - even if it
  runs longer than the period

* improved performance of primary index and edge index lookups

* optimizations for AQL `[*]` operator in case no filter, no projection and
  no offset/limit are used

* added AQL function `OUTERSECTION` to return the symmetric difference of its
  input arguments

* Foxx manifests of installed services are now saved to disk with indentation

* Foxx tests and scripts in development mode should now always respect updated
  files instead of loading stale modules

* When disabling Foxx development mode the setup script is now re-run

* Foxx now provides an easy way to directly serve GraphQL requests using the
  `@arangodb/foxx/graphql` module and the bundled `graphql-sync` dependency

* Foxx OAuth2 module now correctly passes the `access_token` to the OAuth2 server

* added iconv-lite and timezone modules

* web interface now allows installing GitHub and zip services in legacy mode

* added module.context.createDocumentationRouter to replace module.context.apiDocumentation

* bug in RAFT implementation of reads. dethroned leader still answered
  requests in isolation

* all lambdas in ClusterInfo might have been left with dangling references.

* Agency bug fix for handling of empty json objects as values.

* Foxx tests no longer support the Mocha QUnit interface as this resulted in weird
  inconsistencies in the BDD and TDD interfaces. This fixes the TDD interface
  as well as out-of-sequence problems when using the BDD before/after functions.

* updated bundled JavaScript modules to latest versions; joi has been updated from 8.4 to 9.2
  (see [joi 9.0.0 release notes](https://github.com/hapijs/joi/issues/920) for information on
  breaking changes and new features)

* fixed issue #2139

* updated graphql-sync dependency to 0.6.2

* fixed issue #2156


v3.0.13 (XXXX-XX-XX)
--------------------

* fixed issue #2315

* fixed issue #2210


v3.0.12 (2016-11-23)
--------------------

* fixed issue #2176

* fixed issue #2168

* fixed issues #2149, #2159

* fixed error reporting for issue #2158

* fixed assembly linkage bug in CRC4 module

* added support for descriptions field in Foxx dependencies


v3.0.11 (2016-11-08)
--------------------

* fixed issue #2140: supervisor dies instead of respawning child

* fixed issue #2131: use shard key value entered by user in web interface

* fixed issue #2129: cannot kill a long-run query

* fixed issue #2110

* fixed issue #2081

* fixed issue #2038

* changes to Foxx service configuration or dependencies should now be
  stored correctly when options are cleared or omitted

* Foxx tests no longer support the Mocha QUnit interface as this resulted in weird
  inconsistencies in the BDD and TDD interfaces. This fixes the TDD interface
  as well as out-of-sequence problems when using the BDD before/after functions.

* fixed issue #2148


v3.0.10 (2016-09-26)
--------------------

* fixed issue #2072

* fixed issue #2070

* fixed slow cluster starup issues. supervision will demonstrate more
  patience with db servers


v3.0.9 (2016-09-21)
-------------------

* fixed issue #2064

* fixed issue #2060

* speed up `collection.any()` and skiplist index creation

* fixed multiple issues where ClusterInfo bug hung agency in limbo
  timeouting on multiple collection and database callbacks


v3.0.8 (2016-09-14)
-------------------

* fixed issue #2052

* fixed issue #2005

* fixed issue #2039

* fixed multiple issues where ClusterInfo bug hung agency in limbo
  timeouting on multiple collection and database callbacks


v3.0.7 (2016-09-05)
-------------------

* new supervision job handles db server failure during collection creation.


v3.0.6 (2016-09-02)
-------------------

* fixed issue #2026

* slightly better error diagnostics for AQL query compilation and replication

* fixed issue #2018

* fixed issue #2015

* fixed issue #2012

* fixed wrong default value for arangoimp's `--on-duplicate` value

* fix execution of AQL traversal expressions when there are multiple
  conditions that refer to variables set outside the traversal

* properly return HTTP 503 in JS actions when backend is gone

* supervision creates new key in agency for failed servers

* new shards will not be allocated on failed or cleaned servers


v3.0.5 (2016-08-18)
-------------------

* execute AQL ternary operator via C++ if possible

* fixed issue #1977

* fixed extraction of _id attribute in AQL traversal conditions

* fix SSL agency endpoint

* Minimum RAFT timeout was one order of magnitude to short.

* Optimized RAFT RPCs from leader to followers for efficiency.

* Optimized RAFT RPC handling on followers with respect to compaction.

* Fixed bug in handling of duplicates and overlapping logs

* Fixed bug in supervision take over after leadership change.

v3.0.4 (2016-08-01)
-------------------

* added missing lock for periodic jobs access

* fix multiple Foxx related cluster issues

* fix handling of empty AQL query strings

* fixed issue in `INTERSECTION` AQL function with duplicate elements
  in the source arrays

* fixed issue #1970

* fixed issue #1968

* fixed issue #1967

* fixed issue #1962

* fixed issue #1959

* replaced require("internal").db by require("@arangodb").db

* fixed issue #1954

* fixed issue #1953

* fixed issue #1950

* fixed issue #1949

* fixed issue #1943

* fixed segfault in V8, by backporting https://bugs.chromium.org/p/v8/issues/detail?id=5033

* Foxx OAuth2 module now correctly passes the `access_token` to the OAuth2 server

* fixed credentialed CORS requests properly respecting --http.trusted-origin

* fixed a crash in V8Periodic task (forgotten lock)

* fixed two bugs in synchronous replication (syncCollectionFinalize)


v3.0.3 (2016-07-17)
-------------------

* fixed issue #1942

* fixed issue #1941

* fixed array index batch insertion issues for hash indexes that caused problems when
  no elements remained for insertion

* fixed AQL MERGE() function with External objects originating from traversals

* fixed some logfile recovery errors with error message "document not found"

* fixed issue #1937

* fixed issue #1936

* improved performance of arangorestore in clusters with synchronous
  replication

* Foxx tests and scripts in development mode should now always respect updated
  files instead of loading stale modules

* When disabling Foxx development mode the setup script is now re-run

* Foxx manifests of installed services are now saved to disk with indentation


v3.0.2 (2016-07-09)
-------------------

* fixed assertion failure in case multiple remove operations were used in the same query

* fixed upsert behavior in case upsert was used in a loop with the same document example

* fixed issue #1930

* don't expose local file paths in Foxx error messages.

* fixed issue #1929

* make arangodump dump the attribute `isSystem` when dumping the structure
  of a collection, additionally make arangorestore not fail when the attribute
  is missing

* fixed "Could not extract custom attribute" issue when using COLLECT with
  MIN/MAX functions in some contexts

* honor presence of persistent index for sorting

* make AQL query optimizer not skip "use-indexes-rule", even if enough
  plans have been created already

* make AQL optimizer not skip "use-indexes-rule", even if enough execution plans
  have been created already

* fix double precision value loss in VelocyPack JSON parser

* added missing SSL support for arangorestore

* improved cluster import performance

* fix Foxx thumbnails on DC/OS

* fix Foxx configuration not being saved

* fix Foxx app access from within the frontend on DC/OS

* add option --default-replication-factor to arangorestore and simplify
  the control over the number of shards when restoring

* fix a bug in the VPack -> V8 conversion if special attributes _key,
  _id, _rev, _from and _to had non-string values, which is allowed
  below the top level

* fix malloc_usable_size for darwin


v3.0.1 (2016-06-30)
-------------------

* fixed periodic jobs: there should be only one instance running - even if it
  runs longer than the period

* increase max. number of collections in AQL queries from 32 to 256

* fixed issue #1916: header "authorization" is required" when opening
  services page

* fixed issue #1915: Explain: member out of range

* fixed issue #1914: fix unterminated buffer

* don't remove lockfile if we are the same (now stale) pid
  fixes docker setups (our pid will always be 1)

* do not use revision id comparisons in compaction for determining whether a
  revision is obsolete, but marker memory addresses
  this ensures revision ids don't matter when compacting documents

* escape Unicode characters in JSON HTTP responses
  this converts UTF-8 characters in HTTP responses of arangod into `\uXXXX`
  escape sequences. This makes the HTTP responses fit into the 7 bit ASCII
  character range, which speeds up HTTP response parsing for some clients,
  namely node.js/v8

* add write before read collections when starting a user transaction
  this allows specifying the same collection in both read and write mode without
  unintended side effects

* fixed buffer overrun that occurred when building very large result sets

* index lookup optimizations for primary index and edge index

* fixed "collection is a nullptr" issue when starting a traversal from a transaction

* enable /_api/import on coordinator servers


v3.0.0 (2016-06-22)
-------------------

* minor GUI fixxes

* fix for replication and nonces


v3.0.0-rc3 (2016-06-19)
-----------------------

* renamed various Foxx errors to no longer refer to Foxx services as apps

* adjusted various error messages in Foxx to be more informative

* specifying "files" in a Foxx manifest to be mounted at the service root
  no longer results in 404s when trying to access non-file routes

* undeclared path parameters in Foxx no longer break the service

* trusted reverse proxy support is now handled more consistently

* ArangoDB request compatibility and user are now exposed in Foxx

* all bundled NPM modules have been upgraded to their latest versions


v3.0.0-rc2 (2016-06-12)
-----------------------

* added option `--server.max-packet-size` for client tools

* renamed option `--server.ssl-protocol` to `--ssl.protocol` in client tools
  (was already done for arangod, but overlooked for client tools)

* fix handling of `--ssl.protocol` value 5 (TLS v1.2) in client tools, which
  claimed to support it but didn't

* config file can use '@include' to include a different config file as base


v3.0.0-rc1 (2016-06-10)
-----------------------

* the user management has changed: it now has users that are independent of
  databases. A user can have one or more database assigned to the user.

* forward ported V8 Comparator bugfix for inline heuristics from
  https://github.com/v8/v8/commit/5ff7901e24c2c6029114567de5a08ed0f1494c81

* changed to-string conversion for AQL objects and arrays, used by the AQL
  function `TO_STRING()` and implicit to-string casts in AQL

  - arrays are now converted into their JSON-stringify equivalents, e.g.

    - `[ ]` is now converted to `[]`
    - `[ 1, 2, 3 ]` is now converted to `[1,2,3]`
    - `[ "test", 1, 2 ] is now converted to `["test",1,2]`

    Previous versions of ArangoDB converted arrays with no members into the
    empty string, and non-empty arrays into a comma-separated list of member
    values, without the surrounding angular brackets. Additionally, string
    array members were not enclosed in quotes in the result string:

    - `[ ]` was converted to ``
    - `[ 1, 2, 3 ]` was converted to `1,2,3`
    - `[ "test", 1, 2 ] was converted to `test,1,2`

  - objects are now converted to their JSON-stringify equivalents, e.g.

    - `{ }` is converted to `{}`
    - `{ a: 1, b: 2 }` is converted to `{"a":1,"b":2}`
    - `{ "test" : "foobar" }` is converted to `{"test":"foobar"}`

    Previous versions of ArangoDB always converted objects into the string
    `[object Object]`

  This change affects also the AQL functions `CONCAT()` and `CONCAT_SEPARATOR()`
  which treated array values differently in previous versions. Previous versions
  of ArangoDB automatically flattened array values on the first level of the array,
  e.g. `CONCAT([1, 2, 3, [ 4, 5, 6 ]])` produced `1,2,3,4,5,6`. Now this will produce
  `[1,2,3,[4,5,6]]`. To flatten array members on the top level, you can now use
  the more explicit `CONCAT(FLATTEN([1, 2, 3, [4, 5, 6]], 1))`.

* added C++ implementations for AQL functions `SLICE()`, `CONTAINS()` and
  `RANDOM_TOKEN()`

* as a consequence of the upgrade to V8 version 5, the implementation of the
  JavaScript `Buffer` object had to be changed. JavaScript `Buffer` objects in
  ArangoDB now always store their data on the heap. There is no shared pool
  for small Buffer values, and no pointing into existing Buffer data when
  extracting slices. This change may increase the cost of creating Buffers with
  short contents or when peeking into existing Buffers, but was required for
  safer memory management and to prevent leaks.

* the `db` object's function `_listDatabases()` was renamed to just `_databases()`
  in order to make it more consistent with the existing `_collections()` function.
  Additionally the `db` object's `_listEndpoints()` function was renamed to just
  `_endpoints()`.

* changed default value of `--server.authentication` from `false` to `true` in
  configuration files etc/relative/arangod.conf and etc/arangodb/arangod.conf.in.
  This means the server will be started with authentication enabled by default,
  requiring all client connections to provide authentication data when connecting
  to ArangoDB. Authentication can still be turned off via setting the value of
  `--server.authentication` to `false` in ArangoDB's configuration files or by
  specifying the option on the command-line.

* Changed result format for querying all collections via the API GET `/_api/collection`.

  Previous versions of ArangoDB returned an object with an attribute named `collections`
  and an attribute named `names`. Both contained all available collections, but
  `collections` contained the collections as an array, and `names` contained the
  collections again, contained in an object in which the attribute names were the
  collection names, e.g.

  ```
  {
    "collections": [
      {"id":"5874437","name":"test","isSystem":false,"status":3,"type":2},
      {"id":"17343237","name":"something","isSystem":false,"status":3,"type":2},
      ...
    ],
    "names": {
      "test": {"id":"5874437","name":"test","isSystem":false,"status":3,"type":2},
      "something": {"id":"17343237","name":"something","isSystem":false,"status":3,"type":2},
      ...
    }
  }
  ```
  This result structure was redundant, and therefore has been simplified to just

  ```
  {
    "result": [
      {"id":"5874437","name":"test","isSystem":false,"status":3,"type":2},
      {"id":"17343237","name":"something","isSystem":false,"status":3,"type":2},
      ...
    ]
  }
  ```

  in ArangoDB 3.0.

* added AQL functions `TYPENAME()` and `HASH()`

* renamed arangob tool to arangobench

* added AQL string comparison operator `LIKE`

  The operator can be used to compare strings like this:

      value LIKE search

  The operator is currently implemented by calling the already existing AQL
  function `LIKE`.

  This change also makes `LIKE` an AQL keyword. Using `LIKE` in either case as
  an attribute or collection name in AQL thus requires quoting.

* make AQL optimizer rule "remove-unnecessary-calculations" fire in more cases

  The rule will now remove calculations that are used exactly once in other
  expressions (e.g. `LET a = doc RETURN a.value`) and calculations,
  or calculations that are just references (e.g. `LET a = b`).

* renamed AQL optimizer rule "merge-traversal-filter" to "optimize-traversals"
  Additionally, the optimizer rule will remove unused edge and path result variables
  from the traversal in case they are specified in the `FOR` section of the traversal,
  but not referenced later in the query. This saves constructing edges and paths
  results.

* added AQL optimizer rule "inline-subqueries"

  This rule can pull out certain subqueries that are used as an operand to a `FOR`
  loop one level higher, eliminating the subquery completely. For example, the query

      FOR i IN (FOR j IN [1,2,3] RETURN j) RETURN i

  will be transformed by the rule to:

      FOR i IN [1,2,3] RETURN i

  The query

      FOR name IN (FOR doc IN _users FILTER doc.status == 1 RETURN doc.name) LIMIT 2 RETURN name

  will be transformed into

      FOR tmp IN _users FILTER tmp.status == 1 LIMIT 2 RETURN tmp.name

  The rule will only fire when the subquery is used as an operand to a `FOR` loop, and
  if the subquery does not contain a `COLLECT` with an `INTO` variable.

* added new endpoint "srv://" for DNS service records

* The result order of the AQL functions VALUES and ATTRIBUTES has never been
  guaranteed and it only had the "correct" ordering by accident when iterating
  over objects that were not loaded from the database. This accidental behavior
  is now changed by introduction of VelocyPack. No ordering is guaranteed unless
  you specify the sort parameter.

* removed configure option `--enable-logger`

* added AQL array comparison operators

  All AQL comparison operators now also exist in an array variant. In the
  array variant, the operator is preceded with one of the keywords *ALL*, *ANY*
  or *NONE*. Using one of these keywords changes the operator behavior to
  execute the comparison operation for all, any, or none of its left hand
  argument values. It is therefore expected that the left hand argument
  of an array operator is an array.

  Examples:

      [ 1, 2, 3 ] ALL IN [ 2, 3, 4 ]   // false
      [ 1, 2, 3 ] ALL IN [ 1, 2, 3 ]   // true
      [ 1, 2, 3 ] NONE IN [ 3 ]        // false
      [ 1, 2, 3 ] NONE IN [ 23, 42 ]   // true
      [ 1, 2, 3 ] ANY IN [ 4, 5, 6 ]   // false
      [ 1, 2, 3 ] ANY IN [ 1, 42 ]     // true
      [ 1, 2, 3 ] ANY == 2             // true
      [ 1, 2, 3 ] ANY == 4             // false
      [ 1, 2, 3 ] ANY > 0              // true
      [ 1, 2, 3 ] ANY <= 1             // true
      [ 1, 2, 3 ] NONE < 99            // false
      [ 1, 2, 3 ] NONE > 10            // true
      [ 1, 2, 3 ] ALL > 2              // false
      [ 1, 2, 3 ] ALL > 0              // true
      [ 1, 2, 3 ] ALL >= 3             // false
      ["foo", "bar"] ALL != "moo"      // true
      ["foo", "bar"] NONE == "bar"     // false
      ["foo", "bar"] ANY == "foo"      // true

* improved AQL optimizer to remove unnecessary sort operations in more cases

* allow enclosing AQL identifiers in forward ticks in addition to using
  backward ticks

  This allows for convenient writing of AQL queries in JavaScript template strings
  (which are delimited with backticks themselves), e.g.

      var q = `FOR doc IN ´collection´ RETURN doc.´name´`;

* allow to set `print.limitString` to configure the number of characters
  to output before truncating

* make logging configurable per log "topic"

  `--log.level <level>` sets the global log level to <level>, e.g. `info`,
  `debug`, `trace`.

  `--log.level topic=<level>` sets the log level for a specific topic.
  Currently, the following topics exist: `collector`, `compactor`, `mmap`,
  `performance`, `queries`, and `requests`. `performance` and `requests` are
  set to FATAL by default. `queries` is set to info. All others are
  set to the global level by default.

  The new log option `--log.output <definition>` allows directing the global
  or per-topic log output to different outputs. The output definition
  "<definition>" can be one of

    "-" for stdin
    "+" for stderr
    "syslog://<syslog-facility>"
    "syslog://<syslog-facility>/<application-name>"
    "file://<relative-path>"

  The option can be specified multiple times in order to configure the output
  for different log topics. To set up a per-topic output configuration, use
  `--log.output <topic>=<definition>`, e.g.

    queries=file://queries.txt

  logs all queries to the file "queries.txt".

* the option `--log.requests-file` is now deprecated. Instead use

    `--log.level requests=info`
    `--log.output requests=file://requests.txt`

* the option `--log.facility` is now deprecated. Instead use

    `--log.output requests=syslog://facility`

* the option `--log.performance` is now deprecated. Instead use

    `--log.level performance=trace`

* removed option `--log.source-filter`

* removed configure option `--enable-logger`

* change collection directory names to include a random id component at the end

  The new pattern is `collection-<id>-<random>`, where `<id>` is the collection
  id and `<random>` is a random number. Previous versions of ArangoDB used a
  pattern `collection-<id>` without the random number.

  ArangoDB 3.0 understands both the old and name directory name patterns.

* removed mostly unused internal spin-lock implementation

* removed support for pre-Windows 7-style locks. This removes compatibility for
  Windows versions older than Windows 7 (e.g. Windows Vista, Windows XP) and
  Windows 2008R2 (e.g. Windows 2008).

* changed names of sub-threads started by arangod

* added option `--default-number-of-shards` to arangorestore, allowing creating
  collections with a specifiable number of shards from a non-cluster dump

* removed support for CoffeeScript source files

* removed undocumented SleepAndRequeue

* added WorkMonitor to inspect server threads

* when downloading a Foxx service from the web interface the suggested filename
  is now based on the service's mount path instead of simply "app.zip"

* the `@arangodb/request` response object now stores the parsed JSON response
  body in a property `json` instead of `body` when the request was made using the
  `json` option. The `body` instead contains the response body as a string.

* the Foxx API has changed significantly, 2.8 services are still supported
  using a backwards-compatible "legacy mode"


v2.8.12 (XXXX-XX-XX)
--------------------

* issue #2091: decrease connect timeout to 5 seconds on startup

* fixed issue #2072

* slightly better error diagnostics for some replication errors

* fixed issue #1977

* fixed issue in `INTERSECTION` AQL function with duplicate elements
  in the source arrays

* fixed issue #1962

* fixed issue #1959

* export aqlQuery template handler as require('org/arangodb').aql for forwards-compatibility


v2.8.11 (2016-07-13)
--------------------

* fixed array index batch insertion issues for hash indexes that caused problems when
  no elements remained for insertion

* fixed issue #1937


v2.8.10 (2016-07-01)
--------------------

* make sure next local _rev value used for a document is at least as high as the
  _rev value supplied by external sources such as replication

* make adding a collection in both read- and write-mode to a transaction behave as
  expected (write includes read). This prevents the `unregister collection used in
  transaction` error

* fixed sometimes invalid result for `byExample(...).count()` when an index plus
  post-filtering was used

* fixed "collection is a nullptr" issue when starting a traversal from a transaction

* honor the value of startup option `--database.wait-for-sync` (that is used to control
  whether new collections are created with `waitForSync` set to `true` by default) also
  when creating collections via the HTTP API (and thus the ArangoShell). When creating
  a collection via these mechanisms, the option was ignored so far, which was inconsistent.

* fixed issue #1826: arangosh --javascript.execute: internal error (geo index issue)

* fixed issue #1823: Arango crashed hard executing very simple query on windows


v2.8.9 (2016-05-13)
-------------------

* fixed escaping and quoting of extra parameters for executables in Mac OS X App

* added "waiting for" status variable to web interface collection figures view

* fixed undefined behavior in query cache invaldation

* fixed access to /_admin/statistics API in case statistics are disable via option
  `--server.disable-statistics`

* Foxx manager will no longer fail hard when Foxx store is unreachable unless installing
  a service from the Foxx store (e.g. when behind a firewall or GitHub is unreachable).


v2.8.8 (2016-04-19)
-------------------

* fixed issue #1805: Query: internal error (location: arangod/Aql/AqlValue.cpp:182).
  Please report this error to arangodb.com (while executing)

* allow specifying collection name prefixes for `_from` and `_to` in arangoimp:

  To avoid specifying complete document ids (consisting of collection names and document
  keys) for *_from* and *_to* values when importing edges with arangoimp, there are now
  the options *--from-collection-prefix* and *--to-collection-prefix*.

  If specified, these values will be automatically prepended to each value in *_from*
  (or *_to* resp.). This allows specifying only document keys inside *_from* and/or *_to*.

  *Example*

      > arangoimp --from-collection-prefix users --to-collection-prefix products ...

  Importing the following document will then create an edge between *users/1234* and
  *products/4321*:

  ```js
  { "_from" : "1234", "_to" : "4321", "desc" : "users/1234 is connected to products/4321" }
  ```

* requests made with the interactive system API documentation in the web interface
  (Swagger) will now respect the active database instead of always using `_system`


v2.8.7 (2016-04-07)
-------------------

* optimized primary=>secondary failover

* fix to-boolean conversion for documents in AQL

* expose the User-Agent HTTP header from the ArangoShell since Github seems to
  require it now, and we use the ArangoShell for fetching Foxx repositories from Github

* work with http servers that only send

* fixed potential race condition between compactor and collector threads

* fix removal of temporary directories on arangosh exit

* javadoc-style comments in Foxx services are no longer interpreted as
  Foxx comments outside of controller/script/exports files (#1748)

* removed remaining references to class syntax for Foxx Model and Repository
  from the documentation

* added a safe-guard for corrupted master-pointer


v2.8.6 (2016-03-23)
-------------------

* arangosh can now execute JavaScript script files that contain a shebang
  in the first line of the file. This allows executing script files directly.

  Provided there is a script file `/path/to/script.js` with the shebang
  `#!arangosh --javascript.execute`:

      > cat /path/to/script.js
      #!arangosh --javascript.execute
      print("hello from script.js");

  If the script file is made executable

      > chmod a+x /path/to/script.js

  it can be invoked on the shell directly and use arangosh for its execution:

      > /path/to/script.js
      hello from script.js

  This did not work in previous versions of ArangoDB, as the whole script contents
  (including the shebang) were treated as JavaScript code.
  Now shebangs in script files will now be ignored for all files passed to arangosh's
  `--javascript.execute` parameter.

  The alternative way of executing a JavaScript file with arangosh still works:

      > arangosh --javascript.execute /path/to/script.js
      hello from script.js

* added missing reset of traversal state for nested traversals.
  The state of nested traversals (a traversal in an AQL query that was
  located in a repeatedly executed subquery or inside another FOR loop)
  was not reset properly, so that multiple invocations of the same nested
  traversal with different start vertices led to the nested traversal
  always using the start vertex provided on the first invocation.

* fixed issue #1781: ArangoDB startup time increased tremendously

* fixed issue #1783: SIGHUP should rotate the log


v2.8.5 (2016-03-11)
-------------------

* Add OpenSSL handler for TLS V1.2 as sugested by kurtkincaid in #1771

* fixed issue #1765 (The webinterface should display the correct query time)
  and #1770 (Display ACTUAL query time in aardvark's AQL editor)

* Windows: the unhandled exception handler now calls the windows logging
  facilities directly without locks.
  This fixes lockups on crashes from the logging framework.

* improve nullptr handling in logger.

* added new endpoint "srv://" for DNS service records

* `org/arangodb/request` no longer sets the content-type header to the
  string "undefined" when no content-type header should be sent (issue #1776)


v2.8.4 (2016-03-01)
-------------------

* global modules are no longer incorrectly resolved outside the ArangoDB
  JavaScript directory or the Foxx service's root directory (issue #1577)

* improved error messages from Foxx and JavaScript (issues #1564, #1565, #1744)


v2.8.3 (2016-02-22)
-------------------

* fixed AQL filter condition collapsing for deeply-nested cases, potentially
  enabling usage of indexes in some dedicated cases

* added parentheses in AQL explain command output to correctly display precedence
  of logical and arithmetic operators

* Foxx Model event listeners defined on the model are now correctly invoked by
  the Repository methods (issue #1665)

* Deleting a Foxx service in the frontend should now always succeed even if the
  files no longer exist on the file system (issue #1358)

* Routing actions loaded from the database no longer throw exceptions when
  trying to load other modules using "require"

* The `org/arangodb/request` response object now sets a property `json` to the
  parsed JSON response body in addition to overwriting the `body` property when
  the request was made using the `json` option.

* Improved Windows stability

* Fixed a bug in the interactive API documentation that would escape slashes
  in document-handle fields. Document handles are now provided as separate
  fields for collection name and document key.


v2.8.2 (2016-02-09)
-------------------

* the continuous replication applier will now prevent the master's WAL logfiles
  from being removed if they are still needed by the applier on the slave. This
  should help slaves that suffered from masters garbage collection WAL logfiles
  which would have been needed by the slave later.

  The initial synchronization will block removal of still needed WAL logfiles
  on the master for 10 minutes initially, and will extend this period when further
  requests are made to the master. Initial synchronization hands over its handle
  for blocking logfile removal to the continuous replication when started via
  the *setupReplication* function. In this case, continuous replication will
  extend the logfile removal blocking period for the required WAL logfiles when
  the slave makes additional requests.

  All handles that block logfile removal will time out automatically after at
  most 5 minutes should a master not be contacted by the slave anymore (e.g. in
  case the slave's replication is turned off, the slaves loses the connection
  to the master or the slave goes down).

* added all-in-one function *setupReplication* to synchronize data from master
  to slave and start the continuous replication:

      require("@arangodb/replication").setupReplication(configuration);

  The command will return when the initial synchronization is finished and the
  continuous replication has been started, or in case the initial synchronization
  has failed.

  If the initial synchronization is successful, the command will store the given
  configuration on the slave. It also configures the continuous replication to start
  automatically if the slave is restarted, i.e. *autoStart* is set to *true*.

  If the command is run while the slave's replication applier is already running,
  it will first stop the running applier, drop its configuration and do a
  resynchronization of data with the master. It will then use the provided configration,
  overwriting any previously existing replication configuration on the slave.

  The following example demonstrates how to use the command for setting up replication
  for the *_system* database. Note that it should be run on the slave and not the
  master:

      db._useDatabase("_system");
      require("@arangodb/replication").setupReplication({
	endpoint: "tcp://master.domain.org:8529",
	username: "myuser",
	password: "mypasswd",
	verbose: false,
	includeSystem: false,
	incremental: true,
	autoResync: true
      });

* the *sync* and *syncCollection* functions now always start the data synchronization
  as an asynchronous server job. The call to *sync* or *syncCollection* will block
  until synchronization is either complete or has failed with an error. The functions
  will automatically poll the slave periodically for status updates.

  The main benefit is that the connection to the slave does not need to stay open
  permanently and is thus not affected by timeout issues. Additionally the caller does
  not need to query the synchronization status from the slave manually as this is
  now performed automatically by these functions.

* fixed undefined behavior when explaining some types of AQL traversals, fixed
  display of some types of traversals in AQL explain output


v2.8.1 (2016-01-29)
-------------------

* Improved AQL Pattern matching by allowing to specify a different traversal
  direction for one or many of the edge collections.

      FOR v, e, p IN OUTBOUND @start @@ec1, INBOUND @@ec2, @@ec3

  will traverse *ec1* and *ec3* in the OUTBOUND direction and for *ec2* it will use
  the INBOUND direction. These directions can be combined in arbitrary ways, the
  direction defined after *IN [steps]* will we used as default direction and can
  be overriden for specific collections.
  This feature is only available for collection lists, it is not possible to
  combine it with graph names.

* detect more types of transaction deadlocks early

* fixed display of relational operators in traversal explain output

* fixed undefined behavior in AQL function `PARSE_IDENTIFIER`

* added "engines" field to Foxx services generated in the admin interface

* added AQL function `IS_SAME_COLLECTION`:

  *IS_SAME_COLLECTION(collection, document)*: Return true if *document* has the same
  collection id as the collection specified in *collection*. *document* can either be
  a [document handle](../Glossary/README.md#document-handle) string, or a document with
  an *_id* attribute. The function does not validate whether the collection actually
  contains the specified document, but only compares the name of the specified collection
  with the collection name part of the specified document.
  If *document* is neither an object with an *id* attribute nor a *string* value,
  the function will return *null* and raise a warning.

      /* true */
      IS_SAME_COLLECTION('_users', '_users/my-user')
      IS_SAME_COLLECTION('_users', { _id: '_users/my-user' })

      /* false */
      IS_SAME_COLLECTION('_users', 'foobar/baz')
      IS_SAME_COLLECTION('_users', { _id: 'something/else' })


v2.8.0 (2016-01-25)
-------------------

* avoid recursive locking


v2.8.0-beta8 (2016-01-19)
-------------------------

* improved internal datafile statistics for compaction and compaction triggering
  conditions, preventing excessive growth of collection datafiles under some
  workloads. This should also fix issue #1596.

* renamed AQL optimizer rule `remove-collect-into` to `remove-collect-variables`

* fixed primary and edge index lookups prematurely aborting searches when the
  specified id search value contained a different collection than the collection
  the index was created for


v2.8.0-beta7 (2016-01-06)
-------------------------

* added vm.runInThisContext

* added AQL keyword `AGGREGATE` for use in AQL `COLLECT` statement

  Using `AGGREGATE` allows more efficient aggregation (incrementally while building
  the groups) than previous versions of AQL, which built group aggregates afterwards
  from the total of all group values.

  `AGGREGATE` can be used inside a `COLLECT` statement only. If used, it must follow
  the declaration of grouping keys:

      FOR doc IN collection
	COLLECT gender = doc.gender AGGREGATE minAge = MIN(doc.age), maxAge = MAX(doc.age)
	RETURN { gender, minAge, maxAge }

  or, if no grouping keys are used, it can follow the `COLLECT` keyword:

      FOR doc IN collection
	COLLECT AGGREGATE minAge = MIN(doc.age), maxAge = MAX(doc.age)
	RETURN {
  minAge, maxAge
}

  Only specific expressions are allowed on the right-hand side of each `AGGREGATE`
  assignment:

  - on the top level the expression must be a call to one of the supported aggregation
    functions `LENGTH`, `MIN`, `MAX`, `SUM`, `AVERAGE`, `STDDEV_POPULATION`, `STDDEV_SAMPLE`,
    `VARIANCE_POPULATION`, or `VARIANCE_SAMPLE`

  - the expression must not refer to variables introduced in the `COLLECT` itself

* Foxx: mocha test paths with wildcard characters (asterisks) now work on Windows

* reserved AQL keyword `NONE` for future use

* web interface: fixed a graph display bug concerning dashboard view

* web interface: fixed several bugs during the dashboard initialize process

* web interface: included several bugfixes: #1597, #1611, #1623

* AQL query optimizer now converts `LENGTH(collection-name)` to an optimized
  expression that returns the number of documents in a collection

* adjusted the behavior of the expansion (`[*]`) operator in AQL for non-array values

  In ArangoDB 2.8, calling the expansion operator on a non-array value will always
  return an empty array. Previous versions of ArangoDB expanded non-array values by
  calling the `TO_ARRAY()` function for the value, which for example returned an
  array with a single value for boolean, numeric and string input values, and an array
  with the object's values for an object input value. This behavior was inconsistent
  with how the expansion operator works for the array indexes in 2.8, so the behavior
  is now unified:

  - if the left-hand side operand of `[*]` is an array, the array will be returned as
    is when calling `[*]` on it
  - if the left-hand side operand of `[*]` is not an array, an empty array will be
    returned by `[*]`

  AQL queries that rely on the old behavior can be changed by either calling `TO_ARRAY`
  explicitly or by using the `[*]` at the correct position.

  The following example query will change its result in 2.8 compared to 2.7:

      LET values = "foo" RETURN values[*]

  In 2.7 the query has returned the array `[ "foo" ]`, but in 2.8 it will return an
  empty array `[ ]`. To make it return the array `[ "foo" ]` again, an explicit
  `TO_ARRAY` function call is needed in 2.8 (which in this case allows the removal
  of the `[*]` operator altogether). This also works in 2.7:

      LET values = "foo" RETURN TO_ARRAY(values)

  Another example:

      LET values = [ { name: "foo" }, { name: "bar" } ]
      RETURN values[*].name[*]

  The above returned `[ [ "foo" ], [ "bar" ] ] in 2.7. In 2.8 it will return
  `[ [ ], [ ] ]`, because the value of `name` is not an array. To change the results
  to the 2.7 style, the query can be changed to

      LET values = [ { name: "foo" }, { name: "bar" } ]
      RETURN values[* RETURN TO_ARRAY(CURRENT.name)]

  The above also works in 2.7.
  The following types of queries won't change:

      LET values = [ 1, 2, 3 ] RETURN values[*]
      LET values = [ { name: "foo" }, { name: "bar" } ] RETURN values[*].name
      LET values = [ { names: [ "foo", "bar" ] }, { names: [ "baz" ] } ] RETURN values[*].names[*]
      LET values = [ { names: [ "foo", "bar" ] }, { names: [ "baz" ] } ] RETURN values[*].names[**]

* slightly adjusted V8 garbage collection strategy so that collection eventually
  happens in all contexts that hold V8 external references to documents and
  collections.

  also adjusted default value of `--javascript.gc-frequency` from 10 seconds to
  15 seconds, as less internal operations are carried out in JavaScript.

* fixes for AQL optimizer and traversal

* added `--create-collection-type` option to arangoimp

  This allows specifying the type of the collection to be created when
  `--create-collection` is set to `true`.

* Foxx export cache should no longer break if a broken app is loaded in the
  web admin interface.


v2.8.0-beta2 (2015-12-16)
-------------------------

* added AQL query optimizer rule "sort-in-values"

  This rule pre-sorts the right-hand side operand of the `IN` and `NOT IN`
  operators so the operation can use a binary search with logarithmic complexity
  instead of a linear search. The rule is applied when the right-hand side
  operand of an `IN` or `NOT IN` operator in a filter condition is a variable that
  is defined in a different loop/scope than the operator itself. Additionally,
  the filter condition must consist of solely the `IN` or `NOT IN` operation
  in order to avoid any side-effects.

* changed collection status terminology in web interface for collections for
  which an unload request has been issued from `in the process of being unloaded`
  to `will be unloaded`.

* unloading a collection via the web interface will now trigger garbage collection
  in all v8 contexts and force a WAL flush. This increases the chances of perfoming
  the unload faster.

* added the following attributes to the result of `collection.figures()` and the
  corresponding HTTP API at `PUT /_api/collection/<name>/figures`:

  - `documentReferences`: The number of references to documents in datafiles
    that JavaScript code currently holds. This information can be used for
    debugging compaction and unload issues.
  - `waitingFor`: An optional string value that contains information about
    which object type is at the head of the collection's cleanup queue. This
    information can be used for debugging compaction and unload issues.
  - `compactionStatus.time`: The point in time the compaction for the collection
    was last executed. This information can be used for debugging compaction
    issues.
  - `compactionStatus.message`: The action that was performed when the compaction
    was last run for the collection. This information can be used for debugging
    compaction issues.

  Note: `waitingFor` and `compactionStatus` may be empty when called on a coordinator
  in a cluster.

* the compaction will now provide queryable status info that can be used to track
  its progress. The compaction status is displayed in the web interface, too.

* better error reporting for arangodump and arangorestore

* arangodump will now fail by default when trying to dump edges that
  refer to already dropped collections. This can be circumvented by
  specifying the option `--force true` when invoking arangodump

* fixed cluster upgrade procedure

* the AQL functions `NEAR` and `WITHIN` now have stricter validations
  for their input parameters `limit`, `radius` and `distance`. They may now throw
  exceptions when invalid parameters are passed that may have not led
  to exceptions in previous versions.

* deprecation warnings now log stack traces

* Foxx: improved backwards compatibility with 2.5 and 2.6

  - reverted Model and Repository back to non-ES6 "classes" because of
    compatibility issues when using the extend method with a constructor

  - removed deprecation warnings for extend and controller.del

  - restored deprecated method Model.toJSONSchema

  - restored deprecated `type`, `jwt` and `sessionStorageApp` options
    in Controller#activateSessions

* Fixed a deadlock problem in the cluster


v2.8.0-beta1 (2015-12-06)
-------------------------

* added AQL function `IS_DATESTRING(value)`

  Returns true if *value* is a string that can be used in a date function.
  This includes partial dates such as *2015* or *2015-10* and strings containing
  invalid dates such as *2015-02-31*. The function will return false for all
  non-string values, even if some of them may be usable in date functions.


v2.8.0-alpha1 (2015-12-03)
--------------------------

* added AQL keywords `GRAPH`, `OUTBOUND`, `INBOUND` and `ANY` for use in graph
  traversals, reserved AQL keyword `ALL` for future use

  Usage of these keywords as collection names, variable names or attribute names
  in AQL queries will not be possible without quoting. For example, the following
  AQL query will still work as it uses a quoted collection name and a quoted
  attribute name:

      FOR doc IN `OUTBOUND`
	RETURN doc.`any`

* issue #1593: added AQL `POW` function for exponentation

* added cluster execution site info in explain output for AQL queries

* replication improvements:

  - added `autoResync` configuration parameter for continuous replication.

    When set to `true`, a replication slave will automatically trigger a full data
    re-synchronization with the master when the master cannot provide the log data
    the slave had asked for. Note that `autoResync` will only work when the option
    `requireFromPresent` is also set to `true` for the continuous replication, or
    when the continuous syncer is started and detects that no start tick is present.

    Automatic re-synchronization may transfer a lot of data from the master to the
    slave and may be expensive. It is therefore turned off by default.
    When turned off, the slave will never perform an automatic re-synchronization
    with the master.

  - added `idleMinWaitTime` and `idleMaxWaitTime` configuration parameters for
    continuous replication.

    These parameters can be used to control the minimum and maximum wait time the
    slave will (intentionally) idle and not poll for master log changes in case the
    master had sent the full logs already.
    The `idleMaxWaitTime` value will only be used when `adapativePolling` is set
    to `true`. When `adaptivePolling` is disable, only `idleMinWaitTime` will be
    used as a constant time span in which the slave will not poll the master for
    further changes. The default values are 0.5 seconds for `idleMinWaitTime` and
    2.5 seconds for `idleMaxWaitTime`, which correspond to the hard-coded values
    used in previous versions of ArangoDB.

  - added `initialSyncMaxWaitTime` configuration parameter for initial and continuous
    replication

    This option controls the maximum wait time (in seconds) that the initial
    synchronization will wait for a response from the master when fetching initial
    collection data. If no response is received within this time period, the initial
    synchronization will give up and fail. This option is also relevant for
    continuous replication in case *autoResync* is set to *true*, as then the
    continuous replication may trigger a full data re-synchronization in case
    the master cannot the log data the slave had asked for.

  - HTTP requests sent from the slave to the master during initial synchronization
    will now be retried if they fail with connection problems.

  - the initial synchronization now logs its progress so it can be queried using
    the regular replication status check APIs.

  - added `async` attribute for `sync` and `syncCollection` operations called from
    the ArangoShell. Setthing this attribute to `true` will make the synchronization
    job on the server go into the background, so that the shell does not block. The
    status of the started asynchronous synchronization job can be queried from the
    ArangoShell like this:

	/* starts initial synchronization */
	var replication = require("@arangodb/replication");
	var id = replication.sync({
	  endpoint: "tcp://master.domain.org:8529",
	  username: "myuser",
	  password: "mypasswd",
	  async: true
       });

       /* now query the id of the returned async job and print the status */
       print(replication.getSyncResult(id));

    The result of `getSyncResult()` will be `false` while the server-side job
    has not completed, and different to `false` if it has completed. When it has
    completed, all job result details will be returned by the call to `getSyncResult()`.


* fixed non-deterministic query results in some cluster queries

* fixed issue #1589

* return HTTP status code 410 (gone) instead of HTTP 408 (request timeout) for
  server-side operations that are canceled / killed. Sending 410 instead of 408
  prevents clients from re-starting the same (canceled) operation. Google Chrome
  for example sends the HTTP request again in case it is responded with an HTTP
  408, and this is exactly the opposite of the desired behavior when an operation
  is canceled / killed by the user.

* web interface: queries in AQL editor now cancelable

* web interface: dashboard - added replication information

* web interface: AQL editor now supports bind parameters

* added startup option `--server.hide-product-header` to make the server not send
  the HTTP response header `"Server: ArangoDB"` in its HTTP responses. By default,
  the option is turned off so the header is still sent as usual.

* added new AQL function `UNSET_RECURSIVE` to recursively unset attritutes from
  objects/documents

* switched command-line editor in ArangoShell and arangod to linenoise-ng

* added automatic deadlock detection for transactions

  In case a deadlock is detected, a multi-collection operation may be rolled back
  automatically and fail with error 29 (`deadlock detected`). Client code for
  operations containing more than one collection should be aware of this potential
  error and handle it accordingly, either by giving up or retrying the transaction.

* Added C++ implementations for the AQL arithmetic operations and the following
  AQL functions:
  - ABS
  - APPEND
  - COLLECTIONS
  - CURRENT_DATABASE
  - DOCUMENT
  - EDGES
  - FIRST
  - FIRST_DOCUMENT
  - FIRST_LIST
  - FLATTEN
  - FLOOR
  - FULLTEXT
  - LAST
  - MEDIAN
  - MERGE_RECURSIVE
  - MINUS
  - NEAR
  - NOT_NULL
  - NTH
  - PARSE_IDENTIFIER
  - PERCENTILE
  - POP
  - POSITION
  - PUSH
  - RAND
  - RANGE
  - REMOVE_NTH
  - REMOVE_VALUE
  - REMOVE_VALUES
  - ROUND
  - SHIFT
  - SQRT
  - STDDEV_POPULATION
  - STDDEV_SAMPLE
  - UNSHIFT
  - VARIANCE_POPULATION
  - VARIANCE_SAMPLE
  - WITHIN
  - ZIP

* improved performance of skipping over many documents in an AQL query when no
  indexes and no filters are used, e.g.

      FOR doc IN collection
	LIMIT 1000000, 10
	RETURN doc

* Added array indexes

  Hash indexes and skiplist indexes can now optionally be defined for array values
  so they index individual array members.

  To define an index for array values, the attribute name is extended with the
  expansion operator `[*]` in the index definition:

      arangosh> db.colName.ensureHashIndex("tags[*]");

  When given the following document

      { tags: [ "AQL", "ArangoDB", "Index" ] }

  the index will now contain the individual values `"AQL"`, `"ArangoDB"` and `"Index"`.

  Now the index can be used for finding all documents having `"ArangoDB"` somewhere in their
  tags array using the following AQL query:

      FOR doc IN colName
	FILTER "ArangoDB" IN doc.tags[*]
	RETURN doc

* rewrote AQL query optimizer rule `use-index-range` and renamed it to `use-indexes`.
  The name change affects rule names in the optimizer's output.

* rewrote AQL execution node `IndexRangeNode` and renamed it to `IndexNode`. The name
  change affects node names in the optimizer's explain output.

* added convenience function `db._explain(query)` for human-readable explanation
  of AQL queries

* module resolution as used by `require` now behaves more like in node.js

* the `org/arangodb/request` module now returns response bodies for error responses
  by default. The old behavior of not returning bodies for error responses can be
  re-enabled by explicitly setting the option `returnBodyOnError` to `false` (#1437)


v2.7.6 (2016-01-30)
-------------------

* detect more types of transaction deadlocks early


v2.7.5 (2016-01-22)
-------------------

* backported added automatic deadlock detection for transactions

  In case a deadlock is detected, a multi-collection operation may be rolled back
  automatically and fail with error 29 (`deadlock detected`). Client code for
  operations containing more than one collection should be aware of this potential
  error and handle it accordingly, either by giving up or retrying the transaction.

* improved internal datafile statistics for compaction and compaction triggering
  conditions, preventing excessive growth of collection datafiles under some
  workloads. This should also fix issue #1596.

* Foxx export cache should no longer break if a broken app is loaded in the
  web admin interface.

* Foxx: removed some incorrect deprecation warnings.

* Foxx: mocha test paths with wildcard characters (asterisks) now work on Windows


v2.7.4 (2015-12-21)
-------------------

* slightly adjusted V8 garbage collection strategy so that collection eventually
  happens in all contexts that hold V8 external references to documents and
  collections.

* added the following attributes to the result of `collection.figures()` and the
  corresponding HTTP API at `PUT /_api/collection/<name>/figures`:

  - `documentReferences`: The number of references to documents in datafiles
    that JavaScript code currently holds. This information can be used for
    debugging compaction and unload issues.
  - `waitingFor`: An optional string value that contains information about
    which object type is at the head of the collection's cleanup queue. This
    information can be used for debugging compaction and unload issues.
  - `compactionStatus.time`: The point in time the compaction for the collection
    was last executed. This information can be used for debugging compaction
    issues.
  - `compactionStatus.message`: The action that was performed when the compaction
    was last run for the collection. This information can be used for debugging
    compaction issues.

  Note: `waitingFor` and `compactionStatus` may be empty when called on a coordinator
  in a cluster.

* the compaction will now provide queryable status info that can be used to track
  its progress. The compaction status is displayed in the web interface, too.


v2.7.3 (2015-12-17)
-------------------

* fixed some replication value conversion issues when replication applier properties
  were set via ArangoShell

* fixed disappearing of documents for collections transferred via `sync` or
  `syncCollection` if the collection was dropped right before synchronization
  and drop and (re-)create collection markers were located in the same WAL file

* fixed an issue where overwriting the system sessions collection would break
  the web interface when authentication is enabled


v2.7.2 (2015-12-01)
-------------------

* replication improvements:

  - added `autoResync` configuration parameter for continuous replication.

    When set to `true`, a replication slave will automatically trigger a full data
    re-synchronization with the master when the master cannot provide the log data
    the slave had asked for. Note that `autoResync` will only work when the option
    `requireFromPresent` is also set to `true` for the continuous replication, or
    when the continuous syncer is started and detects that no start tick is present.

    Automatic re-synchronization may transfer a lot of data from the master to the
    slave and may be expensive. It is therefore turned off by default.
    When turned off, the slave will never perform an automatic re-synchronization
    with the master.

  - added `idleMinWaitTime` and `idleMaxWaitTime` configuration parameters for
    continuous replication.

    These parameters can be used to control the minimum and maximum wait time the
    slave will (intentionally) idle and not poll for master log changes in case the
    master had sent the full logs already.
    The `idleMaxWaitTime` value will only be used when `adapativePolling` is set
    to `true`. When `adaptivePolling` is disable, only `idleMinWaitTime` will be
    used as a constant time span in which the slave will not poll the master for
    further changes. The default values are 0.5 seconds for `idleMinWaitTime` and
    2.5 seconds for `idleMaxWaitTime`, which correspond to the hard-coded values
    used in previous versions of ArangoDB.

  - added `initialSyncMaxWaitTime` configuration parameter for initial and continuous
    replication

    This option controls the maximum wait time (in seconds) that the initial
    synchronization will wait for a response from the master when fetching initial
    collection data. If no response is received within this time period, the initial
    synchronization will give up and fail. This option is also relevant for
    continuous replication in case *autoResync* is set to *true*, as then the
    continuous replication may trigger a full data re-synchronization in case
    the master cannot the log data the slave had asked for.

  - HTTP requests sent from the slave to the master during initial synchronization
    will now be retried if they fail with connection problems.

  - the initial synchronization now logs its progress so it can be queried using
    the regular replication status check APIs.

* fixed non-deterministic query results in some cluster queries

* added missing lock instruction for primary index in compactor size calculation

* fixed issue #1589

* fixed issue #1583

* fixed undefined behavior when accessing the top level of a document with the `[*]`
  operator

* fixed potentially invalid pointer access in shaper when the currently accessed
  document got re-located by the WAL collector at the very same time

* Foxx: optional configuration options no longer log validation errors when assigned
  empty values (#1495)

* Foxx: constructors provided to Repository and Model sub-classes via extend are
  now correctly called (#1592)


v2.7.1 (2015-11-07)
-------------------

* switch to linenoise next generation

* exclude `_apps` collection from replication

  The slave has its own `_apps` collection which it populates on server start.
  When replicating data from the master to the slave, the data from the master may
  clash with the slave's own data in the `_apps` collection. Excluding the `_apps`
  collection from replication avoids this.

* disable replication appliers when starting in modes `--upgrade`, `--no-server`
  and `--check-upgrade`

* more detailed output in arango-dfdb

* fixed "no start tick" issue in replication applier

  This error could occur after restarting a slave server after a shutdown
  when no data was ever transferred from the master to the slave via the
  continuous replication

* fixed problem during SSL client connection abort that led to scheduler thread
  staying at 100% CPU saturation

* fixed potential segfault in AQL `NEIGHBORS` function implementation when C++ function
  variant was used and collection names were passed as strings

* removed duplicate target for some frontend JavaScript files from the Makefile

* make AQL function `MERGE()` work on a single array parameter, too.
  This allows combining the attributes of multiple objects from an array into
  a single object, e.g.

      RETURN MERGE([
	{ foo: 'bar' },
	{ quux: 'quetzalcoatl', ruled: true },
	{ bar: 'baz', foo: 'done' }
      ])

  will now return:

      {
	"foo": "done",
	"quux": "quetzalcoatl",
	"ruled": true,
	"bar": "baz"
      }

* fixed potential deadlock in collection status changing on Windows

* fixed hard-coded `incremental` parameter in shell implementation of
  `syncCollection` function in replication module

* fix for GCC5: added check for '-stdlib' option


v2.7.0 (2015-10-09)
-------------------

* fixed request statistics aggregation
  When arangod was started in supervisor mode, the request statistics always showed
  0 requests, as the statistics aggregation thread did not run then.

* read server configuration files before dropping privileges. this ensures that
  the SSL keyfile specified in the configuration can be read with the server's start
  privileges (i.e. root when using a standard ArangoDB package).

* fixed replication with a 2.6 replication configuration and issues with a 2.6 master

* raised default value of `--server.descriptors-minimum` to 1024

* allow Foxx apps to be installed underneath URL path `/_open/`, so they can be
  (intentionally) accessed without authentication.

* added *allowImplicit* sub-attribute in collections declaration of transactions.
  The *allowImplicit* attributes allows making transactions fail should they
  read-access a collection that was not explicitly declared in the *collections*
  array of the transaction.

* added "special" password ARANGODB_DEFAULT_ROOT_PASSWORD. If you pass
  ARANGODB_DEFAULT_ROOT_PASSWORD as password, it will read the password
  from the environment variable ARANGODB_DEFAULT_ROOT_PASSWORD


v2.7.0-rc2 (2015-09-22)
-----------------------

* fix over-eager datafile compaction

  This should reduce the need to compact directly after loading a collection when a
  collection datafile contained many insertions and updates for the same documents. It
  should also prevent from re-compacting already merged datafiles in case not many
  changes were made. Compaction will also make fewer index lookups than before.

* added `syncCollection()` function in module `org/arangodb/replication`

  This allows synchronizing the data of a single collection from a master to a slave
  server. Synchronization can either restore the whole collection by transferring all
  documents from the master to the slave, or incrementally by only transferring documents
  that differ. This is done by partitioning the collection's entire key space into smaller
  chunks and comparing the data chunk-wise between master and slave. Only chunks that are
  different will be re-transferred.

  The `syncCollection()` function can be used as follows:

      require("org/arangodb/replication").syncCollection(collectionName, options);

  e.g.

      require("org/arangodb/replication").syncCollection("myCollection", {
	endpoint: "tcp://127.0.0.1:8529",  /* master */
	username: "root",                  /* username for master */
	password: "secret",                /* password for master */
	incremental: true                  /* use incremental mode */
      });


* additionally allow the following characters in document keys:

  `(` `)` `+` `,` `=` `;` `$` `!` `*` `'` `%`


v2.7.0-rc1 (2015-09-17)
-----------------------

* removed undocumented server-side-only collection functions:
  * collection.OFFSET()
  * collection.NTH()
  * collection.NTH2()
  * collection.NTH3()

* upgraded Swagger to version 2.0 for the Documentation

  This gives the user better prepared test request structures.
  More conversions will follow so finally client libraries can be auto-generated.

* added extra AQL functions for date and time calculation and manipulation.
  These functions were contributed by GitHub users @CoDEmanX and @friday.
  A big thanks for their work!

  The following extra date functions are available from 2.7 on:

  * `DATE_DAYOFYEAR(date)`: Returns the day of year number of *date*.
    The return values range from 1 to 365, or 366 in a leap year respectively.

  * `DATE_ISOWEEK(date)`: Returns the ISO week date of *date*.
    The return values range from 1 to 53. Monday is considered the first day of the week.
    There are no fractional weeks, thus the last days in December may belong to the first
    week of the next year, and the first days in January may be part of the previous year's
    last week.

  * `DATE_LEAPYEAR(date)`: Returns whether the year of *date* is a leap year.

  * `DATE_QUARTER(date)`: Returns the quarter of the given date (1-based):
    * 1: January, February, March
    * 2: April, May, June
    * 3: July, August, September
    * 4: October, November, December

  - *DATE_DAYS_IN_MONTH(date)*: Returns the number of days in *date*'s month (28..31).

  * `DATE_ADD(date, amount, unit)`: Adds *amount* given in *unit* to *date* and
    returns the calculated date.

    *unit* can be either of the following to specify the time unit to add or
    subtract (case-insensitive):
    - y, year, years
    - m, month, months
    - w, week, weeks
    - d, day, days
    - h, hour, hours
    - i, minute, minutes
    - s, second, seconds
    - f, millisecond, milliseconds

    *amount* is the number of *unit*s to add (positive value) or subtract
    (negative value).

  * `DATE_SUBTRACT(date, amount, unit)`: Subtracts *amount* given in *unit* from
    *date* and returns the calculated date.

    It works the same as `DATE_ADD()`, except that it subtracts. It is equivalent
    to calling `DATE_ADD()` with a negative amount, except that `DATE_SUBTRACT()`
    can also subtract ISO durations. Note that negative ISO durations are not
    supported (i.e. starting with `-P`, like `-P1Y`).

  * `DATE_DIFF(date1, date2, unit, asFloat)`: Calculate the difference
    between two dates in given time *unit*, optionally with decimal places.
    Returns a negative value if *date1* is greater than *date2*.

  * `DATE_COMPARE(date1, date2, unitRangeStart, unitRangeEnd)`: Compare two
    partial dates and return true if they match, false otherwise. The parts to
    compare are defined by a range of time units.

    The full range is: years, months, days, hours, minutes, seconds, milliseconds.
    Pass the unit to start from as *unitRangeStart*, and the unit to end with as
    *unitRangeEnd*. All units in between will be compared. Leave out *unitRangeEnd*
    to only compare *unitRangeStart*.

  * `DATE_FORMAT(date, format)`: Format a date according to the given format string.
    It supports the following placeholders (case-insensitive):
    - %t: timestamp, in milliseconds since midnight 1970-01-01
    - %z: ISO date (0000-00-00T00:00:00.000Z)
    - %w: day of week (0..6)
    - %y: year (0..9999)
    - %yy: year (00..99), abbreviated (last two digits)
    - %yyyy: year (0000..9999), padded to length of 4
    - %yyyyyy: year (-009999 .. +009999), with sign prefix and padded to length of 6
    - %m: month (1..12)
    - %mm: month (01..12), padded to length of 2
    - %d: day (1..31)
    - %dd: day (01..31), padded to length of 2
    - %h: hour (0..23)
    - %hh: hour (00..23), padded to length of 2
    - %i: minute (0..59)
    - %ii: minute (00..59), padded to length of 2
    - %s: second (0..59)
    - %ss: second (00..59), padded to length of 2
    - %f: millisecond (0..999)
    - %fff: millisecond (000..999), padded to length of 3
    - %x: day of year (1..366)
    - %xxx: day of year (001..366), padded to length of 3
    - %k: ISO week date (1..53)
    - %kk: ISO week date (01..53), padded to length of 2
    - %l: leap year (0 or 1)
    - %q: quarter (1..4)
    - %a: days in month (28..31)
    - %mmm: abbreviated English name of month (Jan..Dec)
    - %mmmm: English name of month (January..December)
    - %www: abbreviated English name of weekday (Sun..Sat)
    - %wwww: English name of weekday (Sunday..Saturday)
    - %&: special escape sequence for rare occasions
    - %%: literal %
    - %: ignored

* new WAL logfiles and datafiles are now created non-sparse

  This prevents SIGBUS signals being raised when memory of a sparse datafile is accessed
  and the disk is full and the accessed file part is not actually disk-backed. In
  this case the mapped memory region is not necessarily backed by physical memory, and
  accessing the memory may raise SIGBUS and crash arangod.

* the `internal.download()` function and the module `org/arangodb/request` used some
  internal library function that handled the sending of HTTP requests from inside of
  ArangoDB. This library unconditionally set an HTTP header `Accept-Encoding: gzip`
  in all outgoing HTTP requests.

  This has been fixed in 2.7, so `Accept-Encoding: gzip` is not set automatically anymore.
  Additionally, the header `User-Agent: ArangoDB` is not set automatically either. If
  client applications desire to send these headers, they are free to add it when
  constructing the requests using the `download` function or the request module.

* fixed issue #1436: org/arangodb/request advertises deflate without supporting it

* added template string generator function `aqlQuery` for generating AQL queries

  This can be used to generate safe AQL queries with JavaScript parameter
  variables or expressions easily:

      var name = 'test';
      var attributeName = '_key';
      var query = aqlQuery`FOR u IN users FILTER u.name == ${name} RETURN u.${attributeName}`;
      db._query(query);

* report memory usage for document header data (revision id, pointer to data etc.)
  in `db.collection.figures()`. The memory used for document headers will now
  show up in the already existing attribute `indexes.size`. Due to that, the index
  sizes reported by `figures()` in 2.7 will be higher than those reported by 2.6,
  but the 2.7 values are more accurate.

* IMPORTANT CHANGE: the filenames in dumps created by arangodump now contain
  not only the name of the dumped collection, but also an additional 32-digit hash
  value. This is done to prevent overwriting dump files in case-insensitive file
  systems when there exist multiple collections with the same name (but with
  different cases).

  For example, if a database has two collections: `test` and `Test`, previous
  versions of ArangoDB created the files

  * `test.structure.json` and `test.data.json` for collection `test`
  * `Test.structure.json` and `Test.data.json` for collection `Test`

  This did not work for case-insensitive filesystems, because the files for the
  second collection would have overwritten the files of the first. arangodump in
  2.7 will create the following filenames instead:

  * `test_098f6bcd4621d373cade4e832627b4f6.structure.json` and `test_098f6bcd4621d373cade4e832627b4f6.data.json`
  * `Test_0cbc6611f5540bd0809a388dc95a615b.structure.json` and `Test_0cbc6611f5540bd0809a388dc95a615b.data.json`

  These filenames will be unambiguous even in case-insensitive filesystems.

* IMPORTANT CHANGE: make arangod actually close lingering client connections
  when idle for at least the duration specified via `--server.keep-alive-timeout`.
  In previous versions of ArangoDB, connections were not closed by the server
  when the timeout was reached and the client was still connected. Now the
  connection is properly closed by the server in case of timeout. Client
  applications relying on the old behavior may now need to reconnect to the
  server when their idle connections time out and get closed (note: connections
  being idle for a long time may be closed by the OS or firewalls anyway -
  client applications should be aware of that and try to reconnect).

* IMPORTANT CHANGE: when starting arangod, the server will drop the process
  privileges to the specified values in options `--server.uid` and `--server.gid`
  instantly after parsing the startup options.

  That means when either `--server.uid` or `--server.gid` are set, the privilege
  change will happen earlier. This may prevent binding the server to an endpoint
  with a port number lower than 1024 if the arangodb user has no privileges
  for that. Previous versions of ArangoDB changed the privileges later, so some
  startup actions were still carried out under the invoking user (i.e. likely
  *root* when started via init.d or system scripts) and especially binding to
  low port numbers was still possible there.

  The default privileges for user *arangodb* will not be sufficient for binding
  to port numbers lower than 1024. To have an ArangoDB 2.7 bind to a port number
  lower than 1024, it needs to be started with either a different privileged user,
  or the privileges of the *arangodb* user have to raised manually beforehand.

* added AQL optimizer rule `patch-update-statements`

* Linux startup scripts and systemd configuration for arangod now try to
  adjust the NOFILE (number of open files) limits for the process. The limit
  value is set to 131072 (128k) when ArangoDB is started via start/stop
  commands

* When ArangoDB is started/stopped manually via the start/stop commands, the
  main process will wait for up to 10 seconds after it forks the supervisor
  and arangod child processes. If the startup fails within that period, the
  start/stop script will fail with an exit code other than zero. If the
  startup of the supervisor or arangod is still ongoing after 10 seconds,
  the main program will still return with exit code 0. The limit of 10 seconds
  is arbitrary because the time required for a startup is not known in advance.

* added startup option `--database.throw-collection-not-loaded-error`

  Accessing a not-yet loaded collection will automatically load a collection
  on first access. This flag controls what happens in case an operation
  would need to wait for another thread to finalize loading a collection. If
  set to *true*, then the first operation that accesses an unloaded collection
  will load it. Further threads that try to access the same collection while
  it is still loading immediately fail with an error (1238, *collection not loaded*).
  This is to prevent all server threads from being blocked while waiting on the
  same collection to finish loading. When the first thread has completed loading
  the collection, the collection becomes regularly available, and all operations
  from that point on can be carried out normally, and error 1238 will not be
  thrown anymore for that collection.

  If set to *false*, the first thread that accesses a not-yet loaded collection
  will still load it. Other threads that try to access the collection while
  loading will not fail with error 1238 but instead block until the collection
  is fully loaded. This configuration might lead to all server threads being
  blocked because they are all waiting for the same collection to complete
  loading. Setting the option to *true* will prevent this from happening, but
  requires clients to catch error 1238 and react on it (maybe by scheduling
  a retry for later).

  The default value is *false*.

* added better control-C support in arangosh

  When CTRL-C is pressed in arangosh, it will now print a `^C` first. Pressing
  CTRL-C again will reset the prompt if something was entered before, or quit
  arangosh if no command was entered directly before.

  This affects the arangosh version build with Readline-support only (Linux
  and MacOS).

  The MacOS version of ArangoDB for Homebrew now depends on Readline, too. The
  Homebrew formula has been changed accordingly.
  When self-compiling ArangoDB on MacOS without Homebrew, Readline now is a
  prerequisite.

* increased default value for collection-specific `indexBuckets` value from 1 to 8

  Collections created from 2.7 on will use the new default value of `8` if not
  overridden on collection creation or later using
  `collection.properties({ indexBuckets: ... })`.

  The `indexBuckets` value determines the number of buckets to use for indexes of
  type `primary`, `hash` and `edge`. Having multiple index buckets allows splitting
  an index into smaller components, which can be filled in parallel when a collection
  is loading. Additionally, resizing and reallocation of indexes are faster and
  less intrusive if the index uses multiple buckets, because resize and reallocation
  will affect only data in a single bucket instead of all index values.

  The index buckets will be filled in parallel when loading a collection if the collection
  has an `indexBuckets` value greater than 1 and the collection contains a significant
  amount of documents/edges (the current threshold is 256K documents but this value
  may change in future versions of ArangoDB).

* changed HTTP client to use poll instead of select on Linux and MacOS

  This affects the ArangoShell and user-defined JavaScript code running inside
  arangod that initiates its own HTTP calls.

  Using poll instead of select allows using arbitrary high file descriptors
  (bigger than the compiled in FD_SETSIZE). Server connections are still handled using
  epoll, which has never been affected by FD_SETSIZE.

* implemented AQL `LIKE` function using ICU regexes

* added `RETURN DISTINCT` for AQL queries to return unique results:

      FOR doc IN collection
	RETURN DISTINCT doc.status

  This change also introduces `DISTINCT` as an AQL keyword.

* removed `createNamedQueue()` and `addJob()` functions from org/arangodb/tasks

* use less locks and more atomic variables in the internal dispatcher
  and V8 context handling implementations. This leads to improved throughput in
  some ArangoDB internals and allows for higher HTTP request throughput for
  many operations.

  A short overview of the improvements can be found here:

  https://www.arangodb.com/2015/08/throughput-enhancements/

* added shorthand notation for attribute names in AQL object literals:

      LET name = "Peter"
      LET age = 42
      RETURN { name, age }

  The above is the shorthand equivalent of the generic form

      LET name = "Peter"
      LET age = 42
      RETURN { name : name, age : age }

* removed configure option `--enable-timings`

  This option did not have any effect.

* removed configure option `--enable-figures`

  This option previously controlled whether HTTP request statistics code was
  compiled into ArangoDB or not. The previous default value was `true` so
  statistics code was available in official packages. Setting the option to
  `false` led to compile errors so it is doubtful the default value was
  ever changed. By removing the option some internal statistics code was also
  simplified.

* removed run-time manipulation methods for server endpoints:

  * `db._removeEndpoint()`
  * `db._configureEndpoint()`
  * HTTP POST `/_api/endpoint`
  * HTTP DELETE `/_api/endpoint`

* AQL query result cache

  The query result cache can optionally cache the complete results of all or selected AQL queries.
  It can be operated in the following modes:

  * `off`: the cache is disabled. No query results will be stored
  * `on`: the cache will store the results of all AQL queries unless their `cache`
    attribute flag is set to `false`
  * `demand`: the cache will store the results of AQL queries that have their
    `cache` attribute set to `true`, but will ignore all others

  The mode can be set at server startup using the `--database.query-cache-mode` configuration
  option and later changed at runtime.

  The following HTTP REST APIs have been added for controlling the query cache:

  * HTTP GET `/_api/query-cache/properties`: returns the global query cache configuration
  * HTTP PUT `/_api/query-cache/properties`: modifies the global query cache configuration
  * HTTP DELETE `/_api/query-cache`: invalidates all results in the query cache

  The following JavaScript functions have been added for controlling the query cache:

  * `require("org/arangodb/aql/cache").properties()`: returns the global query cache configuration
  * `require("org/arangodb/aql/cache").properties(properties)`: modifies the global query cache configuration
  * `require("org/arangodb/aql/cache").clear()`: invalidates all results in the query cache

* do not link arangoimp against V8

* AQL function call arguments optimization

  This will lead to arguments in function calls inside AQL queries not being copied but passed
  by reference. This may speed up calls to functions with bigger argument values or queries that
  call functions a lot of times.

* upgraded V8 version to 4.3.61

* removed deprecated AQL `SKIPLIST` function.

  This function was introduced in older versions of ArangoDB with a less powerful query optimizer to
  retrieve data from a skiplist index using a `LIMIT` clause. It was marked as deprecated in ArangoDB
  2.6.

  Since ArangoDB 2.3 the behavior of the `SKIPLIST` function can be emulated using regular AQL
  constructs, e.g.

      FOR doc IN @@collection
	FILTER doc.value >= @value
	SORT doc.value DESC
	LIMIT 1
	RETURN doc

* the `skip()` function for simple queries does not accept negative input any longer.
  This feature was deprecated in 2.6.0.

* fix exception handling

  In some cases JavaScript exceptions would re-throw without information of the original problem.
  Now the original exception is logged for failure analysis.

* based REST API method PUT `/_api/simple/all` on the cursor API and make it use AQL internally.

  The change speeds up this REST API method and will lead to additional query information being
  returned by the REST API. Clients can use this extra information or ignore it.

* Foxx Queue job success/failure handlers arguments have changed from `(jobId, jobData, result, jobFailures)` to `(result, jobData, job)`.

* added Foxx Queue job options `repeatTimes`, `repeatUntil` and `repeatDelay` to automatically re-schedule jobs when they are completed.

* added Foxx manifest configuration type `password` to mask values in the web interface.

* fixed default values in Foxx manifest configurations sometimes not being used as defaults.

* fixed optional parameters in Foxx manifest configurations sometimes not being cleared correctly.

* Foxx dependencies can now be marked as optional using a slightly more verbose syntax in your manifest file.

* converted Foxx constructors to ES6 classes so you can extend them using class syntax.

* updated aqb to 2.0.

* updated chai to 3.0.

* Use more madvise calls to speed up things when memory is tight, in particular
  at load time but also for random accesses later.

* Overhauled web interface

  The web interface now has a new design.

  The API documentation for ArangoDB has been moved from "Tools" to "Links" in the web interface.

  The "Applications" tab in the web interfaces has been renamed to "Services".


v2.6.12 (2015-12-02)
--------------------

* fixed disappearing of documents for collections transferred via `sync` if the
  the collection was dropped right before synchronization and drop and (re-)create
  collection markers were located in the same WAL file

* added missing lock instruction for primary index in compactor size calculation

* fixed issue #1589

* fixed issue #1583

* Foxx: optional configuration options no longer log validation errors when assigned
  empty values (#1495)


v2.6.11 (2015-11-18)
--------------------

* fixed potentially invalid pointer access in shaper when the currently accessed
  document got re-located by the WAL collector at the very same time


v2.6.10 (2015-11-10)
--------------------

* disable replication appliers when starting in modes `--upgrade`, `--no-server`
  and `--check-upgrade`

* more detailed output in arango-dfdb

* fixed potential deadlock in collection status changing on Windows

* issue #1521: Can't dump/restore with user and password


v2.6.9 (2015-09-29)
-------------------

* added "special" password ARANGODB_DEFAULT_ROOT_PASSWORD. If you pass
  ARANGODB_DEFAULT_ROOT_PASSWORD as password, it will read the password
  from the environment variable ARANGODB_DEFAULT_ROOT_PASSWORD

* fixed failing AQL skiplist, sort and limit combination

  When using a Skiplist index on an attribute (say "a") and then using sort
  and skip on this attribute caused the result to be empty e.g.:

    require("internal").db.test.ensureSkiplist("a");
    require("internal").db._query("FOR x IN test SORT x.a LIMIT 10, 10");

  Was always empty no matter how many documents are stored in test.
  This is now fixed.

v2.6.8 (2015-09-09)
-------------------

* ARM only:

  The ArangoDB packages for ARM require the kernel to allow unaligned memory access.
  How the kernel handles unaligned memory access is configurable at runtime by
  checking and adjusting the contents `/proc/cpu/alignment`.

  In order to operate on ARM, ArangoDB requires the bit 1 to be set. This will
  make the kernel trap and adjust unaligned memory accesses. If this bit is not
  set, the kernel may send a SIGBUS signal to ArangoDB and terminate it.

  To set bit 1 in `/proc/cpu/alignment` use the following command as a privileged
  user (e.g. root):

      echo "2" > /proc/cpu/alignment

  Note that this setting affects all user processes and not just ArangoDB. Setting
  the alignment with the above command will also not make the setting permanent,
  so it will be lost after a restart of the system. In order to make the setting
  permanent, it should be executed during system startup or before starting arangod.

  The ArangoDB start/stop scripts do not adjust the alignment setting, but rely on
  the environment to have the correct alignment setting already. The reason for this
  is that the alignment settings also affect all other user processes (which ArangoDB
  is not aware of) and thus may have side-effects outside of ArangoDB. It is therefore
  more reasonable to have the system administrator carry out the change.


v2.6.7 (2015-08-25)
-------------------

* improved AssocMulti index performance when resizing.

  This makes the edge index perform less I/O when under memory pressure.


v2.6.6 (2015-08-23)
-------------------

* added startup option `--server.additional-threads` to create separate queues
  for slow requests.


v2.6.5 (2015-08-17)
-------------------

* added startup option `--database.throw-collection-not-loaded-error`

  Accessing a not-yet loaded collection will automatically load a collection
  on first access. This flag controls what happens in case an operation
  would need to wait for another thread to finalize loading a collection. If
  set to *true*, then the first operation that accesses an unloaded collection
  will load it. Further threads that try to access the same collection while
  it is still loading immediately fail with an error (1238, *collection not loaded*).
  This is to prevent all server threads from being blocked while waiting on the
  same collection to finish loading. When the first thread has completed loading
  the collection, the collection becomes regularly available, and all operations
  from that point on can be carried out normally, and error 1238 will not be
  thrown anymore for that collection.

  If set to *false*, the first thread that accesses a not-yet loaded collection
  will still load it. Other threads that try to access the collection while
  loading will not fail with error 1238 but instead block until the collection
  is fully loaded. This configuration might lead to all server threads being
  blocked because they are all waiting for the same collection to complete
  loading. Setting the option to *true* will prevent this from happening, but
  requires clients to catch error 1238 and react on it (maybe by scheduling
  a retry for later).

  The default value is *false*.

* fixed busy wait loop in scheduler threads that sometimes consumed 100% CPU while
  waiting for events on connections closed unexpectedly by the client side

* handle attribute `indexBuckets` when restoring collections via arangorestore.
  Previously the `indexBuckets` attribute value from the dump was ignored, and the
   server default value for `indexBuckets` was used when restoring a collection.

* fixed "EscapeValue already set error" crash in V8 actions that might have occurred when
  canceling V8-based operations.


v2.6.4 (2015-08-01)
-------------------

* V8: Upgrade to version 4.1.0.27 - this is intended to be the stable V8 version.

* fixed issue #1424: Arango shell should not processing arrows pushing on keyboard


v2.6.3 (2015-07-21)
-------------------

* issue #1409: Document values with null character truncated


v2.6.2 (2015-07-04)
-------------------

* fixed issue #1383: bindVars for HTTP API doesn't work with empty string

* fixed handling of default values in Foxx manifest configurations

* fixed handling of optional parameters in Foxx manifest configurations

* fixed a reference error being thrown in Foxx queues when a function-based job type is used that is not available and no options object is passed to queue.push


v2.6.1 (2015-06-24)
-------------------

* Add missing swagger files to cmake build. fixes #1368

* fixed documentation errors


v2.6.0 (2015-06-20)
-------------------

* using negative values for `SimpleQuery.skip()` is deprecated.
  This functionality will be removed in future versions of ArangoDB.

* The following simple query functions are now deprecated:

  * collection.near
  * collection.within
  * collection.geo
  * collection.fulltext
  * collection.range
  * collection.closedRange

  This also lead to the following REST API methods being deprecated from now on:

  * PUT /_api/simple/near
  * PUT /_api/simple/within
  * PUT /_api/simple/fulltext
  * PUT /_api/simple/range

  It is recommended to replace calls to these functions or APIs with equivalent AQL queries,
  which are more flexible because they can be combined with other operations:

      FOR doc IN NEAR(@@collection, @latitude, @longitude, @limit)
	RETURN doc

      FOR doc IN WITHIN(@@collection, @latitude, @longitude, @radius, @distanceAttributeName)
	RETURN doc

      FOR doc IN FULLTEXT(@@collection, @attributeName, @queryString, @limit)
	RETURN doc

      FOR doc IN @@collection
	FILTER doc.value >= @left && doc.value < @right
	LIMIT @skip, @limit
	RETURN doc`

  The above simple query functions and REST API methods may be removed in future versions
  of ArangoDB.

* deprecated now-obsolete AQL `SKIPLIST` function

  The function was introduced in older versions of ArangoDB with a less powerful query optimizer to
  retrieve data from a skiplist index using a `LIMIT` clause.

  Since 2.3 the same goal can be achieved by using regular AQL constructs, e.g.

      FOR doc IN collection FILTER doc.value >= @value SORT doc.value DESC LIMIT 1 RETURN doc

* fixed issues when switching the database inside tasks and during shutdown of database cursors

  These features were added during 2.6 alpha stage so the fixes affect devel/2.6-alpha builds only

* issue #1360: improved foxx-manager help

* added `--enable-tcmalloc` configure option.

  When this option is set, arangod and the client tools will be linked against tcmalloc, which replaces
  the system allocator. When the option is set, a tcmalloc library must be present on the system under
  one of the names `libtcmalloc`, `libtcmalloc_minimal` or `libtcmalloc_debug`.

  As this is a configure option, it is supported for manual builds on Linux-like systems only. tcmalloc
  support is currently experimental.

* issue #1353: Windows: HTTP API - incorrect path in errorMessage

* issue #1347: added option `--create-database` for arangorestore.

  Setting this option to `true` will now create the target database if it does not exist. When creating
  the target database, the username and passwords passed to arangorestore will be used to create an
  initial user for the new database.

* issue #1345: advanced debug information for User Functions

* issue #1341: Can't use bindvars in UPSERT

* fixed vulnerability in JWT implementation.

* changed default value of option `--database.ignore-datafile-errors` from `true` to `false`

  If the new default value of `false` is used, then arangod will refuse loading collections that contain
  datafiles with CRC mismatches or other errors. A collection with datafile errors will then become
  unavailable. This prevents follow up errors from happening.

  The only way to access such collection is to use the datafile debugger (arango-dfdb) and try to repair
  or truncate the datafile with it.

  If `--database.ignore-datafile-errors` is set to `true`, then collections will become available
  even if parts of their data cannot be loaded. This helps availability, but may cause (partial) data
  loss and follow up errors.

* added server startup option `--server.session-timeout` for controlling the timeout of user sessions
  in the web interface

* add sessions and cookie authentication for ArangoDB's web interface

  ArangoDB's built-in web interface now uses sessions. Session information ids are stored in cookies,
  so clients using the web interface must accept cookies in order to use it

* web interface: display query execution time in AQL editor

* web interface: renamed AQL query *submit* button to *execute*

* web interface: added query explain feature in AQL editor

* web interface: demo page added. only working if demo data is available, hidden otherwise

* web interface: added support for custom app scripts with optional arguments and results

* web interface: mounted apps that need to be configured are now indicated in the app overview

* web interface: added button for running tests to app details

* web interface: added button for configuring app dependencies to app details

* web interface: upgraded API documentation to use Swagger 2

* INCOMPATIBLE CHANGE

  removed startup option `--log.severity`

  The docs for `--log.severity` mentioned lots of severities (e.g. `exception`, `technical`, `functional`, `development`)
  but only a few severities (e.g. `all`, `human`) were actually used, with `human` being the default and `all` enabling the
  additional logging of requests. So the option pretended to control a lot of things which it actually didn't. Additionally,
  the option `--log.requests-file` was around for a long time already, also controlling request logging.

  Because the `--log.severity` option effectively did not control that much, it was removed. A side effect of removing the
  option is that 2.5 installations which used `--log.severity all` will not log requests after the upgrade to 2.6. This can
  be adjusted by setting the `--log.requests-file` option.

* add backtrace to fatal log events

* added optional `limit` parameter for AQL function `FULLTEXT`

* make fulltext index also index text values contained in direct sub-objects of the indexed
  attribute.

  Previous versions of ArangoDB only indexed the attribute value if it was a string. Sub-attributes
  of the index attribute were ignored when fulltext indexing.

  Now, if the index attribute value is an object, the object's values will each be included in the
  fulltext index if they are strings. If the index attribute value is an array, the array's values
  will each be included in the fulltext index if they are strings.

  For example, with a fulltext index present on the `translations` attribute, the following text
  values will now be indexed:

      var c = db._create("example");
      c.ensureFulltextIndex("translations");
      c.insert({ translations: { en: "fox", de: "Fuchs", fr: "renard", ru: "лиса" } });
      c.insert({ translations: "Fox is the English translation of the German word Fuchs" });
      c.insert({ translations: [ "ArangoDB", "document", "database", "Foxx" ] });

      c.fulltext("translations", "лиса").toArray();       // returns only first document
      c.fulltext("translations", "Fox").toArray();        // returns first and second documents
      c.fulltext("translations", "prefix:Fox").toArray(); // returns all three documents

* added batch document removal and lookup commands:

      collection.lookupByKeys(keys)
      collection.removeByKeys(keys)

  These commands can be used to perform multi-document lookup and removal operations efficiently
  from the ArangoShell. The argument to these operations is an array of document keys.

  Also added HTTP APIs for batch document commands:

  * PUT /_api/simple/lookup-by-keys
  * PUT /_api/simple/remove-by-keys

* properly prefix document address URLs with the current database name for calls to the REST
  API method GET `/_api/document?collection=...` (that method will return partial URLs to all
  documents in the collection).

  Previous versions of ArangoDB returned the URLs starting with `/_api/` but without the current
  database name, e.g. `/_api/document/mycollection/mykey`. Starting with 2.6, the response URLs
  will include the database name as well, e.g. `/_db/_system/_api/document/mycollection/mykey`.

* added dedicated collection export HTTP REST API

  ArangoDB now provides a dedicated collection export API, which can take snapshots of entire
  collections more efficiently than the general-purpose cursor API. The export API is useful
  to transfer the contents of an entire collection to a client application. It provides optional
  filtering on specific attributes.

  The export API is available at endpoint `POST /_api/export?collection=...`. The API has the
  same return value structure as the already established cursor API (`POST /_api/cursor`).

  An introduction to the export API is given in this blog post:
  http://jsteemann.github.io/blog/2015/04/04/more-efficient-data-exports/

* subquery optimizations for AQL queries

  This optimization avoids copying intermediate results into subqueries that are not required
  by the subquery.

  A brief description can be found here:
  http://jsteemann.github.io/blog/2015/05/04/subquery-optimizations/

* return value optimization for AQL queries

  This optimization avoids copying the final query result inside the query's main `ReturnNode`.

  A brief description can be found here:
  http://jsteemann.github.io/blog/2015/05/04/return-value-optimization-for-aql/

* speed up AQL queries containing big `IN` lists for index lookups

  `IN` lists used for index lookups had performance issues in previous versions of ArangoDB.
  These issues have been addressed in 2.6 so using bigger `IN` lists for filtering is much
  faster.

  A brief description can be found here:
  http://jsteemann.github.io/blog/2015/05/07/in-list-improvements/

* allow `@` and `.` characters in document keys, too

  This change also leads to document keys being URL-encoded when returned in HTTP `location`
  response headers.

* added alternative implementation for AQL COLLECT

  The alternative method uses a hash table for grouping and does not require its input elements
  to be sorted. It will be taken into account by the optimizer for `COLLECT` statements that do
  not use an `INTO` clause.

  In case a `COLLECT` statement can use the hash table variant, the optimizer will create an extra
  plan for it at the beginning of the planning phase. In this plan, no extra `SORT` node will be
  added in front of the `COLLECT` because the hash table variant of `COLLECT` does not require
  sorted input. Instead, a `SORT` node will be added after it to sort its output. This `SORT` node
  may be optimized away again in later stages. If the sort order of the result is irrelevant to
  the user, adding an extra `SORT null` after a hash `COLLECT` operation will allow the optimizer to
  remove the sorts altogether.

  In addition to the hash table variant of `COLLECT`, the optimizer will modify the original plan
  to use the regular `COLLECT` implementation. As this implementation requires sorted input, the
  optimizer will insert a `SORT` node in front of the `COLLECT`. This `SORT` node may be optimized
  away in later stages.

  The created plans will then be shipped through the regular optimization pipeline. In the end,
  the optimizer will pick the plan with the lowest estimated total cost as usual. The hash table
  variant does not require an up-front sort of the input, and will thus be preferred over the
  regular `COLLECT` if the optimizer estimates many input elements for the `COLLECT` node and
  cannot use an index to sort them.

  The optimizer can be explicitly told to use the regular *sorted* variant of `COLLECT` by
  suffixing a `COLLECT` statement with `OPTIONS { "method" : "sorted" }`. This will override the
  optimizer guesswork and only produce the *sorted* variant of `COLLECT`.

  A blog post on the new `COLLECT` implementation can be found here:
  http://jsteemann.github.io/blog/2015/04/22/collecting-with-a-hash-table/

* refactored HTTP REST API for cursors

  The HTTP REST API for cursors (`/_api/cursor`) has been refactored to improve its performance
  and use less memory.

  A post showing some of the performance improvements can be found here:
  http://jsteemann.github.io/blog/2015/04/01/improvements-for-the-cursor-api/

* simplified return value syntax for data-modification AQL queries

  ArangoDB 2.4 since version allows to return results from data-modification AQL queries. The
  syntax for this was quite limited and verbose:

      FOR i IN 1..10
	INSERT { value: i } IN test
	LET inserted = NEW
	RETURN inserted

  The `LET inserted = NEW RETURN inserted` was required literally to return the inserted
  documents. No calculations could be made using the inserted documents.

  This is now more flexible. After a data-modification clause (e.g. `INSERT`, `UPDATE`, `REPLACE`,
  `REMOVE`, `UPSERT`) there can follow any number of `LET` calculations. These calculations can
  refer to the pseudo-values `OLD` and `NEW` that are created by the data-modification statements.

  This allows returning projections of inserted or updated documents, e.g.:

      FOR i IN 1..10
	INSERT { value: i } IN test
	RETURN { _key: NEW._key, value: i }

  Still not every construct is allowed after a data-modification clause. For example, no functions
  can be called that may access documents.

  More information can be found here:
  http://jsteemann.github.io/blog/2015/03/27/improvements-for-data-modification-queries/

* added AQL `UPSERT` statement

  This adds an `UPSERT` statement to AQL that is a combination of both `INSERT` and `UPDATE` /
  `REPLACE`. The `UPSERT` will search for a matching document using a user-provided example.
  If no document matches the example, the *insert* part of the `UPSERT` statement will be
  executed. If there is a match, the *update* / *replace* part will be carried out:

      UPSERT { page: 'index.html' }                 /* search example */
	INSERT { page: 'index.html', pageViews: 1 } /* insert part */
	UPDATE { pageViews: OLD.pageViews + 1 }     /* update part */
	IN pageViews

  `UPSERT` can be used with an `UPDATE` or `REPLACE` clause. The `UPDATE` clause will perform
  a partial update of the found document, whereas the `REPLACE` clause will replace the found
  document entirely. The `UPDATE` or `REPLACE` parts can refer to the pseudo-value `OLD`, which
  contains all attributes of the found document.

  `UPSERT` statements can optionally return values. In the following query, the return
  attribute `found` will return the found document before the `UPDATE` was applied. If no
  document was found, `found` will contain a value of `null`. The `updated` result attribute will
  contain the inserted / updated document:

      UPSERT { page: 'index.html' }                 /* search example */
	INSERT { page: 'index.html', pageViews: 1 } /* insert part */
	UPDATE { pageViews: OLD.pageViews + 1 }     /* update part */
	IN pageViews
	RETURN { found: OLD, updated: NEW }

  A more detailed description of `UPSERT` can be found here:
  http://jsteemann.github.io/blog/2015/03/27/preview-of-the-upsert-command/

* adjusted default configuration value for `--server.backlog-size` from 10 to 64.

* issue #1231: bug xor feature in AQL: LENGTH(null) == 4

  This changes the behavior of the AQL `LENGTH` function as follows:

  - if the single argument to `LENGTH()` is `null`, then the result will now be `0`. In previous
    versions of ArangoDB, the result of `LENGTH(null)` was `4`.

  - if the single argument to `LENGTH()` is `true`, then the result will now be `1`. In previous
    versions of ArangoDB, the result of `LENGTH(true)` was `4`.

  - if the single argument to `LENGTH()` is `false`, then the result will now be `0`. In previous
    versions of ArangoDB, the result of `LENGTH(false)` was `5`.

  The results of `LENGTH()` with string, numeric, array object argument values do not change.

* issue #1298: Bulk import if data already exists (#1298)

  This change extends the HTTP REST API for bulk imports as follows:

  When documents are imported and the `_key` attribute is specified for them, the import can be
  used for inserting and updating/replacing documents. Previously, the import could be used for
  inserting new documents only, and re-inserting a document with an existing key would have failed
  with a *unique key constraint violated* error.

  The above behavior is still the default. However, the API now allows controlling the behavior
  in case of a unique key constraint error via the optional URL parameter `onDuplicate`.

  This parameter can have one of the following values:

  - `error`: when a unique key constraint error occurs, do not import or update the document but
    report an error. This is the default.

  - `update`: when a unique key constraint error occurs, try to (partially) update the existing
    document with the data specified in the import. This may still fail if the document would
    violate secondary unique indexes. Only the attributes present in the import data will be
    updated and other attributes already present will be preserved. The number of updated documents
    will be reported in the `updated` attribute of the HTTP API result.

  - `replace`: when a unique key constraint error occurs, try to fully replace the existing
    document with the data specified in the import. This may still fail if the document would
    violate secondary unique indexes. The number of replaced documents will be reported in the
    `updated` attribute of the HTTP API result.

  - `ignore`: when a unique key constraint error occurs, ignore this error. There will be no
    insert, update or replace for the particular document. Ignored documents will be reported
    separately in the `ignored` attribute of the HTTP API result.

  The result of the HTTP import API will now contain the attributes `ignored` and `updated`, which
  contain the number of ignored and updated documents respectively. These attributes will contain a
  value of zero unless the `onDuplicate` URL parameter is set to either `update` or `replace`
  (in this case the `updated` attribute may contain non-zero values) or `ignore` (in this case the
  `ignored` attribute may contain a non-zero value).

  To support the feature, arangoimp also has a new command line option `--on-duplicate` which can
  have one of the values `error`, `update`, `replace`, `ignore`. The default value is `error`.

  A few examples for using arangoimp with the `--on-duplicate` option can be found here:
  http://jsteemann.github.io/blog/2015/04/14/updating-documents-with-arangoimp/

* changed behavior of `db._query()` in the ArangoShell:

  if the command's result is printed in the shell, the first 10 results will be printed. Previously
  only a basic description of the underlying query result cursor was printed. Additionally, if the
  cursor result contains more than 10 results, the cursor is assigned to a global variable `more`,
  which can be used to iterate over the cursor result.

  Example:

      arangosh [_system]> db._query("FOR i IN 1..15 RETURN i")
      [object ArangoQueryCursor, count: 15, hasMore: true]

      [
	1,
	2,
	3,
	4,
	5,
	6,
	7,
	8,
	9,
	10
      ]

      type 'more' to show more documents


      arangosh [_system]> more
      [object ArangoQueryCursor, count: 15, hasMore: false]

      [
	11,
	12,
	13,
	14,
	15
      ]

* Disallow batchSize value 0 in HTTP `POST /_api/cursor`:

  The HTTP REST API `POST /_api/cursor` does not accept a `batchSize` parameter value of
  `0` any longer. A batch size of 0 never made much sense, but previous versions of ArangoDB
  did not check for this value. Now creating a cursor using a `batchSize` value 0 will
  result in an HTTP 400 error response

* REST Server: fix memory leaks when failing to add jobs

* 'EDGES' AQL Function

  The AQL function `EDGES` got a new fifth option parameter.
  Right now only one option is available: 'includeVertices'. This is a boolean parameter
  that allows to modify the result of the `EDGES` function.
  Default is 'includeVertices: false' which does not have any effect.
  'includeVertices: true' modifies the result, such that
  {vertex: <vertexDocument>, edge: <edgeDocument>} is returned.

* INCOMPATIBLE CHANGE:

  The result format of the AQL function `NEIGHBORS` has been changed.
  Before it has returned an array of objects containing 'vertex' and 'edge'.
  Now it will only contain the vertex directly.
  Also an additional option 'includeData' has been added.
  This is used to define if only the 'vertex._id' value should be returned (false, default),
  or if the vertex should be looked up in the collection and the complete JSON should be returned
  (true).
  Using only the id values can lead to significantly improved performance if this is the only information
  required.

  In order to get the old result format prior to ArangoDB 2.6, please use the function EDGES instead.
  Edges allows for a new option 'includeVertices' which, set to true, returns exactly the format of NEIGHBORS.
  Example:

      NEIGHBORS(<vertexCollection>, <edgeCollection>, <vertex>, <direction>, <example>)

  This can now be achieved by:

      EDGES(<edgeCollection>, <vertex>, <direction>, <example>, {includeVertices: true})

  If you are nesting several NEIGHBORS steps you can speed up their performance in the following way:

  Old Example:

  FOR va IN NEIGHBORS(Users, relations, 'Users/123', 'outbound') FOR vc IN NEIGHBORS(Products, relations, va.vertex._id, 'outbound') RETURN vc

  This can now be achieved by:

  FOR va IN NEIGHBORS(Users, relations, 'Users/123', 'outbound') FOR vc IN NEIGHBORS(Products, relations, va, 'outbound', null, {includeData: true}) RETURN vc
													  ^^^^                  ^^^^^^^^^^^^^^^^^^^
												  Use intermediate directly     include Data for final

* INCOMPATIBLE CHANGE:

  The AQL function `GRAPH_NEIGHBORS` now provides an additional option `includeData`.
  This option allows controlling whether the function should return the complete vertices
  or just their IDs. Returning only the IDs instead of the full vertices can lead to
  improved performance .

  If provided, `includeData` is set to `true`, all vertices in the result will be returned
  with all their attributes. The default value of `includeData` is `false`.
  This makes the default function results incompatible with previous versions of ArangoDB.

  To get the old result style in ArangoDB 2.6, please set the options as follows in calls
  to `GRAPH_NEIGHBORS`:

      GRAPH_NEIGHBORS(<graph>, <vertex>, { includeData: true })

* INCOMPATIBLE CHANGE:

  The AQL function `GRAPH_COMMON_NEIGHBORS` now provides an additional option `includeData`.
  This option allows controlling whether the function should return the complete vertices
  or just their IDs. Returning only the IDs instead of the full vertices can lead to
  improved performance .

  If provided, `includeData` is set to `true`, all vertices in the result will be returned
  with all their attributes. The default value of `includeData` is `false`.
  This makes the default function results incompatible with previous versions of ArangoDB.

  To get the old result style in ArangoDB 2.6, please set the options as follows in calls
  to `GRAPH_COMMON_NEIGHBORS`:

      GRAPH_COMMON_NEIGHBORS(<graph>, <vertexExamples1>, <vertexExamples2>, { includeData: true }, { includeData: true })

* INCOMPATIBLE CHANGE:

  The AQL function `GRAPH_SHORTEST_PATH` now provides an additional option `includeData`.
  This option allows controlling whether the function should return the complete vertices
  and edges or just their IDs. Returning only the IDs instead of full vertices and edges
  can lead to improved performance .

  If provided, `includeData` is set to `true`, all vertices and edges in the result will
  be returned with all their attributes. There is also an optional parameter `includePath` of
  type object.
  It has two optional sub-attributes `vertices` and `edges`, both of type boolean.
  Both can be set individually and the result will include all vertices on the path if
  `includePath.vertices == true` and all edges if `includePath.edges == true` respectively.

  The default value of `includeData` is `false`, and paths are now excluded by default.
  This makes the default function results incompatible with previous versions of ArangoDB.

  To get the old result style in ArangoDB 2.6, please set the options as follows in calls
  to `GRAPH_SHORTEST_PATH`:

      GRAPH_SHORTEST_PATH(<graph>, <source>, <target>, { includeData: true, includePath: { edges: true, vertices: true } })

  The attributes `startVertex` and `vertex` that were present in the results of `GRAPH_SHORTEST_PATH`
  in previous versions of ArangoDB will not be produced in 2.6. To calculate these attributes in 2.6,
  please extract the first and last elements from the `vertices` result attribute.

* INCOMPATIBLE CHANGE:

  The AQL function `GRAPH_DISTANCE_TO` will now return only the id the destination vertex
  in the `vertex` attribute, and not the full vertex data with all vertex attributes.

* INCOMPATIBLE CHANGE:

  All graph measurements functions in JavaScript module `general-graph` that calculated a
  single figure previously returned an array containing just the figure. Now these functions
  will return the figure directly and not put it inside an array.

  The affected functions are:

  * `graph._absoluteEccentricity`
  * `graph._eccentricity`
  * `graph._absoluteCloseness`
  * `graph._closeness`
  * `graph._absoluteBetweenness`
  * `graph._betweenness`
  * `graph._radius`
  * `graph._diameter`

* Create the `_graphs` collection in new databases with `waitForSync` attribute set to `false`

  The previous `waitForSync` value was `true`, so default the behavior when creating and dropping
  graphs via the HTTP REST API changes as follows if the new settings are in effect:

  * `POST /_api/graph` by default returns `HTTP 202` instead of `HTTP 201`
  * `DELETE /_api/graph/graph-name` by default returns `HTTP 202` instead of `HTTP 201`

  If the `_graphs` collection still has its `waitForSync` value set to `true`, then the HTTP status
  code will not change.

* Upgraded ICU to version 54; this increases performance in many places.
  based on https://code.google.com/p/chromium/issues/detail?id=428145

* added support for HTTP push aka chunked encoding

* issue #1051: add info whether server is running in service or user mode?

  This will add a "mode" attribute to the result of the result of HTTP GET `/_api/version?details=true`

  "mode" can have the following values:

  - `standalone`: server was started manually (e.g. on command-line)
  - `service`: service is running as Windows service, in daemon mode or under the supervisor

* improve system error messages in Windows port

* increased default value of `--server.request-timeout` from 300 to 1200 seconds for client tools
  (arangosh, arangoimp, arangodump, arangorestore)

* increased default value of `--server.connect-timeout` from 3 to 5 seconds for client tools
  (arangosh, arangoimp, arangodump, arangorestore)

* added startup option `--server.foxx-queues-poll-interval`

  This startup option controls the frequency with which the Foxx queues manager is checking
  the queue (or queues) for jobs to be executed.

  The default value is `1` second. Lowering this value will result in the queue manager waking
  up and checking the queues more frequently, which may increase CPU usage of the server.
  When not using Foxx queues, this value can be raised to save some CPU time.

* added startup option `--server.foxx-queues`

  This startup option controls whether the Foxx queue manager will check queue and job entries.
  Disabling this option can reduce server load but will prevent jobs added to Foxx queues from
  being processed at all.

  The default value is `true`, enabling the Foxx queues feature.

* make Foxx queues really database-specific.

  Foxx queues were and are stored in a database-specific collection `_queues`. However, a global
  cache variable for the queues led to the queue names being treated database-independently, which
  was wrong.

  Since 2.6, Foxx queues names are truly database-specific, so the same queue name can be used in
  two different databases for two different queues. Until then, it is advisable to think of queues
  as already being database-specific, and using the database name as a queue name prefix to be
  avoid name conflicts, e.g.:

      var queueName = "myQueue";
      var Foxx = require("org/arangodb/foxx");
      Foxx.queues.create(db._name() + ":" + queueName);

* added support for Foxx queue job types defined as app scripts.

  The old job types introduced in 2.4 are still supported but are known to cause issues in 2.5
  and later when the server is restarted or the job types are not defined in every thread.

  The new job types avoid this issue by storing an explicit mount path and script name rather
  than an assuming the job type is defined globally. It is strongly recommended to convert your
  job types to the new script-based system.

* renamed Foxx sessions option "sessionStorageApp" to "sessionStorage". The option now also accepts session storages directly.

* Added the following JavaScript methods for file access:
  * fs.copyFile() to copy single files
  * fs.copyRecursive() to copy directory trees
  * fs.chmod() to set the file permissions (non-Windows only)

* Added process.env for accessing the process environment from JavaScript code

* Cluster: kickstarter shutdown routines will more precisely follow the shutdown of its nodes.

* Cluster: don't delete agency connection objects that are currently in use.

* Cluster: improve passing along of HTTP errors

* fixed issue #1247: debian init script problems

* multi-threaded index creation on collection load

  When a collection contains more than one secondary index, they can be built in memory in
  parallel when the collection is loaded. How many threads are used for parallel index creation
  is determined by the new configuration parameter `--database.index-threads`. If this is set
  to 0, indexes are built by the opening thread only and sequentially. This is equivalent to
  the behavior in 2.5 and before.

* speed up building up primary index when loading collections

* added `count` attribute to `parameters.json` files of collections. This attribute indicates
  the number of live documents in the collection on unload. It is read when the collection is
  (re)loaded to determine the initial size for the collection's primary index

* removed remainders of MRuby integration, removed arangoirb

* simplified `controllers` property in Foxx manifests. You can now specify a filename directly
  if you only want to use a single file mounted at the base URL of your Foxx app.

* simplified `exports` property in Foxx manifests. You can now specify a filename directly if
  you only want to export variables from a single file in your Foxx app.

* added support for node.js-style exports in Foxx exports. Your Foxx exports file can now export
  arbitrary values using the `module.exports` property instead of adding properties to the
  `exports` object.

* added `scripts` property to Foxx manifests. You should now specify the `setup` and `teardown`
  files as properties of the `scripts` object in your manifests and can define custom,
  app-specific scripts that can be executed from the web interface or the CLI.

* added `tests` property to Foxx manifests. You can now define test cases using the `mocha`
  framework which can then be executed inside ArangoDB.

* updated `joi` package to 6.0.8.

* added `extendible` package.

* added Foxx model lifecycle events to repositories. See #1257.

* speed up resizing of edge index.

* allow to split an edge index into buckets which are resized individually.
  This is controlled by the `indexBuckets` attribute in the `properties`
  of the collection.

* fix a cluster deadlock bug in larger clusters by marking a thread waiting
  for a lock on a DBserver as blocked


v2.5.7 (2015-08-02)
-------------------

* V8: Upgrade to version 4.1.0.27 - this is intended to be the stable V8 version.


v2.5.6 (2015-07-21)
-------------------

* alter Windows build infrastructure so we can properly store pdb files.

* potentially fixed issue #1313: Wrong metric calculation at dashboard

  Escape whitespace in process name when scanning /proc/pid/stats

  This fixes statistics values read from that file

* Fixed variable naming in AQL `COLLECT INTO` results in case the COLLECT is placed
  in a subquery which itself is followed by other constructs that require variables


v2.5.5 (2015-05-29)
-------------------

* fixed vulnerability in JWT implementation.

* fixed format string for reading /proc/pid/stat

* take into account barriers used in different V8 contexts


v2.5.4 (2015-05-14)
-------------------

* added startup option `--log.performance`: specifying this option at startup will log
  performance-related info messages, mainly timings via the regular logging mechanisms

* cluster fixes

* fix for recursive copy under Windows


v2.5.3 (2015-04-29)
-------------------

* Fix fs.move to work across filesystem borders; Fixes Foxx app installation problems;
  issue #1292.

* Fix Foxx app install when installed on a different drive on Windows

* issue #1322: strange AQL result

* issue #1318: Inconsistent db._create() syntax

* issue #1315: queries to a collection fail with an empty response if the
  collection contains specific JSON data

* issue #1300: Make arangodump not fail if target directory exists but is empty

* allow specifying higher values than SOMAXCONN for `--server.backlog-size`

  Previously, arangod would not start when a `--server.backlog-size` value was
  specified that was higher than the platform's SOMAXCONN header value.

  Now, arangod will use the user-provided value for `--server.backlog-size` and
  pass it to the listen system call even if the value is higher than SOMAXCONN.
  If the user-provided value is higher than SOMAXCONN, arangod will log a warning
  on startup.

* Fixed a cluster deadlock bug. Mark a thread that is in a RemoteBlock as
  blocked to allow for additional dispatcher threads to be started.

* Fix locking in cluster by using another ReadWriteLock class for collections.

* Add a second DispatcherQueue for AQL in the cluster. This fixes a
  cluster-AQL thread explosion bug.


v2.5.2 (2015-04-11)
-------------------

* modules stored in _modules are automatically flushed when changed

* added missing query-id parameter in documentation of HTTP DELETE `/_api/query` endpoint

* added iterator for edge index in AQL queries

  this change may lead to less edges being read when used together with a LIMIT clause

* make graph viewer in web interface issue less expensive queries for determining
  a random vertex from the graph, and for determining vertex attributes

* issue #1285: syntax error, unexpected $undefined near '@_to RETURN obj

  this allows AQL bind parameter names to also start with underscores

* moved /_api/query to C++

* issue #1289: Foxx models created from database documents expose an internal method

* added `Foxx.Repository#exists`

* parallelize initialization of V8 context in multiple threads

* fixed a possible crash when the debug-level was TRACE

* cluster: do not initialize statistics collection on each
  coordinator, this fixes a race condition at startup

* cluster: fix a startup race w.r.t. the _configuration collection

* search for db:// JavaScript modules only after all local files have been
  considered, this speeds up the require command in a cluster considerably

* general cluster speedup in certain areas


v2.5.1 (2015-03-19)
-------------------

* fixed bug that caused undefined behavior when an AQL query was killed inside
  a calculation block

* fixed memleaks in AQL query cleanup in case out-of-memory errors are thrown

* by default, Debian and RedHat packages are built with debug symbols

* added option `--database.ignore-logfile-errors`

  This option controls how collection datafiles with a CRC mismatch are treated.

  If set to `false`, CRC mismatch errors in collection datafiles will lead
  to a collection not being loaded at all. If a collection needs to be loaded
  during WAL recovery, the WAL recovery will also abort (if not forced with
  `--wal.ignore-recovery-errors true`). Setting this flag to `false` protects
  users from unintentionally using a collection with corrupted datafiles, from
  which only a subset of the original data can be recovered.

  If set to `true`, CRC mismatch errors in collection datafiles will lead to
  the datafile being partially loaded. All data up to until the mismatch will
  be loaded. This will enable users to continue with collection datafiles
  that are corrupted, but will result in only a partial load of the data.
  The WAL recovery will still abort when encountering a collection with a
  corrupted datafile, at least if `--wal.ignore-recovery-errors` is not set to
  `true`.

  The default value is *true*, so for collections with corrupted datafiles
  there might be partial data loads once the WAL recovery has finished. If
  the WAL recovery will need to load a collection with a corrupted datafile,
  it will still stop when using the default values.

* INCOMPATIBLE CHANGE:

  make the arangod server refuse to start if during startup it finds a non-readable
  `parameter.json` file for a database or a collection.

  Stopping the startup process in this case requires manual intervention (fixing
  the unreadable files), but prevents follow-up errors due to ignored databases or
  collections from happening.

* datafiles and `parameter.json` files written by arangod are now created with read and write
  privileges for the arangod process user, and with read and write privileges for the arangod
  process group.

  Previously, these files were created with user read and write permissions only.

* INCOMPATIBLE CHANGE:

  abort WAL recovery if one of the collection's datafiles cannot be opened

* INCOMPATIBLE CHANGE:

  never try to raise the privileges after dropping them, this can lead to a race condition while
  running the recovery

  If you require to run ArangoDB on a port lower than 1024, you must run ArangoDB as root.

* fixed inefficiencies in `remove` methods of general-graph module

* added option `--database.slow-query-threshold` for controlling the default AQL slow query
  threshold value on server start

* add system error strings for Windows on many places

* rework service startup so we announce 'RUNNING' only when we're finished starting.

* use the Windows eventlog for FATAL and ERROR - log messages

* fix service handling in NSIS Windows installer, specify human readable name

* add the ICU_DATA environment variable to the fatal error messages

* fixed issue #1265: arangod crashed with SIGSEGV

* fixed issue #1241: Wildcards in examples


v2.5.0 (2015-03-09)
-------------------

* installer fixes for Windows

* fix for downloading Foxx

* fixed issue #1258: http pipelining not working?


v2.5.0-beta4 (2015-03-05)
-------------------------

* fixed issue #1247: debian init script problems


v2.5.0-beta3 (2015-02-27)
-------------------------

* fix Windows install path calculation in arango

* fix Windows logging of long strings

* fix possible undefinedness of const strings in Windows


v2.5.0-beta2 (2015-02-23)
-------------------------

* fixed issue #1256: agency binary not found #1256

* fixed issue #1230: API: document/col-name/_key and cursor return different floats

* front-end: dashboard tries not to (re)load statistics if user has no access

* V8: Upgrade to version 3.31.74.1

* etcd: Upgrade to version 2.0 - This requires go 1.3 to compile at least.

* refuse to startup if ICU wasn't initialized, this will i.e. prevent errors from being printed,
  and libraries from being loaded.

* front-end: unwanted removal of index table header after creating new index

* fixed issue #1248: chrome: applications filtering not working

* fixed issue #1198: queries remain in aql editor (front-end) if you navigate through different tabs

* Simplify usage of Foxx

  Thanks to our user feedback we learned that Foxx is a powerful, yet rather complicated concept.
  With this release we tried to make it less complicated while keeping all its strength.
  That includes a rewrite of the documentation as well as some code changes as listed below:

  * Moved Foxx applications to a different folder.

    The naming convention now is: <app-path>/_db/<dbname>/<mountpoint>/APP
    Before it was: <app-path>/databases/<dbname>/<appname>:<appversion>
    This caused some trouble as apps where cached based on name and version and updates did not apply.
    Hence the path on filesystem and the app's access URL had no relation to one another.
    Now the path on filesystem is identical to the URL (except for slashes and the appended APP)

  * Rewrite of Foxx routing

    The routing of Foxx has been exposed to major internal changes we adjusted because of user feedback.
    This allows us to set the development mode per mount point without having to change paths and hold
    apps at separate locations.

  * Foxx Development mode

    The development mode used until 2.4 is gone. It has been replaced by a much more mature version.
    This includes the deprecation of the javascript.dev-app-path parameter, which is useless since 2.5.
    Instead of having two separate app directories for production and development, apps now reside in
    one place, which is used for production as well as for development.
    Apps can still be put into development mode, changing their behavior compared to production mode.
    Development mode apps are still reread from disk at every request, and still they ship more debug
    output.

    This change has also made the startup options `--javascript.frontend-development-mode` and
    `--javascript.dev-app-path` obsolete. The former option will not have any effect when set, and the
    latter option is only read and used during the upgrade to 2.5 and does not have any effects later.

  * Foxx install process

    Installing Foxx apps has been a two step process: import them into ArangoDB and mount them at a
    specific mount point. These operations have been joined together. You can install an app at one
    mount point, that's it. No fetch, mount, unmount, purge cycle anymore. The commands have been
    simplified to just:

    * install: get your Foxx app up and running
    * uninstall: shut it down and erase it from disk

  * Foxx error output

    Until 2.4 the errors produced by Foxx were not optimal. Often, the error message was just
    `unable to parse manifest` and contained only an internal stack trace.
    In 2.5 we made major improvements there, including a much more fine-grained error output that
    helps you debug your Foxx apps. The error message printed is now much closer to its source and
    should help you track it down.

    Also we added the default handlers for unhandled errors in Foxx apps:

    * You will get a nice internal error page whenever your Foxx app is called but was not installed
      due to any error
    * You will get a proper error message when having an uncaught error appears in any app route

    In production mode the messages above will NOT contain any information about your Foxx internals
    and are safe to be exposed to third party users.
    In development mode the messages above will contain the stacktrace (if available), making it easier for
    your in-house devs to track down errors in the application.

* added `console` object to Foxx apps. All Foxx apps now have a console object implementing
  the familiar Console API in their global scope, which can be used to log diagnostic
  messages to the database.

* added `org/arangodb/request` module, which provides a simple API for making HTTP requests
  to external services.

* added optimizer rule `propagate-constant-attributes`

  This rule will look inside `FILTER` conditions for constant value equality comparisons,
  and insert the constant values in other places in `FILTER`s. For example, the rule will
  insert `42` instead of `i.value` in the second `FILTER` of the following query:

      FOR i IN c1 FOR j IN c2 FILTER i.value == 42 FILTER j.value == i.value RETURN 1

* added `filtered` value to AQL query execution statistics

  This value indicates how many documents were filtered by `FilterNode`s in the AQL query.
  Note that `IndexRangeNode`s can also filter documents by selecting only the required ranges
  from the index. The `filtered` value will not include the work done by `IndexRangeNode`s,
  but only the work performed by `FilterNode`s.

* added support for sparse hash and skiplist indexes

  Hash and skiplist indexes can optionally be made sparse. Sparse indexes exclude documents
  in which at least one of the index attributes is either not set or has a value of `null`.

  As such documents are excluded from sparse indexes, they may contain fewer documents than
  their non-sparse counterparts. This enables faster indexing and can lead to reduced memory
  usage in case the indexed attribute does occur only in some, but not all documents of the
  collection. Sparse indexes will also reduce the number of collisions in non-unique hash
  indexes in case non-existing or optional attributes are indexed.

  In order to create a sparse index, an object with the attribute `sparse` can be added to
  the index creation commands:

      db.collection.ensureHashIndex(attributeName, { sparse: true });
      db.collection.ensureHashIndex(attributeName1, attributeName2, { sparse: true });
      db.collection.ensureUniqueConstraint(attributeName, { sparse: true });
      db.collection.ensureUniqueConstraint(attributeName1, attributeName2, { sparse: true });

      db.collection.ensureSkiplist(attributeName, { sparse: true });
      db.collection.ensureSkiplist(attributeName1, attributeName2, { sparse: true });
      db.collection.ensureUniqueSkiplist(attributeName, { sparse: true });
      db.collection.ensureUniqueSkiplist(attributeName1, attributeName2, { sparse: true });

  Note that in place of the above specialized index creation commands, it is recommended to use
  the more general index creation command `ensureIndex`:

  ```js
  db.collection.ensureIndex({ type: "hash", sparse: true, unique: true, fields: [ attributeName ] });
  db.collection.ensureIndex({ type: "skiplist", sparse: false, unique: false, fields: [ "a", "b" ] });
  ```

  When not explicitly set, the `sparse` attribute defaults to `false` for new indexes.

  This causes a change in behavior when creating a unique hash index without specifying the
  sparse flag: in 2.4, unique hash indexes were implicitly sparse, always excluding `null` values.
  There was no option to control this behavior, and sparsity was neither supported for non-unique
  hash indexes nor skiplists in 2.4. This implicit sparsity of unique hash indexes was considered
  an inconsistency, and therefore the behavior was cleaned up in 2.5. As of 2.5, indexes will
  only be created sparse if sparsity is explicitly requested. Existing unique hash indexes from 2.4
  or before will automatically be migrated so they are still sparse after the upgrade to 2.5.

  Geo indexes are implicitly sparse, meaning documents without the indexed location attribute or
  containing invalid location coordinate values will be excluded from the index automatically. This
  is also a change when compared to pre-2.5 behavior, when documents with missing or invalid
  coordinate values may have caused errors on insertion when the geo index' `unique` flag was set
  and its `ignoreNull` flag was not.

  This was confusing and has been rectified in 2.5. The method `ensureGeoConstaint()` now does the
  same as `ensureGeoIndex()`. Furthermore, the attributes `constraint`, `unique`, `ignoreNull` and
  `sparse` flags are now completely ignored when creating geo indexes.

  The same is true for fulltext indexes. There is no need to specify non-uniqueness or sparsity for
  geo or fulltext indexes. They will always be non-unique and sparse.

  As sparse indexes may exclude some documents, they cannot be used for every type of query.
  Sparse hash indexes cannot be used to find documents for which at least one of the indexed
  attributes has a value of `null`. For example, the following AQL query cannot use a sparse
  index, even if one was created on attribute `attr`:

      FOR doc In collection
	FILTER doc.attr == null
	RETURN doc

  If the lookup value is non-constant, a sparse index may or may not be used, depending on
  the other types of conditions in the query. If the optimizer can safely determine that
  the lookup value cannot be `null`, a sparse index may be used. When uncertain, the optimizer
  will not make use of a sparse index in a query in order to produce correct results.

  For example, the following queries cannot use a sparse index on `attr` because the optimizer
  will not know beforehand whether the comparison values for `doc.attr` will include `null`:

      FOR doc In collection
	FILTER doc.attr == SOME_FUNCTION(...)
	RETURN doc

      FOR other IN otherCollection
	FOR doc In collection
	  FILTER doc.attr == other.attr
	  RETURN doc

  Sparse skiplist indexes can be used for sorting if the optimizer can safely detect that the
  index range does not include `null` for any of the index attributes.

* inspection of AQL data-modification queries will now detect if the data-modification part
  of the query can run in lockstep with the data retrieval part of the query, or if the data
  retrieval part must be executed before the data modification can start.

  Executing the two in lockstep allows using much smaller buffers for intermediate results
  and starts the actual data-modification operations much earlier than if the two phases
  were executed separately.

* Allow dynamic attribute names in AQL object literals

  This allows using arbitrary expressions to construct attribute names in object
  literals specified in AQL queries. To disambiguate expressions and other unquoted
  attribute names, dynamic attribute names need to be enclosed in brackets (`[` and `]`).
  Example:

      FOR i IN 1..100
	RETURN { [ CONCAT('value-of-', i) ] : i }

* make AQL optimizer rule "use-index-for-sort" remove sort also in case a non-sorted
  index (e.g. a hash index) is used for only equality lookups and all sort attributes
  are covered by the index.

  Example that does not require an extra sort (needs hash index on `value`):

      FOR doc IN collection FILTER doc.value == 1 SORT doc.value RETURN doc

  Another example that does not require an extra sort (with hash index on `value1`, `value2`):

      FOR doc IN collection FILTER doc.value1 == 1 && doc.value2 == 2 SORT doc.value1, doc.value2 RETURN doc

* make AQL optimizer rule "use-index-for-sort" remove sort also in case the sort criteria
  excludes the left-most index attributes, but the left-most index attributes are used
  by the index for equality-only lookups.

  Example that can use the index for sorting (needs skiplist index on `value1`, `value2`):

      FOR doc IN collection FILTER doc.value1 == 1 SORT doc.value2 RETURN doc

* added selectivity estimates for primary index, edge index, and hash index

  The selectivity estimates are returned by the `GET /_api/index` REST API method
  in a sub-attribute `selectivityEstimate` for each index that supports it. This
  attribute will be omitted for indexes that do not provide selectivity estimates.
  If provided, the selectivity estimate will be a numeric value between 0 and 1.

  Selectivity estimates will also be reported in the result of `collection.getIndexes()`
  for all indexes that support this. If no selectivity estimate can be determined for
  an index, the attribute `selectivityEstimate` will be omitted here, too.

  The web interface also shows selectivity estimates for each index that supports this.

  Currently the following index types can provide selectivity estimates:
  - primary index
  - edge index
  - hash index (unique and non-unique)

  No selectivity estimates will be provided when running in cluster mode.

* fixed issue #1226: arangod log issues

* added additional logger if arangod is started in foreground mode on a tty

* added AQL optimizer rule "move-calculations-down"

* use exclusive native SRWLocks on Windows instead of native mutexes

* added AQL functions `MD5`, `SHA1`, and `RANDOM_TOKEN`.

* reduced number of string allocations when parsing certain AQL queries

  parsing numbers (integers or doubles) does not require a string allocation
  per number anymore

* RequestContext#bodyParam now accepts arbitrary joi schemas and rejects invalid (but well-formed) request bodies.

* enforce that AQL user functions are wrapped inside JavaScript function () declarations

  AQL user functions were always expected to be wrapped inside a JavaScript function, but previously
  this was not enforced when registering a user function. Enforcing the AQL user functions to be contained
  inside functions prevents functions from doing some unexpected things that may have led to undefined
  behavior.

* Windows service uninstalling: only remove service if it points to the currently running binary,
  or --force was specified.

* Windows (debug only): print stacktraces on crash and run minidump

* Windows (cygwin): if you run arangosh in a cygwin shell or via ssh we will detect this and use
  the appropriate output functions.

* Windows: improve process management

* fix IPv6 reverse ip lookups - so far we only did IPv4 addresses.

* improve join documentation, add outer join example

* run jslint for unit tests too, to prevent "memory leaks" by global js objects with native code.

* fix error logging for exceptions - we wouldn't log the exception message itself so far.

* improve error reporting in the http client (Windows & *nix)

* improve error reports in cluster

* Standard errors can now contain custom messages.


v2.4.7 (XXXX-XX-XX)
-------------------

* fixed issue #1282: Geo WITHIN_RECTANGLE for nested lat/lng


v2.4.6 (2015-03-18)
-------------------

* added option `--database.ignore-logfile-errors`

  This option controls how collection datafiles with a CRC mismatch are treated.

  If set to `false`, CRC mismatch errors in collection datafiles will lead
  to a collection not being loaded at all. If a collection needs to be loaded
  during WAL recovery, the WAL recovery will also abort (if not forced with
  `--wal.ignore-recovery-errors true`). Setting this flag to `false` protects
  users from unintentionally using a collection with corrupted datafiles, from
  which only a subset of the original data can be recovered.

  If set to `true`, CRC mismatch errors in collection datafiles will lead to
  the datafile being partially loaded. All data up to until the mismatch will
  be loaded. This will enable users to continue with a collection datafiles
  that are corrupted, but will result in only a partial load of the data.
  The WAL recovery will still abort when encountering a collection with a
  corrupted datafile, at least if `--wal.ignore-recovery-errors` is not set to
  `true`.

  The default value is *true*, so for collections with corrupted datafiles
  there might be partial data loads once the WAL recovery has finished. If
  the WAL recovery will need to load a collection with a corrupted datafile,
  it will still stop when using the default values.

* INCOMPATIBLE CHANGE:

  make the arangod server refuse to start if during startup it finds a non-readable
  `parameter.json` file for a database or a collection.

  Stopping the startup process in this case requires manual intervention (fixing
  the unreadable files), but prevents follow-up errors due to ignored databases or
  collections from happening.

* datafiles and `parameter.json` files written by arangod are now created with read and write
  privileges for the arangod process user, and with read and write privileges for the arangod
  process group.

  Previously, these files were created with user read and write permissions only.

* INCOMPATIBLE CHANGE:

  abort WAL recovery if one of the collection's datafiles cannot be opened

* INCOMPATIBLE CHANGE:

  never try to raise the privileges after dropping them, this can lead to a race condition while
  running the recovery

  If you require to run ArangoDB on a port lower than 1024, you must run ArangoDB as root.

* fixed inefficiencies in `remove` methods of general-graph module

* added option `--database.slow-query-threshold` for controlling the default AQL slow query
  threshold value on server start


v2.4.5 (2015-03-16)
-------------------

* added elapsed time to HTTP request logging output (`--log.requests-file`)

* added AQL current and slow query tracking, killing of AQL queries

  This change enables retrieving the list of currently running AQL queries inside the selected database.
  AQL queries with an execution time beyond a certain threshold can be moved to a "slow query" facility
  and retrieved from there. Queries can also be killed by specifying the query id.

  This change adds the following HTTP REST APIs:

  - `GET /_api/query/current`: for retrieving the list of currently running queries
  - `GET /_api/query/slow`: for retrieving the list of slow queries
  - `DELETE /_api/query/slow`: for clearing the list of slow queries
  - `GET /_api/query/properties`: for retrieving the properties for query tracking
  - `PUT /_api/query/properties`: for adjusting the properties for query tracking
  - `DELETE /_api/query/<id>`: for killing an AQL query

  The following JavaScript APIs have been added:

  - require("org/arangodb/aql/queries").current();
  - require("org/arangodb/aql/queries").slow();
  - require("org/arangodb/aql/queries").clearSlow();
  - require("org/arangodb/aql/queries").properties();
  - require("org/arangodb/aql/queries").kill();

* fixed issue #1265: arangod crashed with SIGSEGV

* fixed issue #1241: Wildcards in examples

* fixed comment parsing in Foxx controllers


v2.4.4 (2015-02-24)
-------------------

* fixed the generation template for foxx apps. It now does not create deprecated functions anymore

* add custom visitor functionality for `GRAPH_NEIGHBORS` function, too

* increased default value of traversal option *maxIterations* to 100 times of its previous
  default value


v2.4.3 (2015-02-06)
-------------------

* fix multi-threading with openssl when running under Windows

* fix timeout on socket operations when running under Windows

* Fixed an error in Foxx routing which caused some apps that worked in 2.4.1 to fail with status 500: `undefined is not a function` errors in 2.4.2
  This error was occurring due to seldom internal rerouting introduced by the malformed application handler.


v2.4.2 (2015-01-30)
-------------------

* added custom visitor functionality for AQL traversals

  This allows more complex result processing in traversals triggered by AQL. A few examples
  are shown in [this article](http://jsteemann.github.io/blog/2015/01/28/using-custom-visitors-in-aql-graph-traversals/).

* improved number of results estimated for nodes of type EnumerateListNode and SubqueryNode
  in AQL explain output

* added AQL explain helper to explain arbitrary AQL queries

  The helper function prints the query execution plan and the indexes to be used in the
  query. It can be invoked from the ArangoShell or the web interface as follows:

      require("org/arangodb/aql/explainer").explain(query);

* enable use of indexes for certain AQL conditions with non-equality predicates, in
  case the condition(s) also refer to indexed attributes

  The following queries will now be able to use indexes:

      FILTER a.indexed == ... && a.indexed != ...
      FILTER a.indexed == ... && a.nonIndexed != ...
      FILTER a.indexed == ... && ! (a.indexed == ...)
      FILTER a.indexed == ... && ! (a.nonIndexed == ...)
      FILTER a.indexed == ... && ! (a.indexed != ...)
      FILTER a.indexed == ... && ! (a.nonIndexed != ...)
      FILTER (a.indexed == ... && a.nonIndexed == ...) || (a.indexed == ... && a.nonIndexed == ...)
      FILTER (a.indexed == ... && a.nonIndexed != ...) || (a.indexed == ... && a.nonIndexed != ...)

* Fixed spuriously occurring "collection not found" errors when running queries on local
  collections on a cluster DB server

* Fixed upload of Foxx applications to the server for apps exceeding approx. 1 MB zipped.

* Malformed Foxx applications will now return a more useful error when any route is requested.

  In Production a Foxx app mounted on /app will display an html page on /app/* stating a 503 Service temporarily not available.
  It will not state any information about your Application.
  Before it was a 404 Not Found without any information and not distinguishable from a correct not found on your route.

  In Development Mode the html page also contains information about the error occurred.

* Unhandled errors thrown in Foxx routes are now handled by the Foxx framework itself.

  In Production the route will return a status 500 with a body {error: "Error statement"}.
  In Development the route will return a status 500 with a body {error: "Error statement", stack: "..."}

  Before, it was status 500 with a plain text stack including ArangoDB internal routing information.

* The Applications tab in web interface will now request development apps more often.
  So if you have a fixed a syntax error in your app it should always be visible after reload.


v2.4.1 (2015-01-19)
-------------------

* improved WAL recovery output

* fixed certain OR optimizations in AQL optimizer

* better diagnostics for arangoimp

* fixed invalid result of HTTP REST API method `/_admin/foxx/rescan`

* fixed possible segmentation fault when passing a Buffer object into a V8 function
  as a parameter

* updated AQB module to 1.8.0.


v2.4.0 (2015-01-13)
-------------------

* updated AQB module to 1.7.0.

* fixed V8 integration-related crashes

* make `fs.move(src, dest)` also fail when both `src` and `dest` are
  existing directories. This ensures the same behavior of the move operation
  on different platforms.

* fixed AQL insert operation for multi-shard collections in cluster

* added optional return value for AQL data-modification queries.
  This allows returning the documents inserted, removed or updated with the query, e.g.

      FOR doc IN docs REMOVE doc._key IN docs LET removed = OLD RETURN removed
      FOR doc IN docs INSERT { } IN docs LET inserted = NEW RETURN inserted
      FOR doc IN docs UPDATE doc._key WITH { } IN docs LET previous = OLD RETURN previous
      FOR doc IN docs UPDATE doc._key WITH { } IN docs LET updated = NEW RETURN updated

  The variables `OLD` and `NEW` are automatically available when a `REMOVE`, `INSERT`,
  `UPDATE` or `REPLACE` statement is immediately followed by a `LET` statement.
  Note that the `LET` and `RETURN` statements in data-modification queries are not as
  flexible as the general versions of `LET` and `RETURN`. When returning documents from
  data-modification operations, only a single variable can be assigned using `LET`, and
  the assignment can only be either `OLD` or `NEW`, but not an arbitrary expression. The
  `RETURN` statement also allows using the just-created variable only, and no arbitrary
  expressions.


v2.4.0-beta1 (2014-12-26)
--------------------------

* fixed superstates in FoxxGenerator

* fixed issue #1065: Aardvark: added creation of documents and edges with _key property

* fixed issue #1198: Aardvark: current AQL editor query is now cached

* Upgraded V8 version from 3.16.14 to 3.29.59

  The built-in version of V8 has been upgraded from 3.16.14 to 3.29.59.
  This activates several ES6 (also dubbed *Harmony* or *ES.next*) features in
  ArangoDB, both in the ArangoShell and the ArangoDB server. They can be
  used for scripting and in server-side actions such as Foxx routes, traversals
  etc.

  The following ES6 features are available in ArangoDB 2.4 by default:

  * iterators
  * the `of` operator
  * symbols
  * predefined collections types (Map, Set etc.)
  * typed arrays

  Many other ES6 features are disabled by default, but can be made available by
  starting arangod or arangosh with the appropriate options:

  * arrow functions
  * proxies
  * generators
  * String, Array, and Number enhancements
  * constants
  * enhanced object and numeric literals

  To activate all these ES6 features in arangod or arangosh, start it with
  the following options:

      arangosh --javascript.v8-options="--harmony --harmony_generators"

  More details on the available ES6 features can be found in
  [this blog](https://jsteemann.github.io/blog/2014/12/19/using-es6-features-in-arangodb/).

* Added Foxx generator for building Hypermedia APIs

  A more detailed description is [here](https://www.arangodb.com/2014/12/08/building-hypermedia-apis-foxxgenerator)

* New `Applications` tab in web interface:

  The `applications` tab got a complete redesign.
  It will now only show applications that are currently running on ArangoDB.
  For a selected application, a new detailed view has been created.
  This view provides a better overview of the app:
  * author
  * license
  * version
  * contributors
  * download links
  * API documentation

  To install a new application, a new dialog is now available.
  It provides the features already available in the console application `foxx-manager` plus some more:
  * install an application from Github
  * install an application from a zip file
  * install an application from ArangoDB's application store
  * create a new application from scratch: this feature uses a generator to
    create a Foxx application with pre-defined CRUD methods for a given list
    of collections. The generated Foxx app can either be downloaded as a zip file or
    be installed on the server. Starting with a new Foxx app has never been easier.

* fixed issue #1102: Aardvark: Layout bug in documents overview

  The documents overview was entirely destroyed in some situations on Firefox.
  We replaced the plugin we used there.

* fixed issue #1168: Aardvark: pagination buttons jumping

* fixed issue #1161: Aardvark: Click on Import JSON imports previously uploaded file

* removed configure options `--enable-all-in-one-v8`, `--enable-all-in-one-icu`,
  and `--enable-all-in-one-libev`.

* global internal rename to fix naming incompatibilities with JSON:

  Internal functions with names containing `array` have been renamed to `object`,
  internal functions with names containing `list` have been renamed to `array`.
  The renaming was mainly done in the C++ parts. The documentation has also been
  adjusted so that the correct JSON type names are used in most places.

  The change also led to the addition of a few function aliases in AQL:

  * `TO_LIST` now is an alias of the new `TO_ARRAY`
  * `IS_LIST` now is an alias of the new `IS_ARRAY`
  * `IS_DOCUMENT` now is an alias of the new `IS_OBJECT`

  The changed also renamed the option `mergeArrays` to `mergeObjects` for AQL
  data-modification query options and HTTP document modification API

* AQL: added optimizer rule "remove-filter-covered-by-index"

  This rule removes FilterNodes and CalculationNodes from an execution plan if the
  filter is already covered by a previous IndexRangeNode. Removing the CalculationNode
  and the FilterNode will speed up query execution because the query requires less
  computation.

* AQL: added optimizer rule "remove-sort-rand"

  This rule removes a `SORT RAND()` expression from a query and moves the random
  iteration into the appropriate `EnumerateCollectionNode`. This is more efficient
  than individually enumerating and then sorting randomly.

* AQL: range optimizations for IN and OR

  This change enables usage of indexes for several additional cases. Filters containing
  the `IN` operator can now make use of indexes, and multiple OR- or AND-combined filter
  conditions can now also use indexes if the filters are accessing the same indexed
  attribute.

  Here are a few examples of queries that can now use indexes but couldn't before:

    FOR doc IN collection
      FILTER doc.indexedAttribute == 1 || doc.indexedAttribute > 99
      RETURN doc

    FOR doc IN collection
      FILTER doc.indexedAttribute IN [ 3, 42 ] || doc.indexedAttribute > 99
      RETURN doc

    FOR doc IN collection
      FILTER (doc.indexedAttribute > 2 && doc.indexedAttribute < 10) ||
	     (doc.indexedAttribute > 23 && doc.indexedAttribute < 42)
      RETURN doc

* fixed issue #500: AQL parentheses issue

  This change allows passing subqueries as AQL function parameters without using
  duplicate brackets (e.g. `FUNC(query)` instead of `FUNC((query))`

* added optional `COUNT` clause to AQL `COLLECT`

  This allows more efficient group count calculation queries, e.g.

      FOR doc IN collection
	COLLECT age = doc.age WITH COUNT INTO length
	RETURN { age: age, count: length }

  A count-only query is also possible:

      FOR doc IN collection
	COLLECT WITH COUNT INTO length
	RETURN length

* fixed missing makeDirectory when fetching a Foxx application from a zip file

* fixed issue #1134: Change the default endpoint to localhost

  This change will modify the IP address ArangoDB listens on to 127.0.0.1 by default.
  This will make new ArangoDB installations unaccessible from clients other than
  localhost unless changed. This is a security feature.

  To make ArangoDB accessible from any client, change the server's configuration
  (`--server.endpoint`) to either `tcp://0.0.0.0:8529` or the server's publicly
  visible IP address.

* deprecated `Repository#modelPrototype`. Use `Repository#model` instead.

* IMPORTANT CHANGE: by default, system collections are included in replication and all
  replication API return values. This will lead to user accounts and credentials
  data being replicated from master to slave servers. This may overwrite
  slave-specific database users.

  If this is undesired, the `_users` collection can be excluded from replication
  easily by setting the `includeSystem` attribute to `false` in the following commands:

  * replication.sync({ includeSystem: false });
  * replication.applier.properties({ includeSystem: false });

  This will exclude all system collections (including `_aqlfunctions`, `_graphs` etc.)
  from the initial synchronization and the continuous replication.

  If this is also undesired, it is also possible to specify a list of collections to
  exclude from the initial synchronization and the continuous replication using the
  `restrictCollections` attribute, e.g.:

      replication.applier.properties({
	includeSystem: true,
	restrictType: "exclude",
	restrictCollections: [ "_users", "_graphs", "foo" ]
      });

  The HTTP API methods for fetching the replication inventory and for dumping collections
  also support the `includeSystem` control flag via a URL parameter.

* removed DEPRECATED replication methods:
  * `replication.logger.start()`
  * `replication.logger.stop()`
  * `replication.logger.properties()`
  * HTTP PUT `/_api/replication/logger-start`
  * HTTP PUT `/_api/replication/logger-stop`
  * HTTP GET `/_api/replication/logger-config`
  * HTTP PUT `/_api/replication/logger-config`

* fixed issue #1174, which was due to locking problems in distributed
  AQL execution

* improved cluster locking for AQL avoiding deadlocks

* use DistributeNode for modifying queries with REPLACE and UPDATE, if
  possible


v2.3.6 (2015-XX-XX)
-------------------

* fixed AQL subquery optimization that produced wrong result when multiple subqueries
  directly followed each other and and a directly following `LET` statement did refer
  to any but the first subquery.


v2.3.5 (2015-01-16)
-------------------

* fixed intermittent 404 errors in Foxx apps after mounting or unmounting apps

* fixed issue #1200: Expansion operator results in "Cannot call method 'forEach' of null"

* fixed issue #1199: Cannot unlink root node of plan


v2.3.4 (2014-12-23)
-------------------

* fixed cerberus path for MyArangoDB


v2.3.3 (2014-12-17)
-------------------

* fixed error handling in instantiation of distributed AQL queries, this
  also fixes a bug in cluster startup with many servers

* issue #1185: parse non-fractional JSON numbers with exponent (e.g. `4e-261`)

* issue #1159: allow --server.request-timeout and --server.connect-timeout of 0


v2.3.2 (2014-12-09)
-------------------

* fixed issue #1177: Fix bug in the user app's storage

* fixed issue #1173: AQL Editor "Save current query" resets user password

* fixed missing makeDirectory when fetching a Foxx application from a zip file

* put in warning about default changed: fixed issue #1134: Change the default endpoint to localhost

* fixed issue #1163: invalid fullCount value returned from AQL

* fixed range operator precedence

* limit default maximum number of plans created by AQL optimizer to 256 (from 1024)

* make AQL optimizer not generate an extra plan if an index can be used, but modify
  existing plans in place

* fixed AQL cursor ttl (time-to-live) issue

  Any user-specified cursor ttl value was not honored since 2.3.0.

* fixed segfault in AQL query hash index setup with unknown shapes

* fixed memleaks

* added AQL optimizer rule for removing `INTO` from a `COLLECT` statement if not needed

* fixed issue #1131

  This change provides the `KEEP` clause for `COLLECT ... INTO`. The `KEEP` clause
  allows controlling which variables will be kept in the variable created by `INTO`.

* fixed issue #1147, must protect dispatcher ID for etcd

v2.3.1 (2014-11-28)
-------------------

* recreate password if missing during upgrade

* fixed issue #1126

* fixed non-working subquery index optimizations

* do not restrict summary of Foxx applications to 60 characters

* fixed display of "required" path parameters in Foxx application documentation

* added more optimizations of constants values in AQL FILTER conditions

* fixed invalid or-to-in optimization for FILTERs containing comparisons
  with boolean values

* fixed replication of `_graphs` collection

* added AQL list functions `PUSH`, `POP`, `UNSHIFT`, `SHIFT`, `REMOVE_VALUES`,
  `REMOVE_VALUE`, `REMOVE_NTH` and `APPEND`

* added AQL functions `CALL` and `APPLY` to dynamically call other functions

* fixed AQL optimizer cost estimation for LIMIT node

* prevent Foxx queues from permanently writing to the journal even when
  server is idle

* fixed AQL COLLECT statement with INTO clause, which copied more variables
  than v2.2 and thus lead to too much memory consumption.
  This deals with #1107.

* fixed AQL COLLECT statement, this concerned every COLLECT statement,
  only the first group had access to the values of the variables before
  the COLLECT statement. This deals with #1127.

* fixed some AQL internals, where sometimes too many items were
  fetched from upstream in the presence of a LIMIT clause. This should
  generally improve performance.


v2.3.0 (2014-11-18)
-------------------

* fixed syslog flags. `--log.syslog` is deprecated and setting it has no effect,
  `--log.facility` now works as described. Application name has been changed from
  `triagens` to `arangod`. It can be changed using `--log.application`. The syslog
  will only contain the actual log message. The datetime prefix is omitted.

* fixed deflate in SimpleHttpClient

* fixed issue #1104: edgeExamples broken or changed

* fixed issue #1103: Error while importing user queries

* fixed issue #1100: AQL: HAS() fails on doc[attribute_name]

* fixed issue #1098: runtime error when creating graph vertex

* hide system applications in **Applications** tab by default

  Display of system applications can be toggled by using the *system applications*
  toggle in the UI.

* added HTTP REST API for managing tasks (`/_api/tasks`)

* allow passing character lists as optional parameter to AQL functions `TRIM`,
  `LTRIM` and `RTRIM`

  These functions now support trimming using custom character lists. If no character
  lists are specified, all whitespace characters will be removed as previously:

      TRIM("  foobar\t \r\n ")         // "foobar"
      TRIM(";foo;bar;baz, ", "; ")     // "foo;bar;baz"

* added AQL string functions `LTRIM`, `RTRIM`, `FIND_FIRST`, `FIND_LAST`, `SPLIT`,
  `SUBSTITUTE`

* added AQL functions `ZIP`, `VALUES` and `PERCENTILE`

* made AQL functions `CONCAT` and `CONCAT_SEPARATOR` work with list arguments

* dynamically create extra dispatcher threads if required

* fixed issue #1097: schemas in the API docs no longer show required properties as optional


v2.3.0-beta2 (2014-11-08)
-------------------------

* front-end: new icons for uploading and downloading JSON documents into a collection

* front-end: fixed documents pagination css display error

* front-end: fixed flickering of the progress view

* front-end: fixed missing event for documents filter function

* front-end: jsoneditor: added CMD+Return (Mac) CTRL+Return (Linux/Win) shortkey for
  saving a document

* front-end: added information tooltip for uploading json documents.

* front-end: added database management view to the collapsed navigation menu

* front-end: added collection truncation feature

* fixed issue #1086: arangoimp: Odd errors if arguments are not given properly

* performance improvements for AQL queries that use JavaScript-based expressions
  internally

* added AQL geo functions `WITHIN_RECTANGLE` and `IS_IN_POLYGON`

* fixed non-working query results download in AQL editor of web interface

* removed debug print message in AQL editor query export routine

* fixed issue #1075: Aardvark: user name required even if auth is off #1075

  The fix for this prefills the username input field with the current user's
  account name if any and `root` (the default username) otherwise. Additionally,
  the tooltip text has been slightly adjusted.

* fixed issue #1069: Add 'raw' link to swagger ui so that the raw swagger
  json can easily be retrieved

  This adds a link to the Swagger API docs to an application's detail view in
  the **Applications** tab of the web interface. The link produces the Swagger
  JSON directly. If authentication is turned on, the link requires authentication,
  too.

* documentation updates


v2.3.0-beta1 (2014-11-01)
-------------------------

* added dedicated `NOT IN` operator for AQL

  Previously, a `NOT IN` was only achievable by writing a negated `IN` condition:

      FOR i IN ... FILTER ! (i IN [ 23, 42 ]) ...

  This can now alternatively be expressed more intuitively as follows:

      FOR i IN ... FILTER i NOT IN [ 23, 42 ] ...

* added alternative logical operator syntax for AQL

  Previously, the logical operators in AQL could only be written as:
  - `&&`: logical and
  - `||`: logical or
  - `!`: negation

  ArangoDB 2.3 introduces the alternative variants for these operators:
  - `AND`: logical and
  - `OR`: logical or
  - `NOT`: negation

  The new syntax is just an alternative to the old syntax, allowing easier
  migration from SQL. The old syntax is still fully supported and will be.

* improved output of `ArangoStatement.parse()` and POST `/_api/query`

  If an AQL query can be parsed without problems, The return value of
  `ArangoStatement.parse()` now contains an attribute `ast` with the abstract
  syntax tree of the query (before optimizations). Though this is an internal
  representation of the query and is subject to change, it can be used to inspect
  how ArangoDB interprets a given query.

* improved `ArangoStatement.explain()` and POST `/_api/explain`

  The commands for explaining AQL queries have been improved.

* added command-line option `--javascript.v8-contexts` to control the number of
  V8 contexts created in arangod.

  Previously, the number of V8 contexts was equal to the number of server threads
  (as specified by option `--server.threads`).

  However, it may be sensible to create different amounts of threads and V8
  contexts. If the option is not specified, the number of V8 contexts created
  will be equal to the number of server threads. Thus no change in configuration
  is required to keep the old behavior.

  If you are using the default config files or merge them with your local config
  files, please review if the default number of server threads is okay in your
  environment. Additionally you should verify that the number of V8 contexts
  created (as specified in option `--javascript.v8-contexts`) is okay.

* the number of server.threads specified is now the minimum of threads
  started. There are situation in which threads are waiting for results of
  distributed database servers. In this case the number of threads is
  dynamically increased.

* removed index type "bitarray"

  Bitarray indexes were only half-way documented and integrated in previous versions
  of ArangoDB so their benefit was limited. The support for bitarray indexes has
  thus been removed in ArangoDB 2.3. It is not possible to create indexes of type
  "bitarray" with ArangoDB 2.3.

  When a collection is opened that contains a bitarray index definition created
  with a previous version of ArangoDB, ArangoDB will ignore it and log the following
  warning:

      index type 'bitarray' is not supported in this version of ArangoDB and is ignored

  Future versions of ArangoDB may automatically remove such index definitions so the
  warnings will eventually disappear.

* removed internal "_admin/modules/flush" in order to fix requireApp

* added basic support for handling binary data in Foxx

  Requests with binary payload can be processed in Foxx applications by
  using the new method `res.rawBodyBuffer()`. This will return the unparsed request
  body as a Buffer object.

  There is now also the method `req.requestParts()` available in Foxx to retrieve
  the individual components of a multipart HTTP request.

  Buffer objects can now be used when setting the response body of any Foxx action.
  Additionally, `res.send()` has been added as a convenience method for returning
  strings, JSON objects or buffers from a Foxx action:

      res.send("<p>some HTML</p>");
      res.send({ success: true });
      res.send(new Buffer("some binary data"));

  The convenience method `res.sendFile()` can now be used to easily return the
  contents of a file from a Foxx action:

      res.sendFile(applicationContext.foxxFilename("image.png"));

  `fs.write` now accepts not only strings but also Buffer objects as second parameter:

      fs.write(filename, "some data");
      fs.write(filename, new Buffer("some binary data"));

  `fs.readBuffer` can be used to return the contents of a file in a Buffer object.

* improved performance of insertion into non-unique hash indexes significantly in case
  many duplicate keys are used in the index

* issue #1042: set time zone in log output

  the command-line option `--log.use-local-time` was added to print dates and times in
  the server-local timezone instead of UTC

* command-line options that require a boolean value now validate the
  value given on the command-line

  This prevents issues if no value is specified for an option that
  requires a boolean value. For example, the following command-line would
  have caused trouble in 2.2, because `--server.endpoint` would have been
  used as the value for the `--server.disable-authentication` options
  (which requires a boolean value):

      arangod --server.disable-authentication --server.endpoint tcp://127.0.0.1:8529 data

  In 2.3, running this command will fail with an error and requires to
  be modified to:

      arangod --server.disable-authentication true --server.endpoint tcp://127.0.0.1:8529 data

* improved performance of CSV import in arangoimp

* fixed issue #1027: Stack traces are off-by-one

* fixed issue #1026: Modules loaded in different files within the same app
  should refer to the same module

* fixed issue #1025: Traversal not as expected in undirected graph

* added a _relation function in the general-graph module.

  This deprecated _directedRelation and _undirectedRelation.
  ArangoDB does not offer any constraints for undirected edges
  which caused some confusion of users how undirected relations
  have to be handled. Relation now only supports directed relations
  and the user can actively simulate undirected relations.

* changed return value of Foxx.applicationContext#collectionName:

  Previously, the function could return invalid collection names because
  invalid characters were not replaced in the application name prefix, only
  in the collection name passed.

  Now, the function replaces invalid characters also in the application name
  prefix, which might to slightly different results for application names that
  contained any characters outside the ranges [a-z], [A-Z] and [0-9].

* prevent XSS in AQL editor and logs view

* integrated tutorial into ArangoShell and web interface

* added option `--backslash-escape` for arangoimp when running CSV file imports

* front-end: added download feature for (filtered) documents

* front-end: added download feature for the results of a user query

* front-end: added function to move documents to another collection

* front-end: added sort-by attribute to the documents filter

* front-end: added sorting feature to database, graph management and user management view.

* issue #989: front-end: Databases view not refreshing after deleting a database

* issue #991: front-end: Database search broken

* front-end: added infobox which shows more information about a document (_id, _rev, _key) or
  an edge (_id, _rev, _key, _from, _to). The from and to attributes are clickable and redirect
  to their document location.

* front-end: added edit-mode for deleting multiple documents at the same time.

* front-end: added delete button to the detailed document/edge view.

* front-end: added visual feedback for saving documents/edges inside the editor (error/success).

* front-end: added auto-focusing for the first input field in a modal.

* front-end: added validation for user input in a modal.

* front-end: user defined queries are now stored inside the database and are bound to the current
  user, instead of using the local storage functionality of the browsers. The outcome of this is
  that user defined queries are now independently usable from any device. Also queries can now be
  edited through the standard document editor of the front-end through the _users collection.

* front-end: added import and export functionality for user defined queries.

* front-end: added new keywords and functions to the aql-editor theme

* front-end: applied tile-style to the graph view

* front-end: now using the new graph api including multi-collection support

* front-end: foxx apps are now deletable

* front-end: foxx apps are now installable and updateable through github, if github is their
  origin.

* front-end: added foxx app version control. Multiple versions of a single foxx app are now
  installable and easy to manage and are also arranged in groups.

* front-end: the user-set filter of a collection is now stored until the user navigates to
  another collection.

* front-end: fetching and filtering of documents, statistics, and query operations are now
  handled with asynchronous ajax calls.

* front-end: added progress indicator if the front-end is waiting for a server operation.

* front-end: fixed wrong count of documents in the documents view of a collection.

* front-end: fixed unexpected styling of the manage db view and navigation.

* front-end: fixed wrong handling of select fields in a modal view.

* front-end: fixed wrong positioning of some tooltips.

* automatically call `toJSON` function of JavaScript objects (if present)
  when serializing them into database documents. This change allows
  storing JavaScript date objects in the database in a sensible manner.


v2.2.7 (2014-11-19)
-------------------

* fixed issue #998: Incorrect application URL for non-system Foxx apps

* fixed issue #1079: AQL editor: keyword WITH in UPDATE query is not highlighted

* fix memory leak in cluster nodes

* fixed registration of AQL user-defined functions in Web UI (JS shell)

* fixed error display in Web UI for certain errors
  (now error message is printed instead of 'undefined')

* fixed issue #1059: bug in js module console

* fixed issue #1056: "fs": zip functions fail with passwords

* fixed issue #1063: Docs: measuring unit of --wal.logfile-size?

* fixed issue #1062: Docs: typo in 14.2 Example data


v2.2.6 (2014-10-20)
-------------------

* fixed issue #972: Compilation Issue

* fixed issue #743: temporary directories are now unique and one can read
  off the tool that created them, if empty, they are removed atexit

* Highly improved performance of all AQL GRAPH_* functions.

* Orphan collections in general graphs can now be found via GRAPH_VERTICES
  if either "any" or no direction is defined

* Fixed documentation for AQL function GRAPH_NEIGHBORS.
  The option "vertexCollectionRestriction" is meant to filter the target
  vertices only, and should not filter the path.

* Fixed a bug in GRAPH_NEIGHBORS which enforced only empty results
  under certain conditions


v2.2.5 (2014-10-09)
-------------------

* fixed issue #961: allow non-JSON values in undocument request bodies

* fixed issue 1028: libicu is now statically linked

* fixed cached lookups of collections on the server, which may have caused spurious
  problems after collection rename operations


v2.2.4 (2014-10-01)
-------------------

* fixed accessing `_from` and `_to` attributes in `collection.byExample` and
  `collection.firstExample`

  These internal attributes were not handled properly in the mentioned functions, so
  searching for them did not always produce documents

* fixed issue #1030: arangoimp 2.2.3 crashing, not logging on large Windows CSV file

* fixed issue #1025: Traversal not as expected in undirected graph

* fixed issue #1020

  This requires re-introducing the startup option `--database.force-sync-properties`.

  This option can again be used to force fsyncs of collection, index and database properties
  stored as JSON strings on disk in files named `parameter.json`. Syncing these files after
  a write may be necessary if the underlying storage does not sync file contents by itself
  in a "sensible" amount of time after a file has been written and closed.

  The default value is `true` so collection, index and database properties will always be
  synced to disk immediately. This affects creating, renaming and dropping collections as
  well as creating and dropping databases and indexes. Each of these operations will perform
  an additional fsync on the `parameter.json` file if the option is set to `true`.

  It might be sensible to set this option to `false` for workloads that create and drop a
  lot of collections (e.g. test runs).

  Document operations such as creating, updating and dropping documents are not affected
  by this option.

* fixed issue #1016: AQL editor bug

* fixed issue #1014: WITHIN function returns wrong distance

* fixed AQL shortest path calculation in function `GRAPH_SHORTEST_PATH` to return
  complete vertex objects instead of just vertex ids

* allow changing of attributes of documents stored in server-side JavaScript variables

  Previously, the following did not work:

      var doc = db.collection.document(key);
      doc._key = "abc"; // overwriting internal attributes not supported
      doc.value = 123;  // overwriting existing attributes not supported

  Now, modifying documents stored in server-side variables (e.g. `doc` in the above case)
  is supported. Modifying the variables will not update the documents in the database,
  but will modify the JavaScript object (which can be written back to the database using
  `db.collection.update` or `db.collection.replace`)

* fixed issue #997: arangoimp apparently doesn't support files >2gig on Windows

  large file support (requires using `_stat64` instead of `stat`) is now supported on
  Windows


v2.2.3 (2014-09-02)
-------------------

* added `around` for Foxx controller

* added `type` option for HTTP API `GET /_api/document?collection=...`

  This allows controlling the type of results to be returned. By default, paths to
  documents will be returned, e.g.

      [
	`/_api/document/test/mykey1`,
	`/_api/document/test/mykey2`,
	...
      ]

  To return a list of document ids instead of paths, the `type` URL parameter can be
  set to `id`:

      [
	`test/mykey1`,
	`test/mykey2`,
	...
      ]

  To return a list of document keys only, the `type` URL parameter can be set to `key`:

      [
	`mykey1`,
	`mykey2`,
	...
      ]


* properly capitalize HTTP response header field names in case the `x-arango-async`
  HTTP header was used in a request.

* fixed several documentation issues

* speedup for several general-graph functions, AQL functions starting with `GRAPH_`
  and traversals


v2.2.2 (2014-08-08)
-------------------

* allow storing non-reserved attribute names starting with an underscore

  Previous versions of ArangoDB parsed away all attribute names that started with an
  underscore (e.g. `_test', '_foo', `_bar`) on all levels of a document (root level
  and sub-attribute levels). While this behavior was documented, it was unintuitive and
  prevented storing documents inside other documents, e.g.:

      {
	"_key" : "foo",
	"_type" : "mydoc",
	"references" : [
	  {
	    "_key" : "something",
	    "_rev" : "...",
	    "value" : 1
	  },
	  {
	    "_key" : "something else",
	    "_rev" : "...",
	    "value" : 2
	  }
	]
      }

  In the above example, previous versions of ArangoDB removed all attributes and
  sub-attributes that started with underscores, meaning the embedded documents would lose
  some of their attributes. 2.2.2 should preserve such attributes, and will also allow
  storing user-defined attribute names on the top-level even if they start with underscores
  (such as `_type` in the above example).

* fix conversion of JavaScript String, Number and Boolean objects to JSON.

  Objects created in JavaScript using `new Number(...)`, `new String(...)`, or
  `new Boolean(...)` were not converted to JSON correctly.

* fixed a race condition on task registration (i.e. `require("org/arangodb/tasks").register()`)

  this race condition led to undefined behavior when a just-created task with no offset and
  no period was instantly executed and deleted by the task scheduler, before the `register`
  function returned to the caller.

* changed run-tests.sh to execute all suitable tests.

* switch to new version of gyp

* fixed upgrade button


v2.2.1 (2014-07-24)
-------------------

* fixed hanging write-ahead log recovery for certain cases that involved dropping
  databases

* fixed issue with --check-version: when creating a new database the check failed

* issue #947 Foxx applicationContext missing some properties

* fixed issue with --check-version: when creating a new database the check failed

* added startup option `--wal.suppress-shape-information`

  Setting this option to `true` will reduce memory and disk space usage and require
  less CPU time when modifying documents or edges. It should therefore be turned on
  for standalone ArangoDB servers. However, for servers that are used as replication
  masters, setting this option to `true` will effectively disable the usage of the
  write-ahead log for replication, so it should be set to `false` for any replication
  master servers.

  The default value for this option is `false`.

* added optional `ttl` attribute to specify result cursor expiration for HTTP API method
  `POST /_api/cursor`

  The `ttl` attribute can be used to prevent cursor results from timing out too early.

* issue #947: Foxx applicationContext missing some properties

* (reported by Christian Neubauer):

  The problem was that in Google's V8, signed and unsigned chars are not always declared cleanly.
  so we need to force v8 to compile with forced signed chars which is done by the Flag:
    -fsigned-char
  at least it is enough to follow the instructions of compiling arango on rasperry
  and add "CFLAGS='-fsigned-char'" to the make command of V8 and remove the armv7=0

* Fixed a bug with the replication client. In the case of single document
  transactions the collection was not write locked.


v2.2.0 (2014-07-10)
-------------------

* The replication methods `logger.start`, `logger.stop` and `logger.properties` are
  no-ops in ArangoDB 2.2 as there is no separate replication logger anymore. Data changes
  are logged into the write-ahead log in ArangoDB 2.2, and not separately by the
  replication logger. The replication logger object is still there in ArangoDB 2.2 to
  ensure backwards-compatibility, however, logging cannot be started, stopped or
  configured anymore. Using any of these methods will do nothing.

  This also affects the following HTTP API methods:
  - `PUT /_api/replication/logger-start`
  - `PUT /_api/replication/logger-stop`
  - `GET /_api/replication/logger-config`
  - `PUT /_api/replication/logger-config`

  Using any of these methods is discouraged from now on as they will be removed in
  future versions of ArangoDB.

* INCOMPATIBLE CHANGE: replication of transactions has changed. Previously, transactions
  were logged on a master in one big block and shipped to a slave in one block, too.
  Now transactions will be logged and replicated as separate entries, allowing transactions
  to be bigger and also ensure replication progress.

  This change also affects the behavior of the `stop` method of the replication applier.
  If the replication applier is now stopped manually using the `stop` method and later
  restarted using the `start` method, any transactions that were unfinished at the
  point of stopping will be aborted on a slave, even if they later commit on the master.

  In ArangoDB 2.2, stopping the replication applier manually should be avoided unless the
  goal is to stop replication permanently or to do a full resync with the master anyway.
  If the replication applier still must be stopped, it should be made sure that the
  slave has fetched and applied all pending operations from a master, and that no
  extra transactions are started on the master before the `stop` command on the slave
  is executed.

  Replication of transactions in ArangoDB 2.2 might also lock the involved collections on
  the slave while a transaction is either committed or aborted on the master and the
  change has been replicated to the slave. This change in behavior may be important for
  slave servers that are used for read-scaling. In order to avoid long lasting collection
  locks on the slave, transactions should be kept small.

  The `_replication` system collection is not used anymore in ArangoDB 2.2 and its usage is
  discouraged.

* INCOMPATIBLE CHANGE: the figures reported by the `collection.figures` method
  now only reflect documents and data contained in the journals and datafiles of
  collections. Documents or deletions contained only in the write-ahead log will
  not influence collection figures until the write-ahead log garbage collection
  kicks in. The figures for a collection might therefore underreport the total
  resource usage of a collection.

  Additionally, the attributes `lastTick` and `uncollectedLogfileEntries` have been
  added to the result of the `figures` operation and the HTTP API method
  `PUT /_api/collection/figures`

* added `insert` method as an alias for `save`. Documents can now be inserted into
  a collection using either method:

      db.test.save({ foo: "bar" });
      db.test.insert({ foo: "bar" });

* added support for data-modification AQL queries

* added AQL keywords `INSERT`, `UPDATE`, `REPLACE` and `REMOVE` (and `WITH`) to
  support data-modification AQL queries.

  Unquoted usage of these keywords for attribute names in AQL queries will likely
  fail in ArangoDB 2.2. If any such attribute name needs to be used in a query, it
  should be enclosed in backticks to indicate the usage of a literal attribute
  name.

  For example, the following query will fail in ArangoDB 2.2 with a parse error:

      FOR i IN foo RETURN i.remove

  and needs to be rewritten like this:

      FOR i IN foo RETURN i.`remove`

* disallow storing of JavaScript objects that contain JavaScript native objects
  of type `Date`, `Function`, `RegExp` or `External`, e.g.

      db.test.save({ foo: /bar/ });
      db.test.save({ foo: new Date() });

  will now print

      Error: <data> cannot be converted into JSON shape: could not shape document

  Previously, objects of these types were silently converted into an empty object
  (i.e. `{ }`).

  To store such objects in a collection, explicitly convert them into strings
  like this:

      db.test.save({ foo: String(/bar/) });
      db.test.save({ foo: String(new Date()) });

* The replication methods `logger.start`, `logger.stop` and `logger.properties` are
  no-ops in ArangoDB 2.2 as there is no separate replication logger anymore. Data changes
  are logged into the write-ahead log in ArangoDB 2.2, and not separately by the
  replication logger. The replication logger object is still there in ArangoDB 2.2 to
  ensure backwards-compatibility, however, logging cannot be started, stopped or
  configured anymore. Using any of these methods will do nothing.

  This also affects the following HTTP API methods:
  - `PUT /_api/replication/logger-start`
  - `PUT /_api/replication/logger-stop`
  - `GET /_api/replication/logger-config`
  - `PUT /_api/replication/logger-config`

  Using any of these methods is discouraged from now on as they will be removed in
  future versions of ArangoDB.

* INCOMPATIBLE CHANGE: replication of transactions has changed. Previously, transactions
  were logged on a master in one big block and shipped to a slave in one block, too.
  Now transactions will be logged and replicated as separate entries, allowing transactions
  to be bigger and also ensure replication progress.

  This change also affects the behavior of the `stop` method of the replication applier.
  If the replication applier is now stopped manually using the `stop` method and later
  restarted using the `start` method, any transactions that were unfinished at the
  point of stopping will be aborted on a slave, even if they later commit on the master.

  In ArangoDB 2.2, stopping the replication applier manually should be avoided unless the
  goal is to stop replication permanently or to do a full resync with the master anyway.
  If the replication applier still must be stopped, it should be made sure that the
  slave has fetched and applied all pending operations from a master, and that no
  extra transactions are started on the master before the `stop` command on the slave
  is executed.

  Replication of transactions in ArangoDB 2.2 might also lock the involved collections on
  the slave while a transaction is either committed or aborted on the master and the
  change has been replicated to the slave. This change in behavior may be important for
  slave servers that are used for read-scaling. In order to avoid long lasting collection
  locks on the slave, transactions should be kept small.

  The `_replication` system collection is not used anymore in ArangoDB 2.2 and its usage is
  discouraged.

* INCOMPATIBLE CHANGE: the figures reported by the `collection.figures` method
  now only reflect documents and data contained in the journals and datafiles of
  collections. Documents or deletions contained only in the write-ahead log will
  not influence collection figures until the write-ahead log garbage collection
  kicks in. The figures for a collection might therefore underreport the total
  resource usage of a collection.

  Additionally, the attributes `lastTick` and `uncollectedLogfileEntries` have been
  added to the result of the `figures` operation and the HTTP API method
  `PUT /_api/collection/figures`

* added `insert` method as an alias for `save`. Documents can now be inserted into
  a collection using either method:

      db.test.save({ foo: "bar" });
      db.test.insert({ foo: "bar" });

* added support for data-modification AQL queries

* added AQL keywords `INSERT`, `UPDATE`, `REPLACE` and `REMOVE` (and `WITH`) to
  support data-modification AQL queries.

  Unquoted usage of these keywords for attribute names in AQL queries will likely
  fail in ArangoDB 2.2. If any such attribute name needs to be used in a query, it
  should be enclosed in backticks to indicate the usage of a literal attribute
  name.

  For example, the following query will fail in ArangoDB 2.2 with a parse error:

      FOR i IN foo RETURN i.remove

  and needs to be rewritten like this:

      FOR i IN foo RETURN i.`remove`

* disallow storing of JavaScript objects that contain JavaScript native objects
  of type `Date`, `Function`, `RegExp` or `External`, e.g.

      db.test.save({ foo: /bar/ });
      db.test.save({ foo: new Date() });

  will now print

      Error: <data> cannot be converted into JSON shape: could not shape document

  Previously, objects of these types were silently converted into an empty object
  (i.e. `{ }`).

  To store such objects in a collection, explicitly convert them into strings
  like this:

      db.test.save({ foo: String(/bar/) });
      db.test.save({ foo: String(new Date()) });

* honor startup option `--server.disable-statistics` when deciding whether or not
  to start periodic statistics collection jobs

  Previously, the statistics collection jobs were started even if the server was
  started with the `--server.disable-statistics` flag being set to `true`

* removed startup option `--random.no-seed`

  This option had no effect in previous versions of ArangoDB and was thus removed.

* removed startup option `--database.remove-on-drop`

  This option was used for debugging only.

* removed startup option `--database.force-sync-properties`

  This option is now superfluous as collection properties are now stored in the
  write-ahead log.

* introduced write-ahead log

  All write operations in an ArangoDB server instance are automatically logged
  to the server's write-ahead log. The write-ahead log is a set of append-only
  logfiles, and it is used in case of a crash recovery and for replication.
  Data from the write-ahead log will eventually be moved into the journals or
  datafiles of collections, allowing the server to remove older write-ahead log
  logfiles. Figures of collections will be updated when data are moved from the
  write-ahead log into the journals or datafiles of collections.

  Cross-collection transactions in ArangoDB should benefit considerably by this
  change, as less writes than in previous versions are required to ensure the data
  of multiple collections are atomically and durably committed. All data-modifying
  operations inside transactions (insert, update, remove) will write their
  operations into the write-ahead log directly, making transactions with multiple
  operations also require less physical memory than in previous versions of ArangoDB,
  that required all transaction data to fit into RAM.

  The `_trx` system collection is not used anymore in ArangoDB 2.2 and its usage is
  discouraged.

  The data in the write-ahead log can also be used in the replication context.
  The `_replication` collection that was used in previous versions of ArangoDB to
  store all changes on the server is not used anymore in ArangoDB 2.2. Instead,
  slaves can read from a master's write-ahead log to get informed about most
  recent changes. This removes the need to store data-modifying operations in
  both the actual place and the `_replication` collection.

* removed startup option `--server.disable-replication-logger`

  This option is superfluous in ArangoDB 2.2. There is no dedicated replication
  logger in ArangoDB 2.2. There is now always the write-ahead log, and it is also
  used as the server's replication log. Specifying the startup option
  `--server.disable-replication-logger` will do nothing in ArangoDB 2.2, but the
  option should not be used anymore as it might be removed in a future version.

* changed behavior of replication logger

  There is no dedicated replication logger in ArangoDB 2.2 as there is the
  write-ahead log now. The existing APIs for starting and stopping the replication
  logger still exist in ArangoDB 2.2 for downwards-compatibility, but calling
  the start or stop operations are no-ops in ArangoDB 2.2. When querying the
  replication logger status via the API, the server will always report that the
  replication logger is running. Configuring the replication logger is a no-op
  in ArangoDB 2.2, too. Changing the replication logger configuration has no
  effect. Instead, the write-ahead log configuration can be changed.

* removed MRuby integration for arangod

  ArangoDB had an experimental MRuby integration in some of the publish builds.
  This wasn't continuously developed, and so it has been removed in ArangoDB 2.2.

  This change has led to the following startup options being superfluous:

  - `--ruby.gc-interval`
  - `--ruby.action-directory`
  - `--ruby.modules-path`
  - `--ruby.startup-directory`

  Specifying these startup options will do nothing in ArangoDB 2.2, but the
  options should be avoided from now on as they might be removed in future versions.

* reclaim index memory when last document in collection is deleted

  Previously, deleting documents from a collection did not lead to index sizes being
  reduced. Instead, the already allocated index memory was re-used when a collection
  was refilled.

  Now, index memory for primary indexes and hash indexes is reclaimed instantly when
  the last document from a collection is removed.

* inlined and optimized functions in hash indexes

* added AQL TRANSLATE function

  This function can be used to perform lookups from static lists, e.g.

      LET countryNames = { US: "United States", UK: "United Kingdom", FR: "France" }
      RETURN TRANSLATE("FR", countryNames)

* fixed datafile debugger

* fixed check-version for empty directory

* moved try/catch block to the top of routing chain

* added mountedApp function for foxx-manager

* fixed issue #883: arango 2.1 - when starting multi-machine cluster, UI web
  does not change to cluster overview

* fixed dfdb: should not start any other V8 threads

* cleanup of version-check, added module org/arangodb/database-version,
  added --check-version option

* fixed issue #881: [2.1.0] Bombarded (every 10 sec or so) with
  "WARNING format string is corrupt" when in non-system DB Dashboard

* specialized primary index implementation to allow faster hash table
  rebuilding and reduce lookups in datafiles for the actual value of `_key`.

* issue #862: added `--overwrite` option to arangoimp

* removed number of property lookups for documents during AQL queries that
  access documents

* prevent buffering of long print results in arangosh's and arangod's print
  command

  this change will emit buffered intermediate print results and discard the
  output buffer to quickly deliver print results to the user, and to prevent
  constructing very large buffers for large results

* removed sorting of attribute names for use in a collection's shaper

  sorting attribute names was done on document insert to keep attributes
  of a collection in sorted order for faster comparisons. The sort order
  of attributes was only used in one particular and unlikely case, so it
  was removed. Collections with many different attribute names should
  benefit from this change by faster inserts and slightly less memory usage.

* fixed a bug in arangodump which got the collection name in _from and _to
  attributes of edges wrong (all were "_unknown")

* fixed a bug in arangorestore which did not recognize wrong _from and _to
  attributes of edges

* improved error detection and reporting in arangorestore


v2.1.1 (2014-06-06)
-------------------

* fixed dfdb: should not start any other V8 threads

* signature for collection functions was modified

  The basic change was the substitution of the input parameter of the
  function by an generic options object which can contain multiple
  option parameter of the function.
  Following functions were modified
  remove
  removeBySample
  replace
  replaceBySample
  update
  updateBySample

  Old signature is yet supported but it will be removed in future versions

v2.1.0 (2014-05-29)
-------------------

* implemented upgrade procedure for clusters

* fixed communication issue with agency which prevented reconnect
  after an agent failure

* fixed cluster dashboard in the case that one but not all servers
  in the cluster are down

* fixed a bug with coordinators creating local database objects
  in the wrong order (_system needs to be done first)

* improved cluster dashboard


v2.1.0-rc2 (2014-05-25)
-----------------------

* fixed issue #864: Inconsistent behavior of AQL REVERSE(list) function


v2.1.0-rc1 (XXXX-XX-XX)
-----------------------

* added server-side periodic task management functions:

  - require("org/arangodb/tasks").register(): registers a periodic task
  - require("org/arangodb/tasks").unregister(): unregisters and removes a
    periodic task
  - require("org/arangodb/tasks").get(): retrieves a specific tasks or all
    existing tasks

  the previous undocumented function `internal.definePeriodic` is now
  deprecated and will be removed in a future release.

* decrease the size of some seldom used system collections on creation.

  This will make these collections use less disk space and mapped memory.

* added AQL date functions

* added AQL FLATTEN() list function

* added index memory statistics to `db.<collection>.figures()` function

  The `figures` function will now return a sub-document `indexes`, which lists
  the number of indexes in the `count` sub-attribute, and the total memory
  usage of the indexes in bytes in the `size` sub-attribute.

* added AQL CURRENT_DATABASE() function

  This function returns the current database's name.

* added AQL CURRENT_USER() function

  This function returns the current user from an AQL query. The current user is the
  username that was specified in the `Authorization` HTTP header of the request. If
  authentication is turned off or the query was executed outside a request context,
  the function will return `null`.

* fixed issue #796: Searching with newline chars broken?

  fixed slightly different handling of backslash escape characters in a few
  AQL functions. Now handling of escape sequences should be consistent, and
  searching for newline characters should work the same everywhere

* added OpenSSL version check for configure

  It will report all OpenSSL versions < 1.0.1g as being too old.
  `configure` will only complain about an outdated OpenSSL version but not stop.

* require C++ compiler support (requires g++ 4.8, clang++ 3.4 or Visual Studio 13)

* less string copying returning JSONified documents from ArangoDB, e.g. via
  HTTP GET `/_api/document/<collection>/<document>`

* issue #798: Lower case http headers from arango

  This change allows returning capitalized HTTP headers, e.g.
  `Content-Length` instead of `content-length`.
  The HTTP spec says that headers are case-insensitive, but
  in fact several clients rely on a specific case in response
  headers.
  This change will capitalize HTTP headers if the `X-Arango-Version`
  request header is sent by the client and contains a value of at
  least `20100` (for version 2.1). The default value for the
  compatibility can also be set at server start, using the
  `--server.default-api-compatibility` option.

* simplified usage of `db._createStatement()`

  Previously, the function could not be called with a query string parameter as
  follows:

      db._createStatement(queryString);

  Calling it as above resulted in an error because the function expected an
  object as its parameter. From now on, it's possible to call the function with
  just the query string.

* make ArangoDB not send back a `WWW-Authenticate` header to a client in case the
  client sends the `X-Omit-WWW-Authenticate` HTTP header.

  This is done to prevent browsers from showing their built-in HTTP authentication
  dialog for AJAX requests that require authentication.
  ArangoDB will still return an HTTP 401 (Unauthorized) if the request doesn't
  contain valid credentials, but it will omit the `WWW-Authenticate` header,
  allowing clients to bypass the browser's authentication dialog.

* added REST API method HTTP GET `/_api/job/job-id` to query the status of an
  async job without potentially fetching it from the list of done jobs

* fixed non-intuitive behavior in jobs API: previously, querying the status
  of an async job via the API HTTP PUT `/_api/job/job-id` removed a currently
  executing async job from the list of queryable jobs on the server.
  Now, when querying the result of an async job that is still executing,
  the job is kept in the list of queryable jobs so its result can be fetched
  by a subsequent request.

* use a new data structure for the edge index of an edge collection. This
  improves the performance for the creation of the edge index and in
  particular speeds up removal of edges in graphs. Note however that
  this change might change the order in which edges starting at
  or ending in a vertex are returned. However, this order was never
  guaranteed anyway and it is not sensible to guarantee any particular
  order.

* provide a size hint to edge and hash indexes when initially filling them
  this will lead to less re-allocations when populating these indexes

  this may speed up building indexes when opening an existing collection

* don't requeue identical context methods in V8 threads in case a method is
  already registered

* removed arangod command line option `--database.remove-on-compacted`

* export the sort attribute for graph traversals to the HTTP interface

* add support for arangodump/arangorestore for clusters


v2.0.8 (XXXX-XX-XX)
-------------------

* fixed too-busy iteration over skiplists

  Even when a skiplist query was restricted by a limit clause, the skiplist
  index was queried without the limit. this led to slower-than-necessary
  execution times.

* fixed timeout overflows on 32 bit systems

  this bug has led to problems when select was called with a high timeout
  value (2000+ seconds) on 32bit systems that don't have a forgiving select
  implementation. when the call was made on these systems, select failed
  so no data would be read or sent over the connection

  this might have affected some cluster-internal operations.

* fixed ETCD issues on 32 bit systems

  ETCD was non-functional on 32 bit systems at all. The first call to the
  watch API crashed it. This was because atomic operations worked on data
  structures that were not properly aligned on 32 bit systems.

* fixed issue #848: db.someEdgeCollection.inEdge does not return correct
  value when called the 2nd time after a .save to the edge collection


v2.0.7 (2014-05-05)
-------------------

* issue #839: Foxx Manager missing "unfetch"

* fixed a race condition at startup

  this fixes undefined behavior in case the logger was involved directly at
  startup, before the logger initialization code was called. This should have
  occurred only for code that was executed before the invocation of main(),
  e.g. during ctor calls of statically defined objects.


v2.0.6 (2014-04-22)
-------------------

* fixed issue #835: arangosh doesn't show correct database name



v2.0.5 (2014-04-21)
-------------------

* Fixed a caching problem in IE JS Shell

* added cancelation for async jobs

* upgraded to new gyp for V8

* new Windows installer


v2.0.4 (2014-04-14)
-------------------

* fixed cluster authentication front-end issues for Firefox and IE, there are
  still problems with Chrome


v2.0.3 (2014-04-14)
-------------------

* fixed AQL optimizer bug

* fixed front-end issues

* added password change dialog


v2.0.2 (2014-04-06)
-------------------

* during cluster startup, do not log (somewhat expected) connection errors with
  log level error, but with log level info

* fixed dashboard modals

* fixed connection check for cluster planning front end: firefox does
  not support async:false

* document how to persist a cluster plan in order to relaunch an existing
  cluster later


v2.0.1 (2014-03-31)
-------------------

* make ArangoDB not send back a `WWW-Authenticate` header to a client in case the
  client sends the `X-Omit-WWW-Authenticate` HTTP header.

  This is done to prevent browsers from showing their built-in HTTP authentication
  dialog for AJAX requests that require authentication.
  ArangoDB will still return an HTTP 401 (Unauthorized) if the request doesn't
  contain valid credentials, but it will omit the `WWW-Authenticate` header,
  allowing clients to bypass the browser's authentication dialog.

* fixed isses in arango-dfdb:

  the dfdb was not able to unload certain system collections, so these couldn't be
  inspected with the dfdb sometimes. Additionally, it did not truncate corrupt
  markers from datafiles under some circumstances

* added `changePassword` attribute for users

* fixed non-working "save" button in collection edit view of web interface
  clicking the save button did nothing. one had to press enter in one of the input
  fields to send modified form data

* fixed V8 compile error on MacOS X

* prevent `body length: -9223372036854775808` being logged in development mode for
  some Foxx HTTP responses

* fixed several bugs in web interface dashboard

* fixed issue #783: coffee script not working in manifest file

* fixed issue #783: coffee script not working in manifest file

* fixed issue #781: Cant save current query from AQL editor ui

* bumped version in `X-Arango-Version` compatibility header sent by arangosh and other
  client tools from `1.5` to `2.0`.

* fixed startup options for arango-dfdb, added details option for arango-dfdb

* fixed display of missing error messages and codes in arangosh

* when creating a collection via the web interface, the collection type was always
  "document", regardless of the user's choice


v2.0.0 (2014-03-10)
-------------------

* first 2.0 release


v2.0.0-rc2 (2014-03-07)
-----------------------

* fixed cluster authorization


v2.0.0-rc1 (2014-02-28)
-----------------------

* added sharding :-)

* added collection._dbName attribute to query the name of the database from a collection

  more detailed documentation on the sharding and cluster features can be found in the user
  manual, section **Sharding**

* INCOMPATIBLE CHANGE: using complex values in AQL filter conditions with operators other
  than equality (e.g. >=, >, <=, <) will disable usage of skiplist indexes for filter
  evaluation.

  For example, the following queries will be affected by change:

      FOR doc IN docs FILTER doc.value < { foo: "bar" } RETURN doc
      FOR doc IN docs FILTER doc.value >= [ 1, 2, 3 ] RETURN doc

  The following queries will not be affected by the change:

      FOR doc IN docs FILTER doc.value == 1 RETURN doc
      FOR doc IN docs FILTER doc.value == "foo" RETURN doc
      FOR doc IN docs FILTER doc.value == [ 1, 2, 3 ] RETURN doc
      FOR doc IN docs FILTER doc.value == { foo: "bar" } RETURN doc

* INCOMPATIBLE CHANGE: removed undocumented method `collection.saveOrReplace`

  this feature was never advertised nor documented nor tested.

* INCOMPATIBLE CHANGE: removed undocumented REST API method `/_api/simple/BY-EXAMPLE-HASH`

  this feature was never advertised nor documented nor tested.

* added explicit startup parameter `--server.reuse-address`

  This flag can be used to control whether sockets should be acquired with the SO_REUSEADDR
  flag.

  Regardless of this setting, sockets on Windows are always acquired using the
  SO_EXCLUSIVEADDRUSE flag.

* removed undocumented REST API method GET `/_admin/database-name`

* added user validation API at POST `/_api/user/<username>`

* slightly improved users management API in `/_api/user`:

  Previously, when creating a new user via HTTP POST, the username needed to be
  passed in an attribute `username`. When users were returned via this API,
  the usernames were returned in an attribute named `user`. This was slightly
  confusing and was changed in 2.0 as follows:

  - when adding a user via HTTP POST, the username can be specified in an attribute
  `user`. If this attribute is not used, the API will look into the attribute `username`
  as before and use that value.
  - when users are returned via HTTP GET, the usernames are still returned in an
    attribute `user`.

  This change should be fully downwards-compatible with the previous version of the API.

* added AQL SLICE function to extract slices from lists

* made module loader more node compatible

* the startup option `--javascript.package-path` for arangosh is now deprecated and does
  nothing. Using it will not cause an error, but the option is ignored.

* added coffee script support

* Several UI improvements.

* Exchanged icons in the graphviewer toolbar

* always start networking and HTTP listeners when starting the server (even in
  console mode)

* allow vertex and edge filtering with user-defined functions in TRAVERSAL,
  TRAVERSAL_TREE and SHORTEST_PATH AQL functions:

      // using user-defined AQL functions for edge and vertex filtering
      RETURN TRAVERSAL(friends, friendrelations, "friends/john", "outbound", {
	followEdges: "myfunctions::checkedge",
	filterVertices: "myfunctions::checkvertex"
      })

      // using the following custom filter functions
      var aqlfunctions = require("org/arangodb/aql/functions");
      aqlfunctions.register("myfunctions::checkedge", function (config, vertex, edge, path) {
	return (edge.type !== 'dislikes'); // don't follow these edges
      }, false);

      aqlfunctions.register("myfunctions::checkvertex", function (config, vertex, path) {
	if (vertex.isDeleted || ! vertex.isActive) {
	  return [ "prune", "exclude" ]; // exclude these and don't follow them
	}
	return [ ]; // include everything else
      }, false);

* fail if invalid `strategy`, `order` or `itemOrder` attribute values
  are passed to the AQL TRAVERSAL function. Omitting these attributes
  is not considered an error, but specifying an invalid value for any
  of these attributes will make an AQL query fail.

* issue #751: Create database through API should return HTTP status code 201

  By default, the server now returns HTTP 201 (created) when creating a new
  database successfully. To keep compatibility with older ArangoDB versions, the
  startup parameter `--server.default-api-compatibility` can be set to a value
  of `10400` to indicate API compatibility with ArangoDB 1.4. The compatibility
  can also be enforced by setting the `X-Arango-Version` HTTP header in a
  client request to this API on a per-request basis.

* allow direct access from the `db` object to collections whose names start
  with an underscore (e.g. db._users).

  Previously, access to such collections via the `db` object was possible from
  arangosh, but not from arangod (and thus Foxx and actions). The only way
  to access such collections from these places was via the `db._collection(<name>)`
  workaround.

* allow `\n` (as well as `\r\n`) as line terminator in batch requests sent to
  `/_api/batch` HTTP API.

* use `--data-binary` instead of `--data` parameter in generated cURL examples

* issue #703: Also show path of logfile for fm.config()

* issue #675: Dropping a collection used in "graph" module breaks the graph

* added "static" Graph.drop() method for graphs API

* fixed issue #695: arangosh server.password error

* use pretty-printing in `--console` mode by default

* simplified ArangoDB startup options

  Some startup options are now superfluous or their usage is simplified. The
  following options have been changed:

  * `--javascript.modules-path`: this option has been removed. The modules paths
    are determined by arangod and arangosh automatically based on the value of
    `--javascript.startup-directory`.

    If the option is set on startup, it is ignored so startup will not abort with
    an error `unrecognized option`.

  * `--javascript.action-directory`: this option has been removed. The actions
    directory is determined by arangod automatically based on the value of
    `--javascript.startup-directory`.

    If the option is set on startup, it is ignored so startup will not abort with
    an error `unrecognized option`.

  * `--javascript.package-path`: this option is still available but it is not
    required anymore to set the standard package paths (e.g. `js/npm`). arangod
    will automatically use this standard package path regardless of whether it
    was specified via the options.

    It is possible to use this option to add additional package paths to the
    standard value.

  Configuration files included with arangod are adjusted accordingly.

* layout of the graphs tab adapted to better fit with the other tabs

* database selection is moved to the bottom right corner of the web interface

* removed priority queue index type

  this feature was never advertised nor documented nor tested.

* display internal attributes in document source view of web interface

* removed separate shape collections

  When upgrading to ArangoDB 2.0, existing collections will be converted to include
  shapes and attribute markers in the datafiles instead of using separate files for
  shapes.

  When a collection is converted, existing shapes from the SHAPES directory will
  be written to a new datafile in the collection directory, and the SHAPES directory
  will be removed afterwards.

  This saves up to 2 MB of memory and disk space for each collection
  (savings are higher, the less different shapes there are in a collection).
  Additionally, one less file descriptor per opened collection will be used.

  When creating a new collection, the amount of sync calls may be reduced. The same
  may be true for documents with yet-unknown shapes. This may help performance
  in these cases.

* added AQL functions `NTH` and `POSITION`

* added signal handler for arangosh to save last command in more cases

* added extra prompt placeholders for arangosh:
  - `%e`: current endpoint
  - `%u`: current user

* added arangosh option `--javascript.gc-interval` to control amount of
  garbage collection performed by arangosh

* fixed issue #651: Allow addEdge() to take vertex ids in the JS library

* removed command-line option `--log.format`

  In previous versions, this option did not have an effect for most log messages, so
  it got removed.

* removed C++ logger implementation

  Logging inside ArangoDB is now done using the LOG_XXX() macros. The LOGGER_XXX()
  macros are gone.

* added collection status "loading"


v1.4.16 (XXXX-XX-XX)
--------------------

* fixed too eager datafile deletion

  this issue could have caused a crash when the compaction had marked datafiles as obsolete
  and they were removed while "old" temporary query results still pointed to the old datafile
  positions

* fixed issue #826: Replication fails when a collection's configuration changes


v1.4.15 (2014-04-19)
--------------------

* bugfix for AQL query optimizer

  the following type of query was too eagerly optimized, leading to errors in code-generation:

      LET a = (FOR i IN [] RETURN i) LET b = (FOR i IN [] RETURN i) RETURN 1

  the problem occurred when both lists in the subqueries were empty. In this case invalid code
  was generated and the query couldn't be executed.


v1.4.14 (2014-04-05)
--------------------

* fixed race conditions during shape / attribute insertion

  A race condition could have led to spurious `cannot find attribute #xx` or
  `cannot find shape #xx` (where xx is a number) warning messages being logged
  by the server. This happened when a new attribute was inserted and at the same
  time was queried by another thread.

  Also fixed a race condition that may have occurred when a thread tried to
  access the shapes / attributes hash tables while they were resized. In this
  cases, the shape / attribute may have been hashed to a wrong slot.

* fixed a memory barrier / cpu synchronization problem with libev, affecting
  Windows with Visual Studio 2013 (probably earlier versions are affected, too)

  The issue is described in detail here:
  http://lists.schmorp.de/pipermail/libev/2014q1/002318.html


v1.4.13 (2014-03-14)
--------------------

* added diagnostic output for Foxx application upload

* allow dump & restore from ArangoDB 1.4 with an ArangoDB 2.0 server

* allow startup options `temp-path` and `default-language` to be specified from the arangod
  configuration file and not only from the command line

* fixed too eager compaction

  The compaction will now wait for several seconds before trying to re-compact the same
  collection. Additionally, some other limits have been introduced for the compaction.


v1.4.12 (2014-03-05)
--------------------

* fixed display bug in web interface which caused the following problems:
  - documents were displayed in web interface as being empty
  - document attributes view displayed many attributes with content "undefined"
  - document source view displayed many attributes with name "TYPEOF" and value "undefined"
  - an alert popping up in the browser with message "Datatables warning..."

* re-introduced old-style read-write locks to supports Windows versions older than
  Windows 2008R2 and Windows 7. This should re-enable support for Windows Vista and
  Windows 2008.


v1.4.11 (2014-02-27)
--------------------

* added SHORTEST_PATH AQL function

  this calculates the shortest paths between two vertices, using the Dijkstra
  algorithm, employing a min-heap

  By default, ArangoDB does not know the distance between any two vertices and
  will use a default distance of 1. A custom distance function can be registered
  as an AQL user function to make the distance calculation use any document
  attributes or custom logic:

      RETURN SHORTEST_PATH(cities, motorways, "cities/CGN", "cities/MUC", "outbound", {
	paths: true,
	distance: "myfunctions::citydistance"
      })

      // using the following custom distance function
      var aqlfunctions = require("org/arangodb/aql/functions");
      aqlfunctions.register("myfunctions::distance", function (config, vertex1, vertex2, edge) {
	return Math.sqrt(Math.pow(vertex1.x - vertex2.x) + Math.pow(vertex1.y - vertex2.y));
      }, false);

* fixed bug in Graph.pathTo function

* fixed small memleak in AQL optimizer

* fixed access to potentially uninitialized variable when collection had a cap constraint


v1.4.10 (2014-02-21)
--------------------

* fixed graph constructor to allow graph with some parameter to be used

* added node.js "events" and "stream"

* updated npm packages

* added loading of .json file

* Fixed http return code in graph api with waitForSync parameter.

* Fixed documentation in graph, simple and index api.

* removed 2 tests due to change in ruby library.

* issue #756: set access-control-expose-headers on CORS response

  the following headers are now whitelisted by ArangoDB in CORS responses:
  - etag
  - content-encoding
  - content-length
  - location
  - server
  - x-arango-errors
  - x-arango-async-id


v1.4.9 (2014-02-07)
-------------------

* return a document's current etag in response header for HTTP HEAD requests on
  documents that return an HTTP 412 (precondition failed) error. This allows
  retrieving the document's current revision easily.

* added AQL function `SKIPLIST` to directly access skiplist indexes from AQL

  This is a shortcut method to use a skiplist index for retrieving specific documents in
  indexed order. The function capability is rather limited, but it may be used
  for several cases to speed up queries. The documents are returned in index order if
  only one condition is used.

      /* return all documents with mycollection.created > 12345678 */
      FOR doc IN SKIPLIST(mycollection, { created: [[ '>', 12345678 ]] })
	RETURN doc

      /* return first document with mycollection.created > 12345678 */
      FOR doc IN SKIPLIST(mycollection, { created: [[ '>', 12345678 ]] }, 0, 1)
	RETURN doc

      /* return all documents with mycollection.created between 12345678 and 123456790 */
      FOR doc IN SKIPLIST(mycollection, { created: [[ '>', 12345678 ], [ '<=', 123456790 ]] })
	RETURN doc

      /* return all documents with mycollection.a equal 1 and .b equal 2 */
      FOR doc IN SKIPLIST(mycollection, { a: [[ '==', 1 ]], b: [[ '==', 2 ]] })
	RETURN doc

  The function requires a skiplist index with the exact same attributes to
  be present on the specified collection. All attributes present in the skiplist
  index must be specified in the conditions specified for the `SKIPLIST` function.
  Attribute declaration order is important, too: attributes must be specified in the
  same order in the condition as they have been declared in the skiplist index.

* added command-line option `--server.disable-authentication-unix-sockets`

  with this option, authentication can be disabled for all requests coming
  in via UNIX domain sockets, enabling clients located on the same host as
  the ArangoDB server to connect without authentication.
  Other connections (e.g. TCP/IP) are not affected by this option.

  The default value for this option is `false`.
  Note: this option is only supported on platforms that support Unix domain
  sockets.

* call global arangod instance destructor on shutdown

* issue #755: TRAVERSAL does not use strategy, order and itemOrder options

  these options were not honored when configuring a traversal via the AQL
  TRAVERSAL function. Now, these options are used if specified.

* allow vertex and edge filtering with user-defined functions in TRAVERSAL,
  TRAVERSAL_TREE and SHORTEST_PATH AQL functions:

      // using user-defined AQL functions for edge and vertex filtering
      RETURN TRAVERSAL(friends, friendrelations, "friends/john", "outbound", {
	followEdges: "myfunctions::checkedge",
	filterVertices: "myfunctions::checkvertex"
      })

      // using the following custom filter functions
      var aqlfunctions = require("org/arangodb/aql/functions");
      aqlfunctions.register("myfunctions::checkedge", function (config, vertex, edge, path) {
	return (edge.type !== 'dislikes'); // don't follow these edges
      }, false);

      aqlfunctions.register("myfunctions::checkvertex", function (config, vertex, path) {
	if (vertex.isDeleted || ! vertex.isActive) {
	  return [ "prune", "exclude" ]; // exclude these and don't follow them
	}
	return [ ]; // include everything else
      }, false);

* issue #748: add vertex filtering to AQL's TRAVERSAL[_TREE]() function


v1.4.8 (2014-01-31)
-------------------

* install foxx apps in the web interface

* fixed a segfault in the import API


v1.4.7 (2014-01-23)
-------------------

* issue #744: Add usage example arangoimp from Command line

* issue #738: added __dirname, __filename pseudo-globals. Fixes #733. (@by pluma)

* mount all Foxx applications in system apps directory on startup


v1.4.6 (2014-01-20)
-------------------

* issue #736: AQL function to parse collection and key from document handle

* added fm.rescan() method for Foxx-Manager

* fixed issue #734: foxx cookie and route problem

* added method `fm.configJson` for arangosh

* include `startupPath` in result of API `/_api/foxx/config`


v1.4.5 (2014-01-15)
-------------------

* fixed issue #726: Alternate Windows Install Method

* fixed issue #716: dpkg -P doesn't remove everything

* fixed bugs in description of HTTP API `_api/index`

* fixed issue #732: Rest API GET revision number

* added missing documentation for several methods in HTTP API `/_api/edge/...`

* fixed typos in description of HTTP API `_api/document`

* defer evaluation of AQL subqueries and logical operators (lazy evaluation)

* Updated font in WebFrontend, it now contains a version that renders properly on Windows

* generally allow function return values as call parameters to AQL functions

* fixed potential deadlock in global context method execution

* added override file "arangod.conf.local" (and co)


v1.4.4 (2013-12-24)
-------------------

* uid and gid are now set in the scripts, there is no longer a separate config file for
  arangod when started from a script

* foxx-manager is now an alias for arangosh

* arango-dfdb is now an alias for arangod, moved from bin to sbin

* changed from readline to linenoise for Windows

* added --install-service and --uninstall-service for Windows

* removed --daemon and --supervisor for Windows

* arangosh and arangod now uses the config-file which maps the binary name, i. e. if you
  rename arangosh to foxx-manager it will use the config file foxx-manager.conf

* fixed lock file for Windows

* fixed issue #711, #687: foxx-manager throws internal errors

* added `--server.ssl-protocol` option for client tools
  this allows connecting from arangosh, arangoimp, arangoimp etc. to an ArangoDB
  server that uses a non-default value for `--server.ssl-protocol`. The default
  value for the SSL protocol is 4 (TLSv1). If the server is configured to use a
  different protocol, it was not possible to connect to it with the client tools.

* added more detailed request statistics

  This adds the number of async-executed HTTP requests plus the number of HTTP
  requests per individual HTTP method type.

* added `--force` option for arangorestore
  this option allows continuing a restore operation even if the server reports errors
  in the middle of the restore operation

* better error reporting for arangorestore
  in case the server returned an HTTP error, arangorestore previously reported this
  error as `internal error` without any details only. Now server-side errors are
  reported by arangorestore with the server's error message

* include more system collections in dumps produced by arangodump
  previously some system collections were intentionally excluded from dumps, even if the
  dump was run with `--include-system-collections`. for example, the collections `_aal`,
  `_modules`, `_routing`, and `_users` were excluded. This makes sense in a replication
  context but not always in a dump context.
  When specifying `--include-system-collections`, arangodump will now include the above-
  mentioned collections in the dump, too. Some other system collections are still excluded
  even when the dump is run with `--include-system-collections`, for example `_replication`
  and `_trx`.

* fixed issue #701: ArangoStatement undefined in arangosh

* fixed typos in configuration files


v1.4.3 (2013-11-25)
-------------------

* fixed a segfault in the AQL optimizer, occurring when a constant non-list value was
  used on the right-hand side of an IN operator that had a collection attribute on the
  left-hand side

* issue #662:

  Fixed access violation errors (crashes) in the Windows version, occurring under some
  circumstances when accessing databases with multiple clients in parallel

* fixed issue #681: Problem with ArchLinux PKGBUILD configuration


v1.4.2 (2013-11-20)
-------------------

* fixed issue #669: Tiny documentation update

* ported Windows version to use native Windows API SRWLocks (slim read-write locks)
  and condition variables instead of homemade versions

  MSDN states the following about the compatibility of SRWLocks and Condition Variables:

      Minimum supported client:
      Windows Server 2008 [desktop apps | Windows Store apps]

      Minimum supported server:
      Windows Vista [desktop apps | Windows Store apps]

* fixed issue #662: ArangoDB on Windows hanging

  This fixes a deadlock issue that occurred on Windows when documents were written to
  a collection at the same time when some other thread tried to drop the collection.

* fixed file-based logging in Windows

  the logger complained on startup if the specified log file already existed

* fixed startup of server in daemon mode (`--daemon` startup option)

* fixed a segfault in the AQL optimizer

* issue #671: Method graph.measurement does not exist

* changed Windows condition variable implementation to use Windows native
  condition variables

  This is an attempt to fix spurious Windows hangs as described in issue #662.

* added documentation for JavaScript traversals

* added --code-page command-line option for Windows version of arangosh

* fixed a problem when creating edges via the web interface.

  The problem only occurred if a collection was created with type "document
  collection" via the web interface, and afterwards was dropped and re-created
  with type "edge collection". If the web interface page was not reloaded,
  the old collection type (document) was cached, making the subsequent creation
  of edges into the (seeming-to-be-document) collection fail.

  The fix is to not cache the collection type in the web interface. Users of
  an older version of the web interface can reload the collections page if they
  are affected.

* fixed a caching problem in arangosh: if a collection was created using the web
  interface, and then removed via arangosh, arangosh did not actually drop the
  collection due to caching.

  Because the `drop` operation was not carried out, this caused misleading error
  messages when trying to re-create the collection (e.g. `cannot create collection:
  duplicate name`).

* fixed ALT-introduced characters for arangosh console input on Windows

  The Windows readline port was not able to handle characters that are built
  using CTRL or ALT keys. Regular characters entered using the CTRL or ALT keys
  were silently swallowed and not passed to the terminal input handler.

  This did not seem to cause problems for the US keyboard layout, but was a
  severe issue for keyboard layouts that require the ALT (or ALT-GR) key to
  construct characters. For example, entering the character `{` with a German
  keyboard layout requires pressing ALT-GR + 9.

* fixed issue #665: Hash/skiplist combo madness bit my ass

  this fixes a problem with missing/non-deterministic rollbacks of inserts in
  case of a unique constraint violation into a collection with multiple secondary
  indexes (with at least one of them unique)

* fixed issue #664: ArangoDB installer on Windows requires drive c:

* partly fixed issue #662: ArangoDB on Windows hanging

  This fixes dropping databases on Windows. In previous 1.4 versions on Windows,
  one shape collection file was not unloaded and removed when dropping a database,
  leaving one directory and one shape collection file in the otherwise-dropped
  database directory.

* fixed issue #660: updated documentation on indexes


v1.4.1 (2013-11-08)
-------------------

* performance improvements for skip-list deletes


v1.4.1-rc1 (2013-11-07)
-----------------------

* fixed issue #635: Web-Interface should have a "Databases" Menu for Management

* fixed issue #624: Web-Interface is missing a Database selector

* fixed segfault in bitarray query

* fixed issue #656: Cannot create unique index through web interface

* fixed issue #654: bitarray index makes server down

* fixed issue #653: Slow query

* fixed issue #650: Randomness of any() should be improved

* made AQL `DOCUMENT()` function polymorphic and work with just one parameter.

  This allows using the `DOCUMENT` function like this:

      DOCUMENT('users/john')
      DOCUMENT([ 'users/john', 'users/amy' ])

  in addition to the existing use cases:

      DOCUMENT(users, 'users/john')
      DOCUMENT(users, 'john')
      DOCUMENT(users, [ 'users/john' ])
      DOCUMENT(users, [ 'users/john', 'users/amy' ])
      DOCUMENT(users, [ 'john', 'amy' ])

* simplified usage of ArangoDB batch API

  It is not necessary anymore to send the batch boundary in the HTTP `Content-Type`
  header. Previously, the batch API expected the client to send a Content-Type header
  of`multipart/form-data; boundary=<some boundary value>`. This is still supported in
  ArangoDB 2.0, but clients can now also omit this header. If the header is not
  present in a client request, ArangoDB will ignore the request content type and
  read the MIME boundary from the beginning of the request body.

  This also allows using the batch API with the Swagger "Try it out" feature (which is
  not too good at sending a different or even dynamic content-type request header).

* added API method GET `/_api/database/user`

  This returns the list of databases a specific user can see without changing the
  username/passwd.

* issue #424: Documentation about IDs needs to be upgraded


v1.4.0 (2013-10-29)
-------------------

* fixed issue #648: /batch API is missing from Web Interface API Documentation (Swagger)

* fixed issue #647: Icon tooltips missing

* fixed issue #646: index creation in web interface

* fixed issue #645: Allow jumping from edge to linked vertices

* merged PR for issue #643: Some minor corrections and a link to "Downloads"

* fixed issue #642: Completion of error handling

* fixed issue #639: compiling v1.4 on maverick produces warnings on -Wstrict-null-sentinel

* fixed issue #634: Web interface bug: Escape does not always propagate

* fixed issue #620: added startup option `--server.default-api-compatibility`

  This adds the following changes to the ArangoDB server and clients:
  - the server provides a new startup option `--server.default-api-compatibility`.
    This option can be used to determine the compatibility of (some) server API
    return values. The value for this parameter is a server version number,
    calculated as follows: `10000 * major + 100 * minor` (e.g. `10400` for ArangoDB
    1.3). The default value is `10400` (1.4), the minimum allowed value is `10300`
    (1.3).

    When setting this option to a value lower than the current server version,
    the server might respond with old-style results to "old" clients, increasing
    compatibility with "old" (non-up-to-date) clients.

  - the server will on each incoming request check for an HTTP header
    `x-arango-version`. Clients can optionally set this header to the API
    version number they support. For example, if a client sends the HTTP header
    `x-arango-version: 10300`, the server will pick this up and might send ArangoDB
    1.3-style responses in some situations.

    Setting either the startup parameter or using the HTTP header (or both) allows
    running "old" clients with newer versions of ArangoDB, without having to adjust
    the clients too much.

  - the `location` headers returned by the server for the APIs `/_api/document/...`
    and `/_api/collection/...` will have different values depending on the used API
    version. If the API compatibility is `10300`, the `location` headers returned
    will look like this:

	location: /_api/document/....

    whereas when an API compatibility of `10400` or higher is used, the `location`
    headers will look like this:

	location: /_db/<database name>/_api/document/...

  Please note that even in the presence of this, old API versions still may not
  be supported forever by the server.

* fixed issue #643: Some minor corrections and a link to "Downloads" by @frankmayer

* started issue #642: Completion of error handling

* fixed issue #639: compiling v1.4 on maverick produces warnings on
  -Wstrict-null-sentinel

* fixed issue #621: Standard Config needs to be fixed

* added function to manage indexes (web interface)

* improved server shutdown time by signaling shutdown to applicationserver,
  logging, cleanup and compactor threads

* added foxx-manager `replace` command

* added foxx-manager `installed` command (a more intuitive alias for `list`)

* fixed issue #617: Swagger API is missing '/_api/version'

* fixed issue #615: Swagger API: Some commands have no parameter entry forms

* fixed issue #614: API : Typo in : Request URL /_api/database/current

* fixed issue #609: Graph viz tool - different background color

* fixed issue #608: arangosh config files - eventually missing in the manual

* fixed issue #607: Admin interface: no core documentation

* fixed issue #603: Aardvark Foxx App Manager

* fixed a bug in type-mapping between AQL user functions and the AQL layer

  The bug caused errors like the following when working with collection documents
  in an AQL user function:

      TypeError: Cannot assign to read only property '_id' of #<ShapedJson>

* create less system collections when creating a new database

  This is achieved by deferring collection creation until the collections are actually
  needed by ArangoDB. The following collections are affected by the change:
  - `_fishbowl`
  - `_structures`


v1.4.0-beta2 (2013-10-14)
-------------------------

* fixed compaction on Windows

  The compaction on Windows did not ftruncate the cleaned datafiles to a smaller size.
  This has been fixed so not only the content of the files is cleaned but also files
  are re-created with potentially smaller sizes.

* only the following system collections will be excluded from replication from now on:
  - `_replication`
  - `_trx`
  - `_users`
  - `_aal`
  - `_fishbowl`
  - `_modules`
  - `_routing`

  Especially the following system collections will now be included in replication:
  - `_aqlfunctions`
  - `_graphs`

  In previous versions of ArangoDB, all system collections were excluded from the
  replication.

  The change also caused a change in the replication logger and applier:
  in previous versions of ArangoDB, only a collection's id was logged for an operation.
  This has not caused problems for non-system collections but for system collections
  there ids might differ. In addition to a collection id ArangoDB will now also log the
  name of a collection for each replication event.

  The replication applier will now look for the collection name attribute in logged
  events preferably.

* added database selection to arango-dfdb

* provide foxx-manager, arangodump, and arangorestore in Windows build

* ArangoDB 1.4 will refuse to start if option `--javascript.app-path` is not set.

* added startup option `--server.allow-method-override`

  This option can be set to allow overriding the HTTP request method in a request using
  one of the following custom headers:

  - x-http-method-override
  - x-http-method
  - x-method-override

  This allows bypassing proxies and tools that would otherwise just let certain types of
  requests pass. Enabling this option may impose a security risk, so it should only be
  used in very controlled environments.

  The default value for this option is `false` (no method overriding allowed).

* added "details" URL parameter for bulk import API

  Setting the `details` URL parameter to `true` in a call to POST `/_api/import` will make
  the import return details about non-imported documents in the `details` attribute. If
  `details` is `false` or omitted, no `details` attribute will be present in the response.
  This is the same behavior that previous ArangoDB versions exposed.

* added "complete" option for bulk import API

  Setting the `complete` URL parameter to `true` in a call to POST `/_api/import` will make
  the import completely fail if at least one of documents cannot be imported successfully.

  It defaults to `false`, which will make ArangoDB continue importing the other documents
  from the import even if some documents cannot be imported. This is the same behavior that
  previous ArangoDB versions exposed.

* added missing swagger documentation for `/_api/log`

* calling `/_api/logs` (or `/_admin/logs`) is only permitted from the `_system` database now.

  Calling this API method for/from other database will result in an HTTP 400.

' ported fix from https://github.com/novus/nvd3/commit/0894152def263b8dee60192f75f66700cea532cc

  This prevents JavaScript errors from occurring in Chrome when in the admin interface,
  section "Dashboard".

* show current database name in web interface (bottom right corner)

* added missing documentation for /_api/import in swagger API docs

* allow specification of database name for replication sync command replication applier

  This allows syncing from a master database with a different name than the slave database.

* issue #601: Show DB in prompt

  arangosh now displays the database name as part of the prompt by default.

  Can change the prompt by using the `--prompt` option, e.g.

      > arangosh --prompt "my db is named \"%d\"> "


v1.4.0-beta1 (2013-10-01)
-------------------------

* make the Foxx manager use per-database app directories

  Each database now has its own subdirectory for Foxx applications. Each database
  can thus use different Foxx applications if required. A Foxx app for a specific
  database resides in `<app-path>/databases/<database-name>/<app-name>`.

  System apps are shared between all databases. They reside in `<app-path>/system/<app-name>`.

* only trigger an engine reset in development mode for URLs starting with `/dev/`

  This prevents ArangoDB from reloading all Foxx applications when it is not
  actually necessary.

* changed error code from 10 (bad parameter) to 1232 (invalid key generator) for
  errors that are due to an invalid key generator specification when creating a new
  collection

* automatic detection of content-type / mime-type for Foxx assets based on filenames,
  added possibility to override auto detection

* added endpoint management API at `/_api/endpoint`

* changed HTTP return code of PUT `/_api/cursor` from 400 to 404 in case a
  non-existing cursor is referred to

* issue #360: added support for asynchronous requests

  Incoming HTTP requests with the headers `x-arango-async: true` or
  `x-arango-async: store` will be answered by the server instantly with a generic
  HTTP 202 (Accepted) response.

  The actual requests will be queued and processed by the server asynchronously,
  allowing the client to continue sending other requests without waiting for the
  server to process the actually requested operation.

  The exact point in time when a queued request is executed is undefined. If an
  error occurs during execution of an asynchronous request, the client will not
  be notified by the server.

  The maximum size of the asynchronous task queue can be controlled using the new
  option `--scheduler.maximal-queue-size`. If the queue contains this many number of
  tasks and a new asynchronous request comes in, the server will reject it with an
  HTTP 500 (internal server error) response.

  Results of incoming requests marked with header `x-arango-async: true` will be
  discarded by the server immediately. Clients have no way of accessing the result
  of such asynchronously executed request. This is just _fire and forget_.

  To later retrieve the result of an asynchronously executed request, clients can
  mark a request with the header `x-arango-async: keep`. This makes the server
  store the result of the request in memory until explicitly fetched by a client
  via the `/_api/job` API. The `/_api/job` API also provides methods for basic
  inspection of which pending or already finished requests there are on the server,
  plus ways for garbage collecting unneeded results.

* Added new option `--scheduler.maximal-queue-size`.

* issue #590: Manifest Lint

* added data dump and restore tools, arangodump and arangorestore.

  arangodump can be used to create a logical dump of an ArangoDB database, or
  just dedicated collections. It can be used to dump both a collection's structure
  (properties and indexes) and data (documents).

  arangorestore can be used to restore data from a dump created with arangodump.
  arangorestore currently does not re-create any indexes, and doesn't yet handle
  referenced documents in edges properly when doing just partial restores.
  This will be fixed until 1.4 stable.

* introduced `--server.database` option for arangosh, arangoimp, and arangob.

  The option allows these client tools to use a certain database for their actions.
  In arangosh, the current database can be switched at any time using the command

      db._useDatabase(<name>);

  When no database is specified, all client tools will assume they should use the
  default database `_system`. This is done for downwards-compatibility reasons.

* added basic multi database support (alpha)

  New databases can be created using the REST API POST `/_api/database` and the
  shell command `db._createDatabase(<name>)`.

  The default database in ArangoDB is called `_system`. This database is always
  present and cannot be deleted by the user. When an older version of ArangoDB is
  upgraded to 1.4, the previously only database will automatically become the
  `_system` database.

  New databases can be created with the above commands, and can be deleted with the
  REST API DELETE `/_api/database/<name>` or the shell command `db._dropDatabase(<name>);`.

  Deleting databases is still unstable in ArangoDB 1.4 alpha and might crash the
  server. This will be fixed until 1.4 stable.

  To access a specific database via the HTTP REST API, the `/_db/<name>/` prefix
  can be used in all URLs. ArangoDB will check if an incoming request starts with
  this prefix, and will automatically pick the database name from it. If the prefix
  is not there, ArangoDB will assume the request is made for the default database
  (`_system`). This is done for downwards-compatibility reasons.

  That means, the following URL pathnames are logically identical:

      /_api/document/mycollection/1234
      /_db/_system/document/mycollection/1234

  To access a different database (e.g. `test`), the URL pathname would look like this:

      /_db/test/document/mycollection/1234

  New databases can also be created and existing databases can only be dropped from
  within the default database (`_system`). It is not possible to drop the `_system`
  database itself.

  Cross-database operations are unintended and unsupported. The intention of the
  multi-database feature is to have the possibility to have a few databases managed
  by ArangoDB in parallel, but to only access one database at a time from a connection
  or a request.

  When accessing the web interface via the URL pathname `/_admin/html/` or `/_admin/aardvark`,
  the web interface for the default database (`_system`) will be displayed.
  To access the web interface for a different database, the database name can be
  put into the URLs as a prefix, e.g. `/_db/test/_admin/html` or
  `/_db/test/_admin/aardvark`.

  All internal request handlers and also all user-defined request handlers and actions
  (including Foxx) will only get to see the unprefixed URL pathnames (i.e. excluding
  any database name prefix). This is to ensure downwards-compatibility.

  To access the name of the requested database from any action (including Foxx), use
  use `req.database`.

  For example, when calling the URL `/myapp/myaction`, the content of `req.database`
  will be `_system` (the default database because no database got specified) and the
  content of `req.url` will be `/myapp/myaction`.

  When calling the URL `/_db/test/myapp/myaction`, the content of `req.database` will be
  `test`, and the content of `req.url` will still be `/myapp/myaction`.

* Foxx now excludes files starting with . (dot) when bundling assets

  This mitigates problems with editor swap files etc.

* made the web interface a Foxx application

  This change caused the files for the web interface to be moved from `html/admin` to
  `js/apps/aardvark` in the file system.

  The base URL for the admin interface changed from `_admin/html/index.html` to
  `_admin/aardvark/index.html`.

  The "old" redirection to `_admin/html/index.html` will now produce a 404 error.

  When starting ArangoDB with the `--upgrade` option, this will automatically be remedied
  by putting in a redirection from `/` to `/_admin/aardvark/index.html`, and from
  `/_admin/html/index.html` to `/_admin/aardvark/index.html`.

  This also obsoletes the following configuration (command-line) options:
  - `--server.admin-directory`
  - `--server.disable-admin-interface`

  when using these now obsolete options when the server is started, no error is produced
  for downwards-compatibility.

* changed User-Agent value sent by arangoimp, arangosh, and arangod from "VOC-Agent" to
  "ArangoDB"

* changed journal file creation behavior as follows:

  Previously, a journal file for a collection was always created when a collection was
  created. When a journal filled up and became full, the current journal was made a
  datafile, and a new (empty) journal was created automatically. There weren't many
  intended situations when a collection did not have at least one journal.

  This is changed now as follows:
  - when a collection is created, no journal file will be created automatically
  - when there is a write into a collection without a journal, the journal will be
    created lazily
  - when there is a write into a collection with a full journal, a new journal will
    be created automatically

  From the end user perspective, nothing should have changed, except that there is now
  less disk usage for empty collections. Disk usage of infrequently updated collections
  might also be reduced significantly by running the `rotate()` method of a collection,
  and not writing into a collection subsequently.

* added method `collection.rotate()`

  This allows premature rotation of a collection's current journal file into a (read-only)
  datafile. The purpose of using `rotate()` is to prematurely allow compaction (which is
  performed on datafiles only) on data, even if the journal was not filled up completely.

  Using `rotate()` may make sense in the following scenario:

      c = db._create("test");
      for (i = 0; i < 1000; ++i) {
	c.save(...); // insert lots of data here
      }

      ...
      c.truncate(); // collection is now empty
      // only data in datafiles will be compacted by following compaction runs
      // all data in the current journal would not be compacted

      // calling rotate will make the current journal a datafile, and thus make it
      // eligible for compaction
      c.rotate();

  Using `rotate()` may also be useful when data in a collection is known to not change
  in the immediate future. After having completed all write operations on a collection,
  performing a `rotate()` will reduce the size of the current journal to the actually
  required size (remember that journals are pre-allocated with a specific size) before
  making the journal a datafile. Thus `rotate()` may cause disk space savings, even if
  the datafiles does not qualify for compaction after rotation.

  Note: rotating the journal is asynchronous, so that the actual rotation may be executed
  after `rotate()` returns to the caller.

* changed compaction to merge small datafiles together (up to 3 datafiles are merged in
  a compaction run)

  In the regular case, this should leave less small datafiles stay around on disk and allow
  using less file descriptors in total.

* added AQL MINUS function

* added AQL UNION_DISTINCT function (more efficient than combination of `UNIQUE(UNION())`)

* updated mruby to 2013-08-22

* issue #587: Add db._create() in help for startup arangosh

* issue #586: Share a link on installation instructions in the User Manual

* issue #585: Bison 2.4 missing on Mac for custom build

* issue #584: Web interface images broken in devel

* issue #583: Small documentation update

* issue #581: Parameter binding for attributes

* issue #580: Small improvements (by @guidoreina)

* issue #577: Missing documentation for collection figures in implementor manual

* issue #576: Get disk usage for collections and graphs

  This extends the result of the REST API for /_api/collection/figures with
  the attributes `compactors.count`, `compactors.fileSize`, `shapefiles.count`,
  and `shapefiles.fileSize`.

* issue #575: installing devel version on mac (low prio)

* issue #574: Documentation (POST /_admin/routing/reload)

* issue #558: HTTP cursors, allow count to ignore LIMIT


v1.4.0-alpha1 (2013-08-02)
--------------------------

* added replication. check online manual for details.

* added server startup options `--server.disable-replication-logger` and
  `--server.disable-replication-applier`

* removed action deployment tool, this now handled with Foxx and its manager or
  by kaerus node utility

* fixed a server crash when using byExample / firstExample inside a transaction
  and the collection contained a usable hash/skiplist index for the example

* defineHttp now only expects a single context

* added collection detail dialog (web interface)

  Shows collection properties, figures (datafiles, journals, attributes, etc.)
  and indexes.

* added documents filter (web interface)

  Allows searching for documents based on attribute values. One or many filter
  conditions can be defined, using comparison operators such as '==', '<=', etc.

* improved AQL editor (web interface)

  Editor supports keyboard shortcuts (Submit, Undo, Redo, Select).
  Editor allows saving and reusing of user-defined queries.
  Added example queries to AQL editor.
  Added comment button.

* added document import (web interface)

  Allows upload of JSON-data from files. Files must have an extension of .json.

* added dashboard (web interface)

  Shows the status of replication and multiple system charts, e.g.
  Virtual Memory Size, Request Time, HTTP Connections etc.

* added API method `/_api/graph` to query all graphs with all properties.

* added example queries in web interface AQL editor

* added arango.reconnect(<host>) method for arangosh to dynamically switch server or
  user name

* added AQL range operator `..`

  The `..` operator can be used to easily iterate over a sequence of numeric
  values. It will produce a list of values in the defined range, with both bounding
  values included.

  Example:

      2010..2013

  will produce the following result:

      [ 2010, 2011, 2012, 2013 ]

* added AQL RANGE function

* added collection.first(count) and collection.last(count) document access functions

  These functions allow accessing the first or last n documents in a collection. The order
  is determined by document insertion/update time.

* added AQL INTERSECTION function

* INCOMPATIBLE CHANGE: changed AQL user function namespace resolution operator from `:` to `::`

  AQL user-defined functions were introduced in ArangoDB 1.3, and the namespace resolution
  operator for them was the single colon (`:`). A function call looked like this:

      RETURN mygroup:myfunc()

  The single colon caused an ambiguity in the AQL grammar, making it indistinguishable from
  named attributes or the ternary operator in some cases, e.g.

      { mygroup:myfunc ? mygroup:myfunc }

  The change of the namespace resolution operator from `:` to `::` fixes this ambiguity.

  Existing user functions in the database will be automatically fixed when starting ArangoDB
  1.4 with the `--upgrade` option. However, queries using user-defined functions need to be
  adjusted on the client side to use the new operator.

* allow multiple AQL LET declarations separated by comma, e.g.
  LET a = 1, b = 2, c = 3

* more useful AQL error messages

  The error position (line/column) is more clearly indicated for parse errors.
  Additionally, if a query references a collection that cannot be found, the error
  message will give a hint on the collection name

* changed return value for AQL `DOCUMENT` function in case document is not found

  Previously, when the AQL `DOCUMENT` function was called with the id of a document and
  the document could not be found, it returned `undefined`. This value is not part of the
  JSON type system and this has caused some problems.
  Starting with ArangoDB 1.4, the `DOCUMENT` function will return `null` if the document
  looked for cannot be found.

  In case the function is called with a list of documents, it will continue to return all
  found documents, and will not return `null` for non-found documents. This has not changed.

* added single line comments for AQL

  Single line comments can be started with a double forward slash: `//`.
  They end at the end of the line, or the end of the query string, whichever is first.

* fixed documentation issues #567, #568, #571.

* added collection.checksum(<withData>) method to calculate CRC checksums for
  collections

  This can be used to
  - check if data in a collection has changed
  - compare the contents of two collections on different ArangoDB instances

* issue #565: add description line to aal.listAvailable()

* fixed several out-of-memory situations when double freeing or invalid memory
  accesses could happen

* less msyncing during the creation of collections

  This is achieved by not syncing the initial (standard) markers in shapes collections.
  After all standard markers are written, the shapes collection will get synced.

* renamed command-line option `--log.filter` to `--log.source-filter` to avoid
  misunderstandings

* introduced new command-line option `--log.content-filter` to optionally restrict
  logging to just specific log messages (containing the filter string, case-sensitive).

  For example, to filter on just log entries which contain `ArangoDB`, use:

      --log.content-filter "ArangoDB"

* added optional command-line option `--log.requests-file` to log incoming HTTP
  requests to a file.

  When used, all HTTP requests will be logged to the specified file, containing the
  client IP address, HTTP method, requests URL, HTTP response code, and size of the
  response body.

* added a signal handler for SIGUSR1 signal:

  when ArangoDB receives this signal, it will respond all further incoming requests
  with an HTTP 503 (Service Unavailable) error. This will be the case until another
  SIGUSR1 signal is caught. This will make ArangoDB start serving requests regularly
  again. Note: this is not implemented on Windows.

* limited maximum request URI length to 16384 bytes:

  Incoming requests with longer request URIs will be responded to with an HTTP
  414 (Request-URI Too Long) error.

* require version 1.0 or 1.1 in HTTP version signature of requests sent by clients:

  Clients sending requests with a non-HTTP 1.0 or non-HTTP 1.1 version number will
  be served with an HTTP 505 (HTTP Version Not Supported) error.

* updated manual on indexes:

  using system attributes such as `_id`, `_key`, `_from`, `_to`, `_rev` in indexes is
  disallowed and will be rejected by the server. This was the case since ArangoDB 1.3,
  but was not properly documented.

* issue #563: can aal become a default object?

  aal is now a prefab object in arangosh

* prevent certain system collections from being renamed, dropped, or even unloaded.

  Which restrictions there are for which system collections may vary from release to
  release, but users should in general not try to modify system collections directly
  anyway.

  Note: there are no such restrictions for user-created collections.

* issue #559: added Foxx documentation to user manual

* added server startup option `--server.authenticate-system-only`. This option can be
  used to restrict the need for HTTP authentication to internal functionality and APIs,
  such as `/_api/*` and `/_admin/*`.
  Setting this option to `true` will thus force authentication for the ArangoDB APIs
  and the web interface, but allow unauthenticated requests for other URLs (including
  user defined actions and Foxx applications).
  The default value of this option is `false`, meaning that if authentication is turned
  on, authentication is still required for *all* incoming requests. Only by setting the
  option to `true` this restriction is lifted and authentication becomes required for
  URLs starting with `/_` only.

  Please note that authentication still needs to be enabled regularly by setting the
  `--server.disable-authentication` parameter to `false`. Otherwise no authentication
  will be required for any URLs as before.

* protect collections against unloading when there are still document barriers around.

* extended cap constraints to optionally limit the active data size in a collection to
  a specific number of bytes.

  The arguments for creating a cap constraint are now:
  `collection.ensureCapConstraint(<count>, <byteSize>);`

  It is supported to specify just a count as in ArangoDB 1.3 and before, to specify
  just a fileSize, or both. The first met constraint will trigger the automated
  document removal.

* added `db._exists(doc)` and `collection.exists(doc)` for easy document existence checks

* added API `/_api/current-database` to retrieve information about the database the
  client is currently connected to (note: the API `/_api/current-database` has been
  removed in the meantime. The functionality is accessible via `/_api/database/current`
  now).

* ensure a proper order of tick values in datafiles/journals/compactors.
  any new files written will have the _tick values of their markers in order. for
  older files, there are edge cases at the beginning and end of the datafiles when
  _tick values are not properly in order.

* prevent caching of static pages in PathHandler.
  whenever a static page is requested that is served by the general PathHandler, the
  server will respond to HTTP GET requests with a "Cache-Control: max-age=86400" header.

* added "doCompact" attribute when creating collections and to collection.properties().
  The attribute controls whether collection datafiles are compacted.

* changed the HTTP return code from 400 to 404 for some cases when there is a referral
  to a non-existing collection or document.

* introduced error code 1909 `too many iterations` that is thrown when graph traversals
  hit the `maxIterations` threshold.

* optionally limit traversals to a certain number of iterations
  the limitation can be achieved via the traversal API by setting the `maxIterations`
  attribute, and also via the AQL `TRAVERSAL` and `TRAVERSAL_TREE` functions by setting
  the same attribute. If traversals are not limited by the end user, a server-defined
  limit for `maxIterations` may be used to prevent server-side traversals from running
  endlessly.

* added graph traversal API at `/_api/traversal`

* added "API" link in web interface, pointing to REST API generated with Swagger

* moved "About" link in web interface into "links" menu

* allow incremental access to the documents in a collection from out of AQL
  this allows reading documents from a collection chunks when a full collection scan
  is required. memory usage might be must lower in this case and queries might finish
  earlier if there is an additional LIMIT statement

* changed AQL COLLECT to use a stable sort, so any previous SORT order is preserved

* issue #547: Javascript error in the web interface

* issue #550: Make AQL graph functions support key in addition to id

* issue #526: Unable to escape when an errorneous command is entered into the js shell

* issue #523: Graph and vertex methods for the javascript api

* issue #517: Foxx: Route parameters with capital letters fail

* issue #512: Binded Parameters for LIMIT


v1.3.3 (2013-08-01)
-------------------

* issue #570: updateFishbowl() fails once

* updated and fixed generated examples

* issue #559: added Foxx documentation to user manual

* added missing error reporting for errors that happened during import of edges


v1.3.2 (2013-06-21)
-------------------

* fixed memleak in internal.download()

* made the shape-collection journal size adaptive:
  if too big shapes come in, a shape journal will be created with a big-enough size
  automatically. the maximum size of a shape journal is still restricted, but to a
  very big value that should never be reached in practice.

* fixed a segfault that occurred when inserting documents with a shape size bigger
  than the default shape journal size (2MB)

* fixed a locking issue in collection.truncate()

* fixed value overflow in accumulated filesizes reported by collection.figures()

* issue #545: AQL FILTER unnecessary (?) loop

* issue #549: wrong return code with --daemon


v1.3.1 (2013-05-24)
-------------------

* removed currently unused _ids collection

* fixed usage of --temp-path in aranogd and arangosh

* issue #540: suppress return of temporary internal variables in AQL

* issue #530: ReferenceError: ArangoError is not a constructor

* issue #535: Problem with AQL user functions javascript API

* set --javascript.app-path for test execution to prevent startup error

* issue #532: Graph _edgesCache returns invalid data?

* issue #531: Arangod errors

* issue #529: Really weird transaction issue

* fixed usage of --temp-path in aranogd and arangosh


v1.3.0 (2013-05-10)
-------------------

* fixed problem on restart ("datafile-xxx is not sealed") when server was killed
  during a compaction run

* fixed leak when using cursors with very small batchSize

* issue #508: `unregistergroup` function not mentioned in http interface docs

* issue #507: GET /_api/aqlfunction returns code inside parentheses

* fixed issue #489: Bug in aal.install

* fixed issue 505: statistics not populated on MacOS


v1.3.0-rc1 (2013-04-24)
-----------------------

* updated documentation for 1.3.0

* added node modules and npm packages

* changed compaction to only compact datafiles with more at least 10% of dead
  documents (byte size-wise)

* issue #498: fixed reload of authentication info when using
  `require("org/arangodb/users").reload()`

* issue #495: Passing an empty array to create a document results in a
  "phantom" document

* added more precision for requests statistics figures

* added "sum" attribute for individual statistics results in statistics API
  at /_admin/statistics

* made "limit" an optional parameter in AQL function NEAR().
  limit can now be either omitted completely, or set to 0. If so, an internal
  default value (currently 100) will be applied for the limit.

* issue #481

* added "attributes.count" to output of `collection.figures()`
  this also affects the REST API /_api/collection/<name>/figures

* added IndexedPropertyGetter for ShapedJson objects

* added API for user-defined AQL functions

* issue #475: A better error message for deleting a non-existent graph

* issue #474: Web interface problems with the JS Shell

* added missing documentation for AQL UNION function

* added transaction support.
  This provides ACID transactions for ArangoDB. Transactions can be invoked
  using the `db._executeTransaction()` function, or the `/_api/transaction`
  REST API.

* switched to semantic versioning (at least for alpha & alpha naming)

* added saveOrReplace() for server-side JS

v1.3.alpha1 (2013-04-05)
------------------------

* cleanup of Module, Package, ArangoApp and modules "internal", "fs", "console"

* use Error instead of string in throw to allow stack-trace

* issue #454: error while creation of Collection

* make `collection.count()` not recalculate the number of documents on the fly, but
  use some internal document counters.

* issue #457: invalid string value in web interface

* make datafile id (datafile->_fid) identical to the numeric part of the filename.
  E.g. the datafile `journal-123456.db` will now have a datafile marker with the same
  fid (i.e. `123456`) instead of a different value. This change will only affect
  datafiles that are created with 1.3 and not any older files.
  The intention behind this change is to make datafile debugging easier.

* consistently discard document attributes with reserved names (system attributes)
  but without any known meaning, for example `_test`, `_foo`, ...

  Previously, these attributes were saved with the document regularly in some cases,
  but were discarded in other cases.
  Now these attributes are discarded consistently. "Real" system attributes such as
  `_key`, `_from`, `_to` are not affected and will work as before.

  Additionally, attributes with an empty name (``) are discarded when documents are
  saved.

  Though using reserved or empty attribute names in documents was not really and
  consistently supported in previous versions of ArangoDB, this change might cause
  an incompatibility for clients that rely on this feature.

* added server startup flag `--database.force-sync-properties` to force syncing of
  collection properties on collection creation, deletion and on property update.
  The default value is true to mimic the behavior of previous versions of ArangoDB.
  If set to false, collection properties are written to disk but no call to sync()
  is made.

* added detailed output of server version and components for REST APIs
  `/_admin/version` and `/_api/version`. To retrieve this extended information,
  call the REST APIs with URL parameter `details=true`.

* issue #443: For git-based builds include commit hash in version

* adjust startup log output to be more compact, less verbose

* set the required minimum number of file descriptors to 256.
  On server start, this number is enforced on systems that have rlimit. If the limit
  cannot be enforced, starting the server will fail.
  Note: 256 is considered to be the absolute minimum value. Depending on the use case
  for ArangoDB, a much higher number of file descriptors should be used.

  To avoid checking & potentially changing the number of maximum open files, use the
  startup option `--server.descriptors-minimum 0`

* fixed shapedjson to json conversion for special numeric values (NaN, +inf, -inf).
  Before, "NaN", "inf", or "-inf" were written into the JSONified output, but these
  values are not allowed in JSON. Now, "null" is written to the JSONified output as
  required.

* added AQL functions VARIANCE_POPULATION(), VARIANCE_SAMPLE(), STDDEV_POPULATION(),
  STDDEV_SAMPLE(), AVERAGE(), MEDIAN() to calculate statistical values for lists

* added AQL SQRT() function

* added AQL TRIM(), LEFT() and RIGHT() string functions

* fixed issue #436: GET /_api/document on edge

* make AQL REVERSE() and LENGTH() functions work on strings, too

* disabled DOT generation in `make doxygen`. this speeds up docs generation

* renamed startup option `--dispatcher.report-intervall` to `--dispatcher.report-interval`

* renamed startup option `--scheduler.report-intervall` to `--scheduler.report-interval`

* slightly changed output of REST API method /_admin/log.
  Previously, the log messages returned also contained the date and log level, now
  they will only contain the log message, and no date and log level information.
  This information can be re-created by API users from the `timestamp` and `level`
  attributes of the result.

* removed configure option `--enable-zone-debug`
  memory zone debugging is now automatically turned on when compiling with ArangoDB
  `--enable-maintainer-mode`

* removed configure option `--enable-arangob`
  arangob is now always included in the build


v1.2.3 (XXXX-XX-XX)
-------------------

* added optional parameter `edgexamples` for AQL function EDGES() and NEIGHBORS()

* added AQL function NEIGHBORS()

* added freebsd support

* fixed firstExample() query with `_id` and `_key` attributes

* issue triAGENS/ArangoDB-PHP#55: AQL optimizer may have mis-optimized duplicate
  filter statements with limit


v1.2.2 (2013-03-26)
-------------------

* fixed save of objects with common sub-objects

* issue #459: fulltext internal memory allocation didn't scale well
  This fix improves loading times for collections with fulltext indexes that have
  lots of equal words indexed.

* issue #212: auto-increment support

  The feature can be used by creating a collection with the extra `keyOptions`
  attribute as follows:

      db._create("mycollection", { keyOptions: { type: "autoincrement", offset: 1, increment: 10, allowUserKeys: true } });

  The `type` attribute will make sure the keys will be auto-generated if no
  `_key` attribute is specified for a document.

  The `allowUserKeys` attribute determines whether users might still supply own
  `_key` values with documents or if this is considered an error.

  The `increment` value determines the actual increment value, whereas the `offset`
  value can be used to seed to value sequence with a specific starting value.
  This will be useful later in a multi-master setup, when multiple servers can use
  different auto-increment seed values and thus generate non-conflicting auto-increment values.

  The default values currently are:

  - `allowUserKeys`: `true`
  - `offset`: `0`
  - `increment`: `1`

  The only other available key generator type currently is `traditional`.
  The `traditional` key generator will auto-generate keys in a fashion as ArangoDB
  always did (some increasing integer value, with a more or less unpredictable
  increment value).

  Note that for the `traditional` key generator there is only the option to disallow
  user-supplied keys and give the server the sole responsibility for key generation.
  This can be achieved by setting the `allowUserKeys` property to `false`.

  This change also introduces the following errors that API implementors may want to check
  the return values for:

  - 1222: `document key unexpected`: will be raised when a document is created with
    a `_key` attribute, but the underlying collection was set up with the `keyOptions`
    attribute `allowUserKeys: false`.

  - 1225: `out of keys`: will be raised when the auto-increment key generator runs
    out of keys. This may happen when the next key to be generated is 2^64 or higher.
    In practice, this will only happen if the values for `increment` or `offset` are
    not set appropriately, or if users are allowed to supply own keys, those keys
    are near the 2^64 threshold, and later the auto-increment feature kicks in and
    generates keys that cross that threshold.

    In practice it should not occur with proper configuration and proper usage of the
    collections.

  This change may also affect the following REST APIs:
  - POST `/_api/collection`: the server does now accept the optional `keyOptions`
    attribute in the second parameter
  - GET `/_api/collection/properties`: will return the `keyOptions` attribute as part
    of the collection's properties. The previous optional attribute `createOptions`
    is now gone.

* fixed `ArangoStatement.explain()` method with bind variables

* fixed misleading "cursor not found" error message in arangosh that occurred when
  `count()` was called for client-side cursors

* fixed handling of empty attribute names, which may have crashed the server under
  certain circumstances before

* fixed usage of invalid pointer in error message output when index description could
  not be opened


v1.2.1 (2013-03-14)
-------------------

* issue #444: please darken light color in arangosh

* issue #442: pls update post install info on osx

* fixed conversion of special double values (NaN, -inf, +inf) when converting from
  shapedjson to JSON

* fixed compaction of markers (location of _key was not updated correctly in memory,
  leading to _keys pointing to undefined memory after datafile rotation)

* fixed edge index key pointers to use document master pointer plus offset instead
  of direct _key address

* fixed case when server could not create any more journal or compactor files.
  Previously a wrong status code may have been returned, and not being able to create
  a new compactor file may have led to an infinite loop with error message
  "could not create compactor".

* fixed value truncation for numeric filename parts when renaming datafiles/journals


v1.2.0 (2013-03-01)
-------------------

* by default statistics are now switch off; in order to enable comment out
  the "disable-statistics = yes" line in "arangod.conf"

* fixed issue #435: csv parser skips data at buffer border

* added server startup option `--server.disable-statistics` to turn off statistics
  gathering without recompilation of ArangoDB.
  This partly addresses issue #432.

* fixed dropping of indexes without collection name, e.g.
  `db.xxx.dropIndex("123456");`
  Dropping an index like this failed with an assertion error.

* fixed issue #426: arangoimp should be able to import edges into edge collections

* fixed issue #425: In case of conflict ArangoDB returns HTTP 400 Bad request
  (with 1207 Error) instead of HTTP 409 Conflict

* fixed too greedy token consumption in AQL for negative values:
  e.g. in the statement `RETURN { a: 1 -2 }` the minus token was consumed as part
  of the value `-2`, and not interpreted as the binary arithmetic operator


v1.2.beta3 (2013-02-22)
-----------------------

* issue #427: ArangoDB Importer Manual has no navigation links (previous|home|next)

* issue #319: Documentation missing for Emergency console and incomplete for datafile debugger.

* issue #370: add documentation for reloadRouting and flushServerModules

* issue #393: added REST API for user management at /_api/user

* issue #393, #128: added simple cryptographic functions for user actions in module "crypto":
  * require("org/arangodb/crypto").md5()
  * require("org/arangodb/crypto").sha256()
  * require("org/arangodb/crypto").rand()

* added replaceByExample() Javascript and REST API method

* added updateByExample() Javascript and REST API method

* added optional "limit" parameter for removeByExample() Javascript and REST API method

* fixed issue #413

* updated bundled V8 version from 3.9.4 to 3.16.14.1
  Note: the Windows version used a more recent version (3.14.0.1) and was not updated.

* fixed issue #404: keep original request url in request object


v1.2.beta2 (2013-02-15)
-----------------------

* fixed issue #405: 1.2 compile warnings

* fixed issue #333: [debian] Group "arangodb" is not used when starting vie init.d script

* added optional parameter 'excludeSystem' to GET /_api/collection
  This parameter can be used to disable returning system collections in the list
  of all collections.

* added AQL functions KEEP() and UNSET()

* fixed issue #348: "HTTP Interface for Administration and Monitoring"
  documentation errors.

* fix stringification of specific positive int64 values. Stringification of int64
  values with the upper 32 bits cleared and the 33rd bit set were broken.

* issue #395:  Collection properties() function should return 'isSystem' for
  Javascript and REST API

* make server stop after upgrade procedure when invoked with `--upgrade option`.
  When started with the `--upgrade` option, the server will perfom
  the upgrade, and then exit with a status code indicating the result of the
  upgrade (0 = success, 1 = failure). To start the server regularly in either
  daemon or console mode, the `--upgrade` option must not be specified.
  This change was introduced to allow init.d scripts check the result of
  the upgrade procedure, even in case an upgrade was successful.
  this was introduced as part of issue #391.

* added AQL function EDGES()

* added more crash-protection when reading corrupted collections at startup

* added documentation for AQL function CONTAINS()

* added AQL function LIKE()

* replaced redundant error return code 1520 (Unable to open collection) with error code
  1203 (Collection not found). These error codes have the same meanings, but one of
  them was returned from AQL queries only, the other got thrown by other parts of
  ArangoDB. Now, error 1203 (Collection not found) is used in AQL too in case a
  non-existing collection is used.

v1.2.beta1 (2013-02-01)
-----------------------

* fixed issue #382: [Documentation error] Maschine... should be Machine...

* unified history file locations for arangod, arangosh, and arangoirb.
  - The readline history for arangod (emergency console) is now stored in file
    $HOME/.arangod. It was stored in $HOME/.arango before.
  - The readline history for arangosh is still stored in $HOME/.arangosh.
  - The readline history for arangoirb is now stored in $HOME/.arangoirb. It was
    stored in $HOME/.arango-mrb before.

* fixed issue #381: _users user should have a unique constraint

* allow negative list indexes in AQL to access elements from the end of a list,
  e.g. ```RETURN values[-1]``` will return the last element of the `values` list.

* collection ids, index ids, cursor ids, and document revision ids created and
  returned by ArangoDB are now returned as strings with numeric content inside.
  This is done to prevent some value overrun/truncation in any part of the
  complete client/server workflow.
  In ArangoDB 1.1 and before, these values were previously returned as
  (potentially very big) integer values. This may cause problems (clipping, overrun,
  precision loss) for clients that do not support big integers natively and store
  such values in IEEE754 doubles internally. This type loses precision after about
  52 bits and is thus not safe to hold an id.
  Javascript and 32 bit-PHP are examples for clients that may cause such problems.
  Therefore, ids are now returned by ArangoDB as strings, with the string
  content being the integer value as before.

  Example for documents ("_rev" attribute):
  - Document returned by ArangoDB 1.1: { "_rev": 1234, ... }
  - Document returned by ArangoDB 1.2: { "_rev": "1234", ... }

  Example for collections ("id" attribute / "_id" property):
  - Collection returned by ArangoDB 1.1: { "id": 9327643, "name": "test", ... }
  - Collection returned by ArangoDB 1.2: { "id": "9327643", "name": "test", ... }

  Example for cursors ("id" attribute):
  - Collection returned by ArangoDB 1.1: { "id": 11734292, "hasMore": true, ... }
  - Collection returned by ArangoDB 1.2: { "id": "11734292", "hasMore": true, ... }

* global variables are not automatically available anymore when starting the
  arangod Javascript emergency console (i.e. ```arangod --console```).

  Especially, the variables `db`, `edges`, and `internal` are not available
  anymore. `db` and `internal` can be made available in 1.2 by
  ```var db = require("org/arangodb").db;``` and
  ```var internal = require("internal");```, respectively.
  The reason for this change is to get rid of global variables in the server
  because this will allow more specific inclusion of functionality.

  For convenience, the global variable `db` is still available by default in
  arangosh. The global variable `edges`, which since ArangoDB 1.1 was kind of
  a redundant wrapper of `db`, has been removed in 1.2 completely.
  Please use `db` instead, and if creating an edge collection, use the explicit
  ```db._createEdgeCollection()``` command.

* issue #374: prevent endless redirects when calling admin interface with
  unexpected URLs

* issue #373: TRAVERSAL() `trackPaths` option does not work. Instead `paths` does work

* issue #358: added support for CORS

* honor optional waitForSync property for document removal, replace, update, and
  save operations in arangosh. The waitForSync parameter for these operations
  was previously honored by the REST API and on the server-side, but not when
  the waitForSync parameter was specified for a document operation in arangosh.

* calls to db.collection.figures() and /_api/collection/<collection>/figures now
  additionally return the number of shapes used in the collection in the
  extra attribute "shapes.count"

* added AQL TRAVERSAL_TREE() function to return a hierarchical result from a traversal

* added AQL TRAVERSAL() function to return the results from a traversal

* added AQL function ATTRIBUTES() to return the attribute names of a document

* removed internal server-side AQL functions from global scope.

  Now the AQL internal functions can only be accessed via the exports of the
  ahuacatl module, which can be included via ```require("org/arangodb/ahuacatl")```.
  It shouldn't be necessary for clients to access this module at all, but
  internal code may use this module.

  The previously global AQL-related server-side functions were moved to the
  internal namespace. This produced the following function name changes on
  the server:

     old name              new name
     ------------------------------------------------------
     AHUACATL_RUN       => require("internal").AQL_QUERY
     AHUACATL_EXPLAIN   => require("internal").AQL_EXPLAIN
     AHUACATL_PARSE     => require("internal").AQL_PARSE

  Again, clients shouldn't have used these functions at all as there is the
  ArangoStatement object to execute AQL queries.

* fixed issue #366: Edges index returns strange description

* added AQL function MATCHES() to check a document against a list of examples

* added documentation and tests for db.collection.removeByExample

* added --progress option for arangoimp. This will show the percentage of the input
  file that has been processed by arangoimp while the import is still running. It can
  be used as a rough indicator of progress for the entire import.

* make the server log documents that cannot be imported via /_api/import into the
  logfile using the warning log level. This may help finding illegal documents in big
  import runs.

* check on server startup whether the database directory and all collection directories
  are writable. if not, the server startup will be aborted. this prevents serious
  problems with collections being non-writable and this being detected at some pointer
  after the server has been started

* allow the following AQL constructs: FUNC(...)[...], FUNC(...).attribute

* fixed issue #361: Bug in Admin Interface. Header disappears when clicking new collection

* Added in-memory only collections

  Added collection creation parameter "isVolatile":
  if set to true, the collection is created as an in-memory only collection,
  meaning that all document data of that collection will reside in memory only,
  and will not be stored permanently to disk.
  This means that all collection data will be lost when the collection is unloaded
  or the server is shut down.
  As this collection type does not have datafile disk overhead for the regular
  document operations, it may be faster than normal disk-backed collections. The
  actual performance gains strongly depend on the underlying OS, filesystem, and
  settings though.
  This collection type should be used for caches only and not for any sensible data
  that cannot be re-created otherwise.
  Some platforms, namely Windows, currently do not support this collection type.
  When creating an in-memory collection on such platform, an error message will be
  returned by ArangoDB telling the user the platform does not support it.

  Note: in-memory collections are an experimental feature. The feature might
  change drastically or even be removed altogether in a future version of ArangoDB.

* fixed issue #353: Please include "pretty print" in Emergency Console

* fixed issue #352: "pretty print" console.log
  This was achieved by adding the dump() function for the "internal" object

* reduced insertion time for edges index
  Inserting into the edges index now avoids costly comparisons in case of a hash
  collision, reducing the prefilling/loading timer for bigger edge collections

* added fulltext queries to AQL via FULLTEXT() function. This allows search
  fulltext indexes from an AQL query to find matching documents

* added fulltext index type. This index type allows indexing words and prefixes of
  words from a specific document attribute. The index can be queries using a
  SimpleQueryFull object, the HTTP REST API at /_api/simple/fulltext, or via AQL

* added collection.revision() method to determine whether a collection has changed.
  The revision method returns a revision string that can be used by client programs
  for equality/inequality comparisons. The value returned by the revision method
  should be treated by clients as an opaque string and clients should not try to
  figure out the sense of the revision id. This is still useful enough to check
  whether data in a collection has changed.

* issue #346: adaptively determine NUMBER_HEADERS_PER_BLOCK

* issue #338: arangosh cursor positioning problems

* issue #326: use limit optimization with filters

* issue #325: use index to avoid sorting

* issue #324: add limit optimization to AQL

* removed arango-password script and added Javascript functionality to add/delete
  users instead. The functionality is contained in module `users` and can be invoked
  as follows from arangosh and arangod:
  * require("users").save("name", "passwd");
  * require("users").replace("name", "newPasswd");
  * require("users").remove("name");
  * require("users").reload();
  These functions are intentionally not offered via the web interface.
  This also addresses issue #313

* changed print output in arangosh and the web interface for JSON objects.
  Previously, printing a JSON object in arangosh resulted in the attribute values
  being printed as proper JSON, but attribute names were printed unquoted and
  unescaped. This was fine for the purpose of arangosh, but lead to invalid
  JSON being produced. Now, arangosh will produce valid JSON that can be used
  to send it back to ArangoDB or use it with arangoimp etc.

* fixed issue #300: allow importing documents via the REST /_api/import API
  from a JSON list, too.
  So far, the API only supported importing from a format that had one JSON object
  on each line. This is sometimes inconvenient, e.g. when the result of an AQL
  query or any other list is to be imported. This list is a JSON list and does not
  necessary have a document per line if pretty-printed.
  arangoimp now supports the JSON list format, too. However, the format requires
  arangoimp and the server to read the entire dataset at once. If the dataset is
  too big (bigger than --max-upload-size) then the import will be rejected. Even if
  increased, the entire list must fit in memory on both the client and the server,
  and this may be more resource-intensive than importing individual lines in chunks.

* removed unused parameter --reuse-ids for arangoimp. This parameter did not have
  any effect in 1.2, was never publicly announced and did evil (TM) things.

* fixed issue #297 (partly): added whitespace between command line and
  command result in arangosh, added shell colors for better usability

* fixed issue #296: system collections not usable from AQL

* fixed issue #295: deadlock on shutdown

* fixed issue #293: AQL queries should exploit edges index

* fixed issue #292: use index when filtering on _key in AQL

* allow user-definable document keys
  users can now define their own document keys by using the _key attribute
  when creating new documents or edges. Once specified, the value of _key is
  immutable.
  The restrictions for user-defined key values are:
  * the key must be at most 254 bytes long
  * it must consist of the letters a-z (lower or upper case), the digits 0-9,
    the underscore (_) or dash (-) characters only
  * any other characters, especially multi-byte sequences, whitespace or
    punctuation characters cannot be used inside key values

  Specifying a document key is optional when creating new documents. If no
  document key is specified, ArangoDB will create a document key itself.
  There are no guarantees about the format and pattern of auto-generated document
  keys other than the above restrictions.
  Clients should therefore treat auto-generated document keys as opaque values.
  Keys can be used to look up and reference documents, e.g.:
  * saving a document: `db.users.save({ "_key": "fred", ... })`
  * looking up a document: `db.users.document("fred")`
  * referencing other documents: `edges.relations.save("users/fred", "users/john", ...)`

  This change is downwards-compatible to ArangoDB 1.1 because in ArangoDB 1.1
  users were not able to define their own keys. If the user does not supply a _key
  attribute when creating a document, ArangoDB 1.2 will still generate a key of
  its own as ArangoDB 1.1 did. However, all documents returned by ArangoDB 1.2 will
  include a _key attribute and clients should be able to handle that (e.g. by
  ignoring it if not needed). Documents returned will still include the _id attribute
  as in ArangoDB 1.1.

* require collection names everywhere where a collection id was allowed in
  ArangoDB 1.1 & 1.0
  This change requires clients to use a collection name in place of a collection id
  at all places the client deals with collections.
  Examples:
  * creating edges: the _from and _to attributes must now contain collection names instead
    of collection ids: `edges.relations.save("test/my-key1", "test/my-key2", ...)`
  * retrieving edges: the returned _from and _to attributes now will contain collection
    names instead of ids, too: _from: `test/fred` instead of `1234/3455`
  * looking up documents: db.users.document("fred") or db._document("users/fred")

  Collection names must be used in REST API calls instead of collection ids, too.
  This change is thus not completely downwards-compatible to ArangoDB 1.1. ArangoDB 1.1
  required users to use collection ids in many places instead of collection names.
  This was unintuitive and caused overhead in cases when just the collection name was
  known on client-side but not its id. This overhead can now be avoided so clients can
  work with the collection names directly. There is no need to work with collection ids
  on the client side anymore.
  This change will likely require adjustments to API calls issued by clients, and also
  requires a change in how clients handle the _id value of returned documents. Previously,
  the _id value of returned documents contained the collection id, a slash separator and
  the document number. Since 1.2, _id will contain the collection name, a slash separator
  and the document key. The same applies to the _from and _to attribute values of edges
  that are returned by ArangoDB.

  Also removed (now unnecessary) location header in responses of the collections REST API.
  The location header was previously returned because it was necessary for clients.
  When clients created a collection, they specified the collection name. The collection
  id was generated on the server, but the client needed to use the server-generated
  collection id for further API calls, e.g. when creating edges etc. Therefore, the
  full collection URL, also containing the collection id, was returned by the server in
  responses to the collection API, in the HTTP location header.
  Returning the location header has become unnecessary in ArangoDB 1.2 because users
  can access collections by name and do not need to care about collection ids.


v1.1.3 (2013-XX-XX)
-------------------

* fix case when an error message was looked up for an error code but no error
  message was found. In this case a NULL ptr was returned and not checked everywhere.
  The place this error popped up was when inserting into a non-unique hash index
  failed with a specific, invalid error code.

* fixed issue #381:  db._collection("_users").getIndexes();

* fixed issue #379: arango-password fatal issue javscript.startup-directory

* fixed issue #372: Command-Line Options for the Authentication and Authorization


v1.1.2 (2013-01-20)
-------------------

* upgraded to mruby 2013-01-20 583983385b81c21f82704b116eab52d606a609f4

* fixed issue #357: Some spelling and grammar errors

* fixed issue #355: fix quotes in pdf manual

* fixed issue #351: Strange arangosh error message for long running query

* fixed randomly hanging connections in arangosh on MacOS

* added "any" query method: this returns a random document from a collection. It
  is also available via REST HTTP at /_api/simple/any.

* added deployment tool

* added getPeerVertex

* small fix for logging of long messages: the last character of log messages longer
  than 256 bytes was not logged.

* fixed truncation of human-readable log messages for web interface: the trailing \0
  byte was not appended for messages longer than 256 bytes

* fixed issue #341: ArangoDB crashes when stressed with Batch jobs
  Contrary to the issue title, this did not have anything to do with batch jobs but
  with too high memory usage. The memory usage of ArangoDB is now reduced for cases
   when there are lots of small collections with few documents each

* started with issue #317: Feature Request (from Google Groups): DATE handling

* backported issue #300: Extend arangoImp to Allow importing result set-like
  (list of documents) formatted files

* fixed issue #337: "WaitForSync" on new collection does not work on Win/X64

* fixed issue #336: Collections REST API docs

* fixed issue #335: mmap errors due to wrong memory address calculation

* fixed issue #332: arangoimp --use-ids parameter seems to have no impact

* added option '--server.disable-authentication' for arangosh as well. No more passwd
  prompts if not needed

* fixed issue #330: session logging for arangosh

* fixed issue #329: Allow passing script file(s) as parameters for arangosh to run

* fixed issue #328: 1.1 compile warnings

* fixed issue #327: Javascript parse errors in front end


v1.1.1 (2012-12-18)
-------------------

* fixed issue #339: DELETE /_api/cursor/cursor-identifier return incollect errorNum

  The fix for this has led to a signature change of the function actions.resultNotFound().
  The meaning of parameter #3 for This function has changed from the error message string
  to the error code. The error message string is now parameter #4.
  Any client code that uses this function in custom actions must be adjusted.

* fixed issue #321: Problem upgrading arangodb 1.0.4 to 1.1.0 with Homebrew (OSX 10.8.2)

* fixed issue #230: add navigation and search for online documentation

* fixed issue #315: Strange result in PATH

* fixed issue #323: Wrong function returned in error message of AQL CHAR_LENGTH()

* fixed some log errors on startup / shutdown due to pid file handling and changing
  of directories


v1.1.0 (2012-12-05)
-------------------

* WARNING:
  arangod now performs a database version check at startup. It will look for a file
  named "VERSION" in its database directory. If the file is not present, arangod will
  perform an automatic upgrade of the database directory. This should be the normal
  case when upgrading from ArangoDB 1.0 to ArangoDB 1.1.

  If the VERSION file is present but is from an older version of ArangoDB, arangod
  will refuse to start and ask the user to run a manual upgrade first. A manual upgrade
  can be performed by starting arangod with the option `--upgrade`.

  This upgrade procedure shall ensure that users have full control over when they
  perform any updates/upgrades of their data, and can plan backups accordingly. The
  procedure also guarantees that the server is not run without any required system
  collections or with in incompatible data state.

* added AQL function DOCUMENT() to retrieve a document by its _id value

* fixed issue #311: fixed segfault on unload

* fixed issue #309: renamed stub "import" button from web interface

* fixed issue #307: added WaitForSync column in collections list in in web interface

* fixed issue #306: naming in web interface

* fixed issue #304: do not clear AQL query text input when switching tabs in
  web interface

* fixed issue #303: added documentation about usage of var keyword in web interface

* fixed issue #301: PATCH does not work in web interface

# fixed issue #269: fix make distclean & clean

* fixed issue #296: system collections not usable from AQL

* fixed issue #295: deadlock on shutdown

* added collection type label to web interface

* fixed issue #290: the web interface now disallows creating non-edges in edge collections
  when creating collections via the web interface, the collection type must also be
  specified (default is document collection)

* fixed issue #289: tab-completion does not insert any spaces

* fixed issue #282: fix escaping in web interface

* made AQL function NOT_NULL take any number of arguments. Will now return its
  first argument that is not null, or null if all arguments are null. This is downwards
  compatible.

* changed misleading AQL function name NOT_LIST() to FIRST_LIST() and slightly changed
  the behavior. The function will now return its first argument that is a list, or null
  if none of the arguments are lists.
  This is mostly downwards-compatible. The only change to the previous implementation in
  1.1-beta will happen if two arguments were passed and the 1st and 2nd arguments were
  both no lists. In previous 1.1, the 2nd argument was returned as is, but now null
  will be returned.

* add AQL function FIRST_DOCUMENT(), with same behavior as FIRST_LIST(), but working
  with documents instead of lists.

* added UPGRADING help text

* fixed issue #284: fixed Javascript errors when adding edges/vertices without own
  attributes

* fixed issue #283: AQL LENGTH() now works on documents, too

* fixed issue #281: documentation for skip lists shows wrong example

* fixed AQL optimizer bug, related to OR-combined conditions that filtered on the
  same attribute but with different conditions

* fixed issue #277: allow usage of collection names when creating edges
  the fix of this issue also implies validation of collection names / ids passed to
  the REST edge create method. edges with invalid collection ids or names in the
  "from" or "to" values will be rejected and not saved


v1.1.beta2 (2012-11-13)
-----------------------

* fixed arangoirb compilation

* fixed doxygen


v1.1.beta1 (2012-10-24)
-----------------------

* fixed AQL optimizer bug

* WARNING:
  - the user has changed from "arango" to "arangodb", the start script has changed from
    "arangod" to "arangodb", the database directory has changed from "/var/arangodb" to
    "/var/lib/arangodb" to be compliant with various Linux policies

  - In 1.1, we have introduced types for collections: regular documents go into document
    collections, and edges go into edge collections. The prefixing (db.xxx vs. edges.xxx)
    works slightly different in 1.1: edges.xxx can still be used to access collections,
    however, it will not determine the type of existing collections anymore. To create an
    edge collection 1.1, you can use db._createEdgeCollection() or edges._create().
    And there's of course also db._createDocumentCollection().
    db._create() is also still there and will create a document collection by default,
    whereas edges._create() will create an edge collection.

  - the admin web interface that was previously available via the simple URL suffix /
    is now available via a dedicated URL suffix only: /_admin/html
    The reason for this is that routing and URLs are now subject to changes by the end user,
    and only URLs parts prefixed with underscores (e.g. /_admin or /_api) are reserved
    for ArangoDB's internal usage.

* the server now handles requests with invalid Content-Length header values as follows:
  - if Content-Length is negative, the server will respond instantly with HTTP 411
    (length required)

  - if Content-Length is positive but shorter than the supplied body, the server will
    respond with HTTP 400 (bad request)

  - if Content-Length is positive but longer than the supplied body, the server will
    wait for the client to send the missing bytes. The server allows 90 seconds for this
    and will close the connection if the client does not send the remaining data

  - if Content-Length is bigger than the maximum allowed size (512 MB), the server will
    fail with HTTP 413 (request entity too large).

  - if the length of the HTTP headers is greater than the maximum allowed size (1 MB),
    the server will fail with HTTP 431 (request header fields too large)

* issue #265: allow optional base64 encoding/decoding of action response data

* issue #252: create _modules collection using arango-upgrade (note: arango-upgrade was
  finally replaced by the `--upgrade` option for arangod)

* issue #251: allow passing arbitrary options to V8 engine using new command line option:
  --javascript.v8-options. Using this option, the Harmony features or other settings in
  v8 can be enabled if the end user requires them

* issue #248: allow AQL optimizer to pull out completely uncorrelated subqueries to the
  top level, resulting in less repeated evaluation of the subquery

* upgraded to Doxygen 1.8.0

* issue #247: added AQL function MERGE_RECURSIVE

* issue #246: added clear() function in arangosh

* issue #245: Documentation: Central place for naming rules/limits inside ArangoDB

* reduced size of hash index elements by 50 %, allowing more index elements to fit in
  memory

* issue #235: GUI Shell throws Error:ReferenceError: db is not defined

* issue #229: methods marked as "under construction"

* issue #228: remove unfinished APIs (/_admin/config/*)

* having the OpenSSL library installed is now a prerequisite to compiling ArangoDB
  Also removed the --enable-ssl configure option because ssl is always required.

* added AQL functions TO_LIST, NOT_LIST

* issue #224: add optional Content-Id for batch requests

* issue #221: more documentation on AQL explain functionality. Also added
  ArangoStatement.explain() client method

* added db._createStatement() method on server as well (was previously available
  on the client only)

* issue #219: continue in case of "document not found" error in PATHS() function

* issue #213: make waitForSync overridable on specific actions

* changed AQL optimizer to use indexes in more cases. Previously, indexes might
  not have been used when in a reference expression the inner collection was
  specified last. Example: FOR u1 IN users FOR u2 IN users FILTER u1._id == u2._id
  Previously, this only checked whether an index could be used for u2._id (not
  possible). It was not checked whether an index on u1._id could be used (possible).
  Now, for expressions that have references/attribute names on both sides of the
  above as above, indexes are checked for both sides.

* issue #204: extend the CSV import by TSV and by user configurable
  separator character(s)

* issue #180: added support for batch operations

* added startup option --server.backlog-size
  this allows setting the value of the backlog for the listen() system call.
  the default value is 10, the maximum value is platform-dependent

* introduced new configure option "--enable-maintainer-mode" for
  ArangoDB maintainers. this option replaces the previous compile switches
  --with-boost-test, --enable-bison, --enable-flex and --enable-errors-dependency
  the individual configure options have been removed. --enable-maintainer-mode
  turns them all on.

* removed potentially unused configure option --enable-memfail

* fixed issue #197: HTML web interface calls /_admin/user-manager/session

* fixed issue #195: VERSION file in database directory

* fixed issue #193: REST API HEAD request returns a message body on 404

* fixed issue #188: intermittent issues with 1.0.0
  (server-side cursors not cleaned up in all cases, pthreads deadlock issue)

* issue #189: key store should use ISO datetime format bug

* issue #187: run arango-upgrade on server start (note: arango-upgrade was finally
  replaced by the `--upgrade` option for arangod)n

* fixed issue #183: strange unittest error

* fixed issue #182: manual pages

* fixed issue #181: use getaddrinfo

* moved default database directory to "/var/lib/arangodb" in accordance with
  http://www.pathname.com/fhs/pub/fhs-2.3.html

* fixed issue #179: strange text in import manual

* fixed issue #178: test for aragoimp is missing

* fixed issue #177: a misleading error message was returned if unknown variables
  were used in certain positions in an AQL query.

* fixed issue #176: explain how to use AQL from the arangosh

* issue #175: re-added hidden (and deprecated) option --server.http-port. This
  option is only there to be downwards-compatible to Arango 1.0.

* fixed issue #174: missing Documentation for `within`

* fixed issue #170: add db.<coll_name>.all().toArray() to arangosh help screen

* fixed issue #169: missing argument in Simple Queries

* added program arango-upgrade. This program must be run after installing ArangoDB
  and after upgrading from a previous version of ArangoDB. The arango-upgrade script
  will ensure all system collections are created and present in the correct state.
  It will also perform any necessary data updates.
  Note: arango-upgrade was finally replaced by the `--upgrade` option for arangod.

* issue #153: edge collection should be a flag for a collection
  collections now have a type so that the distinction between document and edge
  collections can now be done at runtime using a collection's type value.
  A collection's type can be queried in Javascript using the <collection>.type() method.

  When new collections are created using db._create(), they will be document
  collections by default. When edge._create() is called, an edge collection will be created.
  To explicitly create a collection of a specific/different type, use the methods
  _createDocumentCollection() or _createEdgeCollection(), which are available for
  both the db and the edges object.
  The Javascript objects ArangoEdges and ArangoEdgesCollection have been removed
  completely.
  All internal and test code has been adjusted for this, and client code
  that uses edges.* should also still work because edges is still there and creates
  edge collections when _create() is called.

  INCOMPATIBLE CHANGE: Client code might still need to be changed in the following aspect:
  Previously, collections did not have a type so documents and edges could be inserted
  in the same collection. This is now disallowed. Edges can only be inserted into
  edge collections now. As there were no collection types in 1.0, ArangoDB will perform
  an automatic upgrade when migrating from 1.0 to 1.1.
  The automatic upgrade will check every collection and determine its type as follows:
  - if among the first 50 documents in the collection there are documents with
    attributes "_from" and "_to", the collection is typed as an edge collection
  - if among the first 50 documents in the collection there are no documents with
    attributes "_from" and "_to", the collection is made as a document collection

* issue #150: call V8 garbage collection on server periodically

* issue #110: added support for partial updates

  The REST API for documents now offers an HTTP PATCH method to partially update
  documents. Overwriting/replacing documents is still available via the HTTP PUT method
  as before. The Javascript API in the shell also offers a new update() method in extension to
  the previously existing replace() method.


v1.0.4 (2012-11-12)
-------------------

* issue #275: strange error message in arangosh 1.0.3 at startup


v1.0.3 (2012-11-08)
-------------------

* fixed AQL optimizer bug

* issue #273: fixed segfault in arangosh on HTTP 40x

* issue #265: allow optional base64 encoding/decoding of action response data

* issue #252: _modules collection not created automatically


v1.0.2 (2012-10-22)
-------------------

* repository CentOS-X.Y moved to CentOS-X, same for Debian

* bugfix for rollback from edges

* bugfix for hash indexes

* bugfix for StringBuffer::erase_front

* added autoload for modules

* added AQL function TO_LIST


v1.0.1 (2012-09-30)
-------------------

* draft for issue #165: front-end application howto

* updated mruby to cf8fdea4a6598aa470e698e8cbc9b9b492319d

* fix for issue #190: install doesn't create log directory

* fix for issue #194: potential race condition between creating and dropping collections

* fix for issue #193: REST API HEAD request returns a message body on 404

* fix for issue #188: intermittent issues with 1.0.0

* fix for issue #163: server cannot create collection because of abandoned files

* fix for issue #150: call V8 garbage collection on server periodically


v1.0.0 (2012-08-17)
-------------------

* fix for issue #157: check for readline and ncurses headers, not only libraries


v1.0.beta4 (2012-08-15)
-----------------------

* fix for issue #152: fix memleak for barriers


v1.0.beta3 (2012-08-10)
-----------------------

* fix for issue #151: Memleak, collection data not removed

* fix for issue #149: Inconsistent port for admin interface

* fix for issue #163: server cannot create collection because of abandoned files

* fix for issue #157: check for readline and ncurses headers, not only libraries

* fix for issue #108: db.<collection>.truncate() inefficient

* fix for issue #109: added startup note about cached collection names and how to
  refresh them

* fix for issue #156: fixed memleaks in /_api/import

* fix for issue #59: added tests for /_api/import

* modified return value for calls to /_api/import: now, the attribute "empty" is
  returned as well, stating the number of empty lines in the input. Also changed the
  return value of the error code attribute ("errorNum") from 1100 ("corrupted datafile")
  to 400 ("bad request") in case invalid/unexpected JSON data was sent to the server.
  This error code is more appropriate as no datafile is broken but just input data is
  incorrect.

* fix for issue #152: Memleak for barriers

* fix for issue #151: Memleak, collection data not removed

* value of --database.maximal-journal-size parameter is now validated on startup. If
  value is smaller than the minimum value (currently 1048576), an error is thrown and
  the server will not start. Before this change, the global value of maximal journal
  size was not validated at server start, but only on collection level

* increased sleep value in statistics creation loop from 10 to 500 microseconds. This
  reduces accuracy of statistics values somewhere after the decimal points but saves
  CPU time.

* avoid additional sync() calls when writing partial shape data (attribute name data)
  to disk. sync() will still be called when the shape marker (will be written after
  the attributes) is written to disk

* issue #147: added flag --database.force-sync-shapes to force synching of shape data
  to disk. The default value is true so it is the same behavior as in version 1.0.
  if set to false, shape data is synched to disk if waitForSync for the collection is
  set to true, otherwise, shape data is not synched.

* fix for issue #145: strange issue on Travis: added epsilon for numeric comparison in
  geo index

* fix for issue #136: adjusted message during indexing

* issue #131: added timeout for HTTP keep-alive connections. The default value is 300
  seconds. There is a startup parameter server.keep-alive-timeout to configure the value.
  Setting it to 0 will disable keep-alive entirely on the server.

* fix for issue #137: AQL optimizer should use indexes for ref accesses with
  2 named attributes


v1.0.beta2 (2012-08-03)
-----------------------

* fix for issue #134: improvements for centos RPM

* fixed problem with disable-admin-interface in config file


v1.0.beta1 (2012-07-29)
-----------------------

* fixed issue #118: We need a collection "debugger"

* fixed issue #126: Access-Shaper must be cached

* INCOMPATIBLE CHANGE: renamed parameters "connect-timeout" and "request-timeout"
  for arangosh and arangoimp to "--server.connect-timeout" and "--server.request-timeout"

* INCOMPATIBLE CHANGE: authorization is now required on the server side
  Clients sending requests without HTTP authorization will be rejected with HTTP 401
  To allow backwards compatibility, the server can be started with the option
  "--server.disable-authentication"

* added options "--server.username" and "--server.password" for arangosh and arangoimp
  These parameters must be used to specify the user and password to be used when
  connecting to the server. If no password is given on the command line, arangosh/
  arangoimp will interactively prompt for a password.
  If no user name is specified on the command line, the default user "root" will be
  used.

* added startup option "--server.ssl-cipher-list" to determine which ciphers to
  use in SSL context. also added SSL_OP_CIPHER_SERVER_PREFERENCE to SSL default
  options so ciphers are tried in server and not in client order

* changed default SSL protocol to TLSv1 instead of SSLv2

* changed log-level of SSL-related messages

* added SSL connections if server is compiled with OpenSSL support. Use --help-ssl

* INCOMPATIBLE CHANGE: removed startup option "--server.admin-port".
  The new endpoints feature (see --server.endpoint) allows opening multiple endpoints
  anyway, and the distinction between admin and "other" endpoints can be emulated
  later using privileges.

* INCOMPATIBLE CHANGE: removed startup options "--port", "--server.port", and
  "--server.http-port" for arangod.
  These options have been replaced by the new "--server.endpoint" parameter

* INCOMPATIBLE CHANGE: removed startup option "--server" for arangosh and arangoimp.
  These options have been replaced by the new "--server.endpoint" parameter

* Added "--server.endpoint" option to arangod, arangosh, and arangoimp.
  For arangod, this option allows specifying the bind endpoints for the server
  The server can be bound to one or multiple endpoints at once. For arangosh
  and arangoimp, the option specifies the server endpoint to connect to.
  The following endpoint syntax is currently supported:
  - tcp://host:port or http@tcp://host:port (HTTP over IPv4)
  - tcp://[host]:port or http@tcp://[host]:port (HTTP over IPv6)
  - ssl://host:port or http@tcp://host:port (HTTP over SSL-encrypted IPv4)
  - ssl://[host]:port or http@tcp://[host]:port (HTTP over SSL-encrypted IPv6)
  - unix:///path/to/socket or http@unix:///path/to/socket (HTTP over UNIX socket)

  If no port is specified, the default port of 8529 will be used.

* INCOMPATIBLE CHANGE: removed startup options "--server.require-keep-alive" and
  "--server.secure-require-keep-alive".
  The server will now behave as follows which should be more conforming to the
  HTTP standard:
  * if a client sends a "Connection: close" header, the server will close the
    connection
  * if a client sends a "Connection: keep-alive" header, the server will not
    close the connection
  * if a client does not send any "Connection" header, the server will assume
    "keep-alive" if the request was an HTTP/1.1 request, and "close" if the
    request was an HTTP/1.0 request

* (minimal) internal optimizations for HTTP request parsing and response header
  handling

* fixed Unicode unescaping bugs for \f and surrogate pairs in BasicsC/strings.c

* changed implementation of TRI_BlockCrc32 algorithm to use 8 bytes at a time

* fixed issue #122: arangod doesn't start if <log.file> cannot be created

* fixed issue #121: wrong collection size reported

* fixed issue #98: Unable to change journalSize

* fixed issue #88: fds not closed

* fixed escaping of document data in HTML admin front end

* added HTTP basic authentication, this is always turned on

* added server startup option --server.disable-admin-interface to turn off the
  HTML admin interface

* honor server startup option --database.maximal-journal-size when creating new
  collections without specific journalsize setting. Previously, these
  collections were always created with journal file sizes of 32 MB and the
  --database.maximal-journal-size setting was ignored

* added server startup option --database.wait-for-sync to control the default
  behavior

* renamed "--unit-tests" to "--javascript.unit-tests"


v1.0.alpha3 (2012-06-30)
------------------------

* fixed issue #116: createCollection=create option doesn't work

* fixed issue #115: Compilation issue under OSX 10.7 Lion & 10.8 Mountain Lion
  (homebrew)

* fixed issue #114: image not found

* fixed issue #111: crash during "make unittests"

* fixed issue #104: client.js -> ARANGO_QUIET is not defined


v1.0.alpha2 (2012-06-24)
------------------------

* fixed issue #112: do not accept document with duplicate attribute names

* fixed issue #103: Should we cleanup the directory structure

* fixed issue #100: "count" attribute exists in cursor response with "count:
  false"

* fixed issue #84 explain command

* added new MRuby version (2012-06-02)

* added --log.filter

* cleanup of command line options:
** --startup.directory => --javascript.startup-directory
** --quite => --quiet
** --gc.interval => --javascript.gc-interval
** --startup.modules-path => --javascript.modules-path
** --action.system-directory => --javascript.action-directory
** --javascript.action-threads => removed (is now the same pool as --server.threads)

* various bug-fixes

* support for import

* added option SKIP_RANGES=1 for make unittests

* fixed several range-related assertion failures in the AQL query optimizer

* fixed AQL query optimizations for some edge cases (e.g. nested subqueries with
  invalid constant filter expressions)


v1.0.alpha1 (2012-05-28)
------------------------

Alpha Release of ArangoDB 1.0<|MERGE_RESOLUTION|>--- conflicted
+++ resolved
@@ -4,12 +4,10 @@
 * fixed a crash (SIGSEGV) when opening a RocksDB database directory that
   contained an empty (0 bytes filesize) journal file and encryption was in use.
 
-<<<<<<< HEAD
-* port back timestamp replication in agency from devel
-=======
 * improve test performance by doing the 0.1 delay between phase 1 and 2 only
   if phase 1 is slow
->>>>>>> e5908fd3
+
+* port back timestamp replication in agency from devel
 
 v3.4.5 (2019-03-27)
 -------------------
