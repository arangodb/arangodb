#!/bin/env python3
""" read test definition, and generate the output for the specified target """
import logging
import argparse
import sys
from pathlib import Path
from traceback import print_exc

logging.basicConfig(
    filename="work/test_launcher.log",
    filemode="a",
    format="%(asctime)s [%(levelname)s] %(message)s",
    level=logging.DEBUG,
)

from site_config import SiteConfig
from testing_runner import TestingRunner
from test_config import TestConfig
from launch_handler import launch_runner

# check python 3
if sys.version_info[0] != 3:
    print("found unsupported python version ", sys.version_info)
    sys.exit()

# pylint: disable=line-too-long disable=broad-except disable=chained-comparison


def str2bool(value):
    if isinstance(value, bool):
        return value
    if value.lower() in ("yes", "true", "t", "y", "1"):
        return True
    if value.lower() in ("no", "false", "f", "n", "0"):
        return False
    raise argparse.ArgumentTypeError("Boolean value expected.")


def parse_arguments():
    """argv"""
    parser = argparse.ArgumentParser()
    parser.add_argument("suites", help="comma separated list of suites to run", type=str)

    parser.add_argument("--testBuckets", help="", type=str)
    parser.add_argument("--cluster", type=str2bool, nargs="?", const=True, default=False, help="")
    parser.add_argument("--extraArgs", help="", type=str)
    parser.add_argument("--suffix", help="", type=str)
<<<<<<< HEAD
    parser.add_argument("--allProtocols", type=str2bool, nargs="?", const=True, default=False, help="")
    parser.add_argument("--definitions", help="path to the test definitions file", type=str)
=======
    parser.add_argument("--build", help="build folder", type=str)
>>>>>>> dd467e1f
    return parser.parse_args()


def main():
    """entrypoint"""
    try:
        args = parse_arguments()
        suite = args.suites
        extra_args = args.extraArgs.split()
        suffix = args.suffix
        name = suite
        if suffix:
            name += f"_{suffix}"
        if args.cluster:
            extra_args += ["--cluster", "true", "--dumpAgencyOnError", "true"]
        extra_args += ["--testBuckets", args.testBuckets]
<<<<<<< HEAD
        config = SiteConfig(Path(args.definitions).resolve())
        config.serialize_execution = True
        runner = TestingRunner(config)
        if args.allProtocols:
            for proto in ["http", "http2", "vst"]:
                runner.scenarios.append(
                    TestConfig(runner.cfg, f"{name}_{proto}", suite, [*extra_args, f"--{proto}", "true"], 1, 1, [])
                )
        else:
            runner.scenarios.append(
                TestConfig(runner.cfg, name, suite, [*extra_args], 1, 1, [])
            )
=======
        base_source_dir = Path(".").resolve()
        build_dir = (
            Path(args.build).resolve()
            if args.build is not None
            else base_source_dir / "build"
        )
        runner = TestingRunner(SiteConfig(base_source_dir, build_dir))
        runner.scenarios.append(
            TestConfig(runner.cfg, name, suite, [*extra_args], 1, 1, [])
        )
>>>>>>> dd467e1f
        launch_runner(runner, True)
    except Exception as exc:
        print(exc, file=sys.stderr)
        print_exc()
        sys.exit(1)


if __name__ == "__main__":
    main()<|MERGE_RESOLUTION|>--- conflicted
+++ resolved
@@ -39,18 +39,23 @@
 def parse_arguments():
     """argv"""
     parser = argparse.ArgumentParser()
-    parser.add_argument("suites", help="comma separated list of suites to run", type=str)
+    parser.add_argument(
+        "suites", help="comma separated list of suites to run", type=str
+    )
 
     parser.add_argument("--testBuckets", help="", type=str)
-    parser.add_argument("--cluster", type=str2bool, nargs="?", const=True, default=False, help="")
+    parser.add_argument(
+        "--cluster", type=str2bool, nargs="?", const=True, default=False, help=""
+    )
     parser.add_argument("--extraArgs", help="", type=str)
     parser.add_argument("--suffix", help="", type=str)
-<<<<<<< HEAD
-    parser.add_argument("--allProtocols", type=str2bool, nargs="?", const=True, default=False, help="")
-    parser.add_argument("--definitions", help="path to the test definitions file", type=str)
-=======
+    parser.add_argument(
+        "--allProtocols", type=str2bool, nargs="?", const=True, default=False, help=""
+    )
+    parser.add_argument(
+        "--definitions", help="path to the test definitions file", type=str
+    )
     parser.add_argument("--build", help="build folder", type=str)
->>>>>>> dd467e1f
     return parser.parse_args()
 
 
@@ -67,20 +72,6 @@
         if args.cluster:
             extra_args += ["--cluster", "true", "--dumpAgencyOnError", "true"]
         extra_args += ["--testBuckets", args.testBuckets]
-<<<<<<< HEAD
-        config = SiteConfig(Path(args.definitions).resolve())
-        config.serialize_execution = True
-        runner = TestingRunner(config)
-        if args.allProtocols:
-            for proto in ["http", "http2", "vst"]:
-                runner.scenarios.append(
-                    TestConfig(runner.cfg, f"{name}_{proto}", suite, [*extra_args, f"--{proto}", "true"], 1, 1, [])
-                )
-        else:
-            runner.scenarios.append(
-                TestConfig(runner.cfg, name, suite, [*extra_args], 1, 1, [])
-            )
-=======
         base_source_dir = Path(".").resolve()
         build_dir = (
             Path(args.build).resolve()
@@ -88,10 +79,24 @@
             else base_source_dir / "build"
         )
         runner = TestingRunner(SiteConfig(base_source_dir, build_dir))
-        runner.scenarios.append(
-            TestConfig(runner.cfg, name, suite, [*extra_args], 1, 1, [])
-        )
->>>>>>> dd467e1f
+
+        if args.allProtocols:
+            for proto in ["http", "http2", "vst"]:
+                runner.scenarios.append(
+                    TestConfig(
+                        runner.cfg,
+                        f"{name}_{proto}",
+                        suite,
+                        [*extra_args, f"-{proto}", "true"],
+                        1,
+                        1,
+                        [],
+                    )
+                )
+        else:
+            runner.scenarios.append(
+                TestConfig(runner.cfg, name, suite, [*extra_args], 1, 1, [])
+            )
         launch_runner(runner, True)
     except Exception as exc:
         print(exc, file=sys.stderr)
