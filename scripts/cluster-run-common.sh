#!/bin/bash

function help() {
  echo "USAGE: $0 [options]"
  echo ""
  echo "OPTIONS:"
  echo "  -a/--nagents            # agents            (odd integer      default: 1))"
  echo "  -c/--ncoordinators      # coordinators      (odd integer      default: 1))"
  echo "  -d/--ndbservers         # db servers        (odd integer      default: 2))"
  echo "  -s/--secondaries        Start secondaries   (0|1              default: 0)"
  echo "  -t/--transport          Protocol            (ssl|tcp          default: tcp)"
  echo "  -j/--jwt-secret         JWT-Secret          (string           default: )"
  echo "     --log-level-agency   Log level (agency)  (string           default: )"
  echo "     --log-level-cluster  Log level (cluster) (string           default: )"
  echo "  -i/--interactive        Interactive mode    (C|D|R            default: '')"
  echo "  -x/--xterm              XTerm command       (default: xterm)"
  echo "  -o/--xterm-options      XTerm options       (default: --geometry=80x43)"
  echo "  -b/--offset-ports       Offset ports        (default: 0, i.e. A:4001, C:8530, D:8629)"
  echo "  -r/--rocksdb-engine     Use Rocksdb engine  (default: false )"
  echo "  -q/--source-dir         ArangoDB source dir (default: .)"
  echo "  -B/--bin-dir            ArangoDB binary dir (default: ./build)"
<<<<<<< HEAD
=======
  echo "  -O/--ongoing-ports      Ongoing ports       (default: false)"
>>>>>>> d35092c9
  echo ""
  echo "EXAMPLES:"
  echo "  $0"
  echo "  $0 -a 1 -c 1 -d 3 -t ssl"
  echo "  $0 -a 3 -c 1 -d 2 -t tcp -i C"
  
}

# defaults
NRAGENTS=1
NRDBSERVERS=2
NRCOORDINATORS=1
POOLSZ=""
TRANSPORT="tcp"
LOG_LEVEL="INFO"
LOG_LEVEL_AGENCY="INFO"
LOG_LEVEL_CLUSTER="INFO"
if [ -z "$XTERM" ] ; then
    XTERM="x-terminal-emulator"
fi
if [ -z "$XTERMOPTIONS" ] ; then
    XTERMOPTIONS="--geometry=80x43"
fi
SECONDARIES=0
BUILD="./build"
JWT_SECRET=""
PORT_OFFSET=0
SRC_DIR="."

while [[ ${1} ]]; do
    case "${1}" in
    -a|--agency-size)
      NRAGENTS=${2}
      shift
      ;;
    -c|--ncoordinators)
      NRCOORDINATORS=${2}
      shift
      ;;
    -d|--ndbservers)
      NRDBSERVERS=${2}
      shift
      ;;
    -r|--rocksdbengine)
      USE_ROCKSDB=${2}
      shift
      ;;
    -s|--secondaries)
      SECONDARIES=${2}
      shift
      ;;
    -t|--transport)
      TRANSPORT=${2}
      shift
      ;;
    --log-level-agency)
      LOG_LEVEL_AGENCY=${2}
      shift
      ;;
    --log-level-cluster)
      LOG_LEVEL_CLUSTER=${2}
      shift
      ;;
    -i|--interactive)
      INTERACTIVE_MODE=${2}
      shift
      ;;
    -j|--jwt-secret)
      JWT_SECRET=${2}
      shift
      ;;
    -q|--src-dir)
      SRC_DIR=${2}
      shift
      ;;
    -x|--xterm)
      XTERM=${2}
      shift
      ;;
    -o|--xterm-options)
      XTERMOPTIONS=${2}
      shift
      ;;
    -b|--port-offset)
      PORT_OFFSET=${2}
      shift
      ;;
    -h|--help)
      help
      exit 1  
      ;;
    -B|--build)
      BUILD=${2}
      shift
      ;;
    -O|--ongoing-ports)
      ONGOING_PORTS=${2}
      shift
      ;;
    *)
      echo "Unknown parameter: ${1}" >&2
      help
      exit 1
      ;;
  esac
  
  if ! shift; then
    echo 'Missing parameter argument.' >&2
    return 1
  fi
done<|MERGE_RESOLUTION|>--- conflicted
+++ resolved
@@ -19,10 +19,7 @@
   echo "  -r/--rocksdb-engine     Use Rocksdb engine  (default: false )"
   echo "  -q/--source-dir         ArangoDB source dir (default: .)"
   echo "  -B/--bin-dir            ArangoDB binary dir (default: ./build)"
-<<<<<<< HEAD
-=======
   echo "  -O/--ongoing-ports      Ongoing ports       (default: false)"
->>>>>>> d35092c9
   echo ""
   echo "EXAMPLES:"
   echo "  $0"
