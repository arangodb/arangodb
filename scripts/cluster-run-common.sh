--- conflicted
+++ resolved
@@ -4,26 +4,6 @@
   echo "USAGE: $0 [options]"
   echo ""
   echo "OPTIONS:"
-<<<<<<< HEAD
-  echo "  -a/--nagents            # agents             (odd integer      default: 1))"
-  echo "  -c/--ncoordinators      # coordinators       (odd integer      default: 1))"
-  echo "  -d/--ndbservers         # db servers         (odd integer      default: 2))"
-  echo "  -t/--transport          Protocol             (ssl|tcp          default: tcp)"
-  echo "  -j/--jwt-secret         JWT-Secret           (string           default: )"
-  echo "     --log-level-agency   Log level (agency)   (string           default: )"
-  echo "     --log-level-cluster  Log level (cluster)  (string           default: )"
-  echo "  -l/--log-level          Log level            (string           default: )"
-  echo "  -i/--interactive        Interactive mode     (C|D|R            default: '')"
-  echo "  -x/--xterm              XTerm command        (default: xterm)"
-  echo "  -o/--xterm-options      XTerm options        (default: --geometry=80x43)"
-  echo "  -b/--offset-ports       Offset ports         (default: 0, i.e. A:4001, C:8530, D:8629)"
-  echo "  -r/--rocksdb-engine     Use RocksDB engine   (default: true)"
-  echo "  -q/--source-dir         ArangoDB source dir  (default: .)"
-  echo "  -B/--bin-dir            ArangoDB binary dir  (default: ./build)"
-  echo "  -O/--ongoing-ports      Ongoing ports        (default: false)"
-  echo "     --cluster-init       Use cluster-init dir (default: false)"
-  echo "     --auto-upgrade       Use for upgrade      (default: false)"
-=======
   echo "  -a/--nagents            # agents            (odd integer      default: 1))"
   echo "  -c/--ncoordinators      # coordinators      (integer          default: 1))"
   echo "  -d/--ndbservers         # db servers        (integer          default: 2))"
@@ -41,7 +21,8 @@
   echo "  -B/--bin-dir            ArangoDB binary dir (default: ./build)"
   echo "  -O/--ongoing-ports      Ongoing ports       (default: false)"
   echo "  --rr                    Run arangod with rr (true|false       default: false)"
->>>>>>> 78132bc2
+  echo "  --cluster-init          Use cluster-init dir (default: false)"
+  echo "  --auto-upgrade          Use for upgrade      (default: false)"
   echo ""
   echo "EXAMPLES:"
   echo "  $0"
@@ -142,13 +123,13 @@
       ONGOING_PORTS=${2}
       shift
       ;;
-<<<<<<< HEAD
     --cluster-init)
       shift
       ;;
     --auto-upgrade)
       AUTOUPGRADE=${2}
-=======
+      shift
+      ;;
     --rr)
       USE_RR=${2}
       if [ "$USE_RR" != "false" ] && [ "$USE_RR" != "true" ] ; then
@@ -158,7 +139,6 @@
           help
           exit 1
       fi
->>>>>>> 78132bc2
       shift
       ;;
     *)
