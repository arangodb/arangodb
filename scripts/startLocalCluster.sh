#!/usr/bin/env bash
params=("$@")

if [ $(ulimit -S -n) -lt 131072 ]; then
    if [ $(ulimit -H -n) -lt 131072 ]; then
        ulimit -H -n 131072 || true
    fi
    ulimit -S -n 131072 || true
fi

rm -rf cluster
if [ -d cluster-init ];then
  echo "== creating cluster directory from existing cluster-init directory"
  cp -a cluster-init cluster
else
  echo "== creating fresh directory"
  mkdir -p cluster || { echo "failed to create cluster directory"; exit 1; }
  #if we want to restart we should probably store the parameters line wise
fi

case $OSTYPE in
 darwin*)
   lib="$PWD/scripts/cluster-run-common.sh"
 ;;
 *)
   lib="$(dirname $(readlink -f ${BASH_SOURCE[0]}))/cluster-run-common.sh"
 ;;
esac

if [[ -f "$lib" ]]; then
    . "$lib"
else
    echo "could not source $lib"
    exit 1
fi

if [[ -f cluster/startup_parameters ]];then
    string="$(< cluster/startup_parameters)"
    if [[ -z "${params[@]}" ]]; then
        params=( $string )
    else
        if ! [[ "$*" == "$string" ]]; then
            echo "stored and given params do not match:"
            echo "given: ${params[@]}"
            echo "stored: $string"
        fi
    fi
else
  #store parmeters
  if [[ -n "${params[@]}" ]]; then
    echo "${params[@]}" > cluster/startup_parameters
  fi
fi

parse_args "${params[@]}"

if [ "$POOLSZ" == "" ] ; then
  POOLSZ=$NRAGENTS
fi

if [ "$AUTOUPGRADE" == "1" ];then
  echo "-- Using autoupgrade procedure"
fi

if [[ $NRAGENTS -le 0 ]]; then
    echo "you need as least one agent currently you have $NRAGENTS"
    exit 1
fi

printf "== Starting agency ... \n"
printf " # agents: %s," "$NRAGENTS"
printf " # db servers: %s," "$NRDBSERVERS"
printf " # coordinators: %s," "$NRCOORDINATORS"
printf " transport: %s\n" "$TRANSPORT"

if (( $NRAGENTS % 2 == 0)) ; then
  echo "**ERROR**: Number of agents must be odd! Bailing out."
  exit 1
fi

SFRE=1.0
COMP=500
KEEP=50000
if [ -z "$ONGOING_PORTS" ] ; then
  CO_BASE=$(( $PORT_OFFSET + 8530 ))
  DB_BASE=$(( $PORT_OFFSET + 8629 ))
  AG_BASE=$(( $PORT_OFFSET + 4001 ))
  SE_BASE=$(( $PORT_OFFSET + 8729 ))
else
  CO_BASE=$(( $PORT_OFFSET + 8530 ))
  DB_BASE=$(( $PORT_OFFSET + 8530 + $NRCOORDINATORS ))
  AG_BASE=$(( $PORT_OFFSET + 8530 + $NRCOORDINATORS + $NRDBSERVERS ))
  SE_BASE=$(( $PORT_OFFSET + 8530 + $NRCOORDINATORS + $NRDBSERVERS + $NRAGENTS ))
fi
NATH=$(( $NRDBSERVERS + $NRCOORDINATORS + $NRAGENTS ))
ENDPOINT=[::]
ADDRESS=${ADDRESS:-[::1]}

if [ -z "$JWT_SECRET" ];then
  AUTHENTICATION="--server.authentication false"
  AUTHORIZATION_HEADER=""
else
  if ! command -v jwtgen &> /dev/null; then
    echo "**ERROR**: jwtgen could not be found. Install via \"npm install -g jwtgen\". Bailing out"
    exit
  fi
  echo $JWT_SECRET > cluster/jwt.secret
  AUTHENTICATION="--server.jwt-secret-keyfile cluster/jwt.secret"
  export AUTHORIZATION_HEADER="Authorization: bearer $(jwtgen -a HS256 -s $JWT_SECRET -c 'iss=arangodb' -c 'server_id=setup')"
fi

if [ -z "$ENCRYPTION_SECRET" ];then
  ENCRYPTION=""
else
  echo -n $ENCRYPTION_SECRET > cluster/encryption-secret.txt
  ENCRYPTION="--rocksdb.encryption-keyfile cluster/encryption-secret.txt"
fi

if [ "$TRANSPORT" == "ssl" ]; then
  SSLKEYFILE="--ssl.keyfile UnitTests/server.pem"
  CURL="curl --insecure $CURL_AUTHENTICATION -s -f -X GET https:"
else
  SSLKEYFILE=""
  CURL="curl -s -f $CURL_AUTHENTICATION -X GET http:"
fi

if [ ! -z "$INTERACTIVE_MODE" ] ; then
    if [ "$INTERACTIVE_MODE" == "C" ] ; then
        ARANGOD="${BUILD}/bin/arangod "
        CO_ARANGOD="$XTERM $XTERMOPTIONS ${BUILD}/bin/arangod --console"
        echo "Starting one coordinator in terminal with --console"
    elif [ "$INTERACTIVE_MODE" == "R" ] ; then
        ARANGOD="rr ${BUILD}/bin/arangod"
        CO_ARANGOD="$ARANGOD"
        echo Running cluster in rr with --console.
    fi
else
    ARANGOD="${BUILD}/bin/arangod "
    CO_ARANGOD=$ARANGOD
fi

echo == Starting agency ...
for aid in `seq 0 $(( $NRAGENTS - 1 ))`; do
    [ "$INTERACTIVE_MODE" == "R" ] && sleep 1
    PORT=$(( $AG_BASE + $aid ))
    AGENCY_ENDPOINTS+="--cluster.agency-endpoint $TRANSPORT://$ADDRESS:$PORT "

    # startup options for agents
    read -r -d '' AGENCY_OPTIONS << EOM
      -c none 
      --agency.activate true 
      --agency.compaction-step-size $COMP 
      --agency.compaction-keep-size $KEEP 
      --agency.endpoint $TRANSPORT://$ENDPOINT:$AG_BASE 
      --agency.my-address $TRANSPORT://$ADDRESS:$PORT
      --agency.pool-size $NRAGENTS 
      --agency.size $NRAGENTS 
      --agency.supervision true 
      --agency.supervision-frequency $SFRE 
      --agency.wait-for-sync false 
      --database.directory cluster/data$PORT 
      --server.endpoint $TRANSPORT://$ENDPOINT:$PORT 
      --log.role true 
      --log.file cluster/$PORT.log 
      --log.force-direct false 
      --log.level $LOG_LEVEL_AGENCY 
      --server.descriptors-minimum 0 
EOM

    AGENCY_OPTIONS="$AGENCY_OPTIONS $AUTHENTICATION $SSLKEYFILE $ENCRYPTION"

    if [ "$AUTOUPGRADE" == "1" ]; then
      $ARANGOD $AGENCY_OPTIONS \
          --database.auto-upgrade true \
          2>&1 | tee cluster/$PORT.stdout
    fi
    
    # ignore version mismatch between database directory and executable.
    # this allows us to switch executable versions easier without having
    # to run --database.auto-upgrade first.
    AGENCY_OPTIONS="$AGENCY_OPTIONS --database.check-version false --database.upgrade-check false"

    $ARANGOD $AGENCY_OPTIONS \
        2>&1 | tee cluster/$PORT.stdout &
done

start() {
    if [ "$NRDBSERVERS" == "1" ]; then
        SYSTEM_REPLICATION_FACTOR="--cluster.system-replication-factor=1"
    else
        SYSTEM_REPLICATION_FACTOR=""
    fi

    if [ "$1" == "dbserver" ]; then
        ROLE="DBSERVER"
    elif [ "$1" == "coordinator" ]; then
        ROLE="COORDINATOR"
    fi

    if [ "$1" == "coordinator" ]; then
        CMD=$CO_ARANGOD
    else
        CMD=$ARANGOD
    fi

    if [ "$USE_RR" = "true" ]; then
        if ! which rr > /dev/null; then
            echo 'rr binary not found in PATH!' >&2
            exit 1
        fi
        CMD="rr $CMD"
    fi

    REPLICATION_VERSION_PARAM=""
    if [ -n "$REPLICATION_VERSION" ]; then
      REPLICATION_VERSION_PARAM="--database.default-replication-version=${REPLICATION_VERSION}"
    fi

    TYPE=$1
    PORT=$2
    mkdir -p cluster/data$PORT
    echo == Starting $TYPE on port $PORT
    [ "$INTERACTIVE_MODE" == "R" ] && sleep 1
   
    # startup options for coordinators and db servers
    read -r -d '' SERVER_OPTIONS << EOM
      -c none
      --database.directory cluster/data$PORT
      --cluster.agency-endpoint $TRANSPORT://$ENDPOINT:$AG_BASE
      --cluster.my-address $TRANSPORT://$ADDRESS:$PORT 
      --server.endpoint $TRANSPORT://$ENDPOINT:$PORT
      --cluster.my-role $ROLE 
      --log.role true 
      --log.file cluster/$PORT.log 
      --log.level $LOG_LEVEL 
      --log.thread true
      --javascript.startup-directory $SRC_DIR/js 
      --javascript.module-directory $SRC_DIR/enterprise/js 
      --javascript.app-path cluster/apps$PORT 
      --log.force-direct false 
      --log.level $LOG_LEVEL_CLUSTER
      --server.descriptors-minimum 0
      --javascript.allow-admin-execute true
      --http.trusted-origin all
<<<<<<< HEAD
      $REPLICATION_VERSION_PARAM
=======
      --database.check-version false
      --database.upgrade-check false
>>>>>>> 2b5a745a
EOM

    SERVER_OPTIONS="$SERVER_OPTIONS $SYSTEM_REPLICATION_FACTOR $AUTHENTICATION $SSLKEYFILE $ENCRYPTION"
    if [ "$AUTOUPGRADE" == "1" ];then
      $CMD $SERVER_OPTIONS \
          --database.auto-upgrade true \
          2>&1 | tee cluster/$PORT.stdout
    fi

    # ignore version mismatch between database directory and executable.
    # this allows us to switch executable versions easier without having
    # to run --database.auto-upgrade first.
    SERVER_OPTIONS="$SERVER_OPTIONS --database.check-version false --database.upgrade-check false"

    $CMD $SERVER_OPTIONS \
        2>&1 | tee cluster/$PORT.stdout &
}

PORTTOPDB=`expr $DB_BASE + $NRDBSERVERS - 1`
for p in `seq $DB_BASE $PORTTOPDB` ; do
    start dbserver $p
done

PORTTOPCO=`expr $CO_BASE + $NRCOORDINATORS - 1`
for p in `seq $CO_BASE $PORTTOPCO` ; do
    start coordinator $p
done

testServer() {
    PORT=$1
    COUNTER=0
    while true ; do
        if [ -z "$AUTHORIZATION_HEADER" ]; then
          ${CURL}//$ADDRESS:$PORT/_api/version > /dev/null 2>&1
        else
          ${CURL}//$ADDRESS:$PORT/_api/version -H "$AUTHORIZATION_HEADER" > /dev/null 2>&1
        fi
        if [ "x$?" != "x0" ] ; then
            COUNTER=$(($COUNTER + 1))
            if [ "x$COUNTER" = "x4" ]; then
              # only print every now and then
              echo Server on port $PORT does not answer yet.
              COUNTER=0
            fi;
        else
            echo Server on port $PORT is ready for business.
            break
        fi
        sleep 0.25
    done
}

for p in `seq $DB_BASE $PORTTOPDB` ; do
    testServer $p
done
for p in `seq $CO_BASE $PORTTOPCO` ; do
    testServer $p
done

if [[ -d "$PWD/enterprise" ]]; then
    "${BUILD}"/bin/arangosh --server.endpoint "$TRANSPORT://[::1]:$CO_BASE" --javascript.execute "enterprise/scripts/startLocalCluster.js"
fi

echo == Done, your cluster is ready at
for p in `seq $CO_BASE $PORTTOPCO` ; do
  if [ -z "$JWT_SECRET" ];then
    echo "   ${BUILD}/bin/arangosh --server.endpoint $TRANSPORT://[::1]:$p"
  else
    echo "   ${BUILD}/bin/arangosh --server.endpoint $TRANSPORT://[::1]:$p --server.jwt-secret-keyfile cluster/jwt.secret"
  fi
done<|MERGE_RESOLUTION|>--- conflicted
+++ resolved
@@ -174,7 +174,7 @@
           --database.auto-upgrade true \
           2>&1 | tee cluster/$PORT.stdout
     fi
-    
+
     # ignore version mismatch between database directory and executable.
     # this allows us to switch executable versions easier without having
     # to run --database.auto-upgrade first.
@@ -242,12 +242,9 @@
       --server.descriptors-minimum 0
       --javascript.allow-admin-execute true
       --http.trusted-origin all
-<<<<<<< HEAD
-      $REPLICATION_VERSION_PARAM
-=======
       --database.check-version false
       --database.upgrade-check false
->>>>>>> 2b5a745a
+      $REPLICATION_VERSION_PARAM
 EOM
 
     SERVER_OPTIONS="$SERVER_OPTIONS $SYSTEM_REPLICATION_FACTOR $AUTHENTICATION $SSLKEYFILE $ENCRYPTION"
