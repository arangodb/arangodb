--- conflicted
+++ resolved
@@ -1052,11 +1052,8 @@
 - `--cluster false` - to be ran on a single server setup.
 - `--activefailover true` to be ran on an active failover setup.
 - `--cluster true` to be ran on a 3 db-server node cluster; one run will check resilience with 2 remaining dbservers.
-<<<<<<< HEAD
-=======
 
 These combinations are also engaged via [test-definitions.txt](tests/test-definitions.txt).
->>>>>>> 7e64957e
 
 Invoke it like this:
 
