.dashboardHeader {
  width: 100%;
  height: 25px;
  background-color: rgba(0, 0, 0, 0.15);
  border-bottom: 1px solid #A0A0A0;
  border-top: 1px solid #A0A0A0;
}

.dashboardBox {
<<<<<<< HEAD
  min-height: 300px;
=======
  min-height: 200px;
>>>>>>> 96d3a455
  width: 940px;
  border: 1px solid black;
  padding-top: 10px;
  margin-bottom: 20px;
  background-color: rgba(0, 0, 0, 0.05);
  border-radius: 4px 4px 0px 0px;
}

#dashboardCollections {
  margin-top: 10px;
}

.leftBox {
<<<<<<< HEAD
  width: 50%;
=======
  width: 30%;
>>>>>>> 96d3a455
  float: left;
}

.rightBox {
<<<<<<< HEAD
  width: 50%;
=======
  width: 70%;
>>>>>>> 96d3a455
  float: left;
}<|MERGE_RESOLUTION|>--- conflicted
+++ resolved
@@ -7,11 +7,7 @@
 }
 
 .dashboardBox {
-<<<<<<< HEAD
-  min-height: 300px;
-=======
   min-height: 200px;
->>>>>>> 96d3a455
   width: 940px;
   border: 1px solid black;
   padding-top: 10px;
@@ -25,19 +21,11 @@
 }
 
 .leftBox {
-<<<<<<< HEAD
-  width: 50%;
-=======
   width: 30%;
->>>>>>> 96d3a455
   float: left;
 }
 
 .rightBox {
-<<<<<<< HEAD
-  width: 50%;
-=======
   width: 70%;
->>>>>>> 96d3a455
   float: left;
 }